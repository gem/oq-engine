--- conflicted
+++ resolved
@@ -101,11 +101,8 @@
 Guillermo Aldama-Bustos  (@aldabus)             August 2025
 Myles Turner             (@mylesturner99)       August 2025
 Ji Kun                   (@JIKUN1990)           November 2025
-<<<<<<< HEAD
 Amirhossein Mohammadi    (@amirxdbx)            December 2025
-=======
 Maoxin Wang              (@MaoxinWang)          December 2025
->>>>>>> e2aa4c10
 
 Project management
 ------------------
