--- conflicted
+++ resolved
@@ -56,30 +56,6 @@
 mkdir -p $HDIR
 chown -R $USER.$USER $HDIR
 
-<<<<<<< HEAD
-SDIR=/etc/openquake
-for cfg in openquake.cfg
-do
-    rm -f $SDIR/$cfg.new_in_this_release
-    if [ -f $SDIR/$cfg ]; then
-        if ! diff $IDIR/$cfg $SDIR/$cfg >/dev/null; then
-            cp $IDIR/$cfg $SDIR/$cfg.new_in_this_release
-        fi
-    else
-        mkdir -p $SDIR
-        cp $IDIR/$cfg $SDIR
-        chmod 644 $SDIR/$cfg
-    fi
-done
-chown -R $USER.$USER $SDIR
-
-# create logs directory
-LDIR=/var/log/openquake
-mkdir -p $LDIR
-chown -R $USER.adm $LDIR
-
-=======
->>>>>>> 9e505f49
 # create the database. This is run as "openquake" by default
 /usr/bin/oq_create_db
 
