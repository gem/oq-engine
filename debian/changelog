<<<<<<< HEAD
  [Prajakta Jadhav, Dharma Wijewickreme]
  * Added GMPE for Zhang and Zhao(2005)
    
=======
  [Michele Simionato]
  * Fixed the performance report that failed for NGAEast GMPEs
  * Reduced the memory consumption in large classical calculations
    (in make_contexts)

  [Marco Pagani, Michele Simionato]
  * Fixed the calculation of conditional spectra

  [Michele Simionato]
  * Corner case bug: in the presence of parent site collection and a child
    site model the engine was associating the site model to the parent
  * Strongly reduced the slow tasks and memory consumption in event_based_risk
    calculations and removed the need to keep (a lot of) the gmf_data table
    in memory
  * Fixed a performance issue in event based risk calculations, due to the same
    aggregation IDs being computed for each task
  * Increased `sys.recursionlimit` to solve a rare pickling issue and made
    the engine continue even if `_csm` is not stored
  * Added a parameter `max_aggregations` with a default of 100,000
  * Changed the risk calculators to reuse the hazard exposure (if any)

  [Antonio Ettorre]
  * Bumped h5py to version 3.7.0 and added fiona 1.8.21

  [Marco Pagani]
  * Added the get_dip and get_strike methods to the gridded surface

  [Michele Simionato]
  * Added calculation of `reinsurance-risk_by_event` and `reinsurance-aggcurves`
    given a `reinsurance.xml` file
  * Supported absolute values for `deductible` and `insurance_limit`
    in insurance calculations (before we supported only fractions)
  * Reduced precision in the header of the UHS csv files
  * Managed the case with CoVs = 0 for the beta distribution

python3-oq-engine (3.15.0-1~xenial01) xenial; urgency=low

  [Michele Simionato]
  * Added a check on sum(srcs_weights) == 1 for mutex sources

  [Kendra Johnson]
  * Fixed disaggregation by lon, lat in presence of multiFaultSources

  [Michele Simionato]
  * Replaced command `oq download_shakemap` with `oq shakemap2gmfs`
  * Raised an error for missing required IMTs in ShakeMap grid files
  * Extended the `custom_site_id` to 8 characters
  * Restricted the accepted characters in risk IDs
  * Extended `disagg_by_src` to mutually exclusive sources (i.e. Japan)
    and managed "colon" sources specially

  [Anne Hulsey]
  * Contributed `Mag_Dist_TRT` and `Mag_Dist_TRT_Eps` disaggregations

  [Michele Simionato]
  * Internal: added a way to disable the DbServer from openquake.cfg or
    by setting OQ_DATABASE=local
  * Implemented `total_losses`, even for insurance calculations
  * Optimized "computing risk" in the event_based_risk calculator (~30% faster)
  * Changed the magnitude binning formula, thus fixing some disaggregation
    calculations (for instance when there is a single magnitude for a TRT)
  * Changed the aggrisk/aggcurves exporters in presence of insurance losses
  * Internal: changed how avg_losses, src_loss_table and agg_curves-stats are
    stored to simplify the management of secondary losses
  * Internal: we have now repeatable rupture IDs in classical PSHA

  [Pablo Iturrieta]
  * Added support for negative binomial temporal occurrence models

  [Marco Pagani, Michele Simionato]
  * Added support for disaggregation in case of mutually exclusive sources

  [Michele Simionato]
  * Fixed error message when trying to compute disagg_by_src with too many
    sources: in some cases, it contained a misleading reference to point sources
  * Reorganized the Advanced Manual; changed the theme to be consistent with
    the OpenQuake manual
  * Internal: added command `oq db engine_version`
  * Added a check for required site parameters not passed correctly
  * Fixed `ps_grid_spacing` approximation when the grid is degenerate
  * Logging a warning when starting from an old hazard calculation
  * The extra fields of the site collection were lost when using --hc

  [Julián Santiago Montejo Espitia]
  * Implemented the Arteta et al. (2021) subduction model for Colombia

  [Michele Simionato]
  * Added `host` field to the `job` table (dbserver restart required)
  * `--exports=csv` was not honored for the realizations output; now it is

  [Paul Henshaw, Sandra Giacomini]
  * Ported the OpenQuake manual from latex to reStructuredText format

  [Michele Simionato]
  * Entered automatically in sequential mode if there is not enough memory
  * Raised an early error for missing risk IDs in the vulnerability files
  * Changed the definition of `aggrisk` again to ensure consistency with the
    average losses

  [Tom Son]
  * Added width and hypo_depth estimation to Campbell and Bozorgnia (2014)

  [Michele Simionato]
  * Improved the precision of the ps_grid_spacing approximation
  * Added a check for missing mags when using GMPETables
  * Fixed a bug in `upgrade_nrml -m` for point sources with different usd/lsd
  * Automatically discard irrelevant TRTs in disaggregation calculations

  [Astha Poudel, Anirudh Rao, Michele Simionato]
  * Added the ability to run connectivity analysis in event_based_damage
    and scenario_damage calculation with an appropriate exposure

  [Tom Son, Michele Simionato]
  * Added ztor estimation to Campbell and Bozorgnia (2014)

  [Michele Simionato]
  * Internal: removed REQUIRES_COMPUTED_PARAMETERS
  * Using PointMSR when the reqv approximation is enabled
  * Internal: changed the rupture storage for classical calculations
  * Optimized rupture instantiation for point sources
  * Optimized distance calculations for point sources

  [Tom Son, Claudio Schill]
  * Simple performance improvement of Kuehn et al. 2020 model

  [Michele Simionato]
  * Changed again the string representation of logic tree paths and added
    an utility `hazardlib.lt.build` to build trees from literal lists
  * Fixed the field `source_info.trti` in the datastore to point to the
    correct tectonic region type index and not to zero
  * Added a check for inconsistent IDs across different kinds of risk functions
    (i.e. fragility and consequence)
  * Fixed a logging statement that could run out of memory in large calculations
  * Optimized `iter_ruptures` for point sources by vectorizing the generation of
    planar surfaces by magnitude, nodal plane and hypocenter

>>>>>>> 6dae019b
  [Tom Son]
  * Implemented a missing piece in Chiou & Youngs (2014) model
    Predicted PSA value at T ≤ 0.3s should be set equal to the value of PGA
    when it falls below the predicted PGA

  [Marco Pagani]
  * Added the possibility of disaggregating in terms of epsilon*
  * Added a method to compute the cross-correlation matrix
  * Added Hassani & Atkinson (2018)
  * Added Hassani & Atkinson (2020)

  [Michele Simionato]
  * Fixed disaggregation returning NaNs in some situations with
    nonParametric/multiFaultSources
  * Bug fix: not storing far away ruptures coming from multiFaultSources
  * Implemented CScalingMSR
  * Optimized context collapsing in classical calculations
  * Setting `ps_grid_spacing` now sets the `pointsource_distance` too
  * Saving memory in preclassical calculations on machines with 8 cores or less
  * Changed the magnitude-dependent `maximum_distance` feature to discard
    ruptures below `minmag` and above `maxmag`
  * Added the ability to estimate the runtime of a calculation by using
    the `--sample-sources` option
  * Fixed a wrong formula in `modifiable_gmpe.add_between_within_stds`
  * Reduced the stress on the memory in classical calculations, thus
    improving the performance
  * Setting the truncation_level to the empty string is now forbidden;
    some GMFs calculations not setting truncation_level can now give
    different results since truncation_level=None is now replaced with
    truncation_level=99

 -- Matteo Nastasi (GEM Foundation) <nastasi@openquake.org>  Mon, 12 Sep 2022 07:57:27 +0000

python3-oq-engine (3.14.0-1~xenial01) xenial; urgency=low

  [Michele Simionato]
  * Changed the definition of `aggrisk`: dividing by the effective time
  * Internal: removed flag `save_disk_space` since now it is always on
  * Slightly changed the collapsing of nodal planes and hypocenters in
    presence of the equivalent distance approximation (`reqv`)
  * Extended `oq reduce_sm` to multiFaultSources
  * Fixed the check on unique section IDs for multiFaultSources
  * Implemented multi-aggregation with a syntax like
    `aggregate_by=taxonomy,region;taxonomy;region`
  * Removed the obsolete commands `oq to_shapefile` and `oq from_shapefile`
    and turned pyshp into an optional dependency
  * Setting `num_rlzs_disagg=0` is now valid and it means considering
    all realizations in a disaggregation calculation
  * Rounded the magnitudes in multiFaultSources to two digits

  [Marco Pagani]
  * Extended ModifiableGMPE to work with GMPETable and subclasses

  [Michele Simionato]
  * Upgraded shapely from version 1.7 to version 1.8: this causes slight
    changes in the results for most calculations
  * Removed the not used (and not working) functionality `applyToSourceType`
  * Raised an error when the total standard deviation is zero, unless
    truncation_level is set to zero

  [Tom Son]
  * Fixed a typo and a few bugs within Kuehn et al. (2020) model to include
    Z2.5 when the given region is JAPAN

  [Michele Simionato]
  * Changed /extract/events to return events sorted by ID
  * Changed the default amplification method to "convolution"
  * Fixed a bug with discard_trts sometimes discarding too much
  * Raised a helpful error message when ensurepip is missing
  * Fixed parentdir bug in event_based_damage
  * Fixed sorting bug in the `/v1/calc/run` web API
  * Internal: introduced limited unique rupture IDs in classical calculations
    with few sites

  [Prajakta Jadhav, Dharma Wijewickreme]
  * Added GMPE Youd et al. (2002) and the corresponding site parameters

  [Michele Simionato]
  * Fixed the exporter `aggrisk-stats` in the case of zero losses
  * Vectorized all GMPEs and forbidden non-vectorized GMPEs
  * Raised the limit to 94 GMPEs per tectonic region type
  * Optimized the NBCC2015_AA13 GMPEs
  * Optimized the GMPETable and the derived NGAEast GMPEs
  * Fixed a 32/64 bit bug in `oq export loss_maps-stats`

  [Marco Pagani]
  * Added a more flexible version of the GC2 implementation
  * Added caching of distances in multi fault ruptures
  * Added the NRCan site term to the modifiable GMPE

  [Michele Simionato]
  * Optimized .get_bounding_box, .polygon and .mesh_size for MultiFaultSources
  * Fixed bug in presence of mixed vectorized/nonvectorized GMPEs
  * Extended `oq postzip` to multiple files and `oq abort` to multiple jobs
  * Internal: changed install.py to install the venv in /opt/openquake/venv
  * Fixed a BOM issue on Windows when reading job.ini files

 -- Matteo Nastasi (GEM Foundation) <nastasi@openquake.org>  Tue, 12 Apr 2022 12:27:58 +0000

python3-oq-engine (3.13.0-1~xenial01) xenial; urgency=low

  [Michele Simionato]
  * Improved the precision of the `pointsource_distance` approximation
  * Added command `oq show rlz:<no>`
  * Internal: added an environment variable OQ_DATABASE

  [Manuela Villani]
  * Added a function in the modifiable GMPE to convert ground-motion assuming
    different representations of the horizontal component.

  [Kendra Johnson]
  * Implemented possibility of assigning the parameters `floating_x_step` and
    `floating_y_step` for kite fault sources in the job configuration file

  [Michele Simionato]
  * The `branchID` is now autogenerated in the gsim logic tree files, thus
    solving the issue of wrong branch paths for duplicated branchIDs
  * Added a check for missing gsim information in the job.ini file
  * Fixed the case of continuous fragility functions with minIML=noDamageLimit

  [Miguel Leonardo-Suárez]
  * Added GMPE from Jaimes et al. (2020) for Mexican intraslab earthquakes

  [Michele Simionato]
  * Enforced ps_grid_spacing <= pointsource_distance
  * Internal: added command `oq plot source_data?`
  * The engine is now splitting the MultiFaultSources, thus improving the task
    distribution

  [Claudia Mascandola]
  * Added a new class to the abrahamson_2015 gmm.
  * Added a new class to the lanzano_luzi_2019 and skarlatoudis_2013 gmms

  [Marco Pagani, Shreyasvi]
  * Added GMM from Bora et al. (2019)
  * Fixed bug in the multifault surface when defined using kite fault surfaces

  [Giuseppina Tusa]
  * Added a new gsim file tusa_langer_azzaro_2019.py to implement the GMMs
    from Tusa et al. (2020).

  [Michele Simionato]
  * Added command `oq compare uhs CALC_1 CALC_2`
  * `split_sources=false` is now honored in disaggregation calculations
  * Internal: rup/src_id now refers to the row in the source_info table

  [Miguel Leonardo-Suárez]
  * Added the GMPE Arroyo et al. (2010) for Mexican subduction interface events

  [Marco Pagani]
  * Added a new method to the modifiable GMPE with which is possible to
    compute spatially correlated ground-motion fields even when the initial
    GMM only provides the total standard deviation.
  * Fixed a bug in the `modify_recompute_mmax`
  * Added a `get_coeffs` method to the CoeffTable class
  * Added support for EAS, FAS, DRVT intensitity measure types

  [Michele Simionato]
  * Extended the mag-dependent filtering to the event based calculator
  * The flag discrete_damage_distribution=true was incorrectly ignored when
    computing the consequences
  * Implemented `reaggregate_by` feature
  * Supported the `custom_site_id` in the GMF exporters
  * Bug fix: the site collection of the child calculation was ignored when
    using the --hazard-calculation-id option
  * Supported Python 3.9 and deprecated Python 3.6
  * Extended `oq prepare_site_model` to support .csv.gz files
  * Solved the issue of "compute gmfs" slow tasks in event_based and used
    the same approach in classical calculations too
  * Made sure `valid.gsim` instantiates the GSIM
  * ShakeMap calculations failing with a nonpositive definite correlation
    matrix now point out to the manual for the solution of the problem
  * Introduced the GodaAtkinson2009 cross correlation between event model
  * Specifying consequence files without fragility files now raises an error
  * Fixed a bug in event_based_risk with nontrivial taxonomy mapping producing
    NaNs in the event loss table
  * Internal: added kubernetes support from the WebUI

  [Shreyasvi Chandrasekhar]
  * Added a new GMPE for significant duration proposed by Bahrampouri et al
    (2021).

  [Claudia Mascandola]
  * Added the computation of tau and phi stdevs to the sgobba_2020 GMPE
  * Added a new class to the lanzano_2019 gmm.

  [Michele Simionato]
  * Changed completely the storage of the PoEs and reduced the memory
    consumption in classical calculations (plus 4x speedup in "postclassical")
  * Changed the behavior of `sites_slice`
  * Changed `custom_site_id` to an ASCII string up to 6 characters
  * Fixed the error raised in presence of a mag-dep distance for a tectonic
    region type and a scalar distance for another one

  [Yen-Shin Chen]
  * Added the Thingbaijam et al. (2017) Magnitude Scaling Law for Strike-slip

  [Michele Simionato]
  * Changed the API of `ContextMaker.get_mean_stds`
  * Extended the WebUI to run sensitivity analysis calculations
  * Changed the string representation of logic tree paths and enforced a
    maximum of 64 branches per branchset
  * Added command `oq info disagg`
  * Accepted site models with missing parameters by using the global site
    parameters instead
  * Supported the syntax
    `source_model_logic_tree_file = ${mosaic}/XXX/in/ssmLT.xml`
  * Fixed a performance bug with ignore_master_seed=true
  * Added a command `oq info cfg` to show the configuration file paths
  * Added a check on the intensity measure levels with `--hc` is used
  * Bug fix: pointsource_distance = 0 was not honored
  * Fixed a small bug of `oq zip job_haz.ini -r job_risk.ini`: now it works
    even if the oqdata directory is empty
  * Optimized the aggregation of losses in event_based_risk and made it possible
    to aggregate by site_id for more than 65,536 sites
  * Fixed the calculation of average insured losses with a nontrivial taxonomy
    mapping: now the insured losses are computed before the average procedure,
    not after
  * Unified scenario_risk with event_based_risk, changing the numbers
    when producing discrete damage distributions
  * Added `aggrisk` output to event based damage calculation
  * Added parameter `discrete_damage_distribution` in scenario damage
    calculations and changed the default behavior
  * Deprecated consequence models in XML format
  * Event based damage calculations now explicitly require to specify
    `number_of_logic_tree_samples` (before it assumed a default of 1)

  [Elena Manea, Laurentiu Danciu]
  * Added the GMPE Manea (2021)

  [Michele Simionato]
  * Added a check against duplicated branchset IDs
  * Improved error checking when reading the taxonomy mapping file
  * Renamed conversion -> risk_id in the header of the taxonomy mapping file

  [Antonio Ettorre]
  * Bumped h5py to version 3.1.0

  [Michele Simionato]
  * Renamed the parameter `individual_curves` -> `individual_rlzs`
  * Reduced the number of disaggregation outputs and removed the long-time
    deprecated XML exporters
  * Fixed the ShakeMap calculator failing with a TypeError:
    get_array_usgs_id() got an unexpected keyword argument 'id'
  * Added `conseq_ratio` in the aggcurves exporter for event_based_damage
  * Added a `conditional_spectrum` calculator
  * Fixed an array<->scalar bug in abrahamson_gulerce_2020
  * Restored the classical tiling calculator

 -- Matteo Nastasi (GEM Foundation) <nastasi@openquake.org>  Tue, 25 Jan 2022 08:49:25 +0000

python3-oq-engine (3.12.0-1~xenial01) xenial; urgency=low

  [Marco Pagani]
  * Updated verification tables for Abrahamson et al. (2014) and checked
    values with other public resources.

  [Michele Simionato]
  * Added command `oq info consequences`
  * Improved error message for `area_source_discretization` too large
  * Improved command `oq info exports`
  * Internal: changed the signature of hazardlib.calc.hazard_curve.classical
  * Extended the multi-rupture scenario calculator to multiple TRTs
  * Removed the experimental feature `pointsource_distance=?`
  * Refactored the GMPE tests, with a speedup of 1-14 times
  * Added a script `utils/build_vtable` to build verification tables
  * `oq info gsim_logic_tree.xml` now displays the logic tree
  * Fixed a bug in the adjustment term in NSHMP2014 breaking the USA model

  [Graeme Weatherill]
  * Implements Abrahamson & Gulerce (2020) NGA Subduction GMPE

  [Nico Kuehn, Graeme Weatherill]
  * Implements Kuehn et al. (2020) NGA Subduction GMPE

  [Chung-Han Chan, Jia-Cian Gao]
  * Implements Lin et al. (2011)

  [Graeme Weatherill, Nico Kuehn]
  * Implements Si et al. (2020) NGA Subduction GMPE

  [Michele Simionato]
  * There is now a huge speedup when computing the hazard curve statistics
    if numba is available
  * Made it possible to compute consequences in presence of a taxonomy mapping
  * Fixed a bug in `get_available_gsims`: GSIM aliases were not considered
  * Optimized the single site case by splitting the sources less
  * Restricted the acceptable methods in GMPE subclasses

  [Claudia Mascandola]
  * Added the Lanzano et al. (2020) GMPE

  [Stanley Sayson]
  * Added the Stewart et al. (2016) GMPE for V/H
  * Added the Bozorgnia and Campbell (2016) GMPE for V/H
  * Added the Gulerce and Abrahamson (2011) GMPE
  * Corrected Campbell and Bozorgnia (2014) GMPE

  [Michele Simionato]
  * Fixed a subtle bug: in presence of a nontrivial taxonomy mapping, loss
    curves could be not computed due to duplicated event IDs in the event
    loss table coming from a int->float conversion
  * Forced a name convention on the coefficient tables (must start with COEFFS)
  * Replaced IMT classes with factory functions
  * Changed the `minimum_distance` from a parameter of the GMPE to a
    parameter in the job.ini
  * Supported consequences split in multiple files

  [Claudia Mascandola]
  * Added the Sgobba et al. (2020) GMPE

  [Michele Simionato]
  * Improved the warning on non-contributing TRTs and made it visible
    for all calculators
  * Fixed a bug in scenarios from CSV ruptures with wrong TRTs
  * Added a limit of 12 characters to IMT names
  * Forbidded multiple inheritance in GMPE hierarchies
  * Added parameter `ignore_encoding_errors` to the job.ini
  * Extended the damage calculators to generic consequences
  * Renamed cname -> consequence in the CSV input files
  * Made sure the CSV writer writes in UTF-8

  [Graeme Weatherill]
  * Updates Kotha et al. (2020) slope/geology model coefficients

  [Michele Simionato]
  * Improved `post_risk` to use all the cores in a cluster, since it
    was using the master only
  * Improved the validation of the investigation_time in event_based_damage
  * Renamed the `losses_by_event` CSV exporter to `risk_by_event` and
    made it work consistently for losses, damages and consequences; also
    removed the `no_damage` field

  [Marco Pagani, Michele Simionato]
  * Implemented MultiFaultSources
  * Added method for computing rjb to kite surfaces
  * Added support for new epistemic uncertainties in the SSC LT

  [Michele Simionato]
  * Fixed newlines in the CSV exports on Windows

  [Graeme Weatherill]
  * Added Ameri (2014) GMPE for the Rjb case

  [Michele Simionato]
  * Optimized the slow tasks in event_based calculations
  * Added an early check for fragility functions in place of vulnerability
    functions or viceversa

  [Marco Pagani]
  * Numeric fix to the amplification with the convolution method
  * Implemented the BakerJayaram2008 cross correlation model
  * Fixed the calculation of distances for kite surfaces with Nan values

  [Michele Simionato]
  * Fixed logic tree bug: MultiMFDs were not modified
  * Internal: added a view composite_source_model to show the sources by group

  [Nicolas Schmid]
  * Added possibility to use *.shp files instead of *.xml files when
    doing risk calculations from shakemaps.

  [Michele Simionato]
  * Rewritten the event_based_damage calculation to support `aggregate_by`
  * Made it possible to run an event based risk calculation starting from a
    parent ran by a different user

  [Pablo Heresi]
  * Implemented Idini et al (2017) GSIM.
  * Added dynamic site parameter 'soiltype'

  [Michele Simionato]
  * Added support for traditional disaggregation
  * Removed the global site parameter `reference_siteclass` and turned
    `backarc`, `z1pt0` and `z2pt` into dynamic site parameters
  * Internal: storing the SiteCollection in a pandas-friendly way
  * Added HDF5 exporter/importer for the GMFs
  * Replaced XML exposures with CSV exposures in the demos

  [Claudia Mascandola]
  * Fix to LanzanoEtAl2016 in presence of a "bas" term in the site model

  [Nicolas Schmid]
  * Improve performance for ShakeMap calculations when spatialcorr and crosscorr
    are both set to 'no'
  * Add feature to do ShakeMap calculations for vulnerability models using MMI.

  [Michele Simionato]
  * Added a flag `ignore_master_seed` (false by default)
  * Estimated the uncertainty on the losses due to the uncertainty in the
    vulnerability functions in event_based_risk and scenario_risk calculations
  * Supported exposures with generic CSV fields thanks to the `exposureFields`
    mapping
  * Honored `custom_site_id` in the hazard curves and UHS CSV exporters
  * Added a check for the case of `aValue=-Inf` in the truncatedGR MFD
  * Extended the engine to read XML ShakeMaps from arbitrary sources (in
    particular local path names and web sites different from the USGS site)
  * Fixed `readinput.get_ruptures` to be able to read ruptures in engine 3.11
    format
  * scenario_risk calculations starting from ruptures in CSV format now
    honor the parameter number_of_ground_motion_fields

  [Nicolas Schmid]
  * Optimized spatial covariance calculations for ShakeMaps (more than 10x)
  * Adjusted logic in cross correlation matrix for ShakeMaps; now calculations
    are skipped for corr='no'

  [Michele Simionato]
  * Added a `cholesky_limit` to forbid large Cholesky decompositions in ShakeMap
    calculations
  * Weighted the heavy sources in parallel in event based calculations
  * Supported zero coefficient of variations with the beta distribution
  * Internal: changed how the agg_loss_table is stored
  * Fixed the avg_losses exporter when aggregate_by=id
  * Fully merged the calculators scenario_risk, event_based_risk and ebrisk and
    ensured independency from the number of tasks even for the "BT" and "PM"
    distributions
  * Storing the agg_loss_table as 64 bit floats instead of 32 bit floats
  * Changed the algorithm used to generate the epsilons to avoid storing the
    epsilon matrix

 -- Matteo Nastasi (GEM Foundation) <nastasi@openquake.org>  Mon, 06 Sep 2021 08:17:53 +0000

python3-oq-engine (3.11.3-1~xenial01) xenial; urgency=low

  [Michele Simionato]
  * Fixed hdf5.dumps that was generating invalid JSON for Windows pathnames,
    thus breaking the QGIS plugin on Windows
  * Fix a bug when reusing a hazard calculation without `aggregate_by` for a
    risk calculation with `aggregate_by`
  * Fixed the aggregate curves exporter for `aggregate_by=id`: it was exporting
    b'asset_id' instead of asset_id

 -- Matteo Nastasi (GEM Foundation) <nastasi@openquake.org>  Mon, 22 Mar 2021 09:00:22 +0000

python3-oq-engine (3.11.2-1~xenial01) xenial; urgency=low

  [Matteo Nastasi]
  * Fixed setup.py 'pyproj' dependency

  [Antonio Ettorre]
  * Fixed docker builder

 -- Matteo Nastasi (GEM Foundation) <nastasi@openquake.org>  Tue, 02 Mar 2021 09:22:59 +0000

python3-oq-engine (3.11.1-1~xenial01) xenial; urgency=low

  [Michele Simionato]
  * Fixed memory regression in ebrisk calculations

 -- Matteo Nastasi (GEM Foundation) <nastasi@openquake.org>  Mon, 01 Mar 2021 09:30:46 +0000

python3-oq-engine (3.11.0-1~xenial01) xenial; urgency=low

  [Michele Simionato]
  * Extended the `collapse_logic_tree` feature to scenarios and event based
    calculations
  * Extended the taxonomy mapping feature to multiple loss types
  * The error was not stored in the database if the calculation failed
    before starting
  * Made ground_motion_fields=true mandatory in event_based_risk

  [Robin Gee]
  * Added a check for missing `soil_intensities` in classical calculations
    with site amplification

  [Michele Simionato]
  * Documented all the parameters in a job.ini file, and removed some
    obsolete ones
  * Added a CSV exporter for the output `avg_gmf`
  * Fixed reporting in case of `CorrelationButNoInterIntraStdDevs` errors
  * Better error message when the rupture is far away from the sitesa
  * Made the calculation report exportable with `--exports rst`
  * The boolean fields `vs30measured` and `backarc` where not cast correctly
    when read from a CSV field (the engine read them always as True)
  * Extended `oq plot` to draw more than 2 plots
  * Raised an early error for zero probabilities in the hypocenter distribution
    or the nodal plane distribution
  * Extended the autostart zmq distribution logic to celery and dask
  * Stored the _poes during the classical phase and not after, to save time
  * Implemented a memory-saving logic in the classical calculator based on
    the `memory.limit` parameter in openquake.cfg;

  [Richard Styron]
  * Added TaperedGRMFD to hazardlib

  [Michele Simionato]
  * Fixed a wrong check failing in the case of multi-exposures with multiple
    cost types
  * Removed a check causing a false error "Missing vulnerability function
    for taxonomy"
  * Consequence functions associated to a taxonomy missing in the exposure
    are now simply discarded, instead of raising an error
  * Added a warning when there are zero losses for nonzero GMFs
  * Added a command `oq plot avg_gmf?imt=IMT`
  * Internal: stored `avg_gmf` as a DataFrame
  * Honored the `individual_curves` parameter in avg_losses, agg_losses and
    and agg_curves (i.e. by default only expose the statistical results)
  * Refactored the `oq commands` and removed the redundant `oq help` since
    there is `oq --help` instead
  * Support for input URLs associated to an input archive
  * Introduced `deformation_component` parameter in the secondary perils
  * Optimized the storage of the risk model with a speedup of 60x
    for a calculation with ~50,000 fragility functions (2 minutes->2seconds)
    and a 3x reduction on disk space
  * Accepted aggregate_by=id in scenario/event based calculations
  * Accepted aggregate_by=site_id in scenario/event based calculations
  * Removed the generation of asset loss maps from event_based_risk
  * Made the "Aggregate Losses" output in scenario_risk consistent with
    event_based_risk and scenario_risk and supported `aggregate_by`
  * Perform the disaggregation checks before starting the classical part
  * Changed the "Aggregate Loss Curves" CSV exporter to generate a file for
    each realization, for consistency with the other exporters
  * The ebrisk outputs "Total Losses" and "Total Loss Curves" are now included
    in the outputs "Aggregate Losses" and "Aggregate Curves"
  * Introduced an `agg_loss_table` dataset and optimized the generation of
    aggregate loss curves (up to 100x speedup)
  * Removed misleading zero losses in agg_losses.csv
  * Fixed `oq recompute_losses` and renamed it to `oq reaggregate`
  * Bug fix: ignore_covs=true now sets the coefficient of variations to zero

  [Anirudh Rao]
  * Improved error handling of bad or zero coefficients of variation
    for the Beta distribution for vulnerability

  [Michele Simionato]
  * Fixed 32 bit rounding issues in scenario_risk: now the total losses and
    and the sum of the average losses are much closer
  * Internal: made the loss type `occupants` a bit less special
  * Documented `oq to_nrml`

  [Claudia Mascandola]
  * Added the Lanzano et al. (2019) GMPE

  [Michele Simionato]
  * Honored `minimum_asset_loss` also in the fully aggregated loss table,
    not only in the partially aggregated loss tables and average losses
  * Bug fixed: the log was disappearing in presence of an unrecognized
    variable in the job.ini
  * Implemented `minimum_asset_loss` in scenario_risk for consistency
    with the `ebrisk` calculator
  * Added a command `oq plot gridded_sources?`
  * Fixed `oq recompute_losses` to expose the outputs to the database
  * Fixed `oq engine --run --params` that was not working for
    the `pointsource_distance`
  * Changed the meaning of the `pointsource_distance` approximation

  [Marco Pagani, Michele Simionato, Thomas Chartier]
  * Added experimental version of KiteSource and KiteSurface

  [Michele Simionato]
  * Changed the serialization of ruptures to support MultiSurfaces
  * Fixed a small bug of logic in the WebUI: if the authentication is
    turned off, everyone must be able to see all calculations
  * Fixed a bug in the calculation of averages losses in scenario_risk
    calculations in presence of sites with zero hazard
  * Optimized the prefiltering by using a KDTree
  * Experimental: implemented gridding of point sources
  * Reduced slow tasks due to big complex fault sources
  * Moved the parameter `num_cores` into openquake.cfg
  * Internal: introduced the environment variable OQ_REDUCE
  * Using pandas to export the GMF in CSV format
  * Internal: required h5py == 2.10.0
  * Internal: made the classical ruptures pandas-friendly
  * Internal: made the damage distributions pandas-friendly

  [Marco Pagani]
  * Added a new type of undertainty for the seismic source characterisation
    logic tree called `TruncatedGRFromSlipAbsolute`
  * Added a get_fault_surface_area method to sources

  [Michele Simionato]
  * Changed the source seed algorithm in event based calculations
  * Added an estimate of the portfolio damage error due to the seed dependency
  * Stored the damage distributions in a pandas-friendly way and extended
    `DataStore.read_df` to accept multi-indices

  [Viktor Polak]
  * Added the Phung et al. (2020) GMPE

  [Michele Simionato]
  * Implemented `truncGutenbergRichterMFD` from slip rate and rigidity
  * Fixed bug when computing the damage distributions per asset and event
  * Simplified/optimized the UCERF filtering

  [Viktor Polak]
  * Added the Chao et al. (2020) GMPE

  [Michele Simionato]
  * Introduced an early memory check in classical calculations
  * Reduced the memory occupation in classical calculations
  * Implemented AvgPoeGMPE
  * Forbidded the usage of `aggregate_by` except in ebrisk calculations
  * Added a check on valid branch ID names: only letters, digits and
    the characters "#:-_." are accepted
  * Huge performance improvement for very complex logic trees
  * Shortened the logic tree paths when exporting the realizations

  [Graeme Weatherill]
  * Refactor of the Kotha et al. (2020) GMM and its adjustments for ESHM20

  [Michele Simionato]
  * Huge speedup in models with src_multiplicity > 1
  * Fixed bug in source model logic tree sampling with more than 2 branchsets
  * Fixed hazard maps all zeros for individual_curves=true and more than 1 site
  * Fixed a bug in `oq prepare_site_model` when sites.csv is
    the same as the vs30.csv file and there is a grid spacing
  * Speeding up the preclassical calculator
  * Added an entry point /extract/eids_by_gsim for the QGIS plugin
  * Internal: automatically convert the source IDs into unique IDs
  * Changed scenario calculations to depend on the `ses_seed`, not the
    `random_seed`
  * Added check on the versions of numpy, scipy and pandas between master and
    workers
  * Added a check for large seed dependency in the GMFs and an estimate of the
    portfolio error due to the seed dependency

  [Viktor Polak]
  * Added fpeak site parameter
  * Added the Hassani and Atkinson (2020) GMPE

  [Marco Pagani]
  * Added a check on DEFINED_FOR_REFERENCE_VELOCITY when using amplification
  * Added a method to create a TruncatedGRMFD from a value of scalar seismic
    moment
  * Added a method to the modifiable GMPE to add (or subtract) a delta std
  * Added a method to the modifiable GMPE to set the total std as the sum of
    tau plus a delta

 -- Matteo Nastasi (GEM Foundation) <nastasi@openquake.org>  Tue, 23 Feb 2021 13:54:18 +0000

python3-oq-engine (3.10.1-1~xenial01) xenial; urgency=low

  [Matteo Nastasi]
  * Add info to doc about OpenQuake manual path for linux and mac installers

  [Laurentiu Danciu and Athanasios Papadopoulos]
  * Implemented intensity prediction equations for use in the Swiss Risk Model.
    The new IPEs refer to models obtained from the ECOS (2009), Faccioli and
    Cauzzi (2006), Bindi et al. (2011), and Baumont et al. (2018) studies.
  * Added new float site parameter 'amplfactor'
  * Extended the ModifiableGMPE class to allow amplification of the
    intensity of the parent IPE based on the ‘amplfactor’ site parameter

  [Michele Simionato]
  * Avoided warnings in classical_damage due to PoE == 1
  * Changed the sourcewriter to not save the `area_source_discretization`
  * Restored reading from the workers in classical_risk and classical_damage
  * Implemented `sensitivity_analysis`
  * Fixed an npz saving error in /extract/assets affecting the QGIS plugin
  * Improved submitting calculations to the WebAPI: now they can be run on a zmq
    cluster, serialize_jobs is honored and the log level is configurable

  [Graeme Weatherill]
  * Adds new methods to the modifiable GMPE to apply linear scaling factors
    to the median and standard deviation (IMT-dependent and IMT-independent)

  [Michele Simionato]
  * Made it possible to control the log level of jobs spawned by the WebAPI
  * Reduced memory occupation in post_ebrisk
  * Optimized loss aggregation in ebrisk calculations
  * Extended `oq engine --reuse-input` to the exposure
  * Parallelized by `number_of_ground_motion_fields` in scenario calculations
    with many sites
  * Refactored ebrisk (with a 10x speedup in "aggregate risk" in at least one
    calculation for Canada) and reduced data transfer in event based

  [Viktor Polak]
  * Added the Parker et al. (2020) GMPE

  [Marco Pagani]
  * Added 'closest_point' metric

  [Michele Simionato]
  * Changed event based full enumeration to be consistent with sampling
  * Changed the GMF storage to be more pandas-friendly

 -- Matteo Nastasi (GEM Foundation) <nastasi@openquake.org>  Sun, 18 Oct 2020 19:55:40 +0000

python3-oq-engine (3.10.0-1~xenial01) xenial; urgency=low

  [Richard Styron]
  * Added secondary perils ZhuLiquefactionGeneral and HazusLateralSpreading,
    supplementing HazusLiquefaction and NewmarkDisplacement

  [Michele Simionato]
  * Fixed a bug with site models containing non-float parameters
  * Raised the limit on the asset ID from 20 to 50 characters
  * Changed the /extract/events API to extract only the relevant events
  * Removed the GMF npz exporter
  * Speed-up risk saving in scenario_risk and scenario_damage

  [Antonio Ettorre]
  * Bumped GDAL to version 3.1.2

  [Michele Simionato]
  * Optimized scenario_damage for the case of many sites
  * Implemented secondary perils
  * Fixed a 32 bit/64 bit bug in `oq prepare_site_model` when sites.csv is
    the same as the vs30.csv file
  * Parallelized by GSIM when there is a single rupture

  [Francis Bernales]
  * Added the Stewart et al. (2016) GMPE
  * Added the Bozorgnia & Campbell (2016) GMPE
  * Added the Gulerce et al. (2017) GMPE

  [Michele Simionato]
  * Unified source model logic tree sampling with gsim logic tree sampling
  * Added `early_latin` and `late_latin` sampling algorithms
  * Changed the logic tree sampling algorithm and made it possible to use
    both `early_weights` and `late_weights`
  * Restored magnitude-dependent maximum distance
  * Displaying the hazard maps in the WebUI for debugging purposes
  * Used the hazard map to get the disaggregation IML from the disaggregation
    PoE and added a warning for zero hazard
  * Internal: implemented multi-run functionality (``oq engine --multi --run``)
  * Reduced tremendously the data transfer in disaggregation calculations
  * Internal: introduced compress/decompress utilities
  * Reduced the memory and disk space occupation in classical calculations with
    few sites; also changed slightly the rupture collapsing mechanism
  * In disaggregation, force poes_disagg == poes
  * Fixed multi-site disaggregation: ruptures far away were not discarded,
    just considered distant 9999 km

  [Marco Pagani]
  * Added a prototype implementation of the kernel method

  [Michele Simionato]
  * Added zipcode site parameter
  * Added command `oq renumber_sm ssmLT.xml`

  [Robin Gee]
  * Set DEFINED_FOR_REFERENCE_VELOCITY for GMPEs modified for Switzerland

  [Michele Simionato]
  * Added parameter `max_num_loss_curves` to the job.ini file
  * Changed `oq engine --reuse-hazard` to just reuse the source model, if
    possible
  * Added command `oq recompute_losses <calc_id> <aggregate_by>`
  * Fixed `noDamageLimit`, `minIML`, `maxIML` not being honored in continuous
    fragility functions
  * Unified the scenario calculator with the event based one, with
    minor differences in the numbers akin to a change of seed
  * Fixed a bug in event based when a rupture occurs more than 65535 times
  * Added a demo EventBasedDamage
  * Fixed bug in event_based_damage: the number of buildings in no damage
    state was incorrect
  * Added commands `oq nrml_to csv` and  `oq nrml_to gpkg`
  * Supported year and ses_id >= 65536 in event based

  [Graeme Weatherill]
  * Implements a heteroskedastic standard deviation model for the Kotha et al.
    (2020) GMPE

  [Michele Simionato]
  * Called `check_complex_fault` when serializing the source in XML
  * Restored scenario_damage with fractional asset number
  * Added a view `oq extract disagg_by_src`
  * Fixed error with large ShakeMap calculations ('events' not found)
  * Raised an error when using `disagg_by_src` with too many point sources
  * The `minimum_magnitude` parameter was incorrectly ignored in UCERF

  [Iason Grigoratos]
  * Implemented the Zalachoris & Rathje (2019) GMM

  [Michele Simionato]
  * Optimized the disaggregation outputs, saving storage time

  [Graeme Weatherill]
  * Adds PGV coefficients to USGS CEUS GMPE tables (where applicable)

  [Michele Simionato]
  * Removed the `disagg_by_src` exporter
  * Internal: added filtering features to the datastore
  * Calculations with a number of levels non-homogenous across IMTs are
    now an error
  * Implemented rupture collapsing in disaggregation (off by default)
  * Fixed a bug in the dmg_by_event exporter: the damage distributions could
    be associated to the wrong GMPE in some cases
  * Solved a bug with nonparametric ruptures: due to rounding errors,
    the disaggregation matrix could contain (small) negative probabilities
  * Extended the scenario calculators to compute the statistical outputs
    if there is more than one GMPE
  * Fixed the formula used for the avg_damages-rlzs outputs in event based
    damage calculations
  * Raised an error if `investigation_time` is set in scenario calculations

  [Graeme Weatherill]
  * Fixed a bug in the mixture model application when running multiple GMPEs

  [Michele Simionato]
  * Replaced outputs `losses_by_asset` with `avg_losses-rlzs`, and
    `dmg_by_asset` with ``avg_damages-rlzs`, for consistency with the
    event based outputs
  * Extended the /extract/ API to manage JSON and removed the oqparam API
  * Added a check on ebrisk to avoid generating too many loss curves
  * Introduced an output "Source Loss Table" for event based risk calculations
  * Raised an early error when `max_sites_disagg` is below the number of
    sites in disaggregation calculations
  * Extended the amplification framework to use different intensity levels
    for different amplification functions
  * Optimized the disaggregation in the case of multiple realizations
  * Fixed bug in GMF amplification without intensity_measure_types_and_levels
  * Optimized the computation of the disaggregation PMFs by orders of magnitude
    by using numpy.prod
  * Changed the disaggregation calculator to distribute by magnitude bin,
    thus reducing a lot the data transfer
  * Vectorized the disaggregation formula
  * Do not perform the disaggregation by epsilon when not required
  * Introduced management of uncertainty in the GMF amplifi
  * Changed the disaggregation calculator to distribute by IMT, thus reducing
    a lot the data transfer in calculations with many IMTs
  * Changed /extract/disagg_layer to produce a single big layer
  * Changed the binning algorithm for lon, lat in disaggregation, to make
    sure that the number of bins is homogeneous across sites

  [Marco Pagani]
  * Fixed a bug in the ParseNDKtoGCMT parser + updated tests.
  * Ported the method serialise_to_hmtk_csv implemented in the corresponding
    class of the catalogue toolkit + added a test into the GCMTCatalogue class.
  * Added a modifiable GMPE using the site term of CY14.
  * Added a generalised modificable GMPE. This first version allows the
    definition of the epsilon of the within event residual.

  [Michele Simionato]
  * Introduced a mixed XML+HDF5 format for gridded sources
  * Internal: added a check on gridded sources: the arrays prob_occurs must
    have homogeneous length across ruptures
  * Removed the dependency from PyYAML, replaced the .yml files in the HMTK with
    .toml files and added an utility `utils/yaml2toml`

 -- Matteo Nastasi (GEM Foundation) <nastasi@openquake.org>  Tue, 29 Sep 2020 11:53:24 +0000

python3-oq-engine (3.9.0-1~xenial01) xenial; urgency=low

  [Michele Simionato]
  * Fixed a type error in the command `oq engine --run --params`
  * Restored the flag `split_sources` for testing purposes
  * Fixed a BOM bug in CSV exposures
  * When exporting the loss curves per asset now we also export the loss ratio
    and the inverse return period, for consistency with the other exporters
  * Fixed the exporter of the loss curves per asset: due to an ordering bug
    in some cases it was exporting wrong losses
  * Added a flag save_disk_space to avoid storing the inputs
  * Changed the logic underlying the pointsource_distance approximation and
    added the syntax pointsource_distance=?
  * Logged a warning when the pointsource_distance is too small

  [Graeme Weatherill]
  * Implemented Pitilakis et al. (2020) Site Amplification Model

  [Michele Simionato]
  * Fixed an export bug with modal_damage_state=true in scenario_damage
    calculations
  * Fixed a bug in calc_hazard_curves with multiple TRTs
  * Fixed how AvgGMPE was stored and made it applicable with correlation models
    if all underlying GMPEs are such

  [Paolo Tormene]
  * Added a second tectonic region type to the EventBasedPSHA demo

  [Michele Simionato]
  * Fixed an ordering bug in /extract/rupture_info affecting the QGIS plugin
  * Fixed `oq engine --eo output_id output_dir` for the Full Report output
  * Added year and ses_id to the events table
  * Removed NaNs in the low return period part of the loss curves
  * Fixed the tot_curves and tot_losses exporters in ebrisk calculations
  * Reduced the rupture storage in classical calculations by using compression
  * Improved the task distribution in the classical calculator, avoiding
    generating too few or too many tasks
  * Enhanced `oq check_input` to check complex fault geometries
  * Added a warning against magnitude-dependent maximum_distance

  [Marco Pagani]
  * Fixed a bug in the coeff table of YEA97

  [Graeme Weatherill]
  * Implemented support for Gaussian Mixture Model approach to characterise
    ground motion model uncertainty

  [Michele Simionato]
  * Enhanced `oq reduce_sm` to read the source models in parallel
  * Deprecated the usage of a different number of intensity levels per IMT

  [Matteo Nastasi]
  * Internal: added 'oq-taxonomy' to docker images

  [Michele Simionato]
  * Extended the `pointsource_distance` approximation to work on single site
    calculations, with a spectacular performance benefit in most calculations
  * Added Bindi2011, Bindi2014 and Cauzzi2014 scaled GMPEs contributed by
    the INGV
  * Added a check on classical calculations which are too large to run
  * Added a parameter `collapse_level` and a new collapsing algorithm
  * Added a check for missing TRTs in the GSIM logic tree file
  * Reduced the storage required for site specific calculations
    with complex logic trees by removing duplicated ruptures
  * Restored the computation of the mean disaggregation when multiple
    realizations are requested
  * Slightly changed the syntax of `oq info` (see `oq info --help`) and added
    information about the available IMTs, MFDs and source classes
  * Optimized get_composite_source_model (in the case of a complex source
    specific logic trees a speedup of 80x was measured)
  * Internal: fixed `oq info source_model_logic_tree.xml`
  * Avoided reading multiple times the source models in the case of complex
    logic trees
  * Moved the check on invalid TRTs earlier, before processing the source models
  * Removed the `ucerf_classical` calculator (just use the `classical` one)

  [Paolo Tormene]
  * Added a warning in `oq reduce_sm` listing duplicate source IDs

  [Michele Simionato]
  * Improved `oq reduce_sm` to reduce also duplicated source IDs if they
    belong to different source types
  * Removed the `ucerf_hazard` calculator (just use the `event_based` one)
  * Changed the seed algorithm in all event based calculators including UCERF
  * Fixed the ShakeMap code to use the formula for the median and not the mean
  * Added a check on excessive data transfer in disaggregation calculations
  * Changed back the disaggregation calculator to read the rupture data from
    the workers, thus saving a lot of memory and time
  * Fixed a bug that made it impossible to abort/remove a failed task
  * Added `extendModel` feature to the source model logic tree parser

  [Graeme Weatherill]
  * Fixed bug in the HMTK: the `bin_width` parameter was not passed to
    `mtkActiveFaultModel.build_fault_model`

  [Michele Simionato]
  * Avoided submitting too many tasks in the disaggregation calculator
  * Added a parameter `discard_trts` for manual reduction of GSIM logic tree
  * Fixed a bug in case of duplicated nodal planes affecting the Italy model
  * Removed dynamic reduction of the GSIM logic tree (i.e. now the
    logic tree is known upfront, before calculating the PoES)

  [Paolo Tormene]
  * Fixed an encoding issue in reading configuration files on Windows

  [Michele Simionato]
  * Internal: started the zmq workers when the DbServer starts
  * Fixed a bug when reading rupture.txt files
  * Internal: added an option `--calc-id` to `oq run`
  * Added a check against negative number of cores in openquake.cfg
  * Raised a clear error message if the enlarged bounding box of the sources
    does not contain any site or if it is larger than half the globe

  [Kendra Johnson]
  * Correction to catalogue plotting tool in hmtk to include the last bins
    in density plots

  [Paolo Tormene]
  * Added Classical PSHA Non-parametric sources Demo

  [Robin Gee]
  * Change the header of the exported sigma_epsilon_XX.csv file to indicate
  that values correspond to inter event sigma

  [Graeme Weatherill]
  * Adds independent verification tables for the USGS CEUS models and revises
    implementation for collapsed epistemic uncertainty on sigma and site
    amplification
  * Enhances SERA adaptation of the Abrahamson et al. (2015) `BC Hydro` GMPE to
    add in a configurable smoothed tapering term on the forearc/backarc scaling

  [Michele Simionato]
  * Added a check on the engine version between master and workers

  [Paolo Tormene]
  * Removed the `multi_node` flag, that is not used anymore

  [Michele Simionato]
  * Added a command `oq postzip` to send small calculations to the WebUI
  * Added a limit of 1000 sources when disagg_by_src=true
  * Internal: fixed `oq export input -e zip` that was flattening the tree
    structure of the input files in the exported zip archive
  * Implemented GMFs amplification
  * Introduced the flag `approx_ddd` to support the old algorithm in
    scenario_damage calculations; it is automatically used for exposures
    with fractional asset numbers

  [Paolo Tormene]
  * Modified the server views in order to allow using
    `numpy.load(allow_pickle=False)` in the QGIS IRMT plugin
  * Internal: changed some copy.deepcopy calls into copy.copy in hazardlib

  [Michele Simionato]
  * Removed implicit intensity_measure_types_and_levels
  * Added a check to forbid case-similar headers in the exposures
  * Improved the error message in case of CSV exposures with wrong headers
  * Reduced the slow tasks issue in event_based/ebrisk with many sites
  * Enhanced `oq compare` to accept a file with the control sites
  * Improved the error message for duplicate sites
  * Speedup of the ebrisk calculator
  * Extended the `minimum_intensity` feature to the classical calculator
  * Solved a memory bug when using the nrcan site term: due to a deepcopy
    the engine could run out of memory in the workers for large site collections
  * Added a check to forbid multiple `complexFaultGeometry` nodes
  * Internal: we are now shutting down the ProcessPool explicitly in order
    to support Python 3.8
  * Internal: removed the class hazardlib.gsim.base.IPE
  * Changed the aggregate loss curves generation to not use the partial
    asset loss table, with a huge memory reduction
  * Extended `oq check_input` to accept multiple files
  * Changed the scenario damage calculator to use discrete damage distributions
  * Forced the "number" attribute in the exposure must be an integer in the
    range 1..65535, extrema included

 -- Matteo Nastasi (GEM Foundation) <nastasi@openquake.org>  Mon, 27 Apr 2020 14:22:48 +0000

python3-oq-engine (3.8.1-1~xenial01) xenial; urgency=low

  [Michele Simionato]
  * Fixed random HDF5 bug in disaggregation calculations
  * Fixed memory issue in nrcan15_site_term.p
  * Fixed get_duplicates check in the SiteCollection
  * Fixed bug in case of MMI (log(imls) -> imls)

 -- Matteo Nastasi (GEM Foundation) <nastasi@openquake.org>  Wed, 12 Feb 2020 10:23:22 +0000

python3-oq-engine (3.8.0-1~xenial01) xenial; urgency=low

  [Graeme Weatherill]
  * Updates SERA Craton GMPE to incorporate NGA East site response and reflect
    changes in CEUS USGS model

  [Michele Simionato]
  * The total loss curves in event_based_risk are now built with pandas
  * Added an option `oq engine --param` to override the job.ini parameters
  * Internal: reduced the number of NGAEastUSGS classes from 39 to 1
  * Internal: reduced the number of NGAEast classes from 44 to 2
  * Internal: reduced the 15 NSHMP2014 classes to a single class
  * Internal: reduced the 22 NBCC2015_AA13 classes to a single class

  [Graeme Weatherill]
  * Added complete suite of GMPEs for the Central and Eastern US, as adopted
    within the 2018 US National Seismic Hazard Map
  * Implemented NGA East site amplification model within NGA East Base class

  [Michele Simionato]
  * Implemented hazard curves amplification by convolution
  * Improved the error message if the `event_id` does not start from zero in
    the gmfs.csv files
  * Changed the rupture exporter to export LINESTRINGs instead of degenerate
    POLYGONs
  * Introduced `minimum_loss_fraction` functionality in ebrisk
  * Refined the rupture prefiltering mechanism, possibly changing the numbers
    in calculations with nonzero coefficients of variations
  * Optimized the generation of aggregate loss curves in ebrisk
  * Introduced an experimental AvgGMPE and used it to implement (optional)
    reduction of the gsim logic tree

  [Graeme Weatherill]
  * Implemented Abrahamson et al (2018) update of the BC Hydro GMPE
  * Added configurable nonergodic sigma option to BC Hydro and SERA GMPEs
  * Small refactoring and bug fix in average SA GMPE

  [Michele Simionato]
  * Avoided reading multiple times the GSIM logic tree
  * Changed the GSIM logic tree sampling by ordering the branches by TRT
  * Ignored IMT-dependent weights when using sampling to make such calculations
    possible
  * Storing (partially) the asset loss table

  [Robin Gee]
  * Set DEFINED_FOR_REFERENCE_VELOCITY in CampbellBozorgnia2003NSHMP2007

  [Graeme Weatherill]
  * Re-adjustment of SERA Subduction model epistemic scaling factors

  [Michele Simionato]
  * Improved the task distribution in the ebrisk calculator
  * Fixed a bug in ebrisk with aggregate_by when building the rup_loss_table
  * Storing the asset loss table in scenario_risk, but only for assets and
    events above over a `loss_ratio_threshold` parameter
  * Storing the asset damage table in scenario_damage and event based damage,
    but only for assets and events above a `collapse_threshold` parameter
  * Avoided transferring the GMFs upfront in scenario_damage, scenario_risk
    and event_based_damage

  [Daniele Viganò]
  * Included pandas in the engine distribution

  [Michele Simionato]
  * Avoided reading multiple time the gsim logic tree file and relative files
  * Added a check for duplicate sites in the site model file
  * Implemented an event_based_damage calculator
  * Added an API /v1/calc/ID/extract/gmf_data?event_id=XXX
  * Added an API /v1/calc/ID/extract/num_events
  * Fixed the /v1/calc/ID/status endpoint to return an error 404 when needed
  * Removed the "sites are overdetermined" check, since it now unneeded
  * Turned the calculation of consequences into a plugin architecture

  [Matteo Nastasi]
  * Add '/v1/ini_defaults' web api entry point to retrieve all default
    values for ini attributes (attrs without a default are not returned)

  [Michele Simionato]
  * Renamed rlzi -> rlzi in the sigma-epsilon dataset and exporter
  * Renamed id -> asset_id in all the relevant CSV exporters
  * Renamed rlzi -> rlz_id in the dmg_by_event.csv output
  * Renamed rupid -> rup_id in the ruptures.csv output
  * Renamed id -> event_id in the events.csv output and gmfs.csv output
  * Renamed sid -> site_id in the gmfs.csv output
  * Renamed ordinal -> rlz_id in the realizations.csv output

  [Alberto Chiusole]
  * Changed the way how the available number of CPU cores is computed

  [Kendra Johnson, Robin Gee]
  * Added GMPEs for Rietbrock-Edwards (2019) and Yenier-Atkinson (2015)

  [Michele Simionato]
  * Added more check on the IMTs and made it possible to import a GMF.csv
    file with more IMTs than needed
  * Enabled magnitude-dependent pointsource_distance
  * Removed the syntax for magnitude-dependent maximum distance, since
    now it can be automatically determined by the engine
  * Saving more information in the case of single-site classical hazard
  * Extended `pointsource_distance` to generic sources
  * Removed the boundary information from the CSV rupture exporter
  * Changed the /extract/rupture/XXX API to returns a TOML that can be
    used by a scenario calculator
  * Added general support for file-reading GMPEs
  * Made it possible to disaggregate on multiple realizations
    with the parameters `rlz_index` or `num_rlzs_disagg`
  * Fixed downloading the ShakeMaps (again)
  * Better error message in case of too large maximum_distance
  * Optimized the case of point sources with an hypocenter distribution and
    GSIMs independent from it and in general the case of ruptures with
    similar distances

  [Graeme Weatherill]
  * Updates SERA craton GMPE to reflect updates to NGA East site response model

  [Michele Simionato]
  * Fixed and HDF5 SWMR issue in large disaggregation calculations
  * Made `rrup` the unique acceptable `filter_distance`
  * Fixed disaggregation with a parent calculation
  * Models with duplicated values in the hypocenter and/or nodal plane
    distributions are now automatically optimized
  * Fixed an issue with missing noDamageLimit causing NaN values in
    scenario_damage calculations
  * Added more validations for predefined hazard, like forbidding the site model

  [Marco Pagani]
  * Adding the shift_hypo option for distributed seismicity

  [Michele Simionato]
  * Raised an early error for extra-large GMF calculations
  * Reduced the GMF storage by using 32 bit per event ID instead of 64 bit
  * Raised an error in case of duplicated sites in the site model
  * Fixed the case of implicit grid with a site model: sites could be
    incorrectly discarded
  * Fixed the ShakeMap downloader to find also unzipped `uncertaintly.xml`
    files
  * Fixed the rupture exporters to export the rupture ID and not the
    rupture serial
  * Removed the non-interesting `agg_maps` outputs
  * Changed the task distribution in the classical calculator and added
    a `task_multiplier` parameter

  [Marco Pagani]
  * Fixed a bug in the GenericGmpeAvgSA

  [Michele Simionato]
  * Added a `/v1/calc/validate_zip` endpoint to validate input archives
  * Deprecated inferring the intensity measure levels from the risk functions
  * Fixed a too strict check on the minimum intensities of parent an child
    calculations
  * Extended the ebrisk calculator to compute at the same time both the
    aggregate curves by tag and the total curves

  [Marco Pagani]
  * Implemented Morikawa and Fujiwara (2013) GMM

  [Michele Simionato]
  * Changed the seed algorithm in sampling with more than one source model,
    thus avoiding using more GMPEs than needed in some cases
  * If `ground_motion_fields=false` is set, the GMFs are not stored even
    if `hazard_curves_from_gmfs=true`
  * `oq show job_info` now works while the calculation is running
  * Reduced the sent data transfer in ebrisk calculations
  * Deprecated the old syntax for the `reqv` feature
  * Added short aliases for hazard statistics `mean`, `max` and `std`
  * Reduced substantially the memory occupation in the task queue
  * Added an API `/extract/sources` and an experimental `oq plot sources`
  * Added a check on valid input keys in the job.ini
  * Fixed the check on dependent calculations
  * Specifying at the same time both a grid and individual sites is an error

  [Daniele Viganò]
  * Docker containers rebased on CentOS 8
  * Fixed an issue causing zombie `ssh` processes
    when using `zmq` as task distribution mechanism
  * Introduced support for RHEL/CentOS 8

  [Michele Simionato]
  * Added a check for no GMFs in event_based_risk
  * Avoided transferring the site collection
  * Storing the sources in TOML format

 -- Matteo Nastasi (GEM Foundation) <nastasi@openquake.org>  Mon, 20 Jan 2020 10:14:51 +0000

python3-oq-engine (3.7.1-1~xenial01) xenial; urgency=low

  [Michele Simionato]
  * Fixed disaggregation with a parent calculation
  * Fixed the case of implicit grid with a site model: sites could be
    incorrectly discarded
  * Fixed the ShakeMap downloader to find also unzipped `uncertaintly.xml`
    files
  * Fixed the rupture exporters to export the rupture ID and not the
    rupture serial

  [Marco Pagani]
  * Fixed a bug in the GenericGmpeAvgSA

 -- Matteo Nastasi (GEM Foundation) <nastasi@openquake.org>  Fri, 25 Oct 2019 08:05:41 +0000

python3-oq-engine (3.7.0-1~xenial01) xenial; urgency=low

  [Michele Simionato]
  * Hiding calculations that fail before the pre-execute phase (for instance,
    because of missing files); they already give a clear error
  * Added an early check on truncation_level in presence of correlation model

  [Guillaume Daniel]
  * Implemented Ameri (2017) GMPE

  [Michele Simionato]
  * Changed the ruptures CSV exporter to use commas instead of tabs
  * Added a check forbidding `aggregate_by` for non-ebrisk calculators
  * Introduced a task queue
  * Removed the `cache_XXX.hdf5` files by using the SWMR mode of h5py

  [Kris Vanneste]
  * Updated the coefficients table for the atkinson_2015 to the actual
    values in the paper.

  [Michele Simionato]
  * Added an `/extract/agg_curves` API to extract both absolute and relative
    loss curves from an ebrisk calculation
  * Changed `oq reset --yes` to remove oqdata/user only in single-user mode
  * Now the engine automatically sorts the user-provided intensity_measure_types
  * Optimized the aggregation by tag
  * Fixed a bug with the binning when disaggregating around the date line
  * Fixed a prefiltering bug with complex fault sources: in some cases, blocks
    ruptures were incorrectly discarded
  * Changed the sampling algorithm for the GMPE logic trees: now it does
    not require building the full tree in memory
  * Raised clear errors for geometry files without quotes or with the wrong
    header in the multi_risk calculator
  * Changed the realizations.csv exporter to export '[FromShakeMap]' instead
    of '[FromFile]' when needed
  * Changed the agg_curves exporter to export all realizations in a single file
    and all statistics in a single file
  * Added rlz_id, rup_id and year to the losses_by_event output for ebrisk
  * Fixed a bug in the ruptures XML exporter: the multiplicity was multiplied
    (incorrectly) by the number of realizations
  * Fixed the pre-header of the CSV outputs to get proper CSV files
  * Replaced the 64 bit event IDs in event based and scenario calculations
    with 32 bit integers, for the happiness of Excel users

  [Daniele Viganò]
  * Numpy 1.16, Scipy 1.3 and h5py 2.9 are now required

  [Michele Simionato]
  * Changed the ebrisk calculator to read the CompositeRiskModel directly
    from the datastore, which means 20x less data transfer for Canada

  [Anirudh Rao]
  * Fixed a bug in the gmf CSV importer: the coordinates were being
    sorted and new site_ids assigned even though the user input sites
    csv file had site_ids defined

  [Michele Simionato]
  * Fixed a bug in the rupture CSV exporter: the boundaries of a GriddedRupture
    were exported with lons and lats inverted
  * Added some metadata to the CSV risk outputs
  * Changed the distribution mechanism in ebrisk to reduce the slow tasks

  [Graeme Weatherill]
  * Updates Kotha et al. (2019) GMPE to July 2019 coefficients
  * Adds subclasses to Kotha et al. (2019) to implement polynomial site
    response models and geology+slope site response model
  * Adds QA test to exercise all of the SERA site response calculators

  [Michele Simionato]
  * Internal: there is not need to call ``gsim.init()`` anymore

  [Graeme Weatherill]
  * Adds parametric GMPE for cratonic regions in Europe

  [Michele Simionato]
  * In the agglosses output of scenario_risk the losses were incorrectly
    multiplied by the realization weight
  * Removed the output `sourcegroups` and added the output `events`

  [Graeme Weatherill]
  * Adds new meta ground motion models to undertake PSHA using design code
    based amplification coefficients (Eurocode 8, Pitilakis et al., 2018)
  * Adds site amplification model of Sandikkaya & Dinsever (2018)

  [Marco Pagani]
  * Added a new rupture-site metric: the azimuth to the closest point on the
    rupture

  [Michele Simionato]
  * Fixed a regression in disaggregation with nonparametric sources, which
    were effectively discarded
  * The site amplification has been disabled by default in the ShakeMap
    calculator, since it is usually already taken into account by the USGS

  [Daniele Viganò]
  * Deleted calculations are not removed from the database anymore
  * Removed the 'oq dbserver restart' command since it was broken

  [Richard Styron]
  * Fixed `YoungsCoppersmith1985MFD.from_total_moment_rate()`: due to numeric
    errors it was producing incorrect seismicity rates

  [Michele Simionato]
  * Now we generate the output `disagg_by_src` during disaggregation even in the
    case of multiple realizations
  * Changed the way the random seed is set for BT and PM distributions
  * The filenames generated by `disagg_by_src` exporter now contains the site ID
    and not longitude and latitude, consistently with the other exporters
  * Accepted again meanLRs greater than 1 in vulnerability functions of kind LN
  * Fixed a bug in event based with correlation and a filtered site collection
  * Fixed the CSV exporter for the realizations in the case of scenarios
    with parametric GSIMs
  * Removed some misleading warnings for calculations with a site model
  * Added a check for missing `risk_investigation_time` in ebrisk
  * Reduced drastically (I measured improvements over 40x) memory occupation,
    data transfer and data storage for multi-sites disaggregation
  * Sites for which the disaggregation PoE cannot be reached are discarded
    and a warning is printed, rather than killing the whole computation
  * `oq show performance` can be called in the middle of a computation again
  * Filtered out the far away distances and reduced the time spent in
    saving the performance info by orders of magnitude in large disaggregations
  * Reduced the data transfer by reading the data directly from the
    datastore in disaggregation calculations
  * Reduced the memory consumption sending disaggregation tasks incrementally
  * Added an extract API disagg_layer
  * Moved `max_sites_disagg` from openquake.cfg into the job.ini
  * Fixed a bug with the --config option: serialize_jobs could not be overridden
  * Implemented insured losses

 -- Matteo Nastasi (GEM Foundation) <nastasi@openquake.org>  Thu, 26 Sep 2019 08:51:44 +0000

python3-oq-engine (3.6.0-1~xenial01) xenial; urgency=low

  [Michele Simionato]
  * In some cases `applyToSources` was giving a fake error about the source
    not being in the source model even if it actually was

  [Chris Van Houtte]
  * Adds the Van Houtte et al. (2018) significant duration model for New
    Zealand

  [Michele Simionato]
  * Added a way to compute and plot the MFD coming from an event based
  * Storing the MFDs in TOML format inside the datastore

  [Robin Gee]
  * Moves b4 constant into COEFFS table for GMPE Sharma et al., 2009

  [Graeme Weatherill]
  * Adds functionality to Cauzzi et al. (2014) and Derras et al. (2014)
    calibrated GMPEs for Germany to use either finite or point source distances

  [Michele Simionato]
  * Restored the ability to associate site model parameters to a grid of sites
  * Made it possible to set `hazard_curves_from_gmfs=true` with
    `ground_motion_fields=false` in the event based hazard calculator
  * Introduced a mechanism to split the tasks based on an estimated duration
  * Integrated `oq plot_memory` into `oq plot`
  * Removed `NaN` values for strike and dip when exporting griddedRuptures
  * Fixed `oq reset` to work in multi-user mode
  * Extended the source_id-filtering feature in the job.ini to multiple sources
  * Supported WKT files for the binary perils in the multi_risk calculator
  * Added an early check on the coefficients of variation and loss ratios of
    vulnerability functions with the Beta distribution
  * Made sure that `oq engine --dc` removes the HDF5 cache file too
  * Removed the flag `optimize_same_id_sources` because it is useless now
  * Introduced a soft limit at 65,536 sites for event_based calculations
  * Fixed a performance regression in ucerf_classical that was filtering
    before splitting, thus becoming extra-slow
  * Improved the progress log, that was delayed for large classical calculations
  * Exported the ruptures as 3D multi-polygons (instead of 2D ones)
  * Changed the `aggregate_by` exports for consistency with the others
  * Changed the losses_by_event exporter for ebrisk, to make it more
    consistent with scenario_risk and event_based_risk
  * Changed the agglosses and losses_by_event exporters in scenario_risk,
    by adding a column with the realization index
  * Changed the generation of the hazard statistics to consume very little
    memory
  * Fixed a bug with concurrent_tasks being inherited from the parent
    calculation instead of using the standard default
  * Removed the dependency from mock, since it is included in unittest.mock
  * For scenario, replaced the `branch_path` with the GSIM representation in
    the realizations output
  * Added a check for suspiciously large source geometries
  * Deprecated the XML disaggregation exporters in favor of the CSV exporters
  * Turned the disaggregation calculator into a classical post-calculator
    to use the precomputed distances and speedup the computation even more
  * Fixed the disaggregation calculator by discarding the ruptures outside
    the integration distance
  * Optimized the speed of the disaggregation calculator by moving a statistical
    functions outside of the inner loop
  * Changed the file names of the exported disaggregation outputs
  * Fixed an export agg_curves issue with pre-imported exposures
  * Fixed an export agg_curves issue when the hazard statistics are different
    from the risk statistics
  * Removed the disaggregation statistics: now the engine disaggregates only on
    a single realization (default: the closest to the mean)
  * Forbidden disaggregation matrices with more than 1 million elements
  * Reduced the data transfer when computing the hazard curves
  * Optimized the reading of large CSV exposures
  * Fixed the --hc functionality across users
  * Optimized the reduction of the site collection on the exposure sites
  * Made more robust the gsim logic tree parser: lines like
    `<uncertaintyModel gmpe_table="../gm_tables/Woffshore_low_clC.hdf5">`
    are accepted again
  * Added a check against duplicated values in nodal plane distributions and
    hypocenter depth distributions
  * Changed the support for zipped exposures and source models: now the
    name of the archive must be written explicitly in the job.ini
  * Added support for numpy 1.16.3, scipy 1.3.0, h5py 2.9.0
  * Removed the special case for event_based_risk running two calculations

  [Graeme Weatherill]
  * Adds the Tromans et al. (2019) adjustable GMPE for application to PSHA
    in the UK

  [Michele Simionato]
  * Optimized src.sample_ruptures for (multi)point sources and are sources
  * Fixed a mutability bug in the DistancesContext and made all context
    arrays read-only: the fix may affect calculations using the GMPEs
    berge_thierry_2003, cauzzi_faccioli_2008 and zhao_2006;
  * Fixed a bug with the minimum_distance feature
  * Fixed a bug in the exporter of the aggregate loss curves: now the loss
    ratios are computed correctly even in presence of occupants
  * Removed the (long time deprecated) capability to read hazard curves and
    ground motion fields from XML files: you must use CSV files instead

  [Marco Pagani]
  * Implemented a modified GMPE that add between and within std to GMPEs only
    supporting total std

  [Michele Simionato]
  * Added the ability to use a taxonomy_mapping.csv file
  * Fixed a bug in classical_damage from CSV: for hazard intensity measure
    levels different from the fragility levels, the engine was giving incorrect
    results
  * Serialized also the source model logic tree inside the datastore
  * Added a check on missing intensity_measure_types in event based
  * Fixed `oq prepare_site_model` in the case of an empty datadir
  * Added a comment line with useful metadata to the engine CSV outputs
  * Removed the long time deprecated event loss table exporter for event based
    risk and enhanced the losses_by_event exporter to export the realization ID
  * Removed the long time deprecated GMF XML exporter for scenario
  * IMT-dependent weights in the gsim logic tree can be zero, to discard
    contributions outside the range of validity of (some of the) GSIMs
  * Now it is possible to export individual hazard curves from an event
  * Added a view gmvs_to_hazard

 -- Matteo Nastasi (GEM Foundation) <nastasi@openquake.org>  Tue, 16 Jul 2019 08:42:10 +0000

python3-oq-engine (3.5.2-1~xenial01) xenial; urgency=low

  [Daniele Viganò]
  * Fixed packaging issue, the .hdf5 tables for Canada were missing

  [Michele Simionato]
  * Fixed regression in the gsim logic tree parser for the case
    of .hdf5 tables

 -- Matteo Nastasi (GEM Foundation) <nastasi@openquake.org>  Fri, 31 May 2019 08:01:08 +0000

python3-oq-engine (3.5.1-1~xenial01) xenial; urgency=low

  [Michele Simionato]
  * Added a `rlzi` column to to sig_eps.csv output
  * Accepted GMF CSV files without a `rlzi` column
  * Accepted a list-like syntax like `return_periods=[30, 60, 120, 240, 480]`
    in the job.ini, as written in the manual
  * Fixed a bug in the asset_risk exporter for uppercase tags

  [Paul Henshaw]
  * Fixed an encoding bug while reading XML files on Windows

 -- Matteo Nastasi (GEM Foundation) <nastasi@openquake.org>  Mon, 20 May 2019 13:49:25 +0000

python3-oq-engine (3.5.0-1~xenial01) xenial; urgency=low

  [Giovanni Lanzano]
  * Lanzano and Luzi (2019) GMPE for volcanic zones in Italy

  [Michele Simionato]
  * Now it is possible to export individual hazard curves from an event
    based calculation by setting `hazard_curves_from_gmfs = true` and
    `individual_curves = true (before only the statistics were saved)
  * Made it possible to download remote source models
  * Removed the branching level concept in the logic trees
  * Made it possible to produce individual loss maps and curves with the
    ebrisk calculator with a single line `aggregate_by=id`
  * Added a limit of 2**32 events in event based calculations


 [Michele Simionato]
  * Now it is possible to export individual hazard curves from an event
    based calculation by setting `hazard_curves_from_gmfs = true` and
    `individual_curves = true (before only the statistics were saved)

  [Graeme Weatherill]
  * Adds adaptation of Abrahamson et al. (2016) 'BC Hydro' GMPEs calibrated
    to Mediterranean data and with epistemic adjustment factors

  [Chris Van Houtte]
  * Added new class to bradley_2013b.py for hazard maps
  * Modified test case_37 to test multiple sites

  [Marco Pagani]
  * Fixed a bug in the logic tree parser and added a check to forbid logic
    trees with applyToSources without applyToBranches, unless there is a
    single source model branch

  [Michele Simionato]
  * Removed the experimental parameter `prefilter_sources`

  [Daniele Viganò]
  * Multiple DbServer ZMQ connections are restored to avoid errors under heavy
    load and/or on slower machines

  [Michele Simionato]
  * Removed the ugly registration of custom signals at import time: now they
    are registered only if `engine.run_calc` is called
  * Removed the dependency from rtree
  * Removed all calls to ProcessPool.shutdown to speed up the tests and to
    avoid non-deterministic errors in atexit._run_exitfuncs

  [Marco Pagani]
  * Added tabular GMPEs as provided by Michal Kolaj, Natural Resources Canada

  [Michele Simionato]
  * Extended the ebrisk calculator to support coefficients of variations

  [Graeme Weatherill]
  * Adds Kotha et al (2019) shallow crustal GMPE for SERA
  * Adds 'ExperimentalWarning' to possible GMPE warnings
  * Adds kwargs to check_gsim function

  [Michele Simionato]
  * Fixed problems like SA(0.7) != SA(0.70) in iml_disagg
  * Exposed the outputs of the classical calculation in event based
    calculations with `compare_with_classical=true`
  * Made it possible to serialize together all kind of risk functions,
    including consequence functions that before were not HDF5-serializable
  * Fixed a MemoryError when counting the number of bytes stored in large
    HDF5 datasets
  * Extended `asset_hazard_distance` to a dictionary for usage with multi_risk
  * Extended oq prepare_site_model to work with sites.csv files
  * Optimized the validation of the source model logic tree: now checking
    the sources IDs is 5x faster
  * Went back to the old logic in sampling: the weights are used for the
    sampling and the statistics are computed with identical weights
  * Avoided to transfer the epsilons by storing them in the cache file
    and changed the event to epsilons associations
  * Reduced the data transfer in the computation of the hazard curves, causing
    in some time huge speedups (over 100x)
  * Implemented a flag `modal_damage_state` to display only the most likely
    damage state in the output `dmg_by_asset` of scenario damage calculations
  * Reduced substantially the memory occupation in classical calculations
    by including the prefiltering phase in the calculation phase

  [Daniele Viganò]
  * Added a 'serialize_jobs' setting to the openquake.cfg
    which limits the maximum number of jobs that can be run in parallel

  [Michele Simionato]
  * Fixed two exporters for the ebrisk calculator (agg_curves-stats and
    losses_by_event)
  * Fixed two subtle bugs when reading site_model.csv files
  * Added /extract/exposure_metadata and /extract/asset_risk
  * Introduced an experimental multi_risk calculator for volcanic risk

  [Guillaume Daniel]
  * Updating of Berge-Thierry (2003) GSIM and addition of several alternatives
    for use with Mw

  [Michele Simionato]
  * Changed the classical_risk calculator to use the same loss ratios for all
    taxonomies and then optimized all risk calculators
  * Temporarily removed the `insured_losses` functionality
  * Extended `oq restore` to download from URLs
  * Removed the column 'gsims' from the output 'realizations'
  * Better parallelized the source splitting in classical calculations
  * Added a check for missing hazard in scenario_risk/scenario_damage
  * Improved the GsimLogicTree parser to get the line number information, a
    feature that was lost with the passage to Python 3.5
  * Added a check against mispellings in the loss type in the risk keys
  * Changed the aggregation WebAPI from
    aggregate_by/taxonomy,occupancy/avg_losses?kind=mean&loss_type=structural to
    aggregate/avg_losses?kind=mean&loss_type=structural&tag=taxonomy&tag=occupancy
  * Do not export the stddevs in scenario_damage in the case of 1 event
  * Fixed export bug for GMFs imported from a file
  * Fixed an encoding error when storing a GMPETable
  * Fixed an error while exporting the hazard curves generated by a GMPETable
  * Removed the deprecated feature aggregate_by/curves_by_tag

 -- Matteo Nastasi (GEM Foundation) <nastasi@openquake.org>  Mon, 13 May 2019 09:27:18 +0000

python3-oq-engine (3.4.0-2~xenial01) xenial; urgency=low

  [Michele Simionato]
  * Compatibility with 'decorator' version >= 4.2

  [Giovanni Lanzano]
  * Contributed a GMPE SkarlatoudisEtAlSSlab2013

  [Michele Simionato]
  * Changed the event loss table exporter to export also rup_id and year
  * Extended the ebrisk calculator to compute loss curves and maps

  [Rodolfo Puglia]
  * Spectral acceleration amplitudes at 2.5, 2.75 and 4 seconds added

  [Marco Pagani]
  * Improved the event based calculator to account for cluster-based models

  [Michele Simionato]
  * Removed the now redundant command `oq extract hazard/rlzs`

  [Daniele Viganò]
  * Fixed 'oq abort' to always mark killed jobs as 'aborted'

  [Michele Simionato]
  * Made it possible to use in the Starmap tasks without a monitor argument
  * Stored the sigma and epsilon parameters for each event in event based
    and scenario calculations and extended the gmf_data exporter consequently
  * Fixed the realizations CSV exporter which was truncating the names of the
    GSIMs
  * Deprecated the XML exporters for hcurves, hmaps, uhs
  * Introduced a `sap.script` decorator
  * Used the WebExtractor in `oq importcalc`
  * Restored validation of the source_model_logic_tree.xml file
  * Raised an early error for missing occupants in the exposure
  * Added a check to forbid duplicate file names in the `uncertaintyModel` tag
  * Made it possible to store the asset loss table in the ebrisk calculator
    by specifying `asset_loss_table=true` in the job.ini
  * Added a flag `oq info --parameters` to show the job.ini parameters
  * Removed the `source_name` column from the disagg by source output

  [Rao Anirudh]
  * Fixed wrong investigation_time in the calculation of loss maps from
    loss curves

  [Robin Gee]
  * Added capability to optionally specify a `time_cutoff` parameter to
    declustering time window

  [Michele Simionato]
  * Merged the commands `oq plot_hmaps` and `oq plot_uhs` inside `oq plot`
  * Changed the storage of hazard curves and hazard maps to make it consistent
    with the risk outputs and Extractor-friendly

  [Chris Van Houtte]
  * Added necessary gsims to run the Canterbury Seismic Hazard Model
    in Gerstenberger et al. (2014)
  * Added a new gsim file mcverry_2006_chch.py to have the Canterbury-
    specific classes.
  * Added a new gsim file bradley_2013b.py to implement the
    Christchurch-specific modifications to the Bradley2013 base model.

  [Michele Simionato]
  * Added a check on the intensity measure types and levels in the job.ini,
    to make sure they are ordered by period
  * Reduced the number of client sockets to the DbServer that was causing
    (sporadically) the hanging of calculations on Windows
  * Extended the WebAPI to be able to extract specific hazard curves, maps
    and UHS (i.e. IMT-specific and site specific)
  * Removed the realization index from the event loss table export, since
    is it redundant
  * Forced all lowercase Python files in the engine codebase
  * Removed the dependency from nose

  [Robin Gee]
  * Updated GMPE of Yu et al. (2013)

  [Michele Simionato]
  * Added an `Extractor` client class leveraging the WebAPI and enhanced
    `oq plot_hmaps` to display remote hazard maps
  * Added a check when disaggregation is attempted on a source model
    with atomic source groups
  * Implemented serialization/deserialization of GSIM instances to TOML
  * Added a check against mispelled rupture distance names and fixed
    the drouet_alpes_2015 GSIMs
  * Changed the XML syntax used to define dictionaries IMT -> GSIM
  * Now GSIM classes have an `.init()` method to manage notrivial
    initializations, i.e. expensive initializations or initializations
    requiring access to the filesystem
  * Fixed a bug in event based that made it impossible to use GMPETables
  * Associated the events to the realizations even in scenario_risk: this
    involved changing the generation of the epsilons in the case of asset
    correlation. Now there is a single aggregate losses output for all
    realizations
  * Removed the rlzi column from the GMF CSV export
  * Introduced a new parameter `ebrisk_maxweight` in the job.ini
  * For classical calculations with few sites, store information about the
    realization closest to the mean hazard curve for each site
  * Removed the max_num_sites limit on the event based calculator

  [Valerio Poggi]
  * Added an AvgSA intensity measure type and a GenericGmpeAvgSA which is
    able to use it

  [Michele Simionato]
  * Introduced the ability to launch subtasks from tasks
  * Stored rupture information in classical calculations with few sites

  [Chris Van Houtte]
  * Adding conversion from geometric mean to larger horizontal component in
    bradley_2013.py

  [Michele Simionato]
  * Fixed a bug in applyToSources for the case of multiple sources
  * Moved the prefiltering on the workers to save memory
  * Exported the aggregated loss ratios in avg losses and agg losses
  * Removed the variables quantile_loss_curves and mean_loss_curves: they
    were duplicating quantile_hazard_curves and mean_hazard_curves
  * Only ruptures boundingbox-close to the site collection are stored

  [Marco Pagani]
  * Added cluster model to classical PSHA calculator

  [Michele Simionato]
  * Fixed a bug in scenario_damage from ShakeMap with noDamageLimit=0
  * Avoided the MemoryError in the controller node by speeding up the saving
    of the information about the sources
  * Turned utils/reduce_sm into a proper command
  * Fixed a wrong coefficient in the ShakeMap amplification
  * Fixed a bug in the hazard curves export (the filename did not contain
    the period of the IMT thus producing duplicated files)
  * Parallelized the reading of the exposure

  [Marco Pagani]
  * Fixed the implementation on mutex ruptures

  [Michele Simionato]
  * Changed the aggregated loss curves exporter
  * Added an experimental calculator ebrisk
  * Changed the ordering of the events (akin to a change of seed in the
    asset correlation)

  [Robin Gee]
  * Fixed bug in tusa_langer_2016.py BA08SE model - authors updated b2 coeff
  * Fixed bug in tusa_langer_2016.py related to coeffs affecting Repi models

  [Michele Simionato]
  * Added a check to forbid to set `ses_per_logic_tree_path = 0`
  * Added an API `/extract/event_info/eidx`
  * Splitting the sources in classical calculators and not in event based
  * Removed `max_site_model_distance`
  * Extended the logic used in event_based_risk - read the hazard sites
    from the site model, not from the exposure - to all calculators
  * In classical_bcr calculations with a CSV exposure the retrofitted field
    was not read. Now a missing retrofitted value is an error

 -- Matteo Nastasi (GEM Foundation) <nastasi@openquake.org>  Mon, 18 Mar 2019 10:32:00 +0000

python3-oq-engine (3.3.0-1~xenial01) xenial; urgency=low

  [Graeme Weatherill]
  * Adds GMPE suite for national PSHA for Germany

  [Daniele Viganò]
  * Added a warning box when an unsupported browser is used to view the WebUI
  * Updated Docker containers to support a multi-node deployment
    with a shared directory
  * Moved the Docker containers source code from oq-builders
  * Updated the documentation related to the shared directory
    which is now mandatory for multi-node deployments

  [Matteo Nastasi]
  * Removed tests folders

  [Stéphane Drouet]
  * Added Drouet & Cotton (2015) GMPE including 2017 erratum

  [Michele Simionato]
  * Optimized the memory occupation in classical calculations (Context.poe_map)
  * Fixed a wrong counting of the ruptures in split fault sources with
    an hypo_list/slip_list causing the calculation to fail
  * Made the export of uniform hazard spectra fast
  * Made the `std` hazard output properly exportable
  * Replaced the `~` in the header of the UHS csv files with a `-`
  * Restored the `individual_curves` flag even for the hazard curves
  * Implemented dGMPE weights per intensity measure type
  * Extended `--reuse-hazard` to all calculators
  * Fixed a bug in event_based_risk from GMFs with coefficients of variations

  [Graeme Weatherill]
  * Adds magnitude scaling relation for Germany

  [Michele Simionato]
  * Used floats for the the GSIM realization weights, not Python Decimals
  * Added a flag `fast_sampling`, by default False
  * Added an API `/extract/src_loss_table/<loss_type>`
  * Removed the rupture filtering from `sample_ruptures` and optimized it in
    the `RuptureGetter` by making use of the bounding box
  * Raised the limit on `ses_per_logic_tree_path` from 2**16 to 2**32;
  * Added a parameter `max_num_sites` to increase the number of sites accepted
    by an event based calculation up to 2 ** 32 (the default is still 2 ** 16)
  * Added a command `oq compare` to compare hazard curves and maps within
    calculations
  * Extended the engine to read transparently zipped source models and exposures
  * Restored the check for invalid source IDs in applyToSources
  * Extended the command `oq zip` to zip source models and exposures
  * Parallelized the associations event ID -> realization ID
  * Improved the message when assets are discarded in scenario calculations
  * Implemented aggregation by multiple tags, plus a special case for the
    country code in event based risk

  [Marco Pagani]
  * Added two modified versions of the Bindi et al. (2011) to be used in a
    backbone approach to compute hazard in Italy
  * Added a modified version of Berge-Thierry et al. 2003 supporting Mw

  [Michele Simionato]
  * Changed the way loss curves and loss maps are stored in order to unify
    the aggregation logic with the one used for the average losses
  * Now it is possible to compute the ruptures without specifying the sites
  * Added an early check for the case of missing intensity measure types
  * Deprecated the case of exposure, site model and region_grid_spacing all
    set at the same time
  * Implemented multi-exposure functionality in event based risk
  * Changed the event based calculator to store the ruptures incrementally
    without keeping them all in memory
  * Refactored the UCERF event based calculator to work as much as possible
    the regular calculator
  * Optimized the management and storage of the aggregate losses in the event
    based risk calculation; also, reduced the memory consumption
  * Changed the default for `individual_curves` to "false", which is the right
    default for large calculations
  * Optimized the saving of the events
  * Removed the `save_ruptures` flag in the job.ini since ruptures must be saved
    always
  * Optimized the rupture generation in case of sampling and changed the
    algorithm and seeds
  * Fixed a bug with the IMT `SA(1)` considered different from `SA(1.0)`
  * Removed the long-time deprecated GMF exporter in XML format for event_based
  * Added a re-use hazard feature in event_based_risk in single-file mode
  * Made the event ID unique also in scenario calculations with
    multiple realizations
  * Removed the annoying hidden .zip archives littering the export directory
  * Added an easy way to read the exposure header
  * Added a way to run Python scripts using the engine libraries via `oq shell`
  * Improved the minimum_magnitude feature
  * Fixed the check on missing hazard IMTs
  * Reduced substantially the memory occupation in event based risk
  * Added the option `spatial_correlation=no correlation` for risk calculations
    from ShakeMaps
  * Removed the experimental calculator `ucerf_risk`
  * Optimized the sampling of time-independent sources for the case of
   `prefilter_sources=no`
  * Changed the algorithm associating events to SESs and made the event based
    hazard calculator faster in the case of many SESs
  * Reduced substantially the memory consumption in event based risk
  * Made it possible to read multiple site model files in the same calculation
  * Implemented a smart single job.ini file mode for event based risk
  * Now warnings for invalid parameters are logged in the database too
  * Fixed `oq export avg_losses-stats` for the case of one realization
  * Added `oq export losses_by_tag` and `oq export curves_by_tag`
  * Extended `oq export` to work in a multi-user situation
  * Forbidden event based calculations with more than `max_potential_paths`
    in the case of full enumeration
  * Saved a large amount of memory in event_based_risk calculations
  * Added a command `oq export losses_by_tag/<tagname> <calc_id>`
  * Extended `oq zip` to zip the risk files together with the hazard files
  * Changed the building convention for the event IDs and made them unique
    in the event loss table, even in the case of full enumeration
  * Optimized the splitting of complex fault sources
  * Fixed the ShakeMap download procedure for `uncertainty.zip` archives
    with an incorrect structure (for instance for ci3031111)
  * Disabled the spatial correlation in risk-from-ShakeMap by default
  * Optimized the rupture sampling where there is a large number of SESs
  * Extended the `reqv` feature to multiple tectonic region types and
    removed the spinning/floating for the TRTs using the feature
  * Reduced the GMPE logic tree upfront for TRTs missing in the source model
  * Fixed the ShakeMap downloader to use the USGS GeoJSON feed
  * Improved the error message when there are more than 65536 distinct tags
    in the exposure
  * Turned `vs30measured` into an optional parameter

  [Chris Van Houtte]
  * Added `siteclass` as a site parameter, and `reference_site_class` as
    a site parameter than can be specified by the user in the ini file
  * Added new classes to mcverry_2006.py to take siteclass as a predictor
  * Updated comments in mcverry_2006.py
  * Added new mcverry_2006 test tables to account for difference in site
    parameter
  * Added qa_test_data classical case_32

  [Michele Simionato]
  * Fixed the rupture exporter for Canada
  * Extended the `oq prepare_site_model` to optionally generate the
    fields z1pt0, z2pt5 and vs30measured
  * It is now an error to specify both the sites and the site model in the
    job.ini, to avoid confusion with the precedency
  * Implemented a reader for site models in CSV format
  * Made the export_dir relative to the input directory
  * Better error message for ShakeMaps with zero stddev
  * Added a source_id-filtering feature in the job.ini
  * Added a check on non-homogeneous tectonic region types in a source group
  * Fixed the option `oq engine --config-file` that broke a few releases ago
  * Replaced `nodal_dist_collapsing_distance` and
     `hypo_dist_collapsing_distance` with `pointsource_distance` and made
     use of them in the classical and event based calculators

  [Graeme Weatherill]
  * Fixes to hmtk completeness tables for consistent rates and addition of
    more special methods to catalogue

  [Michele Simionato]
  * Restricted ChiouYoungs2008SWISS01 to StdDev.TOTAL to avoid a bug
    when computing the GMFs with inter/intra stddevs
  * Raised an error if assets are discarded because too far from the hazard
    sites (before it was just a warning)
  * Added an attribute .srcidx to every event based rupture and stored it
  * Fixed an issue with the Byte Order Mark (BOM) for CSV exposures prepared
    with Microsoft Excel
  * Reduced the site collection instead of just filtering it; this fixes
    a source filtering bug and changes the numbers in case of GMF-correlation
  * Added a command `oq prepare_site_model` to prepare a sites.csv file
    containing the vs30 and changed the engine to use it
  * Added a cutoff when storing a PoE=1 from a CSV file, thus avoiding NaNs
    in classical_damage calculations
  * Reduced the data transfer in the risk model by only considering the
    taxonomies relevant for the exposure
  * Extended `oq engine --run` to accept a list of files
  * Optimized the saving of the risk results in event based in the case of
    many sites and changed the command `oq show portfolio_loss` to show
    mean and standard deviation of the portfolio loss for each loss type

  [Marco Pagani]
  * Added a first and preliminary version of the GMM for the Canada model
    represented in an analytical form.
  * Added a modified version of Atkinson and Macias to be used for the
    calculation of hazard in NSHMP2014.
  * Added support for PGA to the Si and Midorikawa (1999).

  [Michele Simionato]
  * Made it possible to run the risk over an hazard calculation of another user
  * Worked around the OverflowError: cannot serialize a bytes object larger
    than 4 GiB in event based calculations
  * Started using Python 3.6 features
  * Fixed the check on vulnerability function ID uniqueness for NRML 0.5
  * Ruptures and GMFs are now computed concurrently, thus mitigating the
    issue of slow tasks
  * Changed the name of the files containing the disaggregation outputs:
    instead of longitude and latitude they contain the site ID now
  * If a worker runs close to out of memory, now a warning appears in the
    main log
  * 'lons' and 'lats' are now spelled 'lon' and 'lat' in
    the REQUIRES_SITES_PARAMETERS to be consistent with site_model.xml

  [Daniele Viganò]
  * Fixed a bug about 'The openquake master lost its controlling terminal'
    when running with 'nohup' from command line

  [Michele Simionato]
  * The `export_dir` is now created recursively, i.e. subdirectories are
    automatically created if needed
  * Fixed a bug with the minimum_magnitude feature and extended it to be
    tectonic region type dependent
  * Changed the rupture generation to yield bunches of ruptures, thus avoiding
    the 4GB pickle limit
  * Parallelized the splitting of the sources, thus making the preprocessing
    faster

  [Marco Pagani]
  * Implemented two additional versions of the Silva et al. 2002 GMPE
  * Added the possibility of setting rake to 'undefined'
  * Added first 'modified GMPE' implementing the site term for Canada 2015 model
  * Fixed a bug in the disaggregation calculation due to wrong binning of magnitudes

  [Michele Simionato]
  * Now the combination uniform_hazard_spectra=true and mean_hazard_curves=false
    is accepted again, as requested by Laurentiu Danciu

  [Daniele Viganò]
  * Support for Ubuntu Trusty is removed
  * Replaced supervisord with systemd in Ubuntu packages

  [Michele Simionato]
  * Changed the way the rupture geometries are stored to be consistent with
    the source geometries
  * We are now saving information about the source geometries in the datastore
    (experimentally)
  * Fixed a bug in event based with sampling causing incorrect GMFs
  * Unified all distribution mechanisms to returns the outputs via zmq
  * Added a check for inconsistent IMTs between hazard and risk
  * Replaced the forking processpool with a spawning processpool

 -- Matteo Nastasi (GEM Foundation) <nastasi@openquake.org>  Mon, 07 Jan 2019 13:51:24 +0000

python3-oq-engine (3.2.0-1~xenial01) xenial; urgency=low

  [Kendra Johnson]
  * Implemented a version of Munson and Thurber (1997) for use with the
    USGS Hawaii hazard model
  * Implemented PGA for Campbell (1997)

  [Matteo Nastasi]
  * specified 'amd64' as the only architecture supported by ubuntu packages

  [Michele Simionato]
  * Changed the source writer: now the `srcs_weights` are written in the XML
    file only if they are nontrivial
  * Changed the algorithm assigning the seeds: they are now generated before
    the source splitting; also, a seed-related bug in the splitting was fixed
  * For event based, moved the rupture generation in the prefiltering phase

  [Daniele Viganò]
  * Fixed a bug with CTRL-C when using the `processpool` distribution

  [Robin Gee]
  * Raised the source ID length limit in the validation from 60 to 75 characters
    to allow sources with longer IDs

  [Michele Simionato]
  * Introduced a `multi_node` flag in `openquake.cfg` and used it to
    fully parallelize the prefiltering in a cluster
  * Used the rupture seed as rupture ID in event based calculations
  * Changed the deprecation mechanism of GSIMs to use a class attribute
    `superseded_by=NewGsimClass`
  * Solved the pickling bug in event based hazard by using generator tasks
  * Improved the distribution of the risk tasks by changing the weight

  [Pablo Heresi]
  * Contributed the HM2018CorrelationModel

  [Michele Simionato]
  * Restored the `individual_curves` flag that for the moment is used for the
    risk curves
  * Introduced two experimental new parameters `floating_distance` and
    `spinning_distance` to reduce hypocenter distributions and nodal plane
    distributions of ruptures over the corresponding distances
  * Optimized the parsing of the logic tree when there is no "applyToSources"
  * Made the IMT classes extensible in client code
  * Reduced the hazard maps from 64 to 32 bit, to be consistent with the
    hazard curves and to reduce by half the download time

  [Graeme Weatherill]
  * Implements a fix of Montalva et al (2016) for new coefficients (now
    Montalva et al. (2017))

  [Michele Simionato]
  * Parallelized the reading of the source models
  * Optimized `oq info --report` by not splitting the sources in that case
  * Speedup the download of the hazard curves, maps and uhs
  * Honored `concurrent_tasks` in the prefiltering phase too
  * It is now legal to compute uniform hazard spectra for a single period
  * Added command `oq plot_memory`
  * Introduced a MultiGMPE concept
  * Saved the size of the datastore in the database and used it in the WebUI

  [Graeme Weatherill]
  * Adds geotechnical related IMTs

  [Michele Simionato]
  * Renamed /extract/agglosses -> /extract/agg_losses and same for aggdamages
  * Supported equivalent epicentral distance with a `reqv_hdf5` file
  * Fixed the risk from ShakeMap feature in the case of missing IMTs
  * Changed the way gmf_data/indices and ruptures are stored
  * Added experimental support for dask
  * Added 11 new site parameters for geotechnic hazard
  * Changed the SiteCollection to store only the parameters required by the
    GSIMs

  [Robin Gee]
  * The number of sites is now an argument in the method _get_stddevs()
    in the GMPE of Kanno, 2006

  [Michele Simionato]
  * Changed the serialization of ruptures to HDF5: the geometries are now
    stored in a different dataset
  * Bug fix: the asset->site association was performed even when not needed
  * Made it possible to serialize to .hdf5 multipoint sources and
    nonparametric gridded sources
  * Added a check on source model logic tree files: the uncertaintyModel
    values cannot be repeated in the same branchset
  * Added a flag `std_hazard_curves`; by setting it to `true` the user can
    compute the standard deviation of the hazard curves across realizations

  [Marco Pagani]
  * Added Thingbaijam et al. (2017) magnitude-scaling relationship

  [Michele Simionato]
  * Added an /extract/ API for event_based_mfd
  * Fixed a bug in the classical_damage calculators: multiple loss types
    were not treated correctly

  [Marco Pagani]
  * Adding tests to the method computing decimal time

  [Michele Simionato]
  * Removed the event_based_rupture calculator and three others
  * Added a field `size_mb` to the `output` table in the database and made
    it visible in the WebUI as a tooltip
  * Added a command `oq check_input job.ini` to check the input files
  * Made the loss curves and maps outputs from an event based risk calculation
    visible to the engine and the WebUI (only the stats)
  * Added a check on duplicated branchIDs in GMPE logic trees

  [Daniele Viganò]
  * Fixed a bug when reading exposure with utf8 names on systems with non-utf8
    terminals (Windows)
  * Changed the openquake.cfg file and added a dbserver.listen parameter
  * Added the hostname in the WebUI page. It can be customize by the user
    via the `local_settings.py` file

  [Michele Simionato]
  * Added a Content-Length to the outputs downloadable from the WebUI
  * Fixed a bug when extracting gmf_data from a hazard calculation with a
    filtered site collection
  * Stored an attributed `events.max_gmf_size`
  * Added a check on exposures with missing loss types
  * Added a LargeExposureGrid error to protect the user by tricky exposures
    (i.e. France with assets in the Antilles)
  * Changed the event_based_risk calculator to compute the loss curves and
    maps directly; removed the asset_loss_table
  * Changed the event_based_risk calculator to distribute by GMFs always
  * Optimized the memory consumption in the UCERF classical calculator
  * Added a parameter `minimum_magnitude` in the job.ini
  * Added an utility `utils/combine_mean_curves.py`

 -- Matteo Nastasi (GEM Foundation) <nastasi@openquake.org>  Thu, 06 Sep 2018 12:27:53 +0000

python3-oq-engine (3.1.0-1~xenial01) xenial; urgency=low

  [Marco Pagani and Changlong Li]
  * Added a version of the Yu et al. (2013) GMPE supporting Mw

  [Michele Simionato]
  * Reduced the data transfer in the UCERF calculators
  * Stored the zipped input files in the datastore for reproducibility
  * Fixed a regression when reading GMFs from an XML in absence of a sites.csv
    file

  [Robin Gee]
  * Extend `oq to_shapefile` method to also work with `YoungsCoppersmithMFD`
    and `arbitraryMFD` MFD typologies.

  [Michele Simionato]
  * Now the hazard statistics can be computed efficiently even in a single
    calculation, i.e. without the `--hc` option
  * Added a check on the Python version in the `oq` command
  * Reduced the data transfer when sending the site collection
  * Changed the default `filter_distance`

  [Daniele Viganò]
  * Fixed a bug where the PID was not saved into the database
    when using the command line interface
  * Made it impossible to fire  multiple `CTRL-C` in sequence
    to allow processes teardown and tasks revocation when Celery is used

  [Michele Simionato]
  * Used `scipy.spatial.distance.cdist` in `Mesh.get_min_distance`
  * Prefiltered sites and assets in scenario calculations
  * Made it possible to specify the `filter_distance` in the `job.ini`
  * Made rtree optional again and disabled it in macOS
  * Optimized the SiteCollection class and doubled the speed of distance
    calculations in most continental scale calculations
  * Fixed an ordering bug in event based risk from GMFs when using a
    vulnerability function with PMF
  * Replaced Rtree with KDtree except in the source filtering
  * Parallelized the source prefiltering
  * Removed the tiling feature from the classical calculator
  * Undeprecated `hazardlib.calc.stochastic.stochastic_event_set` and
    made its signature right
  * Removed the source typology from the ruptures and reduced the rupture
    hierarchy
  * Removed the mesh spacing from PlanarSurfaces
  * Optimized the instantiation of the rtree index
  * Replaced the old prefiltering mechanism with the new one

  [Daniele Viganò]
  * Managed the case of a dead controlling terminal (SIGHUP)

  [Michele Simionato]
  * Removed Decimal numbers from the PMF distribution in hazardlib
  * Fixed another tricky bug with rtree filtering across the international
    date line
  * Added a parameter `prefilter_sources` with values `rtree|numpy|no`
  * Removed the prefiltering on the workers, resulting in a huge speedup
    for gridded ruptures at the cost of a larger data transfer
  * Changed the `losses_by_event` output to export a single .csv file with
    all realizations
  * Added a `cross_correlation` parameter used when working with shakemaps
  * Now sites and exposure can be set at the same time in the job.ini
  * Introduced a `preclassical` calculator
  * Extended the scenario_damage calculator to export `dmg_by_event`
    outputs as well as `losses_by_event` outputs if there is a consequence
    model
  * Unified `region` and `region_constraint` parameters in the job.ini
  * Added a check to forbid duplicated GSIMs in the logic tree
  * Introduced some changes to the `realizations` exporter (renamed field
    `uid` -> `branch_path` and removed the `model` field)
  * Added a command `oq celery inspect`
  * Reduced the check on too many realizations to a warning, except for
    event based calculations
  * Improved the hazard exporter to exports only data for the filtered
    site collection and not the full site collection
  * Extended the BCR exporter to export the asset tags

  [Catalina Yepes]
  * Revised/enhanced the risk demos

  [Michele Simionato]
  * Added a warning about the option `optimize_same_id_sources` when the user
    should take advantage of it

  [Daniele Viganò]
  * `celery-status` script converted into `oq celery status` command
  * Removed Django < 1.10 backward compatibility
  * Updated Python dependices (numpy 1.14, scipy 1.0.1,
    Django 1.10+, Celery 4+)

  [Michele Simionato]
  * Implemented scenario_risk/scenario_damage from shakemap calculators
  * Exported the asset tags in the asset based risk outputs
  * Fixed a numeric issue for nonparametric sources causing the hazard curves
    to saturate at high intensities
  * Added an utility to download shakemaps
  * Added an XML exporter for the site model
  * Slight change to the correlation module to fix a bug in the SMTK
  * Added a distribution mechanism `threadpool`

 -- Matteo Nastasi (GEM Foundation) <nastasi@openquake.org>  Fri, 01 Jun 2018 09:02:01 +0000

python3-oq-engine (3.0.0-1~precise01) precise; urgency=low

  [Michele Simionato]
  * Fixed a bug with newlines in the logic tree path breaking the CSV exporter
    for the realizations output
  * When setting the event year, each stochastic event set is now considered
    independent
  * Fixed a bug in the HMTK plotting libraries and added the ability to
    customize the figure size
  * Fixed bug in the datastore: now we automatically look for the attributes
    in the parent dataset, if the dataset is missing in the child datastore
  * Extended extract_losses_by_asset to the event based risk calculator
  * Stored in source_info the number of events generated per source
  * Added a script utils/reduce_sm to reduce the source model of a calculation
    by removing all the sources not affecting the hazard
  * Deprecated `openquake.hazardlib.calc.stochastic.stochastic_event_set`
  * Fixed the export of ruptures with a GriddedSurface geometry
  * Added a check for wrong or missing `<occupancyPeriods>` in the exposure
  * Fixed the issue of slow tasks in event_based_risk from precomputed GMFs
    for sites without events
  * Now the engine automatically associates the exposure to a grid if
    `region_grid_spacing` is given and the sites are not specified otherwise
  * Extracting the site mesh from the exposure before looking at the site model
  * Added a check on probs_occur summing up to 1 in the SourceWriter
  * `oq show job_info` now shows the received data amount while the
    calculation is progressing

  [Daniele Viganò]
  * Removed support for Python 2 in `setup.py`
  * Removed files containing Python 2 dependencies
  * Added support for WebUI groups/permissions on the
    export outputs and datastore API endpoints

  [Michele Simionato]
  * Fixed `oq show` for multiuser with parent calculations
  * Fixed `get_spherical_bounding_box` for griddedSurfaces
  * Implemented disaggregation by source only for the case
    of a single realization in the logic tree (experimental)
  * Replaced celery with celery_zmq as distribution mechanism
  * Extended `oq info` to work on source model logic tree files
  * Added a check against duplicated fields in the exposure CSV
  * Implemented event based with mutex sources (experimental)
  * Add an utility to read XML shakemap files in hazardlib
  * Added a check on IMTs for GMFs read from CSV

  [Daniele Viganò]
  * Changed the default DbServer port in Linux packages from 1908 to 1907

  [Michele Simionato]
  * Logged rupture floating factor and rupture spinning factor
  * Added an extract API for losses_by_asset
  * Added a check against GMF csv files with more than one realization
  * Fixed the algorithm setting the event year for event based with sampling
  * Added a command `oq importcalc` to import a remote calculation in the
    local database
  * Stored avg_losses-stats in event based risk if there are multiple
    realizations
  * Better error message in case of overlapping sites in sites.csv
  * Added a an investigation time attribute to source models with
    nonparametric sources
  * Bug fix: in some cases the calculator `event_based_rupture` was generating
    too few tasks and the same happened for classical calculation with
    `optimize_same_id_sources=true
  * Changed the ordering of the epsilons in scenario_risk
  * Added the ability to use a pre-imported risk model
  * Very small result values in scenario_damage (< 1E-7) are clipped to zero,
    to hide numerical artifacts
  * Removed an obsolete PickleableSequence class
  * Fixed error in classical_risk when num_statistics > num_realizations
  * Fixed a TypeError when reading CSV exposures with occupancy periods
  * Extended the check on duplicated source IDs to models in format NRML 0.5
  * Added a warning when reading the sources if .count_ruptures() is
    suspiciously slow
  * Changed the splitting logic: now all sources are split upfront
  * Improved the splitting of complex fault sources
  * Added a script to renumber source models with non-unique source IDs
  * Made the datastore of calculations using GMPETables relocatable; in
    practice you can run the Canada model on a cluster, copy the .hdf5 on
    a laptop and do the postprocessing there, a feat previously impossible.

  [Valerio Poggi]
  * Included a method to export data directly from the Catalogue() object into
    standard HMTK format.

  [Michele Simionato]
  * Now the parameter `disagg_outputs` is honored, i.e. only the specified
    outputs are extracted from the disaggregation matrix and stored
  * Implemented statistical disaggregation outputs (experimental)
  * Fixed a small bug: we were reading the source model twice in disaggregation
  * Added a check to discard results coming from the wrong calculation
    for the distribution mode `celery_zmq`
  * Removed the long time deprecated commands
    `oq engine --run-hazard` and `oq engine --run-risk`
  * Added a distribution mode `celery_zmq`
  * Added the ability to use a preimported exposure in risk calculations
  * Substantial cleanup of the parallelization framework
  * Fixed a bug with nonparametric sources producing negative probabilities

 -- Matteo Nastasi (GEM Foundation) <nastasi@openquake.org>  Mon, 09 Apr 2018 09:52:32 +0200

python3-oq-engine (2.9.0-1~precise01) precise; urgency=low

  [Michele Simionato]
  * Deprecated the NRML format for the GMFs

  [Matteo Nastasi]
  * Debian package moved to Python 3.5

  [Graeme Weatherill]
  * Small bug fix for Derras et al (2014) GMPE when Rjb = 0.0

  [Michele Simionato]
  * Improved the .rst reports for classical calculations with tiling
  * Reduced the data transfer in the event based risk calculator by
    reading the event IDs directly from the workers
  * Integrated the gmf_ebrisk calculator inside the event based calculator
  * Improved the weighting algorithm for the sources in the event based
    rupture calculator
  * Improved error message for source model files declared as nrml/0.5 when
    they actually are nrml/0.4
  * Optimized the classical_bcr calculator for the case of many realizations
  * Extended the exposure CSV importer to manage the `retrofitted` field

  [Marco Pagani, Changlong Li]
  * Adds the Yu et al. (2013) GMPEs

  [Michele Simionato]
  * Fixed a bug in the hazard outputs: they were displayed in the WebUI even
    if they were missing
  * Implemented splitting of nonparametric sources

  [Marco Pagani]
  * Fixed the 'get_closest_points' method for the
    `openquake.hazardlib.geo.surface.gridded.GriddedSurface` class

  [Michele Simionato]
  * Now the source model paths are relative to the source model logic tree file
  * Fixed an international date line bug when using rtree for prefiltering
  * Deprecated `nrml.parse`, it is now called `nrml.to_python`
  * Improved the task distribution by splitting the AreaSources upfront
    and by improving the weighting algorithm

  [Daniele Viganò]
  * TMPDIR can be customized via the `openquake.cfg` file
  * Updated dependencies compatibility in setup.py

  [Michele Simionato]
  * If the hazard is precomputed, setting the `site_model_file`,
    `gsim_logic_tree_file` or `source_model_logic_tree_file` gives a warning
  * Removed the obsolete API `/extract/qgis-` and added `extract/hcurves`,
    `extract/hmaps`, `extract/uhs` for use with the QGIS plugin
  * Removed the deprecated GeoJSON exporters
  * Fixed a bug with `oq engine --run job.ini --exports npz`
  * Fixed the ordering of the IMTs in hazardlib
  * `oq engine --delete-calculation` now aborts the calculation first
  * Added some documentation about how to access the datastore
  * Introduced a minimum_distance for the GSIMs
  * Fixed several small issues with the UCERF calculators; now ucerf_hazard
    can be used as a precalculator of gmf_ebrisk
  * Initial support for disaggregation by source
  * Added the ability to import large exposures as CSV (experimental)
  * Changed the source weights to be proportional to the number of GSIMs
    relevant for the tectonic region type, thus improving the task distribution

  [Daniele Viganò]
  * The RPM python3-oq-engine package replaced python-oq-engine
  * RPM packages moved to Python 3.5

  [Michele Simionato]
  * Added the ability to dump a specific calculation
  * Changed the signature of the extract command to `oq extract what calc_id`,
    where `what` is a path info plus query string;

  [Graeme Weatherill]
  * Implements significant duration GMPEs of Bommer et al. (2009) and Afshari &
    Stewart (2016)
  * Adds significant duration IMT definitions to support IMTs

  [Michele Simionato]
  * Run the DbServer as a detached process
  * Improved the test coverage for event based with GMF correlation
  * Optimized the event based risk calculator from ruptures: now the ruptures
    are instantiated in the workers and not in the controller if possible
  * Exported the parameter `ses_per_logic_tree_path` in the ruptures.csv file
  * Improved the display names for the risk outputs
  * Added a /v1/:calc_id/abort route to the engine server and Abort buttons
    to the WebUI
  * Fixed the seeds properly in the case of vulnerability functions with PMFs:
    now even if the ground motion fields are all equal, the risk numbers
    will be different since there is a different seed per each field
  * Stored a rupture loss table in event based risk calculations
  * Made sure that the number of effective ruptures is stored in csm_info
  * Fixed the HMTK tests to work with numpy from 1.11 to 1.14
  * Added a command `oq shell` to open an embedded (I)Python shell
  * Turned the 'realizations' output into a dynamic output

  [Matteo Nastasi]
  * Split package from python-oq-engine to python-oq-engine,
    python-oq-engine-master and python-oq-engine-worker
  * Implemented an API `/v1/on_same_fs` to check filesystem accessibility
    between engine and a client application

  [Michele Simionato]
  * Reduced the data transfer when computing the hazard curves in postprocessing
  * Removed the FilteredSiteCollection class

  [Nick Ackerley]
  * Some improvements to the plotting routines of the HMTK

  [Michele Simionato]
  * Removed the ability to run `oq engine --run job_h.ini,job_r.ini`
  * Forbidden the site model in gmf_ebrisk calculations
  * When the option `--hc` is given the ruptures can now be read directly
    from the workers, thus saving some startup time
  * Optimized the storage of the ruptures: the site IDs are not saved anymore
  * Added a check for missing `risk_investigation_time`
  * Reduced the data transfer in the gmf_ebrisk calculator
  * Now the gmf_ebrisk calculator builds the aggregate loss curves too
  * Extended the gmf_ebrisk calculator to use the GMFs produced by an event
    based hazard calculation, both via CSV and via the --hc option
  * Fixed a performance bug in the computations of the aggregate loss curves
    by reading the full event loss table at once
  * Fixed `oq zip` to work with gmf_ebrisk calculations
  * Fixed a serious bug in the gmf_ebrisk calculator: the results were in most
    cases wrong and dependent on the number of spawned tasks
  * Now the `master_seed` controls the generation of the epsilons in all
    situations (before in event_based_risk without `asset_correlation` it was
    managed by `random_seed`)
  * Changed the management of the epsilons in the gmf_ebrisk calculator to
    be the same as in the event_based_risk calculator
  * Added a check on the input files: the listed paths must be relative paths
  * Fixed a bug when storing the disagg-bins in the case the lenghts of the
    arrays are not the same for all sites
  * In the case of a single tile the prefiltering was applied twice: fixed the
    problem and generally improved the filtering/weighting of the sources
  * Fixed the CSV exporter for disaggregation outputs when iml_disagg is set

  [Graeme Weatherill]
  * Fixed ASK14 GMPE behaviour to remove ValueError
  * Implements comprehensive suite of NGA East ground motion models for
    central and eastern United States
  * Minor modification of check_gsim functions to permit instantiated classes
    to be passed

 -- Matteo Nastasi (GEM Foundation) <nastasi@openquake.org>  Mon, 26 Feb 2018 08:53:58 +0100

python3-oq-engine (2.8.0-0~precise01) precise; urgency=low

  [Michele Simionato]
  * `iml_disagg` and `poes_disagg` cannot coexist in the job.ini file
  * Added a check on `conditional_loss_poes` in the event_based_risk calculator:
    now it requires `asset_loss_table` to be set

  [Anirudh Rao]
  * Sorted taxonomies before comparison in the BCR calculator

  [Michele Simionato]
  * Optimized the disaggregation calculation by performing the PMF extraction
    only once at the end of the calculation and not in the workers
  * Added an `oq zip` command
  * Avoided running an useless classical calculation if `iml_disagg` is given

  [Valerio Poggi]
  * Implemented subclasses for ZhaoEtAl2006Asc and AtkinsonBoore2006 to account
    for the distance filter used by SGS in their PSHA model for Saudi Arabia.
    Distance threshold is hard coded to 5km in this implementation.

  [Michele Simionato]
  * Added a warning if the aggregated probability of exceedence (poe_agg) in
    a disaggregation output is very dissimilar from poes_disagg
  * Removed the flag `split_sources`
  * Optimized the operation `arrange_data_in_bins` in the disaggregation
    calculator and reduced the data transfer by the number of tectonic
    region types
  * Improved the sending of the sources to the workers, especially for the
    MultiPointSources
  * Better error message if the user sets a wrong site_id in the sites.csv file
  * Now the distance and lon lat bins for disaggregation are built directly
    from the integration distance
  * Used uniform bins for disaggregation (before they were potentially
    different across realizations / source models)
  * Improved the error message if the user forgets both sites and sites.csv
    in a calculation starting from predetermined GMFs
  * Improved the error message if the user specifies a non-existing file in
    the job.ini
  * Change the ordering of the TRT bins in disaggregation: now they are
    ordered lexicographically
  * Added more validity checks on the job.ini file for disaggregation
  * Changed the .hdf5 format generated by `oq extract -1 hazard/rlzs`; you can
    still produce the old format by using `oq extract -1 qgis-hazard/rlzs`
  * Optimized the disaggregation calculator by instantiating
    `scipy.stats.truncnorm` only once per task and not once per rupture
  * Optimized the disaggregation calculator when `iml_disagg` is specified,
    by caching duplicated results
  * Made sure that `oq dbserver stop` also stops the zmq workers if the zmq
    distribution is enabled
  * Added a check when disaggregating for a PoE too big for the source model
  * If `iml_disagg` is given, forbid `intensity_measure_types_and_levels`
  * Fixed the disaggregation outputs when `iml_disagg` is given: the PoE has
    been removed by the name of the output and correct PoE is in the XML file
  * Fixed `oq export loss_curves/rlzs` for event_based_risk/case_master
  * Removed the obsolete parameter `loss_curve_resolution`
  * Fixed a Python 3 unicode error with `oq engine --run job.zip`
  * Added a command `oq abort <calc_id>`
  * Stored the avg_losses in classical risk in the same way as in
    event_based_risk and made them exportable with the same format
  * Removed the outputs losses_by_tag from the event based risk calculators
    and changed the default for the avg_losses flag to True
  * WebUI: now every job runs in its own process and has name oq-job-<ID>
  * Refactored the WebUI tests to use the DbServer and django.test.Client
  * Added an experimental feature `optimize_same_id_sources`
  * Fixed a bug in gmf_ebrisk when there are zero losses and added more
    validity checks on the CSV file
  * The parameter `number_of_ground_motion_fields` is back to being optional in
    scenario calculators reading the GMFs from a file, since it can be inferred
  * Removed the deprecated risk outputs dmg_by_tag, dmg_total,
    losses_by_tag, losses_total
  * Deprecated the .geojson exporters for hazard curves and maps
  * We now keep the realization weights in case of logic tree sampling (before
    they were rescaled to 1 / R and considered all equals)
  * Optimized sampling for extra-large logic trees
  * Added a check on missing `source_model_logic_tree`
  * Fix to the gmf_ebrisk calculator: the realization index in the event loss
    table was incorrect and too many rows were saved
  * Added a way to restrict the source logic model tree by setting a sm_lt_path
    variable in the job.ini (experimental)
  * Fixed the precedence order when reading openquake.cfd

 -- Matteo Nastasi (GEM Foundation) <nastasi@openquake.org>  Wed, 29 Nov 2017 14:33:05 +0100

python-oq-engine (2.7.0-0~precise01) precise; urgency=low

  [Michele Simionato]
  * Fixed the risk exporters for tags containing non-ASCII characters

  [Valerio Poggi]
  * Implemented the Pankow and Pechmann 2004 GMPE (not verified)

  [Graeme Weatherill]
  * Added Derras et al. (2014) GMPE
  * Implemented the Zhao et al. (2016) GMPE for active shallow crustal,
    subduction interface and subduction slab events
  * Adds 'rvolc' (volcanic path distance) to the distance context

  [Michele Simionato]
  * The outputs loss_curves-rlzs and loss_curves-stats are now visible again
    as engine outputs (before they were hidden)
  * Added a debug command `oq plot_assets` and fixed `oq plot_sites`
  * Added a flag `--multipoint` to the command `oq upgrade_nrml`
  * Deprecated several outputs: hcurves-rlzs, agg_loss_table, losses_total,
    dmg_by_tag, dmg_total, losses_by_tag, losses_by_tag-rlzs
  * Extended the command `oq extract job_id` to check the database
  * Optimized the scenario damage calculator by vectorizing the calculation
    of the damage states
  * Extended the FragilityFunctions to accept sequences/arrays of intensity
    levels, as requested by Hyeuk Ryu

  [Daniele Viganò]
  * Added support for groups in the WebUI/API server

  [Michele Simionato]
  * Added an experimental distribution mode of kind "zmq"
  * Implemented an API `/extract/agglosses/loss_type?tagname1=tagvalue1&...`
    with the ability to select all tagvalues (`*`) for a given tagname
  * Deprecated reading hazard curves from CSV, since it was an experimental
    features and nobody is using it
  * Changed the exporter of the event loss table to export all realizations
   into a single file

  [Graeme Weatherill]
  * Adds the Bindi et al. (2017) GMPEs for Joyner-Boore and Hypocentral
    Distance

  [Michele Simionato]
  * Made it mandatory to specify the sites for all calculators reading the
    GMFs from a CSV file
  * Tested also the case of calculators requiring a shared_dir
  * Improved the error checking when parsing vulnerability functions with PMF

  [Daniele Viganò]
  * Fixed a bug in `oq reset` command which was not stopping
    the DbServer properly

  [Michele Simionato]
  * Implemented an API `/extract/aggcurves/loss_type?tagname1=tagvalue1&...`
  * Implemented an API `/extract/aggdamages/loss_type?tagname1=tagvalue1&...`
  * Every time a new calculation starts, we check if there is a newer version
    of the engine available on GitHub
  * Changed the search logic for the configuration file `openquake.cfg`
  * Implemented an API `/extract/agglosses/loss_type?tagname1=tagvalue1&...`
  * Fixed several bugs in the gmf_ebrisk calculator, in particular in presence
    of asset correlation and missing values on some sites
  * Fixed a bug with logging configured a WARN level instead of INFO level
    if rtree was missing (affecting only `oq run`)
  * Changed the ScenarioDamage demo to use two GSIMs
  * Added a node `<tagNames>` in the exposure
  * Added a web API to extract the attributes of a datastore object
  * Fixed `oq to_shapefile` and `oq from_shapefile` to work with NRML 0.5
    (except MultiPointSources)
  * Added information about the loss units to the `agg_curve` outputs
  * `oq extract hazard/rlzs` now extracts one realization at the time
  * The rupture filtering is now applied during disaggregation
  * Changed the /extract wen API to return a compressed .npz file
  * Fixed a bug with multi-realization disaggregation, celery and no
    shared_dir: now the calculation does not hang anymore

 -- Matteo Nastasi (GEM Foundation) <nastasi@openquake.org>  Thu, 19 Oct 2017 13:53:08 +0200

python-oq-engine (2.6.0-0~precise01) precise; urgency=low

  [Michele Simionato]
  * Fixed the GMF .npz export when the GMFs are extracted from a file
  * Stored the number of nonzero losses per asset and realization in
    event_based_risk calculations with asset_loss_table=True

  [Daniele Viganò]
  * Fixed 'openquake' user creation in RPM when SELinux is in enforcing mode
  * Changed the behaviour during RPM upgrades:
    the old openquake.cfg configuration file is left untouched and the new one
    installed as openquake.cfg.rpmnew

  [Michele Simionato]
  * Added a check on `number_of_ground_motion_fields` when the GMFs are
    extracted from a NRML file
  * Added a command `oq extract` able to extract hazard outputs into HDF5 files
  * Fixed a bug when reading GMFs from a NRML file: the hazard sites were
    read from the exposure (incorrectly) and not from the GMFs
  * Fixed a bug in MultiMFDs of kind `arbitraryMFD`

  [Valerio Poggi]
  * Implemented the Atkinson (2010) GMPE as subclass `Atkinson2010Hawaii`
    of `BooreAtkinson2008`

  [Michele Simionato]
  * Used the new loss curves algorithm for the asset loss curves and loss maps
  * Added a generic `extract` functionality to the web API
  * Fixed a bug when computing the rjb distances with multidimensional meshes
  * Changed the GMF CSV exporter to export the sites too; unified it with the
    event based one

  [Daniele Viganò]
  * Changed the 'CTRL-C' behaviour to make sure that all children
    processes are killed when a calculation in interrupted

  [Michele Simionato]
  * Fixed a bug in the statistical loss curves exporter for classical_risk
  * Replaced the agg_curve outputs with losses by return period outputs
  * Turned the DbServer into a multi-threaded server
  * Used zmq in the DbServer
  * Fixed correct_complex_sources.py
  * Fixed `oq export hcurves-rlzs -e hdf5`
  * Changed the source weighting algorithm: now it is proportional to the
    the number of affected sites
  * Added a command `oq show dupl_sources` and enhances `oq info job.ini`
    to display information about the duplicated sources
  * Added a flag `split_sources` in the job.ini (default False)
  * Updated the demos to the format NRML 0.5

  [Valerio Poggi]
  * Implemented the Munson and Thurber 1997 (Volcanic) GMPE

  [Graeme Weatherill]
  * Adapts CoeffsTable to be instantiated with dictionaries as well as strings

  [Daniele Viganò]
  * Extended the 'oq reset' command to work on multi user installations

  [Michele Simionato]
  * Fixed a bug: if there are multiple realizations and no hazard stats,
    it is an error to set hazard_maps=true or uniform_hazard_spectra=true
  * Implemented aggregation by asset tag in the risk calculators
  * Fixed a small bug in the HMTK (in `get_depth_pmf`)
  * Extended the demo LogicTreeCase1ClassicalPSHA to two IMTs and points
  * Added a documentation page `oq-commands.md`
  * Removed the automatic gunzip functionality and added an automatic
    checksum functionality plus an `oq checksum` command
  * Made the demo LogicTreeCase2ClassicalPSHA faster
  * Fixed the export by realization of the hazard outputs
  * Changed the generation of loss_maps in event based risk, without the option
    `--hc`: now it is done in parallel, except when reading the loss ratios
  * Renamed `--version-db` to `--db-version`, to avoid
    confusions between `oq --version` and `oq engine -version`
  * Fixed bug in the exported outputs: a calculation cannot export the results
    of its parent
  * Extended the `sz` field in the rupture surface to 2 bytes, making it
    possible to use a smaller mesh spacing
  * Changed the ordering of the fields in the loss curves and loss maps
    generated by the event based risk calculator; now the insured fields
    are at the end, before they were intermixed with each loss type
  * Changed the format of array `all_loss_ratios/indices`
  * The size in bytes of the GMFs was saved incorrectly
  * Added an exporter gmf_scenario/rup-XXX working also for event based
  * First version of the calculator gmf_ebrisk
  * Implemented risk statistics for the classical_damage calculator
  * Added a .csv importer for the ground motion fields
  * Implemented risk statistics for the classical_bcr calculator

  [Armando Scarpati]
  * Show to the user the error message when deleting a calculation
    in the WebUI fails

  [Michele Simionato]
  * Better error message when running a risk file in absence of hazard
    calculation
  * Changed the sampling logic in event based calculators
  * Imported GMFs from external file into the datastore

  [Daniele Viganò]
  * Added the 'celery-status' script in 'utils' to check the
    task distribution in a multi-node celery setup

  [Michele Simionato]
  * Removed an excessive check from the WebUI: now if an output exists,
    it can be downloaded even if the calculation was not successful

  [Armando Scarpati]
  * Visualized the calculation_mode in the WebUI

  [Michele Simionato]
  * Made the upgrade_manager transactional again
  * Changed the storage of the GMFs; as a consequence the exported .csv
    has a different format

  [Daniele Viganò]
  * Fixed a bug introduced by a change in Django 1.10 that was causing
    the HTTP requests log to be caught by our logging system and
    then saved in the DbServer
  * Updated requirements to allow installation of Django 1.11 (LTS)

  [Michele Simionato]
  * Added two commands `oq dump` and `oq restore`
  * Added a check that on the number of intensity measure types when
    generating uniform hazard spectra (must be > 1)

 -- Matteo Nastasi (GEM Foundation) <nastasi@openquake.org>  Mon, 25 Sep 2017 15:05:45 +0200

python-oq-engine (2.5.0-0~precise01) precise; urgency=low

  [Armando Scarpati]
  * Added a confirmation dialog when trying to remove a calculation via the
    WebUI

  [Michele Simionato]
  * Hazard maps were not exposed to the engine in event based calculations
  * Fixed the check on the DbServer instance: it was failing in presence
    of symbolic links
  * Optimized MultiMFD objects for the case of homogeneous parameters
  * Added an .npz exporter for the scenario_damage output `dmg_by_asset`
  * Removed the pickled CompositeSourceModel from the datastore
  * Improved the error message when the rupture mesh spacing is too small
  * Unified the versions of baselib, hazardlib and engine
  * Raised a clear error if the user does not set the `calculation_mode`
  * Made it is possible to pass the hdf5 full path to the DataStore class
  * Made it possible to use CELERY_RESULT_BACKEND != 'rpc://'

  [Michele Simionato, Daniele Viganò]
  * Merged the `oq-hazardlib` repository into `oq-engine`.
    The `python-oq-hazardlib` package is now provided by `python-oq-engine`

  [Michele Simionato]
  * Added CSV exports for the agg_curve outputs
  * Fixed a bug in `oq export hcurves-rlzs --exports hdf5`
  * Restored the parameter sites_per_tile with a default of 20,000, i.e.
    tiling starts automatically if there are more than 20,000 sites
  * Better error message for invalid exposures
  * Removed the deprecated XML outputs of the risk calculators
  * Added an end point `v1/calc/XXX/oqparam` to extract the calculation
    parameters as a JSON dictionary
  * Fixed the excessive logic tree reduction in event based calculators
  * Improved the command `oq db`
  * Fixed an encoding bug when logging a filename with a non-ASCII character
  * Fixed a bug when exporting a GMF with `ruptureId=0`
  * Added a parameter `disagg_outputs` to specify the kind of disaggregation
    outputs to export
  * Raised an early error if the consequence model is missing some taxonomies
  * Restored the tiling functionality in the classical calculator; to enable
    it, set `num_tiles` in the job.ini file
  * If there are no statistical hazard curves to compute, do not transfer
    anything
  * Fixed a small bug in `oq plot` and added a test

  [Daniele Viganò]
  * Added `collectstatic` and `createsuperuser` subcommands to the
    `oq webui` command
  * Added a `local_settings.py.pam` template to use PAM as the authentication
    provider for API and WebUI
  * Now the command `oq webui start` tries to open a browser tab
    with the WebUI loaded

 -- Daniele Viganò (GEM Foundation) <daniele@openquake.org>  Wed, 14 Jun 2017 10:32:28 +0200

python-oq-engine (2.4.0-0~precise01) precise; urgency=low

  [Michele Simionato]
  * Now the command `oq export loss_curves/rlz-XXX` works both for the
    `classical_risk` calculator and the `event_based_risk` calculator

  [Daniele Viganò]
  * Remove the default 30 day-old view limit in the WebUI calculation list

  [Michele Simionato]
  * Fixed a broken import affecting the command `oq upgrade_nrml`
  * Made it possible to specify multiple file names in <uncertaintyValue/>
    in the source_model_logic_tree file
  * Reduced the data transfer in the object `RlzsAssoc` and improved the
    postprocessing of hazard curves when the option `--hc` is given
  * Changed the `ruptures.xml` exporter to export unique ruptures
  * Fixed a bug when downloading the outputs from the WebUI on Windows
  * Made `oq info --report` fast again by removing the rupture fine filtering
  * Improved the readibility of the CSV export `dmg_total`
  * Removed the column `eid` from the CSV export `ruptures`; also
    renamed the field `serial` to `rup_id` and reordered the fields
  * Changed the event loss table exporter: now it exports an additional
    column with the `rup_id`
  * Changed scenario npz export to export also the GMFs outside the maximum
    distance
  * Fixed scenario npz export when there is a single event
  * Replaced the event tags with numeric event IDs
  * The mean hazard curves are now generated by default
  * Improved the help message of the command `oq purge`
  * Added a `@reader` decorator to mark tasks reading directly from the
    file system
  * Removed the .txt exporter for the GMFs, used internally in the tests
  * Fixed a bug with relative costs which affected master for a long time,
    but not the release 2.3. The insured losses were wrong in that case.
  * Added an .hdf5 exporter for the asset loss table
  * Loss maps and aggregate losses are computed in parallel or sequentially
    depending if the calculation is a postprocessing calculation or not
  * Deprecated the XML risk exporters
  * Removed the .ext5 file
  * Restored the parameter `asset_loss_table` in the event based calculators
  * Added a full .hdf5 exporter for `hcurves-rlzs`
  * Removed the `individual_curves` flag: now by default only the statistical
    hazard outputs are exported
  * Saved *a lot* of memory in the computation of the hazard curves and stats
  * Renamed the parameter `all_losses` to `asset_loss_table`
  * Added an experimental version of the event based risk calculator which
    is able to use GMFs imported from an external file
  * Added a `max_curve` functionality to compute the upper limit of the
    hazard curves amongst realizations
  * Raised an error if the user specifies `quantile_loss_curves`
    or `conditional_loss_poes` in a classical_damage calculation
  * Added a CSV exporter for the benefit-cost-ratio calculator
  * The classical_risk calculator now reads directly the probability maps,
    not the hazard curves
  * Turned the loss curves into on-demand outputs
    for the event based risk calculator
  * The loss ratios are now stored in the datastore and not in an
    external .ext5 file
  * The engine outputs are now streamed by the WebUI
  * Used a temporary export directory in the tests, to avoid conflicts
    in multiuser situations
  * Added an .npz exporter for the loss maps
  * Raised an error early when using a complex logic tree in scenario
    calculations
  * Changed the CSV exporter for the loss curves: now it exports all the
    curves for a given site for the classical_risk calculator
  * Fixed the save_ruptures procedure when there are more than 256
    surfaces in the MultiSurface
  * Renamed the `csq_` outputs of the scenario_damage to `losses_`
  * Changed the way scenario_damage are stored internally to be more
    consistent with the other calculators
  * Removed the GSIM from the exported file name of the risk outputs
  * New CSV exporter for GMFs generated by the event based calculator
  * The event IDs are now unique and a constraint on the maximum
    number of source groups (65,536) has been added
  * Added an output `losses_by_event` to the scenario_risk calculator
  * Changed the output `ruptures.csv` to avoid duplications
  * Added an output `losses_by_taxon` to the scenario_risk calculator
  * Fixed a performance bug in `get_gmfs`: now the scenario risk and damage
    calculators are orders of magnitude faster for big arrays
  * Added an export test for the event loss table in the case of multiple TRTs
  * Removed the experimental `rup_data` output
  * Added an .npz export for the output `losses_by_asset`
  * Exported the scenario_risk aggregate losses in a nicer format

  [Daniele Viganò]
  * The 'oq webui' command now works on a multi-user installation
  * Splitted RPM packages into python-oq-engine (single node)and
    python-oq-engine-master/python-oq-engine-worker (multi-node)

  [Paolo Tormene]
  * The 'Continue' button in the Web UI is now available also for risk
    calculations

  [Michele Simionato]
  * Fixed a Python 3 bug in the WebUI when continuing a calculation: the
    hazard_calculation_id was passed as a string and not as an integer
  * Changed to rupture storage to use variable length-arrays, with a speedup
    of two orders of magnitude
  * Avoided storing twice the rupture events
  * Optimized the serialization of ruptures on HDF5 by using a `sids` output
  * Changed the Web UI button from "Run Risk" to "Continue"
  * The `avg` field in the loss curves is computed as the integral of the curve
    again, and it is not extracted from the avg_losses output anymore
  * Made the `fullreport` exportable
  * Fixed the `rup_data` export, since the boundary field was broken
  * Restored the output `losses_by_taxon` in the event_based_risk calculator
  * Fixed the calculator event based UCERF so that average losses can
    be stored

  [Daniele Viganò]
  * Added a check to verify that an 'oq' client is talking to the
    right DbServer instance
  * Introduced an optional argument for 'oq dbserver' command line
    to be able to override its default interface binding behaviour

  [Michele Simionato]
  * Optimized the event based calculators by reducing the number of calls
    to the GmfComputer and by using larger arrays
  * Added a check on missing vulnerability functions for some loss type
    for some taxonomy
  * Now we save the GMFs on the .ext5 file, not the datastore
  * Fixed bug in event_based_risk: it was impossible to use vulnerability
    functions with "PM" distribution
  * Fixed bug in event_based_risk: the ebrisk calculator is required as
    precalculator of event_based_risk, not others
  * Fixed bug in scenario_risk: the output `all_losses-rlzs` was aggregated
    incorrectly
  * Now the ucerf_risk calculators transfer only the events, not the ruptures,
    thus reducing the data transfer of several orders of magnitude
  * Added a view `get_available_gsims` to the WebUI and fixed the API docs
  * Introduced a configuration parameter `max_site_model_distance` with default
    of 5 km
  * Implemented sampling in the UCERF event based hazard calculator

  [Daniele Viganò]
  * Use threads instead of processes in DbServer because SQLite3
    isn't fork-safe on macOS Sierra

  [Michele Simionato]
  * Fixed a TypeError when deleting a calculation from the WebUI
  * Extended the command `oq to_hdf5` to manage source model files too
  * Improved significantly the performance of the event based calculator
    when computing the GMFs and not the hazard curves
  * Stored information about the mean ground motion in the datastore
  * Saved the rupture mesh with 32 floats instead of 64 bit floats
  * Raised the limit on the event IDs from 2^16 to 2^32 per task
  * Fixed classical_risk: there was an error when computing the statistics
    in the case of multiple assets of the same taxonomy on the same site
  * Changed the UCERF event based calculators to parallelize by SES
  * Fixed a site model bug: when the sites are extracted from the site model
    there is no need to perform geospatial queries to get the parameters
  * Added a command `oq normalize` to produce good `sites.csv` files
  * Introduced a `ses_seed` parameter to specify the seed used to generate
    the stochastic event sets; `random_seed` is used for the sampling only
  * Changed the `build_rcurves` procedure to read the loss ratios directly from
    the workers

 -- Matteo Nastasi (GEM Foundation) <nastasi@openquake.org>  Tue, 23 May 2017 10:46:56 +0200

python-oq-engine (2.3.0-0~precise01) precise; urgency=low

  [Michele Simionato]
  * `oq info --report` now filters the ruptures and reports the correct
    number of effective ruptures even for classical calculators
  * Stripped the TRT information from the event loss table CSV export
    and optimized its performance
  * Fixed a bug when storing the GMPE logic tree file in the datastore
  * Added a command `oq run_tiles` (experimental)
  * Fixed the event based calculator so that it can run UCERF ruptures
  * Fixed a bug in the scenario_risk calculator in case of multiple assets
    of the same taxonomy on the same site with no insurance losses
  * Now the event IDs are generated in the workers in the event based calculator
    and there is a limit of 65536 tasks with 65536 ruptures each
  * Changed the UCERF classical calculators to compute one branch at the time
  * Fixed the header `occupants:float32` in the CSV risk exports involving
    occupants
  * Fixed the name of the zipped files downloaded by the Web UI: there
    was a spurious dot
  * Fixed the UCERF classical calculator in the case of sampling
  * Reduced the size of the event tags in the event based calculators, thus
    saving GB of disk space in UCERF calculations
  * Fixed the name of the files downloaded by the Web UI: they must not
    contain slashes
  * Now deleting a calculation from the Web UI really deletes it, before
    if was only hiding it

  [Daniele Viganò]
  * Moved the OpenQuake Engine manual sources inside doc/manual

  [Michele Simionato]
  * Introduced an experimental classical time dependent UCERF calculator
  * Added a dynamic output for source group information
  * Changed the UCERF rupture calculator to fully store the ruptures
  * Fixed a bug in `combine_maps`: realizations with zero probability were
    discarded, thus breaking the computation of the statistics
  * Added a command `oq reset` to reset database and datastores
  * Reduced the data transfer back and disk space occupation for UCERF
    event based risk calculations
  * Tasks meant to be used with a shared directory are now marked with a
    boolean attribute `.shared_dir_on`
  * Added a warning when running event based risk calculations with sampling
  * Made sure that the openquake.cfg file is read only once

  [Daniele Viganò]
  * Moved the openquake.cfg config file inside the python package
    under openquake/engine/openquake.cfg
  * Removed support to OQ_LOCAL_CFG_PATH and OQ_SITE_CFG_PATH vars;
    only the OQ_CONFIG_FILE enviroment variable is read

  [Michele Simionato]
  * If there is a single realization, do not compute the statistics
  * Changed the separator from comma to tab for the output `ruptures`
  * If there are no conditional_loss_poes, the engine does not try to
    export the loss maps anymore
  * Fixed `oq engine --make-html-report` when using Python 3
  * Fixed bug when running `oq info job.ini` with NRML 0.5 source models

 -- Matteo Nastasi (GEM Foundation) <nastasi@openquake.org>  Thu, 23 Feb 2017 14:37:44 +0100

python-oq-engine (2.2.0-0~precise01) precise; urgency=low

  [Michele Simionato]
  * Fixed an HDF5 bug by not using a `vstr` array for the asset references
  * Fixed a wrong error message generated by `oq purge`
  * Added information about the rupture in the event loss table exports
  * Fixed a bug and added a test calculation with nonparametric sources
  * Fixed the classical UCERF calculator when there is more than one branch
  * Added .npz exporter for gmf_data for event based calculations

  [Daniele Viganò]
  * Port WebUI/API server to Django 1.9 and 1.10
  * Add dependencies to setup.py
  * Update Copyright to 2017

  [Michele Simionato]
  * Increased the splitting of ComplexFaultSources
  * Added a way to reuse the CompositeSourceModel from a previous computation
  * Turned the loss maps into dynamically generated outputs
  * Extended the source model writer to serialize the attributes
    src_interdep, rup_interdep, srcs_weights
  * Fixed a bug when exporting the uniform hazard spectra in presence of
    IMTs non spectral acceleration
  * Fixed a bug when computing the loss maps in presence of insurance,
    temporarily introduced in master
  * Made the datastore for event based risk calculations much lighter
    by computing the statistical outputs at export time
  * Now it is possible to post process event based risk outputs with the
    `--hc` option
  * Added a command `oq to_hdf5` to convert .npz files into .hdf5 files
  * Moved commonlib.parallel into baselib
  * Merged the experimental calculator ebrisk into event_based_risk and
    used correctly the random_seed for generating the GMFs (not the master_seed)
  * Added a flag `ignore_covs` to ignore the coefficients of variation
  * Changed the GMF scenario exporter to avoid generating composite arrays with
    a large number of fields
  * Exporting in .npz format rather than HDF5
  * Introduced a `shared_dir` parameter in openquake.cfg
  * Fixed a serialization bug for planar surfaces
  * Removed the flag `asset_loss_table`: the loss ratios are
    saved if and only if the `loss_ratios` dictionary is non-empty
  * Added a CSV exporter for the GMFs in the event based calculator
  * Added a CSV exporter for the rup_data output
  * Added a CSV exporter for the disaggregation output
  * Stored the disaggregation matrices directly (no pickle)
  * Turned the CompositeRiskModel into a HDF5-serializable object
  * Fixed all doctests for Python 3

  [Daniele Viganò]
  * Removed the 'oq-engine' wrapper (command already deprecated)

  [Michele Simionato]
  * Assigned a year label to each seismic event in the event based calculator
  * Now the ebrisk calculator supports the case of asset_correlation=1 too
  * Made it possible to export the losses generated by a specific event
  * Lowered the limit on the length of source IDs to 60 chars
  * Fixed excessive strictness when validating `consequenceFunction.id`
  * Added an `ucerf_rupture` calculator able to store seismic events and
    rupture data and reduced the data transfer

  [Daniele Viganò]
  * MANIFEST now includes all files, with any extension located in the
    tests folders. It is now possible to run tests from an installation
    made with packages

  [Michele Simionato]
  * Improved error message when the user gives a source model file instead of
    a source model logic tree file
  * Fixed the management of negative calculation IDs
  * Relaxed the tolerance so that the tests pass on Mac OS X
  * Implemented csv exporter for the ruptures
  * Optimized the epsilon generation in the ebrisk calculator for
    asset_correlation=0
  * Improved the performance of the scenario risk calculators
  * Now by default we do not save the ruptures anymore
  * Fixed a memory leak recently introduced in parallel.py
  * Simplified classical_risk (the numbers can be slightly different now)
  * Serialized the ruptures in the HDF5 properly (no pickle)
  * Introduced a parameter `iml_disagg` in the disaggregation calculator
  * Fixed `oq reduce` to preserve the NRML version
  * Fixed a bug when splitting the fault sources by magnitude

 -- Matteo Nastasi (GEM Foundation) <nastasi@openquake.org>  Mon, 23 Jan 2017 14:36:48 +0100

python-oq-engine (2.1.0-0~precise01) precise; urgency=low

  [Michele Simionato]
  * There is now a flag `save_ruptures` that can be turned off on demand;
    by default the ruptures are always saved in the event based calculators
  * Optimized the memory consumption when using a ProcessPoolExecutor (i.e
    fork before reading the source model) by means of a `wakeup` task
  * Reduced the splitting of the fault sources
  * Added a view `task_slowest` displaying info about the slowest task
    (only for classical calculations for the moment)
  * concurrent_tasks=0 disable the concurrency
  * Optimized the saving time of the GMFs
  * Changed the default number of concurrent tasks and increased the
    relative weight of point sources and area sources
  * Fixed the UCERF event loss table export and added a test for it
  * Optimized the computation of the event loss table
  * Introduced two new calculators ucerf_risk and ucerf_risk_fast

  [Paolo Tormene]
  * Added to the engine server the possibility to log in and out
    programmatically by means of HTTP POST requests

  [Michele Simionato]
  * Optimized the memory consumption of the event based risk calculators
  * Extended the `oq show` command to work in a multi-user environment
  * Improved the test coverage of the exports in the WebUI
  * Removed the SourceManager: now the sources are filtered in the workers
    and we do not split in tiles anymore
  * Made the full datastore downloadable from the WebUI
  * Added a command "oq db" to send commands the engine database
    (for internal usage)
  * By default the WebUI now displays only the last 100 calculations
  * Added more validity checks to the disaggregation parameters; split the
    sources even in the disaggregation phase
  * Added an optimized event based calculator computing the total losses by
    taxonomy and nothing else
  * Filtered the sources up front when there are few sites (<= 10)
  * Reduced the number of tasks generated when filter_sources is False
  * Saved engine_version and hazardlib_version as attributes of the datastore
  * Avoided saving the ruptures when ground_motion_fields is True
  * Finalized the HDF5 export for hazard curves, hazard maps and uniform
    hazard spectra
  * Restored a weight of 1 for each rupture in the event based calculator
  * Removed the MultiHazardCurveXMLWriter
  * Improved the saving of the ruptures in event based calculations
  * Reduced the data transfer due to the `rlzs_by_gsim` parameter
  * Added an HDF5 export for scenario GMFs
  * If `filter_sources` if false, the light sources are not filtered, but the
    heavy sources are always filtered
  * Now the dbserver can be stopped correctly with CTRL-C
  * Parallelized the splitting of heavy sources
  * Changed the event loss table exporter: now a single file per realization
    is exported, containing all the loss types
  * Removed the dependency from the Django ORM
  * Now the WebUI restarts the ProcessPoolExecutor at the end of each job,
    to conserve resources
  * Optimized the computation of hazard curves and statistics, especially
    for the memory consumption
  * Reduced the data transfer due to the `rlzs_assoc` and `oqparam` objects
  * Fixed a bug in the disaggregation calculator when a source group has
    been filtered away by the maximum distance criterium
  * Fixed an encoding error in the reports when the description contains a
    non-ASCII character
  * Changed the distribution framework: celery is supported in a way more
    consistent with the other approaches; moreover, ipyparallel is supported
  * Hazard maps are now a fake output, dynamically generated at export time
  * Made the number of produced tasks proportional to the number of tiles
  * Raised an error for event_based_risk producing no GMFs
  * Added a view for the slow sources
  * Transmitted the attributes of a SourceGroup to the underlying sources
  * Fixed the names of exported files for hazard maps in .geojson format
  * Added an header with metadata to the exported hazard curves and maps
  * Avoid storing filtered-away probability maps, thus fixing a bug
  * Restored the precalculation consistency check that was disabled during the
    transition to engine 2.0
  * Fixed a bug with `oq engine --delete-calculation`
  * Hazard curves/maps/uniform spectra can now be recomputed
  * Restored the early check on missing taxonomies
  * Raise an early error if an user forget the `rupture_mesh_spacing` parameter
  * Fixed a bug while deleting jobs from the db in Ubuntu 12.04
  * Ported the shapefile converter from the nrml_converters
  * Added source model information in the file `realizations.csv`
  * `oq engine --run job.ini --exports csv` now also exports the realizations
  * Introduced the format NRML 0.5 for source models
  * Added a check on the version in case of export errors
  * Extended `oq purge` to remove calculations from the database too
  * Fixed `--make-html-report`: the view task_info was not registered
  * Stored several strings as HDF5-variable-length strings
  * Fixed an export bug for the hazard curves in .geojson format
  * Removed the array cost_types from the datastore
  * Taxonomies with chars not in the range a-z0-9 were incorrectly rejected
  * Improved the XML parsing utilities in speed, memory, portability and
    easy of use
  * Forbidden the reuse of exposure because is was fragile and error prone
  * Fixed a bug with the `realizations` array, which in hazard calculations
    was empty in the datastore

 -- Matteo Nastasi (GEM Foundation) <nastasi@openquake.org>  Fri, 14 Oct 2016 11:07:26 +0200

python-oq-engine (2.0.0-0~precise01) precise; urgency=low

  [Michele Simionato]
  * Quoted the taxonomies in the CSV exports
  * Fixed a bug in classical_damage and added a master test for it
  * Fixed the escaping of the taxonomies in the datastore
  * Fixed the names of the exported risk files
  * Fixed a segfault in the WebUI when exporting files with h5py >= 2.4
  * Added a command `oq dbserver` to start/stop the database server
  * The engine exports the hazard curves one file per IMT
  * Exported lon and lat with 5 digits after the decimal point
  * Added a command `oq info --build-reports`
  * Introduced experimental support for exporting .hdf5 files

  [Daniele Viganò]
  * Reworked substantially the engine documentation: removed obsolete pages,
    updated to engine 2.0 and added instructions for Windows and Mac OS X
  * Remove oq_create_db script, db is created by the DbServer
  * Move oq_reset_db into utils and clean old code

  [Michele Simionato]
  * Now the DbServer automatically upgrades the database if needed
  * Renamed oq-lite -> oq and added a subcommand `oq engine`
  * Added a CSV reader for the hazard curves
  * Having time_event=None in the hazard part of a calculation is now valid
  * Added an exporter for the rupture data, including the occurrence rate
  * Refactored the CSV exporters
  * Moved celeryconfig.py; now celery must be started with
    `celery worker --config openquake.engine.celeryconfig`
  * Added a default location `~/oqdata/dbserver.log` for the DbServer log
  * Added an early check on the SA periods supported by the GSIMs
  * Now the gsim_logic_tree file is parsed only once
  * Added a document about the architecture of the engine
  * The realizations are now exported as a CSV file
  * Escaped taxonomies in the datastore
  * The Web UI log tool is now escaping the HTML
  * Moved openquake.commonlib.commands -> openquake.commands and
    openquake.commonlib.valid -> openquake.risklib.valid to have a
    linear tower of internal dependencies
  * Supported all versions of Django >= 1.5
  * Provided a better error message in the absence of openquake.cfg
  * Removed the check on the export_dir when using the WebUI
  * Reduce the data transfer of the realization association object
  * If uniform_hazard_spectra is true, the UHS curves are generated
    even if hazard_maps is false; the hazard maps are not exported
  * Optimized the filtering of PointSources
  * Initial work on the UCERF event based hazard calculator
  * Added a test calculation crossing the International Date Line (Alaska)

  [Daniele Viganò]
  * Remove the dependency from the python 'pwd' package which is not
    available on Windows
  * Supervisord init scripts are now provided for the dbserver, celery
    and the webui. Celery is not started by default, other two are.

  [Michele Simionato]
  * Another export fix: made sure it is run by the current user
  * Fixed the export: if the export directory does not exist, it is created
  * Introduced the configuration variable `multi_user`, false for source
    installations and true for package installations
  * Fixed the WebUI export
  * Removed the .txt outputs from the WebUI page engine/<output_id>/outputs
    (they are useful only internally)
  * Fixed the export: first the xml exporter is tried and then the csv exporter;
    if both are available, only the first is used, not both of them
  * Optimized the case when the epsilons are not required, i.e. all the
    covariance coefficients are zero in the vulnerability functions
  * Added another test for event based risk (`case_miriam`)
  * Revisited the distribution mechanism and refined the weight of the
    ruptures in the event based calculators to avoid generating slow tasks
  * Added an automatic help for the subcommands of oq-lite and managed
    --version correctly
  * The event based risk calculator now use different seeds for different
    realizations; also, the performance has been substantially improved
  * Improved the .rst reports with data transfer information
  * Removed the RlzsAssoc object from the datastore
  * Fixed the number of tasks generated by the risk calculators
  * Refactored the serialization of CompositionInfo instances to HDF5
  * Used exponential notation with 5 decimal digits in most exported XML files
  * Refactored the sampling mechanics in the event based calculators
  * The event_based_risk calculator infers the minimum intensity of the GMFs
    from the vulnerability functions (if not specified in the job.ini)
  * Fixed the `avg_losses-stats`: they were not generated in absence of
    loss curves
  * Added a command `oq-lite info --exports`
  * Added filtering on the mininum intensity also in the event based
    hazard calculator; improved the performance and memory occupation
  * Added a view displaying the calculation times by source typology
  * Fixed the test of GMPETable after the correction in hazardlib
  * Optimized the saving of the asset loss table
  * Optimized the case of multiple assets of the same taxonomy on the
    same point and introduced a datastore view `assets_by_site`
  * Fixed HDF5 segmentation faults in the tests for Ubuntu 16.04

  [Daniele Viganò]
  * Add support for Ubuntu 16.04 (xenial) packages
  * Removed the openquake_worker.cfg file because it is not used anymore

  [Michele Simionato]
  * Replaced PostgreSQL with SQLite
  * Introduced a dbserver to mediate the interaction with the database
  * Restored the signal handler to manage properly `kill` signals so that
    the workers are revoked when a process is killed manually
  * Fixed in a more robust way the duplicated log bug
  * Made more robust the killing of processes by patching concurrent.futures
  * Fixed a critical bug with celery not being used even when `use_celery`
    was true.
  * Improved the validation of NRML files
  * Added a command `oq-engine --show-log <job_id>`

  [Daniele Viganò]
  * Use the 'postgresql' meta package as dependency of the .deb
    package to support newer versions of Postgres; this makes
    Trusty package installable on Ubuntu 16.04 and Debian 8

  [Daniele Viganò, Michele Simionato]
  * Fixed a bug in `oq-engine --export-outputs`

  [Daniele Viganò, Matteo Nastasi]
  * Allow installation of the binary package on Ubuntu derivatives

  [Matteo Nastasi]
  * Backport of libhdf5 and h5py for ubuntu 'precise' serie

  [Michele Simionato]
  * Removed openquake/engine/settings.py
  * Made the dependency on celery required only in cluster installations
  * Integrated the authentication database in the engine server database
  * Fixed the description in the Web UI (before it was temporarily set to
    the string "A job").
  * Introduced filtering on the minimum intensity of the ground shaking
  * Solved the issue of serializing large SES collections, over the HDF5 limit
  * The loss maps and curves XML exporters now export the coordinates
    of the assets, not the coordinates of the closest hazard site
  * Stored the job.ini parameters into a table in the datastore
  * Added a check on the IMTs coming from the risk models
  * Changed the aggregate loss table exporter to export the event tags,
    not the event IDs
  * Fixed a bug with the CSV export of the ground motion fields
  * Fixed a bug with the export of UHS curves with `--exports=xml`
  * Reduced substantially the data transfer and the memory occupation
    for event based calculations with a large number of assets: we
    can run the California exposure with half million assets now
  * Fixed a bug in the SESCollection exporter
  * Changed the asset<->epsilons association: before for a given taxonomy the
    assets were ordered by `asset_ref`, now they are ordered by `id`. This
    has a minor impact on the numbers sensitive to the epsilons, akin to a
    change of seeds
  * Added a test on the ordering of the epsilons
  * Accepted `.` and `|` as valid characters for source IDs
  * Changed the GMF calculator to use a single seed per unique rupture
  * Changed the SESCollection exporter: now a single file is exported, before
    we were exporting one file per source model path per tectonic region model
  * Changed the event based calculators to avoid duplicating ruptures
    occurring more than once
  * Changed the risk calculators to work in blocks of assets on the same site
  * Made it possible to set different integration distances for different
    tectonic region types
  * Optimized the aggregation by asset in the event based risk calculator
  * Reporting the source_id when the filtering fails

 -- Matteo Nastasi (GEM Foundation) <nastasi@openquake.org>  Tue, 21 Jun 2016 14:17:03 +0200

python-oq-engine (1.9.1-0~precise01) precise; urgency=low

  [Michele Simionato]
  * Fixed a bug in the Web UI when running a risk calculation starting
    from a previous calculation

 -- Matteo Nastasi (GEM Foundation) <nastasi@openquake.org>  Mon, 07 Mar 2016 11:11:59 +0100

python-oq-engine (1.9.0-0~precise01) precise; urgency=low

  [Michele Simionato]
  * Fixed a bug such that in some circumstances the logging stream handler
    was instantiated twice, resulting in duplicated logs
  * Changed the default job status to 'executing' (was 'pre_executing')
  * Fixed the ordering of the logs in the Web UI
  * Removed the dependency from PostGIS
  * Restored the monitoring which was accidentally removed
  * Removed the obsolete option `--hazard-output-id`
  * Printed the names of the files exported by the engine, even when there
    are multiple files for a single output
  * Introduced four new tables job, output, log, performance: all the other
    60+ database tables are not used anymore

 -- Matteo Nastasi (GEM Foundation) <nastasi@openquake.org>  Wed, 02 Mar 2016 14:33:38 +0100

python-oq-engine (1.8.0-0~precise01) precise; urgency=low

  [Michele Simionato]
  * Removed two `oq-engine` switches (`--export-stats` and `--list-inputs`)
    and fixed `--show-view`; unified `--delete-hazard-calculation` and
    `--delete-risk-calculation` into a single `--delete-calculation`
  * Updated `make_html_report.py` to extract the full report from the
    datastore
  * If `use_celery` is true, use celery to determine a good default for
    the parameter `concurrent_tasks`
  * Made celery required only in cluster situations
  * Fixed the duplication of exported result in the classical_damage
    calculator when there is more than one realization
  * Removed several obsolete or deprecated switches from the `oq-engine` command
  * Replaced all classical calculators with their lite counterparts
  * Fixed the site-ordering in the UHS exporter (by lon-lat)

  [Paolo Tormene]
  * Added API to validate NRML

  [Michele Simionato]
  * The engine can now zip files larger than 2 GB (used in the export)
  * Now the loss maps and curves are exported with a fixed ordering: first
    by lon-lat, then by asset ID
  * Replaced the old disaggregation calculator with the oq-lite one

 -- Matteo Nastasi (GEM Foundation) <nastasi@openquake.org>  Mon, 15 Feb 2016 12:06:54 +0100

python-oq-engine (1.7.0-0~precise01) precise; urgency=low

  [Michele Simionato]
  * Fixed an encoding bug in --lhc
  * Fixed an export bug: it is now possible to export the outputs generated
    by another user, if the read permissions are set correctly

 -- Matteo Nastasi (GEM Foundation) <nastasi@openquake.org>  Mon, 14 Dec 2015 10:40:26 +0100

python-oq-engine (1.6.0-0~precise01) precise; urgency=low

  [Daniele Viganò]
  * Added the oq_reset_db script. It removes and recreates the database and
    the datastore

  [Matteo Nastasi]
  * Demos moved to /usr/share/openquake/risklib

  [Michele Simionato]
  * Removed the 'view' button from the Web UI
  * Removed the epsilon_sampling configuration parameter
  * Made customizable the display_name of datastore outputs (before it was
    identical to the datastore key)
  * The zip files generated for internal use of the Web UI are now hidden
  * Made visible to the engine only the exportable outputs of the datastore
  * Closed explicitly the datastore after each calculation
  * Replaced the old scenario calculators with the HDF5-based calculators
  * Fixed a very subtle bug in the association queries: some sites outside
    of the region constraint were not discarded in some situations
  * Removed the self-termination feature `terminate_job_when_celery_is_down`
  * Removed the epsilon sampling "feature" from the scenario_risk calculator
  * Replaced the event based calculators based on Postgres with the new ones
    based on the HDF5 technology

 -- Matteo Nastasi (GEM Foundation) <nastasi@openquake.org>  Tue, 17 Nov 2015 11:29:47 +0100

python-oq-engine (1.5.1-0~precise01) precise; urgency=low

  [Michele Simionato]
  * Fixed a bug affecting exposures with multiple assets on the same site

 -- Matteo Nastasi (GEM Foundation) <nastasi@openquake.org>  Fri, 25 Sep 2015 14:22:08 +0200

python-oq-engine (1.5.0-0~precise01) precise; urgency=low

  [Michele Simionato]
  * The event based calculators in the engine are now officially deprecated
    and they raise a warning when used
  * Optimization: we do not generate the full epsilon matrix if all
    coefficients of variation are zero
  * Fixed two subtle bugs in the management of the epsilons: it means that
    all event based risk calculations with nonzero coefficients of variations
    will produce slightly different numbers with respect to before
  * Removed excessive checking on the exposure attributes 'deductible' and
    'insuredLimit' that made it impossible to run legitimate calculations
  * Changed the meaning of 'average_loss' for the aggregated curves: now it
    is the sum of the aggregated losses in the event loss table,
    before it was extracted from the aggregated loss curve
  * Changed the way the average losses (and insured average losses) are
    computed by the event based risk calculator: now they are extracted
    from the event loss table, before they were extracted from the loss curves
  * Set to NULL the stddev_losses and stddev_insured_losses for the event based
    risk calculator, since they were computed incorrectly
  * Introduced a new experimental command
    'oq-engine --show-view CALCULATION_ID VIEW_NAME'; the only view available
    for the moment is 'mean_avg_losses'
  * Negative calculation IDs are interpreted in a Pythonic way, i.e. -1
    means the last calculation, -2 the calculation before the last one, etc.
  * If a site parameter is more distant than 5 kilometers from its closest
    site, a warning is logged
  * Changed the splitting of fault sources to reduce the number of generated
    sources and avoid data transfer failures if rupture_mesh_spacing is too
    small
  * Changed the event loss table export: now the CSV file does not contain
    the magnitude and the rows are ordered by rupture tag first and loss second
  * Removed the calculator EventBasedBCR
  * Longitude and latitude are now rounded to 5 digits
  * Fixed a very subtle bug in the vulnerability functions, potentially
    affecting calculations with nonzero coefficients of variation and nonzero
    minIML; the numbers produced by the engine were incorrect; see
    https://bugs.launchpad.net/oq-engine/+bug/1459926
  * 'investigation_time' has been replaced by 'risk_investigation_time' in
    risk configuration files
  * Initial support for Django 1.7

  [Daniele Viganò]
  * Removed the bin/openquake wrapper: now only bin/oq-engine is
    available

  [Michele Simionato]
  * Added parameter parallel_source_splitting in openquake.cfg

  [Daniele Viganò]
  * setup.py improvements
  * Added MANIFEST.in
  * celeryconfig.py moved from /usr/openquake/engine to
    /usr/share/openquake/engine

  [Matteo Nastasi]
  * Packaging system improvement

 -- Matteo Nastasi (GEM Foundation) <nastasi@openquake.org>  Wed, 23 Sep 2015 15:48:01 +0200

python-oq-engine (1.4.1-0~precise01) precise; urgency=low

  [Michele Simionato]
  * Added a new 'ebr' hazard/risk calculator
  * Fixed the engine core export: now it can export datastore outputs as
    zip files
  * Now the parameter concurrent_tasks is read from the .ini file
  * Parallelized the source splitting procedure
  * Fixed a bug in the hazard calculators which were not using the parameter
    concurrent_tasks from the configuration file

 -- Matteo Nastasi (GEM Foundation) <nastasi@openquake.org>  Fri, 15 May 2015 10:06:26 +0200

python-oq-engine (1.4.0-2~precise01) precise; urgency=low

  [Daniele Viganò]
  * Fixed debian/control: add missing lsb-release to build deps

 -- Matteo Nastasi (GEM Foundation) <nastasi@openquake.org>  Fri, 08 May 2015 14:33:26 +0200

python-oq-engine (1.4.0-1~precise01) precise; urgency=low

  [Matteo Nastasi, Daniele Viganò]
  * Fixed dependencies version management

 -- Matteo Nastasi (GEM Foundation) <nastasi@openquake.org>  Thu, 07 May 2015 14:14:09 +0200

python-oq-engine (1.4.0-0~precise01) precise; urgency=low

  [Matteo Nastasi, Daniele Viganò]
  * Add binary package support for both Ubuntu 12.04 (Precise)
    and Ubuntu 14.04 (Trusty)

  [Michele Simionato]
  * Removed the SiteModel table: now the association between the sites and the
    site model is done by using hazardlib.geo.geodetic.min_distance

  [Daniele Viganò]
  * added authentication support to the 'engineweb' and the 'engineserver'

  [Michele Simionato]
  * the aggregate loss curves can be exported in CSV format

  [Matteo Nastasi]
  * added 'outtypes' attribute with list of possible output types for
    each output item in outputs list API command
  * added '/v1/calc/<id>/status' API command
  * added 'engineweb' django application as local web client for oq-engine

  [Michele Simionato]
  * Renamed the maximum_distance parameter of the risk calculators to
    asset_hazard_distance, to avoid confusion with the maximum_distance
    parameter of the hazard calculators, which has a different meaning;
    is it an error to set the maximum_distance in a job_risk.ini file
  * Added to the API an URL /v1/calc/:calc_id/remove to hide jobs
  * A new key is_running is added to the list of dictionaries returned by
    the URL /v1/calc/list
  * Replaced the mock tests for the engine server with real functional tests
  * Added a resource /v1/calc/:calc_id/traceback to get the traceback of a
    failed calculation
  * Now the logs are stored also in the database, both for the controller node
    and the worker nodes
  * Bypassed Django when deleting calculations from the database: this avoids
    running out of memory for large calculations
  * Fixed an issue in the scenario calculator: the GMFs were not filtered
    according to the distance to the rupture
  * Now critical errors appear in the log file
  * Added a --run command to run hazard and risk together
  * Fixed bug in the event based calculator; in the case
    number_of_logic_tree_samples > 0 it was generating incorrect hazard curves.
    Also improved (a lot) the performance in this case.
  * Fixed a tricky bug happening when some tectonic region type are filtered
    away.
  * The event based risk calculator now save only the non-zero losses in
    the table event_loss_asset.
  * Added a CSV exporter for the Stochastic Event Sets, for debugging purposes.
  * The GMF CSV exporter now sorts the output by rupture tag.

  [Matteo Nastasi]
  * Each pull request must be accompanied by an update of the debian
    changelog now.

 -- Matteo Nastasi (GEM Foundation) <nastasi@openquake.org>  Thu, 07 May 2015 11:33:24 +0200

python-oq-engine (1.3.0-1) precise; urgency=low

  [Matteo Nastasi]
  * gunzip xml demos files after copied into /usr/openquake/engine directory

 -- Matteo Nastasi (GEM Foundation) <nastasi@openquake.org>  Thu, 26 Feb 2015 16:35:20 +0100

python-oq-engine (1.3.0-0) precise; urgency=low

  [Michele Simionato]
  * Updated python-django dependency >= 1.6.1, (our repository already
    includes a backported version for Ubuntu 'precise' 12.04); this change
    makes unnecessary "standard_conforming_strings" postgresql configuration
    variable setting
  * The event based risk calculator is able to disaggregate the event loss
    table per asset. To enable this feature, just list the assets you are
    interested in in the job.ini file: "specific_assets = a1 a2 a3"
  * We have a new hazard calculator, which can be invoked by setting in the
    job.ini file: "calculation_mode = classical_tiling"
    This calculators is the same as the classical calculator (i.e. you will
    get the same numbers) but instead of considering all the hazard sites at
    once, it splits them in tiles and compute the hazard curves for each tile
    sequentially. The intended usage is for very large calculations that
    exceed the available memory. It is especially convenient when you have
    very large logic trees and you are interested only in the statistics (i.e.
    mean curves and quantile curves). In that case you should use it with the
    option individual_curves=false. Notice that this calculator is still in
    an experimental stage and at the moment is does not support UHS curves.
    Hazard maps and hazard curves are supported.
  * We have a new risk calculator, which can be invoked by setting in the
    job.ini file: "calculation_mode = classical_damage"
    This calculator is able to compute the damage distribution for each asset
    starting from the hazard curves produced by the classical
    (or classical_tiling) calculator and a set of fragility functions. Also
    this calculator should be considered in experimental stage.
  * A significant change has been made when the parameter
    number_of_logic_tree_samples is set to a non-zero value. Now, if a branch
    of the source model logic tree is sampled twice we will generate the
    ruptures twice; before the ruptures were generated once and counted twice.
    For the classical calculator there is no effect on the numbers (sampling
    the same branch twice will produce two copies of identical ruptures);
    however, for the event based calculator, sampling the same branch twice
    will produce different ruptures. For instance, in the case of a simple
    source model with a single tectonic region type, before we would have
    generated a single file with the stochastic event sets, now we generate
    number_of_logic_tree_samples files with different stochastic event sets.
    The previous behavior was an optimization-induced bug.
  * Better validation of the input files (fragility models, job.ini)
  * The ability to extract the sites from the site_model.xml file
  * Several missing QA tests have been added
  * The export mechanism has been enhanced and more outputs are being exported
    in CSV format
  * New parameter complex_fault_mesh_spacing
  * Some error messages have been improved
  * A lot of functionality has been ported from the engine to oq-lite,
    i.e.  a lite version of the engine that does not depend on
    PostgreSQL/PostGIS/Django nor from RabbitMQ/Celery. This version is
    much easier to install than the regular engine and it is meant for
    small/medium computation that do not require a cluster. The engine
    demos, have been moved to the oq-risklib repository, so that they can
    be run via the oq-lite command without installing the full engine.
  * Currently the following calculators have been ported (all are to be
    intended as experimental): classical hazard, classical tiling, event
    based hazard, scenario hazard, classical risk, scenario damage,
    classical damage.

 -- Matteo Nastasi (GEM Foundation) <nastasi@openquake.org>  Thu, 26 Feb 2015 10:44:03 +0100

python-oq-engine (1.2.2-0) precise; urgency=low

  * consistency in version management between debian/ubuntu package and
    library from git sources

 -- Matteo Nastasi (GEM Foundation) <nastasi@openquake.org>  Thu, 18 Dec 2014 16:25:05 +0100

python-oq-engine (1.2.1-2) precise; urgency=low

  * Fixed custom dependencies versions (again)

 -- Matteo Nastasi (GEM Foundation) <nastasi@openquake.org>  Tue, 16 Dec 2014 10:48:19 +0100

python-oq-engine (1.2.1-1) precise; urgency=low

  * Fixed custom dependencies versions

 -- Matteo Nastasi (GEM Foundation) <nastasi@openquake.org>  Tue, 16 Dec 2014 09:48:19 +0100

python-oq-engine (1.2.1-0) precise; urgency=low

  * Fixed the logging handler

 -- Matteo Nastasi (GEM Foundation) <nastasi@openquake.org>  Mon, 15 Dec 2014 10:17:30 +0100

python-oq-engine (1.2.0-3) precise; urgency=low

  * Add constraint on python-django dependency version

 -- Matteo Nastasi (GEM Foundation) <nastasi@openquake.org>  Thu, 11 Dec 2014 10:04:45 +0100

python-oq-engine (1.2.0-2) precise; urgency=low

  * More precise exception message

 -- Matteo Nastasi (GEM Foundation) <nastasi@openquake.org>  Wed, 10 Dec 2014 16:21:06 +0100

python-oq-engine (1.2.0-1) precise; urgency=low

  * Bugs fixed in 1.2 release: http://goo.gl/GjbF2r
  * Replace a reference to the 'openquake' command with 'oq-engine'
  * Moved the expected outputs of the ScenarioDamage QA tests in qa_tests_data
  * Moved the logic tree realizations into commonlib
  * It is now possible to compute the uniform spectra even when
    individual_curves is false
  * Reduced the precision when exporting GMFs to XML
  * Fixed test_job_from_file
  * Delayed the OqParam validation
  * Simplified the monitoring
  * Extract the QA tests data from the engine
  * Renamed commonlib.general -> baselib.general
  * Removed the dependency from oq-commonlib
  * Avoid warning no XML exporter for event_loss
  * Update packager and postinst to use the openquake2 db (new default one)
  * Use shallow-clone to improve CI builds speed
  * Download calculation results as files
  * Added an API to retrieve the engine version
  * Unified the export framework for hazard and risk
  * Fast export of the GMFs
  * Fast scenario export
  * Fixed test_is_readable_all_files_lack_permissions when run as root
  * Now 'test_script_lower_than_current_version' does not require an Internet
    connection
  * Warn the user if she asks for statistical outputs but using a single hazard
    output
  * Move the calculation of input/output weights into commonlib
  * Changed the export_dir in several tests
  * Now the packagers makes a HTML report with the performances of the demos
  * Remove hardcoded references to openquake2 in oq_create_db
  * Move JobStats creation inside job_from_file
  * Fixed precision
  * Align openquake_worker.cfg with openquake.cfg
  * Implement memory hard limit control
  * Using commonlib.readinput.get_source_models
  * Check that the hazard calculation mode is consistent with risk calculation
    mode
  * Rollback only if a transaction is on
  * Fixed a bug in export_risk
  * Daily html report
  * Reflected the API change in commonlib.readinput.get_oqparam
  * Updated the engine to cope with the changes in risklib and commonlib
  * Fixed the name of the SES file
  * Changed some hard-coded weights in general.py
  * Changed the import of the calc module
  * Drop risk calculation table
  * Simplified the risk calculators
  * Reflected the API change in hazardlib.calc.gmf.GmfComputer
  * Added a test for duplicated tags in import_gmf_scenario.py
  * Implemented losses per event per asset
  * Dependency check
  * Removed more risk unit tests
  * Removed another couple of redundant tests
  * Remove check on setup.py version since now it's taken from init
  * Fixed _calc_to_response_data
  * Fixed bug when running risk calculations from the platform
  * openquake wrapper script
  * Changed version number in setup.py too
  * Updated version to 1.2
  * Renamed nrml_version->commonlib_version
  * Fixed a bug in the engine server (wrong calculation_id)
  * Fix oq-engine command name in output list
  * Removed the dependency from nrmllib
  * Fixed two merge errors
  * Important fixes pre-2.0 copied from the better-risk branch
  * Renamed the command openquake->oq-engine
  * Change ses collection
  * Fixed the migration script 0007
  * Fixed a bug with the quantile_hazard_curves attribute
  * Removed EventBasedHazardCalculatorTestCase
  * Remove the hazard_calculation table
  * correct complex source for wrong order in edges points
  * missing file open fixed
  * Removed routing tests
  * Added the script correct_complex_sources
  * Complex surf validation
  * Insert the IMT in the db, if not already there
  * The intensity measure types are now sorted also in the scenario calculator
  * Simplified the QA test scenario_damage/case_4
  * Enable 'set -x' when $GEM_SET_DEBUG is true
  * Remove a try finally in engine server task.py
  * Simplification because now the maximum_distance is mandatory
  * Fixed a wrong source model used in the Event Based export test
  * Fixed the what_if_I_upgrade check
  * Added a table imt_taxonomy
  * Fixed the management of missing db upgrades
  * Now the engine is using the new validation mechanism for the hazard sources
  * Fixed the name of a field (risk_job_id->job_id)
  * Special case when the hazard is known at the exact sites of the assets
  * Moved the epsilons from the getters to the database
  * Update the database name in openquake_worker.cfg
  * Removed the old validation mechanism
  * The parameter concurrent_tasks must be available to the workers too
  * Solved the problem with UHS
  * Fixed master https://ci.openquake.org/job/master_oq-engine/1208
  * If individual_curves is set, multi-imt curves must not be generated
  * --what-if-I-upgrade functionality
  * Stats only
  * Short output summary
  * Removed task_no
  * Hazard curves from gmfs
  * Fixed a critical bug with --hazard-output-id
  * Fix the test check_limits_event_based
  * Changed the output_weight for the event based calculator
  * Introduced --hazard-job-id and made it possible to reuse exposures imported
    in the hazard part of the computation
  * Replaced the ScenarioGetter with the GroundMotionFieldGetter
  * Return loss matrix
  * Removed --schema-path from oq_create_db
  * Calculation limits
  * Fixed a bug on tablespace permissions
  * Make the event based calculator more debuggable
  * Added the column uniq_ruptures to the table source_info
  * Db migrations
  * Db migrations 2
  * Saved more sources in source_info
  * Perform means and quantiles in memory
  * Parallel filtering
  * Reintroduce the 'terminate_job_when_celery_is_down' config option
  * Fix risk disaggregation
  * Ordering the sources after filtering-splitting
  * Source ordering
  * Gmf from ruptures
  * Fixed a stupid bug with OQ_TERMINATE_JOB_WHEN_CELERY_IS_DOWN
  * Introduced a variable OQ_TERMINATE_JOB_WHEN_CELERY_IS_DOWN
  * The random seeds have now a default value of 42
  * Added a check for invalid quantile computations
  * Now hazard calculations can be deleted safely
  * Add a file openquake_worker.cfg to be read in the workers
  * Simplified the LOG_FORMAT by removing the name
  * Avoid an ugly error when no tasks are spawned
  * Added a view on the event loss table for convenience of analysis
  * Epsilon sampling feature
  * Distribute-by-rupture phase 2
  * Restored distribution-by-rupture in the event based calculator
  * Provide a good error message when a source model contains GSIMs not in the
    file gsim_logic_tree
  * Moved parse_config from the engine to commonlib
  * Added a test checking the existence of the __init__.py files and fixed the
    QA test classical/case_15
  * Refactored initialize_realizations and added a warning when
    num_samples > num_realizations
  * Fixed a missing import
  * Saving the rupture hypocenter fully into the database
  * Removed an offending ALTER OWNER
  * Source info table
  * Added a test for sampling a large source model logic tree
  * Hazard curves from gmfs
  * Removed num_sites and num_sources from job_stats
  * Removed redundant tests
  * Retrieved the correct output directly, not via an order by
  * Making use of commonlib.parallel in the engine
  * Enhanced qatest_1, so that it subsumes regression_1 and regression_2
  * Taking advantage of the new riskloaders in commonlib
  * Added a missing integer cast
  * Changed disagg/case_1 to use full enumeration
  * Fixed the ordering of the ruptures in the event based calculator
  * Fixed a bug in the GroundMotionValuesGetter
  * Reflected the API change in refactor-risk-model
  * Sent the tectonic region types with less sources first, and fixed
    an ordering bug in a QA test
  * Turn AMQPChannelExceptions into warnings
  * Hide the SES output from a scenario calculator
  * Add a debug flag to enable set -x in packager.sh
  * Better task spawning
  * Reflected the changes to the GmfComputer in hazardlib
  * Fixed the bug in the risk event based calculator with multiple realizations
  * Fix gmf duplication
  * Removed the need for logictree.enumerate_paths
  * Fixed a small bug
  * Removed a commonlib dependency breaking the oqcreate script
  * Now the indices of the filtered sites are stored in the
    ProbabilisticRupture table
  * Fixed another import
  * Fixed a wrong import
  * Moved logictree to commonlib and fixed all the tests
  * Removed the obsolete table hzrdr.ses and small refactoring
  * Tasks with fewer assets are submitted first
  * Better parallelization of the risk calculators
  * Reducing the celery timeout from 30s to 3s
  * Fixed a tricky bug in the scenario calculator with duplicate imts
  * Fixed the ScenarioExportTestCase by changing the position of the points
  * The scenario calculator is now block-size independent
  * Use only the relevant tectonic region types to build the GMPE logic tree
  * Fixed a broadcasting in the classical calculator
  * Saving memory on the controller node
  * Restored the source model sampling feature
  * Complex logic tree test
  * Solved the block size dependence in the risk calculators
  * Fixed a critical ordering bug
  * Changed the _do_run_calc signature
  * Avoid returning duplicated data in the classical calculator
  * Changed the order of the statements in 01-remove-cnode_stats.sql
  * Added a cache on the GSIMs for the probabilities of no exceedence in the
    classical calculator
  * Fix the export of GmfSets in the case of multiple source models
  * Fixed underflow error in postgres
  * Fixed a bug with celery ping
  * Avoid errors on signals when the engine is run through the server
  * Errors in a task are converted into a RuntimeError
  * Remove calculation unit
  * The IML must be extrapolated to zero for large poes
  * Log a warning when more than 80% of the memory is used
  * Refactored the hazard getters
  * Removed the SES table
  * Added a nice error message for far away sources
  * Add support in the engine for a local_settings.py
  * Send the site collection via rabbitmq, not via the database
  * Improvements to the CeleryNodeMonitor
  * Minimal tweaks to the risk calculators
  * Save the number of sites in JobStats as soon as it is available
  * Fix branch var to be compliant within the new CI git plugin
  * Restored the lost fine monitoring on the hazard getters
  * Cluster monitor
  * Celery check
  * Removed the obsolete table uiapi.cnode_stats
  * Make use of the light site collection introduced in hazardlib
  * Optimize the disaggregation calculator
  * Fix a memory leak of celery
  * Remove python-gdal and fix issue with postinst
  * Manual pickling/unpickling
  * Updates Copyright to 2014
  * The rupture tag must be unique
  * Turn SIGTERM into SIGINT
  * Remove another engine-server test script from pylint
  * Removed the dependency on the current working directory from
    utils_config_test
  * Replace README.txt with README.md in the packager script
  * Increase the tolerance in the disaggregation test
  * Readme merge
  * Avoid storing copies of the ruptures
  * Untrapped exceptions in oqtask give ugly error messages
  * Support for posting zipfiles to the engine-server
  * Using iter_native in celery
  * Added test for the loss_fraction exporter
  * Fixed a missing loss_type in export_loss_fraction_xml
  * Merging the engine server inside the engine repository
  * Removing ruptures phase 2
  * Restored qatest 1
  * Added tests for failing computations
  * Removed the progress handler from the engine
  * Better error and logging management
  * Exclude tests folder from pylint check
  * Fixing the build master_oq-engine #790
  * Ruptures are not read from the database anymore, only written
  * In development mode celery is automatically started/stopped together with
    the engine server
  * Remove common directory from risk demos
  * Remove duplication hazard risk
  * Removing the duplication run_hazard/run_risk in engine.py
  * Renamed directories and packages to be consistent with GEM conventions
  * Fixed test_initialize_sources
  * Getting a more uniform distribution of the tasks
  * Remove celery
  * Remove time_span from disaggregation calculator
  * Return the traceback from celery to the controller node
  * If there are no GMVs within the maximum distance for the given assets, the
    computation should not fail with an ugly error but print a warning
  * Better error management
  * Fixed a stupid error in compute_hazard_curves
  * Support for non-parametric sources
  * Fixed the issue of slow sources
  * Fixed the two upgrade scripts breaking the migration from 1.0 to 1.1
  * Add --export-hazard-outputs and --export-risk-outputs switches; also add
    geojson export for hazard curves
  * Light monitor
  * Set CELERY_MAX_CACHED_RESULTS = 1
  * Changed from relative path to full path
  * Fix the feature "import gmf scenario data from file"
  * version: remove warning for pkg install + git program installed case
  * Remove block_size and point_source_block_size
  * Move the unit tests inside the openquake.engine directory
  * Version visualization improvement
  * Added missing CASCADE on a DB migration script
  * Raised the tolerance in ClassicalHazardCase13TestCase
  * In the event based calculator split by ruptures, not by SES
  * BROKER_POOL_LIMIT is causing problem so set it to none
  * Split area sources
  * Force BROKER_POOL_LIMIT to 10
  * Fixed an upgrade script
  * Prefiltering sources in all calculators
  * Savaged the easy part of the work on the decouple-logic-trees branch
  * Changed the way hazard map are interpolated
  * Fixed a bug with static urls
  * Remove database related code
  * Removed hazard curve progress
  * Improved the IMT management in the engine by leveraging the new
    functionality in hazardlib
  * Configuration file for storing oq-platform connection parameters
  * Add loss type to risk outputs
  * Remove parsed source
  * Fix remove demos symlinks
  * gmf.lt_realization_id can be NULL
  * Fixed the _prep_geometry feature of Risk and Hazard calculations
  * Remove a reference to the removed view hzrdr.gmf_family
  * Engine-Server: support for multiple platform installations
  * Removed the complete_logic_tree flags
  * Fixed setup.py
  * Removed the SourceProgress table
  * New risk demos
  * Run a risk calculation
  * Remove validation on site models
  * Removed the rest of the stuff related to the supervisor
  * Removed the supervisor, redis, kombu and related stuff
  * Removed a wrong import
  * An import ordering issue is breaking Jenkins
  * Various small fixes for oq_create_db script
  * Do not register a progress handler if it is not passed
  * Engine Unit test fix
  * Geonode integration
  * Progress Bar support
  * Finally fixed the dependency from the blocksize in the event based
    calculator
  * A simple fix for engine_test.py
  * Replace numpy arrays with postgres array fields in output tables
  * Dump and restore Stochastic Event Set
  * Removed the old distribution and used parallelize as default distribution
    mechanism everywhere
  * Change the distribution in the risk calculators
  * Save in job_stats how much the database increased during the current
    computation
  * Removed calc_num task properly
  * Change dist classical
  * Improve the table job_stats
  * Now the CacheImporter infers the fields from the database, in the right
    order
  * Removed parsed_rupture_model from the db
  * The revoke command should not terminate the workers
  * Remove JobCompletedError
  * Override hazard investigation time in risk event based calculator
  * Companion of https://github.com/gem/oq-engine/pull/1298/
  * Companion of https://github.com/gem/oq-nrmllib/pull/116
  * Simplify schema
  * Filter the sources before storing them in the database
  * Improve the parallelize distribution
  * Fix disaggregation
  * Changed the distance in hazardlib
  * Improve memory consumption in the GMF calculation
  * The file with the exported disagg matrix must contain the poe in the name
  * The multiple sites QA test (classical/case_13) broke
  * Solve the dependency from the parameter concurrent_tasks
  * QA test for multiple sites
  * Cross domain ajax fix for view methods [r=matley] [f=*1234765]
  * Tweaks to make platform calcs work [r=matley] [f=*1234765]
  * Create job and calculation objects in a transaction
  * Make test fixtures optional
  * Get the list of the available magnitude scaling relationships at runtime
  * Save memory when exporting the GMF
  * Fixed a typo in an ordering query
  * Insured loss curves statistics
  * When exporting the GMF, we need to export the rupture tags, not the ids
  * Hazard Curve Parser import update [r=micheles] [f=*trivial]
  * To save space in the db and to avoid running into the text field size
    limit, change model_content.raw_content to store gzipped content
  * Add a tag to the ruptures
  * Change the dump/restore procedures to work with directories, not tarfiles
  * Fix risk QA tests fixtures
  * Documentation for the REST API
  * Fix hazard_curve_multi export path
  * Revise insured losses algorithm
  * Post-calculation migration
  * Correction of baseline DB revision
  * Review Risk demos
  * A couple of fixes to scenario tests
  * Compute standard deviation of losses
  * Validate time_event
  * Add 404 responses in the case of non-existent artifacts
  * Run calcs, part 2
  * Minor loss map export fix
  * Fix for installing source code via pip/git
  * Remove cache from HazardCurveGetterPerAsset
  * Changed an import from nrmllib
  * Pyflakes fixes to the calculators and engine module
  * Reading logic trees from DB - follow up (fix for a careless refactoring
    error)
  * Raise an error when no gmvs are available in a scenario computation
  * Small fix in dump_hazards.py: the filenames list contained duplicates
  * Add 'engine' functionality to disable the job supervisor
  * Read logic trees from DB (instead of the filesystem)
  * Extend forms.CharField to allow null values
  * Small fixes to the script restore_hazards.py
  * Update test fixtures used for risk scenario calculations
  * Trivial: Some small tweaks/cleanups
  * File parsing fix
  * Risk BaseCalculator refactoring
  * Run calculations via REST API (initial sketch)
  * Better input loading (update to 'engine' API)
  * Update Risk Event Based QA test
  * Fixed a very subtle bug with the ordering of sites
  * Added index to hzrdi.hazard_site
  * Updated tests to the new interface
    of 'openquake.engine.db.models.SiteCollection'
  * Compute ground motion values from Stochastic Event Set
    in a risk calculation
  * "List calc results" views
  * Misc. engine fixes to stabilize the build
  * Record all OQ software versions in oq_job
  * Export to path or file (not just path)
  * Minor fix to risk QA test collection
  * Engine API improvements
  * Hazard map GeoJSON export
  * Refactoring: moved risk calculation logic to risklib
  * GeoJSON loss map support
  * GeoJSON export prep
  * Include API version in URLs
  * 'calc info' views
  * Rough sketch of the 'list calculations' views
  * Export loss_fraction quantile fix
  * Fix 'hazard_curve_multi' export
  * Fix Risk QA test collection (nosetests)
  * Remove site_collection column from the database
  * Pack and risk demos LP: #1197737
  * Added more monitoring to the hazard calculators

 -- Matteo Nastasi (GEM Foundation) <nastasi@openquake.org>  Wed, 10 Dec 2014 11:17:03 +0100

python-oq-engine (1.0.0-1) precise; urgency=low

  * 'occupants' is now a float
  * Hazard curve import tool: updated NRML hazard curve parser
  * Made sure that the task_ids are stored in the performance table soon enough
    (LP: #1180271)
  * Added fixtures for risk tests
  * Some support to compute avg and std for the GMFs (LP: #1192413)
  * Renamed the GMF tables (LP: #1192512)
  * Kill running celery tasks on job failure (LP: #1180271)
  * Removed 'patches' folder
  * Event loss csv: fix delimiting character (LP: #1192179)
  * Fixed restore_hazards_test.py (LP: #1189772)
  * Fix restore hazards (LP: #1189772)
  * Fix risk/classical/case_3 (LP: #1190569)
  * Fix get_asset_chunk unit test
  * Added dumping of ses_collection/ses/ses_rupture (LP: #1189750)
  * Fixed the issue with sequences in restore_hazards.py (LP: #1189772)
  * Risk Probabilistic Event Based Calculator - QA Test
  * Fix the GMF export and tables (LP: #1169078,#1187413)
  * Some work to fix qa_tests/risk/event_based_bcr (LP: #1188497)
  * Run risk demos to test the package (LP: #1188117)
  * Update risk demos
  * renamed units -> number_of_units. Support for asset_category == "population"
    (LP: #1188104)
  * Fixed the z1pt0<->z2pt5 inversion problem (LP: #1186490)
  * Removed the special case for gmf_scenario
  * Exposure DB schema update (LP: #1185488)
  * Fix the site_data table to store one site per row; change gmf_agg to point
    to site_data (LP: #1184603)
  * Fix export of Benefit Cost Ratio calculator outputs. (LP: #1181182)
  * Inserted the GMFs with the CacheInserter instead of the BulkInserter
    (LP: #1184624)
  * Added better instrumentation to the hazard getters
  * Make the engine smart enough to infer the right block size (LP: #1183329)
  * New risk demos (LP: #1180698,#1181182)
  * Time event validation fix (LP: #1181235)
  * Unicode list cast fix
  * Implement distribution by SES in the event based hazard calculator
    (LP: #1040141)
  * Remove gmf scenario (LP: #1170628)
  * Purge gmf table (LP: #1170632)
  * Parallelize the queries of kind "insert into gmf agg" by using the standard
    mechanism (LP: #1178054)
  * Skipped hazard/event_based/case_4/test.py (LP: #1181908)
  * Remove the dependency from the gmf/gmf_set tables in the XML export
    procedure (LP: #1169078)
  * Saved memory in the hazard getters by returning only the distinct GMFs
    (LP: #1175941)
  * Fixed the case of no gmfcollections and cleaned up the post processing
    mechanism (LP: #1176887)
  * Filter the ruptures according to the maximum_distance criterium
    (LP: #1178571)
  * New hazard demos (LP: #1168756)
  * Parallelize insert into gmf_agg table (LP: #1178054)
  * Removed some verbose logs in debug mode (LP: #1170938)
  * lxc sandbox - improved CI with sandboxed source tests (LP: #1177319)
  * Report "calculation", not the job (LP: #1178583)
  * Fix performance_monitor_test.py on Mac OS X (LP: #1177403)
  * Remove config.gem files from demos
  * Vulnerability functions for contents, occupants and non-structural damage
    (LP: #1174231)
  * Improved the memory profiling (LP: #1175941)
  * Cleanup of the hazard getters and small improvements to help the performance
    analysis of risk calculators (LP: #1175941)
  * Add a facility to import hazard_curves from XML files (LP: #1175452)
  * Refactoring of risk calculators (LP: #1175702)
  * Added references to RiskCalculation model
  * --config-file option (LP: #1174316)
  * Update calls to risklib to the latest interface (LP: #1174301)
  * Event-Based Hazard: Better hazard curve / GMF validation (LP: #1167302)
  * Improved hazard doc
  * CONTRIBUTORS.txt
  * DB cleanup
  * --optimize-source-model pre-processing option (LP: #1096867)
  * Relax validation rules on interest rate for benefit-cost ratio analysis
    (LP: #1172324)
  * Support non-unique taxonomy -> IMT association across different
    vulnerability files (LP: #1171782)
  * Point source block size (LP: #1096867)
  * Use "hazard curve multi imt" also when all the realizations are considered
    (LP: #1171389)
  * Fix aggregate loss curve computation (LP: #1171361)
  * Add instrumentation via the EnginePerformanceMonitor to all the calculators
    (LP: #1171060)
  * Replaced run_job_sp with run_hazard_job (LP: #1153512)
  * Cleanup input reuse
  * Simplify hazard getter query
  * Add a forgotten constrain ON DELETE CASCADE on the table gmf_agg
    (LP: #1170637)
  * Mean loss curve computation updated (LP: #1168454,#1169886,#1170630)
  * Changed the generation of hazard_curves to use the gmf_agg table
    (LP: #1169703)
  * Add geospatial index on gmf_agg
  * Fix hazard map and UHS export filenames (include PoE) (LP: #1169988)
  * Lower the parameter ses_per_logic_tree_path in the event_based QA tests to
    make them much faster (LP: #1169883)
  * Fix Event based mean loss curve computation (LP: #1168454)
  * An attempt to solve the memory occupation issue for the event_based risk
    calculator (LP: #1169577)
  * Update event based mean/quantile loss curve computation (LP: #1168454)
  * Fix disagg export file name (LP: #1163276)
  * Include 'investigation_time' in exported UHS XML (LP: #1169106)
  * Raise warnings when invalid/unknown/unnecessary params are specified
    (LP: #1164324)
  * Fix characteristic fault rupture serialization (LP: #1169069)
  * Fixed a bug in event_based/core_test.py due to the version of mock used
    (LP: #1167310)
  * Make sure the generated XML are valid according to NRML (LP: #1169106)
  * Fix the tests of the event_based depending on random number details
    (LP: #1167310)
  * Scenario risk is using "default" connection on a cluster (LP: #1167969)
  * Add a mechanism to populate the db from CSV files, without the need to run
    a fake calculation (LP: #1167310,#1167693)
  * Source model NRML to hazardlib conversion now throws useful error messages
    (LP: #1154512)
  * Organization of hazard exports (LP: #1163276)
  * Some trivial optimizations in Risk Event Based calculator
  * Do not use 'default' user on raw cursors. (LP: #1167776)
  * Removed a bunch of old test fixtures
  * release updated
  * hazard curves in multiple imts (LP: #1160427)
  * Critical fix to disaggregation interpolation (LP: #1167245)
  * Fix setup.py version number
  * Fix char source logic tree validation (LP: #1166756)
  * Update version to 1.0
  * Reflect latest interface changes in risklib (LP: #1166252)
  * Event base performance (LP: #1168233)
  * Fix a "reproducibility" issue when getting hazard sites from exposure
    (LP: #1163818)
  * Disaggregation in event based risk calculator (LP: #1160993)
  * Read 'sites' from 'sites_csv' (LP: #1097618)
  * add debconf tool to manage postgresql.conf file modification
  * Issue 1160993 (LP: #1160993,#1160845)
  * Importing GMF from XML: step 2 (LP: #1160398)
  * Disaggregation of losses by taxonomy (LP: #1160845)
  * Vulnerability model validation (LP: #1157072)
  * Big docs cleanup
  * Mean and quantile Loss map support (LP: #1159865)
  * Event-Based Hazard: Save multi-surface ruptures (LP: #1144225)
  * Fix loss curve export (LP: #1157072)
  * Fix an incorrect parameter in event-based hazard QA tests, cases 2 and 4
  * end-to-end qa tests for Scenario Risk and Scenario Damage
  * Trivial fix for setup.py
  * New E2E regression tests
  * Updated QA tests due to change in risklib
  * Engine cleanup
  * Characteristic source logic tree support (LP: #1144225)
  * Added a script to dump the hazard outputs needed for the risk (LP: #1156998)
  * Remove complete logic tree flags when redundant (LP: #1155904)
  * Do not read risk inputs from fylesystem but from ModelContent
  * Remove --force-inputs feature (LP: #1154552)
  * UHS Export (LP: #1082312)
  * UHS post-processing (LP: #1082312)
  * Fragility model using structure dependent IMT (LP: #1154549)
  * Correct bin/openquake help string for --log-level
  * Hazard post-processing code cleanup (LP: #1082312)
  * Allow Event-Based hazard post-processing to run without celery
  * More event-based hazard QA tests (LP: #1088864)
  * Real errors are masked in the qa_test since the real computation runs in a
    subprocess (LP: #1153512)
  * Minor simplification of the hazard_getter query
  * Correlation model qa tests (LP: #1097646)
  * Vulnerability model using structure dependent intensity measure types
    (LP: #1149270)
  * Fix a broken scenario hazard export test
  * Support for Characteristic Fault Sources (LP: #1144225)
  * Added a missing KILOMETERS_TO_METERS conversion in the hazard_getters
  * Average Losses (LP: #1152237)
  * Improved the error message for unavailable gsims
  * Companion changes to https://github.com/gem/oq-risklib/pull/38
  * Fix 1144741 (LP: #1144741)
  * Fix 1144388 (LP: #1144388)
  * Fixed ordering bug in the XML export of gmf_scenario (LP: #1152172)
  * Don't save hazard curves to the DB which are all zeros (LP: #1096926)
  * Add hazard nose attribute to the hazard QA test
  * Avoid fully qualified name in the XML <uncertaintyModel> tag (LP: #1116398)
  * Fix Scenario Risk calculator
  * New CLI functionality: delete old calculations (LP: #1117052)
  * DB security cleanup (LP: #1117052)
  * Event-Based Hazard Spatial Correlation QA tests (LP: #1099467)
  * Correct OQ engine version in db script
  * Preloaded exposure (LP: #1132902)
  * 1132708 and 1132731 (LP: #1132731)
  * Stabilize classical hazard QA test case 11
  * DB schema bootstrap script now runs silently by default
  * Fix aggregate loss export test
  * Fix a broken disagg/core test
  * Easy hazard getters optimization (LP: #1132708)
  * Fix progress risk
  * Event loss tables (LP: #1132699)
  * Fix the memory occupation issue for the scenario_risk calculator
    (LP: #1132018,#1132017)
  * Performance monitor to measure times and memory occupation of bottleneck
    code (LP: #1132017)
  * Scenario insured losses
  * Version fix (already present fix in master, add a test to verify it)
  * Classical Hazard QA test, SA IMT case (LP: #1073591)
  * Optimize hazard curve insertion (LP: #1100332)
  * updates due to the latest risklib api changes
  * Fixed the bug introduced by change the location field from Geometry to
    Geography
  * "openquake --version broked" fix
  * Fixed bug in the distribution of the realizations logic
  * Simplified the hazard getters so that they are pickleable without effort
  * Update to disaggregation equation (LP: #1116262)
  * Scenario Aggregated Loss
  * Risk maximum distance (LP: #1095582)
  * Add timestamps to calculation summary output (LP: #1129271)
  * More efficient hazard curve update transactions. (LP: #1121825)
  * Scenario risk tests
  * Added parameter taxonomies_from_fragility_model (LP: #1122817)
  * Add a check for missing taxonomies in the scenario_damage calculator
    (LP: #1122817)
  * Add '_update_progress' for clearer profiling (LP: #1121825)
  * Removed many global dictionaries and adopted a convention-over-configuration
    approach
  * Generation of ground motion fields only within a certain distance from the
    rupture (LP: #1121940)
  * Link between Rupture / Stochastic Event Set and Ground motion field outputs
    (LP: #1119553)
  * Fixed the qa_test for scenario_damage
  * Fix HazardCalculation.get_imts()
  * Donot save absolute losses (LP: #1096881)
  * Scenario hazard: fix a reference to the site collection
  * Fixes scenario hazard correlation
  * Scenario risk
  * Changed DmgState to have a foreign key to OqJob, not to Output; also removed
    the CollapseMap special treatment (LP: #1100371)
  * Drop upload table
  * Remove several global dictionaries from the engine
  * Mean and quantile Loss curve computation (LP: #1101270)
  * Cache the SiteCollection to avoid redundant recreation (LP: #1096915)
  * Scenario hazard correlation model (LP: #1097646)

 -- Matteo Nastasi (GEM Foundation) <nastasi@openquake.org>  Mon, 24 Jun 2013 17:39:07 +0200

python-oq-engine (0.9.1-1) precise; urgency=low

  * upstream release

 -- Matteo Nastasi (GEM Foundation) <nastasi@openquake.org>  Mon, 11 Feb 2013 11:00:54 +0100

python-oq-engine (0.8.3-3) precise; urgency=low

  * Add missing monitor.py source

 -- Muharem Hrnjadovic <mh@foldr3.com>  Tue, 23 Oct 2012 10:16:18 +0200

python-oq-engine (0.8.3-2) precise; urgency=low

  * Use arch-independent JAVA_HOME env. variable values (LP: #1069804)

 -- Muharem Hrnjadovic <mh@foldr3.com>  Mon, 22 Oct 2012 15:30:39 +0200

python-oq-engine (0.8.3-1) precise; urgency=low

  * upstream release

 -- Muharem Hrnjadovic <mh@foldr3.com>  Fri, 19 Oct 2012 19:53:00 +0200

python-oq-engine (0.8.2-5) precise; urgency=low

  * Make sure the vs30_type param is capitalized (LP: #1050792)

 -- Muharem Hrnjadovic <mh@foldr3.com>  Fri, 21 Sep 2012 12:01:34 +0200

python-oq-engine (0.8.2-4) precise; urgency=low

  * fix JAVA_HOME value so it works in ubuntu 12.04 LTS (LP: #1051941)

 -- Muharem Hrnjadovic <mh@foldr3.com>  Mon, 17 Sep 2012 14:52:12 +0200

python-oq-engine (0.8.2-3) precise; urgency=low

  * Insured loss probabilistic event based calculator (LP: #1045318)

 -- Muharem Hrnjadovic <mh@foldr3.com>  Wed, 05 Sep 2012 09:22:36 +0200

python-oq-engine (0.8.2-2) precise; urgency=low

  * remove namespace/module ambiguity

 -- Muharem Hrnjadovic <mh@foldr3.com>  Tue, 04 Sep 2012 17:08:17 +0200

python-oq-engine (0.8.2-1) precise; urgency=low

  * Upstream release (LP: #1045214)

 -- Muharem Hrnjadovic <mh@foldr3.com>  Tue, 04 Sep 2012 08:52:53 +0200

python-oq-engine (0.8.1-5) precise; urgency=low

  * rm threaded serialization patch (since it increases overall run time)

 -- Muharem Hrnjadovic <mh@foldr3.com>  Wed, 25 Jul 2012 17:01:32 +0200

python-oq-engine (0.8.1-4) precise; urgency=low

  * Try threaded serialization in order to fix performance regression
    (LP: #1027874)

 -- Muharem Hrnjadovic <mh@foldr3.com>  Mon, 23 Jul 2012 13:21:32 +0200

python-oq-engine (0.8.1-3) precise; urgency=low

  * Fix import exception when DJANGO_SETTINGS_MODULE is not set (LP: #1027776)

 -- Muharem Hrnjadovic <mh@foldr3.com>  Mon, 23 Jul 2012 09:08:01 +0200

python-oq-engine (0.8.1-2) precise; urgency=low

  * Fix for region discretization bug (LP: #1027041)

 -- Muharem Hrnjadovic <mh@foldr3.com>  Sun, 22 Jul 2012 10:12:25 +0200

python-oq-engine (0.8.1-1) precise; urgency=low

  * new upstream release (LP: #1027030)

 -- Muharem Hrnjadovic <mh@foldr3.com>  Fri, 20 Jul 2012 15:06:18 +0200

python-oq-engine (0.7.0-4) precise; urgency=low

  * fix typo in oq_restart script (LP: #994565)

 -- Muharem Hrnjadovic <mh@foldr3.com>  Fri, 04 May 2012 15:01:54 +0200

python-oq-engine (0.7.0-3) precise; urgency=low

  * Correct the version displayed by OpenQuake (on demand).

 -- Muharem Hrnjadovic <mh@foldr3.com>  Fri, 04 May 2012 08:20:18 +0200

python-oq-engine (0.7.0-2) oneiric; urgency=low

  * Fix bug in the classical PSHA calculator (LP: #984055)

 -- Muharem Hrnjadovic <mh@foldr3.com>  Wed, 02 May 2012 22:00:59 +0200

python-oq-engine (0.7.0-1) oneiric; urgency=low

  * Upstream release, rev. 0.7.0

 -- Muharem Hrnjadovic <mh@foldr3.com>  Wed, 02 May 2012 21:34:03 +0200

python-oq-engine (0.6.1-9) oneiric; urgency=low

  * Fix db router config for the oqmif schema (LP: #993256)

 -- Muharem Hrnjadovic <mh@foldr3.com>  Wed, 02 May 2012 15:23:40 +0200

python-oq-engine (0.6.1-8) oneiric; urgency=low

  * Re-apply fix for ERROR: role "oq_ged4gem" does not exist (LP: #968056)

 -- Muharem Hrnjadovic <mh@foldr3.com>  Wed, 02 May 2012 10:23:40 +0200

python-oq-engine (0.6.1-7) oneiric; urgency=low

  * delete obsolete .pyc files in /usr/openquake (LP: #984912)

 -- Muharem Hrnjadovic <mh@foldr3.com>  Thu, 19 Apr 2012 10:28:45 +0200

python-oq-engine (0.6.1-6) oneiric; urgency=low

  * Remove spurious 'oqmif' db user from settings.py (LP: #980769)

 -- Muharem Hrnjadovic <mh@foldr3.com>  Fri, 13 Apr 2012 14:35:54 +0200

python-oq-engine (0.6.1-5) oneiric; urgency=low

  * Pass the postgres port to the 'createlang' command as well.

 -- Muharem Hrnjadovic <mh@foldr3.com>  Fri, 13 Apr 2012 10:37:26 +0200

python-oq-engine (0.6.1-4) oneiric; urgency=low

  * Fix psql invocation.

 -- Muharem Hrnjadovic <mh@foldr3.com>  Fri, 13 Apr 2012 06:01:12 +0200

python-oq-engine (0.6.1-3) oneiric; urgency=low

  * Support machines with multiple postgres versions (LP: #979881)

 -- Muharem Hrnjadovic <mh@foldr3.com>  Fri, 13 Apr 2012 05:49:41 +0200

python-oq-engine (0.6.1-2) oneiric; urgency=low

  * Fix oq_restart_workers script so it uses the correct db table (oq_job)

 -- Muharem Hrnjadovic <mh@foldr3.com>  Wed, 04 Apr 2012 11:29:36 +0200

python-oq-engine (0.6.1-1) oneiric; urgency=low

  * OpenQuake 0.6.1 upstream release (LP: #971541)

 -- Muharem Hrnjadovic <mh@foldr3.com>  Tue, 03 Apr 2012 08:52:39 +0200

python-oq-engine (0.6.0-15) oneiric; urgency=low

  * Support machines with multiple postgres versions (LP: #979881)

 -- Muharem Hrnjadovic <mh@foldr3.com>  Thu, 12 Apr 2012 18:56:58 +0200

python-oq-engine (0.6.0-14) oneiric; urgency=low

  * Improved version string, post-installation actions

 -- Muharem Hrnjadovic <mh@foldr3.com>  Fri, 30 Mar 2012 17:21:40 +0200

python-oq-engine (0.6.0-13) oneiric; urgency=low

  * proper fix for GMF serialization problem (LP: #969014)

 -- Muharem Hrnjadovic <mh@foldr3.com>  Fri, 30 Mar 2012 15:14:41 +0200

python-oq-engine (0.6.0-12) oneiric; urgency=low

  * Fix GMF serialization in the hazard event based calculator (LP: #969014)

 -- Muharem Hrnjadovic <mh@foldr3.com>  Fri, 30 Mar 2012 12:15:44 +0200

python-oq-engine (0.6.0-11) oneiric; urgency=low

  * Fix ERROR: role "oq_ged4gem" does not exist (LP: #968056)

 -- Muharem Hrnjadovic <mh@foldr3.com>  Thu, 29 Mar 2012 10:44:23 +0200

python-oq-engine (0.6.0-10) oneiric; urgency=low

  * Fix BaseHazardCalculator, so self.calc gets initialized.

 -- Muharem Hrnjadovic <mh@foldr3.com>  Fri, 23 Mar 2012 07:20:47 +0100

python-oq-engine (0.6.0-9) oneiric; urgency=low

  * Turn off accidental worker-side logic tree processing (LP: #962788)

 -- Muharem Hrnjadovic <mh@foldr3.com>  Fri, 23 Mar 2012 06:27:36 +0100

python-oq-engine (0.6.0-8) oneiric; urgency=low

  * Package tested and ready for deployment.

 -- Muharem Hrnjadovic <mh@foldr3.com>  Tue, 20 Mar 2012 15:54:31 +0100

python-oq-engine (0.6.0-7) oneiric; urgency=low

  * All demos pass, rebuild this package

 -- Muharem Hrnjadovic <mh@foldr3.com>  Wed, 07 Mar 2012 18:12:26 +0100

python-oq-engine (0.6.0-6) oneiric; urgency=low

  * Another db user fix

 -- Muharem Hrnjadovic <mh@foldr3.com>  Wed, 07 Mar 2012 17:18:31 +0100

python-oq-engine (0.6.0-5) oneiric; urgency=low

  * Fix database users

 -- Muharem Hrnjadovic <mh@foldr3.com>  Wed, 07 Mar 2012 16:39:49 +0100

python-oq-engine (0.6.0-4) oneiric; urgency=low

  * Fix distro series

 -- Muharem Hrnjadovic <mh@foldr3.com>  Wed, 07 Mar 2012 09:25:57 +0100

python-oq-engine (0.6.0-3) precise; urgency=low

  * Added license file

 -- Muharem Hrnjadovic <mh@foldr3.com>  Wed, 07 Mar 2012 08:35:12 +0100

python-oq-engine (0.6.0-2) oneiric; urgency=low

  * added sample celeryconfig.py file

 -- Muharem Hrnjadovic <mh@foldr3.com>  Mon, 05 Mar 2012 20:07:23 +0100

python-oq-engine (0.6.0-1) oneiric; urgency=low

  * OpenQuake rev. 0.6.0 upstream release (LP: #946879)
  * add postgresql-plpython-9.1 dependency (LP: #929429)

 -- Muharem Hrnjadovic <mh@foldr3.com>  Mon, 05 Mar 2012 11:05:22 +0100

python-oq-engine (0.5.1-2) oneiric; urgency=low

  * add postrm script (LP: #906613)

 -- Muharem Hrnjadovic <mh@foldr3.com>  Thu, 02 Feb 2012 13:00:06 +0100

python-oq-engine (0.5.1-1) oneiric; urgency=low

  * 0.5.1 upstream release (LP: #925339)

 -- Muharem Hrnjadovic <mh@foldr3.com>  Thu, 02 Feb 2012 10:11:58 +0100

python-oq-engine (0.5.0-9) oneiric; urgency=low

  * Fix error resulting from backporting code.

 -- Muharem Hrnjadovic <mh@foldr3.com>  Wed, 25 Jan 2012 16:27:49 +0100

python-oq-engine (0.5.0-8) oneiric; urgency=low

  * Fix hazard map serialization failure (LP: #921604)

 -- Muharem Hrnjadovic <mh@foldr3.com>  Wed, 25 Jan 2012 16:06:54 +0100

python-oq-engine (0.5.0-7) oneiric; urgency=low

  * Remove one last 'sudo' from db setup script

 -- Muharem Hrnjadovic <mh@foldr3.com>  Wed, 25 Jan 2012 12:17:35 +0100

python-oq-engine (0.5.0-6) oneiric; urgency=low

  * NRML files are written only once (LP: #914614)
  * optimize parallel results collection (LP: #914613)
  * fix "current realization" progress counter value (LP: #914477)

 -- Muharem Hrnjadovic <mh@foldr3.com>  Thu, 19 Jan 2012 15:16:51 +0100

python-oq-engine (0.5.0-5) oneiric; urgency=low

  * Revert to the usual database user names.

 -- Muharem Hrnjadovic <mh@foldr3.com>  Tue, 10 Jan 2012 10:49:49 +0100

python-oq-engine (0.5.0-4) oneiric; urgency=low

  * Remove "sudo" from db setup script (LP: #914139)

 -- Muharem Hrnjadovic <mh@foldr3.com>  Tue, 10 Jan 2012 08:18:14 +0100

python-oq-engine (0.5.0-3) oneiric; urgency=low

  * Fix demo files.

 -- Muharem Hrnjadovic <mh@foldr3.com>  Mon, 09 Jan 2012 21:10:08 +0100

python-oq-engine (0.5.0-2) oneiric; urgency=low

  * Calculation and serialization are to be carried out in parallel
    (LP: #910985)

 -- Muharem Hrnjadovic <mh@foldr3.com>  Mon, 09 Jan 2012 15:53:05 +0100

python-oq-engine (0.5.0-1) oneiric; urgency=low

  * Prepare rel. 0.5.0 of python-oq-engine (LP: #913540)
  * set JAVA_HOME for celeryd (LP: #911697)

 -- Muharem Hrnjadovic <mh@foldr3.com>  Mon, 09 Jan 2012 07:15:31 +0100

python-oq-engine (0.4.6-11) oneiric; urgency=low

  * Facilitate java-side kvs connection caching
    (LP: #894261, #907760, #907993).

 -- Muharem Hrnjadovic <mh@foldr3.com>  Mon, 02 Jan 2012 13:42:42 +0100

python-oq-engine (0.4.6-10) oneiric; urgency=low

  * Only use one amqp log handler per celery worker (LP: #907360).

 -- Muharem Hrnjadovic <mh@foldr3.com>  Mon, 02 Jan 2012 13:10:50 +0100

python-oq-engine (0.4.6-9) oneiric; urgency=low

  * add a debian/preinst script that makes sure we have no garbage
    from previous package installation lying around (LP: #906613).

 -- Muharem Hrnjadovic <mh@foldr3.com>  Tue, 20 Dec 2011 10:43:12 +0100

python-oq-engine (0.4.6-8) oneiric; urgency=low

  * Repackage 0.4.6-6 (no asynchronous classical PSHA code)
    for oneiric (also fix the postgres-9.1 issues).

 -- Muharem Hrnjadovic <mh@foldr3.com>  Fri, 16 Dec 2011 11:34:47 +0100

python-oq-engine (0.4.6-6) oneiric; urgency=low

  * Make sure /var/lib/openquake/disagg-results exists and has an
    appropriate owner and permissions (LP: #904659)

 -- Muharem Hrnjadovic <mh@foldr3.com>  Thu, 15 Dec 2011 12:26:28 +0100

python-oq-engine (0.4.6-5) natty; urgency=low

  * Make sure the demos that were broken in 0.4.6 are not installed
    (LP: #901112)

 -- Muharem Hrnjadovic <mh@foldr3.com>  Fri, 09 Dec 2011 16:40:50 +0100

python-oq-engine (0.4.6-4) natty; urgency=low

  * Tolerate the failure of chown and/or chmod on /var/lib/openquake
    (LP: #902083)

 -- Muharem Hrnjadovic <mh@foldr3.com>  Fri, 09 Dec 2011 10:38:46 +0100

python-oq-engine (0.4.6-3) natty; urgency=low

  * Remove UHS changes in order to fix python-java-bridge failures
    (LP: #900617)

 -- Muharem Hrnjadovic <mh@foldr3.com>  Fri, 09 Dec 2011 07:51:19 +0100

python-oq-engine (0.4.6-2) oneiric; urgency=low

  * Add missing dependency, python-h5py (LP: #900300)

 -- Muharem Hrnjadovic <mh@foldr3.com>  Mon, 05 Dec 2011 15:09:37 +0100

python-oq-engine (0.4.6-1) oneiric; urgency=low

  * Upstream release (LP: #898634)
  * Make postgres dependencies less version dependent (LP: #898622)

 -- Muharem Hrnjadovic <mh@foldr3.com>  Mon, 05 Dec 2011 10:51:46 +0100

python-oq-engine (0.4.4-19) oneiric; urgency=low

  * Functions called from celery tasks should not make use of logic trees
    (LP: #880743)

 -- Muharem Hrnjadovic <mh@foldr3.com>  Mon, 24 Oct 2011 14:37:41 +0200

python-oq-engine (0.4.4-18) oneiric; urgency=low

  * Add python-setuptools as a python-oq-engine dependency (LP: #877915)

 -- Muharem Hrnjadovic <mh@foldr3.com>  Sun, 23 Oct 2011 18:29:41 +0200

python-oq-engine (0.4.4-17) oneiric; urgency=low

  * Refresh the demos and make sure the newest ones are always installed
    under /usr/openquake/demos

 -- Muharem Hrnjadovic <mh@foldr3.com>  Sun, 23 Oct 2011 18:12:59 +0200

python-oq-engine (0.4.4-16) oneiric; urgency=low

  * Remove superfluous OPENQUAKE_ROOT import.

 -- Muharem Hrnjadovic <mh@foldr3.com>  Sun, 23 Oct 2011 16:42:17 +0200

python-oq-engine (0.4.4-15) oneiric; urgency=low

  * Added the python code needed for the new logic tree implementation
    (LP: #879451)

 -- Muharem Hrnjadovic <mh@foldr3.com>  Sun, 23 Oct 2011 12:27:15 +0200

python-oq-engine (0.4.4-14) oneiric; urgency=low

  * leave exceptions raised by celery tasks alone (LP: #878736)

 -- Muharem Hrnjadovic <mh@foldr3.com>  Thu, 20 Oct 2011 12:30:50 +0200

python-oq-engine (0.4.4-13) oneiric; urgency=low

  * Avoid failures while reraising exceptions (LP: #877992)

 -- Muharem Hrnjadovic <mh@foldr3.com>  Wed, 19 Oct 2011 15:03:58 +0200

python-oq-engine (0.4.4-12) natty; urgency=low

  * Impose upper limit on JVM memory usage (LP: #821002)

 -- Muharem Hrnjadovic <mh@foldr3.com>  Mon, 17 Oct 2011 17:35:40 +0200

python-oq-engine (0.4.4-11) oneiric; urgency=low

  * add python-oq-engine_0.4.4.orig.tar.gz to upload

 -- Muharem Hrnjadovic <mh@foldr3.com>  Fri, 14 Oct 2011 11:57:11 +0200

python-oq-engine (0.4.4-10) oneiric; urgency=low

  * Ubuntu 11.10 upload.

 -- Muharem Hrnjadovic <mh@foldr3.com>  Fri, 14 Oct 2011 11:37:17 +0200

python-oq-engine (0.4.4-9) natty; urgency=low

  * 'new_in_this_release' files apply to latest upgrade (LP: #873205)

 -- Muharem Hrnjadovic <mh@foldr3.com>  Thu, 13 Oct 2011 10:36:04 +0200

python-oq-engine (0.4.4-8) natty; urgency=low

  * Make sure all demo files are unzipped (LP: #872816)

 -- Muharem Hrnjadovic <mh@foldr3.com>  Thu, 13 Oct 2011 10:17:08 +0200

python-oq-engine (0.4.4-7) natty; urgency=low

  * More robust detection of the 'openquake' system group (LP #872814)

 -- Muharem Hrnjadovic <mh@foldr3.com>  Wed, 12 Oct 2011 14:37:40 +0200

python-oq-engine (0.4.4-6) natty; urgency=low

  * make the demo files writable by owner *and* group.

 -- Muharem Hrnjadovic <mh@foldr3.com>  Tue, 11 Oct 2011 16:09:51 +0200

python-oq-engine (0.4.4-5) natty; urgency=low

  * Remove unneeded database users (LP #872277)
  * fix smoketests (add DEPTHTO1PT0KMPERSEC, VS30_TYPE parameter defaults)

 -- Muharem Hrnjadovic <mh@foldr3.com>  Tue, 11 Oct 2011 15:48:20 +0200

python-oq-engine (0.4.4-4) natty; urgency=low

  * turn off -x flag in debian/postinst
  * unzip the example files in /usr/openquake/demos

 -- Muharem Hrnjadovic <mh@foldr3.com>  Tue, 11 Oct 2011 14:55:30 +0200

python-oq-engine (0.4.4-3) natty; urgency=low

  * fix lintian warning

 -- Muharem Hrnjadovic <mh@foldr3.com>  Tue, 11 Oct 2011 14:26:25 +0200

python-oq-engine (0.4.4-2) natty; urgency=low

  * Use dh_installexamples to include the smoketests in the package.

 -- Muharem Hrnjadovic <mh@foldr3.com>  Tue, 11 Oct 2011 12:23:06 +0200

python-oq-engine (0.4.4-1) natty; urgency=low

  * fix permissions for config files in /etc/openquake (LP #850766)
  * be more intelligent about pg_hba.conf files (LP #848579)
  * add smoke tests to the package (LP #810982)

 -- Muharem Hrnjadovic <mh@foldr3.com>  Tue, 11 Oct 2011 11:47:30 +0200

python-oq-engine (0.4.3-21) natty; urgency=low

  * Remove unneeded dependency on fabric (LP: #852004)

 -- Muharem Hrnjadovic <mh@foldr3.com>  Fri, 16 Sep 2011 20:47:49 +0000

python-oq-engine (0.4.3-20) natty; urgency=low

  * Shut down celery prior to restarting postgres and setting up the database
    (LP: #846388)

 -- Muharem Hrnjadovic <mh@foldr3.com>  Sat, 10 Sep 2011 19:47:56 +0200

python-oq-engine (0.4.3-19) natty; urgency=low

  * Close all db connections in order to prevent package upgrade failures
   (LP: 846279)

 -- Muharem Hrnjadovic <mh@foldr3.com>  Sat, 10 Sep 2011 09:37:34 +0200

python-oq-engine (0.4.3-18) natty; urgency=low

  * declare the "include_defaults" flag in the openquake script (LP: #845994)

 -- Muharem Hrnjadovic <mh@foldr3.com>  Fri, 09 Sep 2011 22:38:40 +0200

python-oq-engine (0.4.3-17) natty; urgency=low

  * package the correct software revision (LP: #845583)

 -- Muharem Hrnjadovic <mh@foldr3.com>  Fri, 09 Sep 2011 15:00:05 +0200

python-oq-engine (0.4.3-16) natty; urgency=low

  * Add all required db users to pg_hba.conf (LP: #845461)

 -- Muharem Hrnjadovic <mh@foldr3.com>  Fri, 09 Sep 2011 11:25:41 +0200

python-oq-engine (0.4.3-15) natty; urgency=low

  * Remove obsolete dependency on python-geoalchemy (LP: #845439)

 -- Muharem Hrnjadovic <mh@foldr3.com>  Fri, 09 Sep 2011 10:25:25 +0200

python-oq-engine (0.4.3-14) natty; urgency=low

  * turn off 'set -x' in debian/postinst

 -- Muharem Hrnjadovic <mh@foldr3.com>  Fri, 09 Sep 2011 07:18:34 +0200

python-oq-engine (0.4.3-13) natty; urgency=low

  * Better detection of postgresql-8.4

 -- Muharem Hrnjadovic <mh@foldr3.com>  Fri, 09 Sep 2011 07:16:11 +0200

python-oq-engine (0.4.3-12) natty; urgency=low

  * detect the absence of the rabbitmq and postgres services and refrain
    from the corresponding initialization actions  (LP: #845344)

 -- Muharem Hrnjadovic <mh@foldr3.com>  Fri, 09 Sep 2011 06:47:32 +0200

python-oq-engine (0.4.3-11) natty; urgency=low

  * Fix logging sink configuration file and location.

 -- Muharem Hrnjadovic <mh@foldr3.com>  Wed, 07 Sep 2011 14:31:51 +0200

python-oq-engine (0.4.3-10) natty; urgency=low

  * Fix database user/permissions for admin schema.

 -- Muharem Hrnjadovic <mh@foldr3.com>  Wed, 07 Sep 2011 14:07:30 +0200

python-oq-engine (0.4.3-9) natty; urgency=low

  * turn off 'set -x' in debian/postinst

 -- Muharem Hrnjadovic <mh@foldr3.com>  Tue, 06 Sep 2011 17:44:37 +0200

python-oq-engine (0.4.3-8) natty; urgency=low

  * Fixed database (user) setup and general breakage (LP: #842472)

 -- Muharem Hrnjadovic <mh@foldr3.com>  Tue, 06 Sep 2011 17:42:51 +0200

python-oq-engine (0.4.3-7) natty; urgency=low

  * Fix database (user) setup (LP: #842472)
  * Copy configuration file to /etc/openquake (LP: #842468)

 -- Muharem Hrnjadovic <mh@foldr3.com>  Tue, 06 Sep 2011 15:34:17 +0200

python-oq-engine (0.4.3-6) natty; urgency=low

  * Delay the import of openquake.engine.job to allow the user to see the version
    and/or help without errors (LP: #842604)

 -- Muharem Hrnjadovic <mh@foldr3.com>  Tue, 06 Sep 2011 14:37:06 +0200

python-oq-engine (0.4.3-5) natty; urgency=low

  * Copy configuration file to /usr/openquake (LP: #842468)

 -- Muharem Hrnjadovic <mh@foldr3.com>  Tue, 06 Sep 2011 11:45:55 +0200

python-oq-engine (0.4.3-4) natty; urgency=low

  * Fix 'Architecture' field in debian/control.

 -- Muharem Hrnjadovic <mh@foldr3.com>  Mon, 05 Sep 2011 21:35:10 +0200

python-oq-engine (0.4.3-3) natty; urgency=low

  * Add Django as a dependency (LP: #830974)

 -- Muharem Hrnjadovic <mh@foldr3.com>  Mon, 05 Sep 2011 21:33:01 +0200

python-oq-engine (0.4.3-2) natty; urgency=low

  * Make db error detection smarter (LP: #819710)

 -- Muharem Hrnjadovic <mh@foldr3.com>  Mon, 05 Sep 2011 21:30:16 +0200

python-oq-engine (0.4.3-1) natty; urgency=low

  * Upstream release (LP: #839424)

 -- Muharem Hrnjadovic <mh@foldr3.com>  Mon, 05 Sep 2011 18:13:42 +0200

python-oq-engine (0.4.1-12) natty; urgency=low

  * Better error detection for schema creation output (LP #819710)
  * Remove unneeded python-guppy dependency (LP #826487)

 -- Muharem Hrnjadovic <mh@foldr3.com>  Mon, 15 Aug 2011 03:16:43 +0200

python-oq-engine (0.4.1-11) natty; urgency=low

  * Add the cache garbage collector script (LP #817541)

 -- Muharem Hrnjadovic <mh@foldr3.com>  Thu, 28 Jul 2011 16:56:33 +0200

python-oq-engine (0.4.1-10) natty; urgency=low

  * The name of the default db should be 'openquake'

 -- Muharem Hrnjadovic <mh@foldr3.com>  Tue, 26 Jul 2011 15:47:18 +0200

python-oq-engine (0.4.1-9) natty; urgency=low

  * postgresql reload after pg_hba.conf modification was missing

 -- Muharem Hrnjadovic <mh@foldr3.com>  Tue, 26 Jul 2011 15:28:52 +0200

python-oq-engine (0.4.1-8) natty; urgency=low

  * log4j.properties needs to live in the openquake source code tree
    (LP #816397)

 -- Muharem Hrnjadovic <mh@foldr3.com>  Tue, 26 Jul 2011 14:52:20 +0200

python-oq-engine (0.4.1-7) natty; urgency=low

  * Fix obsolete celeryconfig.py file.

 -- Muharem Hrnjadovic <mh@foldr3.com>  Tue, 26 Jul 2011 14:24:25 +0200

python-oq-engine (0.4.1-6) natty; urgency=low

  * Move xml schemas to the openquake source code tree (LP #816375)

 -- Muharem Hrnjadovic <mh@foldr3.com>  Tue, 26 Jul 2011 13:52:56 +0200

python-oq-engine (0.4.1-5) natty; urgency=low

  * Fix mistake in postinst (db init output in now redirected correctly)

 -- Muharem Hrnjadovic <mh@foldr3.com>  Tue, 26 Jul 2011 12:16:20 +0200

python-oq-engine (0.4.1-4) natty; urgency=low

  * database initialisation is now checked for errors

 -- Muharem Hrnjadovic <mh@foldr3.com>  Tue, 26 Jul 2011 11:25:18 +0200

python-oq-engine (0.4.1-3) natty; urgency=low

  * when invoked from postinst the sudo commands in the create_oq_schema
    script break it (since the latter is run by the postgres user)

 -- Muharem Hrnjadovic <mh@foldr3.com>  Tue, 26 Jul 2011 07:58:31 +0200

python-oq-engine (0.4.1-2) natty; urgency=low

  * get_uiapi_writer_session() has defaults (LP #815912)
  * moved the db-rooted source code tree under openquake (LP #816232)

 -- Muharem Hrnjadovic <mh@foldr3.com>  Tue, 26 Jul 2011 06:35:03 +0200

python-oq-engine (0.4.1-1) natty; urgency=low

  * OpenQuake 0.4.1 release
  * add postgresql-8.4 as a recommended package (LP #810953)
  * configure the OpenQuake database if postgres is installed (LP #810955)
  * add dependencies (LP #813961)
  * add the sticky bit to /usr/openquake (LP #810985)

 -- Muharem Hrnjadovic <mh@foldr3.com>  Thu, 21 Jul 2011 11:48:36 +0200

python-oq-engine (0.3.9-6) natty; urgency=low

  * The rabbitmq-server and redis-server packages should be merely recommended
    since we may want to install the openquake package on worker machines but
    deploy the two daemons in question elsewhere.

 -- Muharem Hrnjadovic <mh@foldr3.com>  Tue, 14 Jun 2011 20:12:50 +0200

python-oq-engine (0.3.9-5) natty; urgency=low

  * The number of celery tasks is based on the number of CPUs/cores
    (when the HAZARD_TASKS parameter is not set).

 -- Muharem Hrnjadovic <mh@foldr3.com>  Thu, 09 Jun 2011 15:15:54 +0200

python-oq-engine (0.3.9-4) natty; urgency=low

  * Create /usr/openquake in postinst

 -- Muharem Hrnjadovic <mh@foldr3.com>  Tue, 07 Jun 2011 16:43:24 +0200

python-oq-engine (0.3.9-3) natty; urgency=low

  * Added java-oq dependency

 -- Muharem Hrnjadovic <mh@foldr3.com>  Tue, 07 Jun 2011 14:58:44 +0200

python-oq-engine (0.3.9-2) natty; urgency=low

  * Added the python-geoalchemy dependency.

 -- Muharem Hrnjadovic <mh@foldr3.com>  Tue, 07 Jun 2011 10:30:02 +0200

python-oq-engine (0.3.9-1) natty; urgency=low

  * Upstream OpenQuake python sources.

 -- Muharem Hrnjadovic <mh@foldr3.com>  Mon, 06 Jun 2011 11:42:24 +0200<|MERGE_RESOLUTION|>--- conflicted
+++ resolved
@@ -1,8 +1,7 @@
-<<<<<<< HEAD
+
   [Prajakta Jadhav, Dharma Wijewickreme]
   * Added GMPE for Zhang and Zhao(2005)
     
-=======
   [Michele Simionato]
   * Fixed the performance report that failed for NGAEast GMPEs
   * Reduced the memory consumption in large classical calculations
@@ -139,7 +138,6 @@
   * Optimized `iter_ruptures` for point sources by vectorizing the generation of
     planar surfaces by magnitude, nodal plane and hypocenter
 
->>>>>>> 6dae019b
   [Tom Son]
   * Implemented a missing piece in Chiou & Youngs (2014) model
     Predicted PSA value at T ≤ 0.3s should be set equal to the value of PGA
