--- conflicted
+++ resolved
@@ -1,11 +1,8 @@
   [Michele Simionato]
-<<<<<<< HEAD
   * Extracted the sites preferably from the site model and changed the
     asset-site association procedure to remove sites and assets when possible
-=======
   * Added a command `oq prepare_site_model` to prepare a sites.csv file
     containing the vs30 and changed the engine to use it
->>>>>>> f596bfe1
   * Added a cutoff when storing a PoE=1 from a CSV file, thus avoiding NaNs
     in classical_damage calculations
   * Reduced the data transfer in the risk model by only considering the
