--- conflicted
+++ resolved
@@ -1,14 +1,10 @@
-<<<<<<< HEAD
   [Michele Simionato]
   * Added NRML support for GriddedSurface and GriddedRupture objects
 
-  [Marco Pagani]
-=======
 python-oq-hazardlib (0.22.0-0~precise01) precise; urgency=low
 
   [Marco Pagani, Meya Yanger Walling]
   * Implements the Megawati et al. (2003) GMPE for Singapore
->>>>>>> 08e11b95
   * Fixed the sourcewriter in the case of NRML 0.5 sources with weights
 
   [Michele Simionato]
