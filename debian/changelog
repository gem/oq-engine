--- conflicted
+++ resolved
@@ -1,9 +1,6 @@
   [Michele Simionato]
-<<<<<<< HEAD
   * Fixed small negative damages due to numeric errors
-=======
   * Fixed the MIMETYPE to application/x-zip when needed in the WebUI
->>>>>>> e9c6f59a
   * Removed the parameter `site_effects` since it is useless
   * Changed num_cores to be equal to the pool size when explicit
   * On Windows use as default num_cores
