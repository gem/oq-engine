<<<<<<< HEAD
  [Athanasios Papadopoulos]
  * Adjusted the Swiss-specific implementations of the GMPEs used
    in the Swiss national seismic hazard (SUIhaz15) and risk (ERM-CH23) models.
    The new implementation returns all of total, intra- and inter-event sigmas,
    rather than just the total one.  
  * Extended the ModifiableGMPE class by adding an 
    apply_swiss_amplification_sa method that is used in ERM-CH23 to
    apply site specific adjustments for site effects and intra-event
    uncertainty. 
  * Added ch_ampl03, ch_ampl06, ch_phis2s03, ch_phis2s06,
    ch_phisss03, ch_phis2s06 site parameters to the site.py file.
    These parameters are required by the apply_swiss_amplification_sa method.
=======
  [Marco Pagani, Michele Simionato]
  * Added support for the "direct" method in MRD calculations

  [Michele Simionato]
  * Reimplemented the conditional_spectrum calculator as a post-processor

  [Paolo Tormene, Michele Simionato]
  * Raise an error when the same parameter is set in different sections
    of the job.ini file
>>>>>>> 5d09a5c3

  [Michele Simionato]
  * Fixed tau-phi inversion in LanzanoLuzi2019
  * Fixed another bug with conditioned GMFs appearing as the error
    `array[m, n, bad] = exp(mean_covs[0, g, m, n], im)
     TypeError: list indices must be integers or slices, not tuple`

  [Claudio Schill]
  * Fixed sorting bug in the sigma_mu adjustment factor in
    the Kuehn et al. (2020) GMM

  [Michele Simionato]
  * Fixed a subtle filtering bug in conditioned GMFs
  * Fixed shakemap calculations to take the risk IMTs and not the hazard IMTs
  * Extended shakemap2gmfs to amplify the GMFs based on user-provided vs30
    values
  * Removed sorting of the sections in the multiFaultSource reader to keep
    the rup_idxs consistent with the order in the files
  * GMFs too small to produce losses now give a warning rather than an error
  * Fixed bug in `get_ry0_distance` breaking conditioned GMFs
  * Made sure lon and lat are rounded to 5 digits in the site collection

  [Graeme Wheaterill]
  * Fixes to bchydro_2016_epistemic, eshm20_craton and lanzano_2019

  [Michele Simionato]
  * Extended sensitity analysis to file parameters
  * Introduced new loss type `residents`

  [Marco Pagani]
  * Fixed bug in get_profiles_from_simple_fault_data affecting KiteSurfaces

  [Michele Simionato]
  * Fixed the rupture exporter in presence of GMPETables
  * Optimized the postclassical phase
  * Fixed a serious issue in the classical calculator with tiles
  * Vectorized the association assets <-> hazard sites (up to 32x speedup)
  * Fixed bug in disaggregation calculations associated to an error
    in the line `[mag] = np.unique(np.round(ctx.mag, 6))`
  * Optimized the calculation of geohashes by using numba

  [Paolo Tormene]
  * Extended total_losses to include business_interruption

  [Michele Simionato]
  * Recognized `occupants_avg` field in the exposure
  * Optimized reading the exposure (both speed and memory)
  * Optimized the rupture sampling for MultiFaultSources and improved
    the parallelization for MultiFaultSources and MultiPointSources
  * Made the parameter `truncation_level` mandatory
  * Fixed the damage state header in the aggrisk outputs
  * Changed the order of the IMTs to be by period and not lexicographic
  * Fixed the realizations extractor for scenario calculations reading
    ruptures with multiple different tectonic region types

  [Kendra Johnson]
  * Fixed a bug in disaggregation by Lon-Lat-TRT when there are multifault
    ruptures and multiple sites

  [Michele Simionato]
  * Deprecated the <area> conversion in the exposure
  * Added new loss types "area" and "number" for usage in risk calculations
  * Made the contexts immutable and fixed mutability bugs potentially
    affecting the modules akkar_bommer_2010, bindi_2011_ipe, can_shm6_inslab,
    lanzano_2019, youd_etal_2002, zhang_zhao_2005, cauzzi_faccioli_2008_swiss,
    chiou_youngs_2008_swiss campbell_bozorgnia_2014
  * Changed the disaggregation algorithm (see manual)
  * Added a view `risk_by_rup`
  * Internal: added command `oq compare med_gmv <imt>`
  * Extended extract/ruptures to extract a single rupture given the `rup_id`
  * Fixed a bug in classical_damage causing a ValueError: could not broadcast
    input array from shape (X,Y) into shape (X,)
  * Added check for missing site parameters

  [Paolo Tormene]
  * Internal: reduced the size of the gsim column in the view
    required_params_per_trt in the .rst report

  [Michele Simionato]
  * Optimized the generation of events
  * Fixed the GMFs CSV importer so that it can import exported GMFs even in
    the presence of a `custom_site_id`
  * Implemented sampling for mutex sources with grp_probability
  * Introduced `extreme_gmv` parameter in the job.ini
  * Introduced a new output "Annual Frequency of Events" and refined the command
    `oq plot event_based_mfd?`
  * Moved the minimum magnitude filtering after the rupture sampling
  * Changed the internals of rupture sampling and fixed the generated MFD
    in the case of a same source appearing in multiple logic tree branches
  * Fixed a bug in scenario calculations causing a mysterious IndexError in the
    line rctx.clon = c.lons[rctx.sids]
  * Changed the disaggregation exporter to add a column with the IML
    associated to the PoE for the mean disaggregation outputs
  * Internal: added a parameter `override_vs30` in the job.ini

  [Marco Pagani, Michele Simionato]
  * Fixed a bug in the source writer when writing NonParametricSources

  [Michele Simionato]
  * Changed the conditional spectrum storage and fixed the exporter to export
    all PoEs

  [Marco Pagani]
  * Fixed conditional spectrum with investigation time different from 1 year

  [Michele Simionato]
  * Fixed documentation of the Extractor for hazard curves and maps
  * Fixed bug in `oq zip`: when starting from a directory different from the
    job.ini directory, .hdf5 files for nonparametric ruptures were not included
  * Honored `minimum_magnitude` for MultiFaultSources
  * Overhauled the experimental postprocessing framework and fixed many
    bugs in the `compute_mrd` postprocessor

  [Anirudh Rao]
  * Added a verification test suite for the Conditioned GMFs calculator

  [Michele Simionato]
  * Added output `rates_by_src`
  * Fixed method '/v1/ini_defaults' returning NaNs for the site parameters
  * Added output `mean_disagg_bysrc` for single site calculations with use_rates
  * Added command `oq reduce_smlt`
  * Fixed reinsurance calculations when there is a single loss type
  * Changed the source seed generation to not depend on the source ID suffix
  * Tracebacks were printed 3 times in the console: this is finally fixed
  * Forbidden duplicate sources in atomic groups
  * Forbidden duplicate mutually exclusive sources
  * Fixed conditional spectrum calculator with multiple sites and implemented
    parallelization
  * Fixed the source ID generation for CollapsedPointSources
  * Fixed the error message for wrong weights in the gsim logic tree file
  * Fixed KeyError in calculations using the EasternCan15Mid with PGA
  * Replaced hard-coded limit to 25 levels in the MRD postprocessor
    with a simple warning

  [Kendra Johnson]
  * Added a job parameter 'reqv_ignore_sources', which indicates which
    sources - specified as a list of thier source ids - should not be collapsed
    using the equivalent distance

  [Michele Simionato]
  * Extended (re)insurance calculations to manage insurance deductibles at asset
    level
  * Internal: added a parameter `use_rates` to compute statistical hazard curves
    in terms of rates, not probabilities
  * Internal: changed `disagg_by_src` to work in terms of rates
  * Added command `oq runsite <lon>,<lat>` for mosaic PSHA calculations
  * Enhanced --reuse-input to reuse preclassical calculations if possible
  * Normalized IMTs in the `minimum_intensity` dictionary (i.e. SA(1.)=>SA(1.0))
  * Fixed event based calculations running out of memory due to hazard curve
    arrays being instantiated without need

  [Julián Santiago Montejo Espitia]
  * Contributed the GMPE Arteta et al. (2023) for crustal events on northern
    South America

  [Michele Simionato]
  * Setting both `sites` and `site_model_file` now works also for models
    with nonstandard site parameters, like EUR

  [Paolo Tormene]
  * Added AELO mode for the engine webui, providing a web form to insert input
    values and launch a calculation. Input values are validated and the
    progress of the calculation can be monitored through the webui. On
    completion, the server sends an email to the job owner, providing feedback
    about failure or completion, with a link to retrieve a traceback or to
    browse the calculation outputs. Corresponding tests were added and the
    existing tests for the webui were improved, cleaning up calculations after
    they have been checked.

  [Michele Simionato]
  * Changed the default: now all realizations are consider in disaggregation
    calculations, not only the one closest to the mean hazard curve
  * Added feature `infer_occur_rates` for multiFault sources
  * Sampling the ruptures was raising a BlockingIOError sometimes

  [Kendra Johnson]
  * Made it possible to use extendModel for multiple branchSets in the
    source model logic tree

  [Michele Simionato]
  * Added an exporter for disagg_by_src
  * Implemented mean disaggregation outputs, with the means computed in terms
    of rates, not probabilities

  [Kendra Johnson]
  * Corrected a bug when using the `reqv` feature: all sources were
    collapsed instead of the ones with the specified tectonic region types

  [Michele Simionato]
  * Changed the lon-lat binning algorithm to produce 4 times less bins
  * Fixed install.py: it must not set the shared_dir
  * Optimized disaggregation in performance, memory consumption and data
    transfer; also changed the task distribution algorithm

python3-oq-engine (3.16.0-2~xenial01) xenial; urgency=low

  [Matteo Nastasi]
  * Bumped oq-libs to version 3.8.0

  [Michele Simionato, Paolo Tormene]
  * Fixed the `agg_curves` extractor to also extract individual curves, thus
    fixing the QGIS plugin visualization

  [Michele Simionato]
  * Optimized the rupture sampling for MultiFaultSources
  * Supported `collect_rlzs` together with `disagg_by_src` to avoid running
    out of memory in models with many realizations and many sources

  [Marco Pagani]
  * Implemented the correction of Lanzano et al. (2019) as described in
    Lanzano et al. (2022)

  [Michele Simionato]
  * Fixed disaggregation calculations when too few tasks were generated

  [Anirudh Rao, Michele Simionato]
  * Changed the algorithm used in classical_risk and classical_bcr
    calculations to take into account the risk_investigation_time

  [Michele Simionato]
  * Added a warning for pointlike sources with magnitudes >= 8
  * Optimized the disaggregation by using our own truncnorm_sf function and
    not scipy

  [Anirudh Rao]
  * Implemented Conditioned GMFs as defined in Engler et al. (2022)

  [Matteo Nastasi]
  * Removed python3-engine-master and python3-engine-worker ubuntu packages

  [Michele Simionato]
  * Internal: renamed rup_id -> seed in event based calculations to avoid
    confusion
  * Parallelized the reinsurance calculation

  [Marco Pagani]
  * Completed implementation of `grp_probability` for SourceGroups with mutex
    ruptures

  [Michele Simionato]
  * Huge improvement of the task distribution when using zmq; also, used
    less memory on the master node
  * Fixed context collapsing in the multi-site case
  * Optimised postclassical, both in terms of memory in the master node
    and reading performance in the workers
  * Added `parallel.multispawn` facility in `oq engine --multi --run`
  * Improved `oq engine --multi` to run at most 5 jobs at the time
  * Fixed bug introduced in engine 3.9 producing wrong numbers in the case of
    mutex ruptures (i.e. the New Madrid cluster in the USA model)
  * Added `--venv` option to the universal installer to install in custom places
  * Bug fix: the `avg_losses-rlzs` output in classical risk was stored
    incorrectly
  * Speed up preclassical calculations in presence of complex fault sources and
    similar; for instance there is a 3x speedup for the SAM model

  [Trevor Allen]
  * Added class Allen2012_SS14 to Allen (2012) GMM to incorporate Vs30 scaling
    based on Seyhan & Stewart (2014) amplification factors
  * Added classes SomervilleEtAl2009NonCratonic_SS14 and
    SomervilleEtAl2009YilgarnCraton_SS14 to Somerville et al (2009) GMM to
    incorporate Vs30 scaling based on Seyhan & Stewart (2014) amplification
    factors
  * Added Allen (2022) GMM for Banda Sea earthquakes observed in the North
    Australian Craton

  [Michele Simionato]
  * Moved the `horiz_comp_to_geom_mean` functionality from the gsim logic tree
    to the job.ini
  * Optimized the parsing of XML files (35x for the Alaska model)
  * Bug fix: ModifiableGMPEs with underlying tables were not receiving a
    single magnitude when calling the `compute` method
  * Rewritten ModifiableGMPE to avoid a subtle memory leak

  [Matteo Nastasi]
  * Add WEBUI_PATHPREFIX variable to add a prefix to usual webui web path

  [Michele Simionato]
  * Fixed the exporter of `avg_losses-stats` when using `collect_rlzs=true`
  * Mitigate the issue of ultra-long planar ruptures affecting many models
  * Forced the usage of `collect_rlzs` for large exposures when computing
    avg_losses with many realizations
  * Bug fix: min_mag and max_mag were not honored when using a
    magnitude-dependent maximum distance
  * Reduced the memory consumption when using the ps_grid_spacing approximation

  [Marco Pagani]
  * Added a method to compute the mean rate density of two IMTs
  * Added the possibility to define the edges of disaggregation bins
  * Added a couple of utility methods to the weichert module

  [Michele Simionato]
  * Introduced automatic tiling for extra-large calculations
  * Added command `oq purge failed`
  * Fixed memory leak in the tiling calculator by resetting the ProcessPool
  * Fixed an indexing error breaking the GMPE AtkinsonBoore2006 with
    stress drop adjustment

  [C. Bruce Worden]
  * Extended the AbrahamsonEtAl2014 GMPE to extrapolate the vs30

  [Michele Simionato]
  * Reduced the number of warnings when the horizontal component is not
    convertible into geometric mean in ModifiableGMPE

  [Guillaume Daniel]
  * Added the highest magnitude bin to the Stepp (1972) completeness analysis
    and improved the legend in the plot

  [Manuela Villani]
  * Added the Wong et al. (2022) ground motion model

  [Marco Pagani]
  * Added a `constant_term` attribute to the `faultActivityData` uncertainty
    model, with a default value of 9.1 for backward compatibility

  [Michele Simionato]
  * Removed support for Python < 3.8

  [Prajakta Jadhav, Dharma Wijewickreme]
  * Added GMPE for Zhang and Zhao(2005)

  [Michele Simionato]
  * Added conditional spectrum calculator in hazardlib
  * Fixed the performance report that failed for NGAEast GMPEs
  * Reduced the memory consumption in large classical calculations
    (in make_contexts)

  [Marco Pagani, Michele Simionato]
  * Fixed the calculation of conditional spectra

  [Michele Simionato]
  * Corner case bug: in the presence of parent site collection and a child
    site model the engine was associating the site model to the parent
  * Strongly reduced the slow tasks and memory consumption in event_based_risk
    calculations and removed the need to keep (a lot of) the gmf_data table
    in memory
  * Fixed a performance issue in event based risk calculations, due to the same
    aggregation IDs being computed for each task
  * Increased `sys.recursionlimit` to solve a rare pickling issue and made
    the engine continue even if `_csm` is not stored
  * Added a parameter `max_aggregations` with a default of 100,000
  * Changed the risk calculators to reuse the hazard exposure (if any)

  [Antonio Ettorre]
  * Bumped h5py to version 3.7.0 and added fiona 1.8.21

  [Marco Pagani]
  * Added the get_dip and get_strike methods to the gridded surface

  [Michele Simionato]
  * Added calculation of `reinsurance-risk_by_event` and `reinsurance-aggcurves`
    given a `reinsurance.xml` file
  * Supported absolute values for `deductible` and `insurance_limit`
    in insurance calculations (before we supported only fractions)
  * Reduced precision in the header of the UHS csv files
  * Managed the case with CoVs = 0 for the beta distribution

 -- Matteo Nastasi (GEM Foundation) <nastasi@openquake.org>  Thu, 09 Feb 2023 15:26:59 +0000

python3-oq-engine (3.15.0-1~xenial01) xenial; urgency=low

  [Michele Simionato]
  * Added a check on sum(srcs_weights) == 1 for mutex sources

  [Kendra Johnson]
  * Fixed disaggregation by lon, lat in presence of multiFaultSources

  [Michele Simionato]
  * Replaced command `oq download_shakemap` with `oq shakemap2gmfs`
  * Raised an error for missing required IMTs in ShakeMap grid files
  * Extended the `custom_site_id` to 8 characters
  * Restricted the accepted characters in risk IDs
  * Extended `disagg_by_src` to mutually exclusive sources (i.e. Japan)
    and managed "colon" sources specially

  [Anne Hulsey]
  * Contributed `Mag_Dist_TRT` and `Mag_Dist_TRT_Eps` disaggregations

  [Michele Simionato]
  * Internal: added a way to disable the DbServer from openquake.cfg or
    by setting OQ_DATABASE=local
  * Implemented `total_losses`, even for insurance calculations
  * Optimized "computing risk" in the event_based_risk calculator (~30% faster)
  * Changed the magnitude binning formula, thus fixing some disaggregation
    calculations (for instance when there is a single magnitude for a TRT)
  * Changed the aggrisk/aggcurves exporters in presence of insurance losses
  * Internal: changed how avg_losses, src_loss_table and agg_curves-stats are
    stored to simplify the management of secondary losses
  * Internal: we have now repeatable rupture IDs in classical PSHA

  [Pablo Iturrieta]
  * Added support for negative binomial temporal occurrence models

  [Marco Pagani, Michele Simionato]
  * Added support for disaggregation in case of mutually exclusive sources

  [Michele Simionato]
  * Fixed error message when trying to compute disagg_by_src with too many
    sources: in some cases, it contained a misleading reference to point sources
  * Reorganized the Advanced Manual; changed the theme to be consistent with
    the OpenQuake manual
  * Internal: added command `oq db engine_version`
  * Added a check for required site parameters not passed correctly
  * Fixed `ps_grid_spacing` approximation when the grid is degenerate
  * Logging a warning when starting from an old hazard calculation
  * The extra fields of the site collection were lost when using --hc

  [Julián Santiago Montejo Espitia]
  * Implemented the Arteta et al. (2021) subduction model for Colombia

  [Michele Simionato]
  * Added `host` field to the `job` table (dbserver restart required)
  * `--exports=csv` was not honored for the realizations output; now it is

  [Paul Henshaw, Sandra Giacomini]
  * Ported the OpenQuake manual from latex to reStructuredText format

  [Michele Simionato]
  * Entered automatically in sequential mode if there is not enough memory
  * Raised an early error for missing risk IDs in the vulnerability files
  * Changed the definition of `aggrisk` again to ensure consistency with the
    average losses

  [Tom Son]
  * Added width and hypo_depth estimation to Campbell and Bozorgnia (2014)

  [Michele Simionato]
  * Improved the precision of the ps_grid_spacing approximation
  * Added a check for missing mags when using GMPETables
  * Fixed a bug in `upgrade_nrml -m` for point sources with different usd/lsd
  * Automatically discard irrelevant TRTs in disaggregation calculations

  [Astha Poudel, Anirudh Rao, Michele Simionato]
  * Added the ability to run connectivity analysis in event_based_damage
    and scenario_damage calculation with an appropriate exposure

  [Tom Son, Michele Simionato]
  * Added ztor estimation to Campbell and Bozorgnia (2014)

  [Michele Simionato]
  * Internal: removed REQUIRES_COMPUTED_PARAMETERS
  * Using PointMSR when the reqv approximation is enabled
  * Internal: changed the rupture storage for classical calculations
  * Optimized rupture instantiation for point sources
  * Optimized distance calculations for point sources

  [Tom Son, Claudio Schill]
  * Simple performance improvement of Kuehn et al. 2020 model

  [Michele Simionato]
  * Changed again the string representation of logic tree paths and added
    an utility `hazardlib.lt.build` to build trees from literal lists
  * Fixed the field `source_info.trti` in the datastore to point to the
    correct tectonic region type index and not to zero
  * Added a check for inconsistent IDs across different kinds of risk functions
    (i.e. fragility and consequence)
  * Fixed a logging statement that could run out of memory in large calculations
  * Optimized `iter_ruptures` for point sources by vectorizing the generation of
    planar surfaces by magnitude, nodal plane and hypocenter

  [Tom Son]
  * Implemented a missing piece in Chiou & Youngs (2014) model
    Predicted PSA value at T ≤ 0.3s should be set equal to the value of PGA
    when it falls below the predicted PGA

  [Marco Pagani]
  * Added the possibility of disaggregating in terms of epsilon*
  * Added a method to compute the cross-correlation matrix
  * Added Hassani & Atkinson (2018)
  * Added Hassani & Atkinson (2020)

  [Michele Simionato]
  * Fixed disaggregation returning NaNs in some situations with
    nonParametric/multiFaultSources
  * Bug fix: not storing far away ruptures coming from multiFaultSources
  * Implemented CScalingMSR
  * Optimized context collapsing in classical calculations
  * Setting `ps_grid_spacing` now sets the `pointsource_distance` too
  * Saving memory in preclassical calculations on machines with 8 cores or less
  * Changed the magnitude-dependent `maximum_distance` feature to discard
    ruptures below `minmag` and above `maxmag`
  * Added the ability to estimate the runtime of a calculation by using
    the `--sample-sources` option
  * Fixed a wrong formula in `modifiable_gmpe.add_between_within_stds`
  * Reduced the stress on the memory in classical calculations, thus
    improving the performance
  * Setting the truncation_level to the empty string is now forbidden;
    some GMFs calculations not setting truncation_level can now give
    different results since truncation_level=None is now replaced with
    truncation_level=99

 -- Matteo Nastasi (GEM Foundation) <nastasi@openquake.org>  Mon, 12 Sep 2022 07:57:27 +0000

python3-oq-engine (3.14.0-1~xenial01) xenial; urgency=low

  [Michele Simionato]
  * Changed the definition of `aggrisk`: dividing by the effective time
  * Internal: removed flag `save_disk_space` since now it is always on
  * Slightly changed the collapsing of nodal planes and hypocenters in
    presence of the equivalent distance approximation (`reqv`)
  * Extended `oq reduce_sm` to multiFaultSources
  * Fixed the check on unique section IDs for multiFaultSources
  * Implemented multi-aggregation with a syntax like
    `aggregate_by=taxonomy,region;taxonomy;region`
  * Removed the obsolete commands `oq to_shapefile` and `oq from_shapefile`
    and turned pyshp into an optional dependency
  * Setting `num_rlzs_disagg=0` is now valid and it means considering
    all realizations in a disaggregation calculation
  * Rounded the magnitudes in multiFaultSources to two digits

  [Marco Pagani]
  * Extended ModifiableGMPE to work with GMPETable and subclasses

  [Michele Simionato]
  * Upgraded shapely from version 1.7 to version 1.8: this causes slight
    changes in the results for most calculations
  * Removed the not used (and not working) functionality `applyToSourceType`
  * Raised an error when the total standard deviation is zero, unless
    truncation_level is set to zero

  [Tom Son]
  * Fixed a typo and a few bugs within Kuehn et al. (2020) model to include
    Z2.5 when the given region is JAPAN

  [Michele Simionato]
  * Changed /extract/events to return events sorted by ID
  * Changed the default amplification method to "convolution"
  * Fixed a bug with discard_trts sometimes discarding too much
  * Raised a helpful error message when ensurepip is missing
  * Fixed parentdir bug in event_based_damage
  * Fixed sorting bug in the `/v1/calc/run` web API
  * Internal: introduced limited unique rupture IDs in classical calculations
    with few sites

  [Prajakta Jadhav, Dharma Wijewickreme]
  * Added GMPE Youd et al. (2002) and the corresponding site parameters

  [Michele Simionato]
  * Fixed the exporter `aggrisk-stats` in the case of zero losses
  * Vectorized all GMPEs and forbidden non-vectorized GMPEs
  * Raised the limit to 94 GMPEs per tectonic region type
  * Optimized the NBCC2015_AA13 GMPEs
  * Optimized the GMPETable and the derived NGAEast GMPEs
  * Fixed a 32/64 bit bug in `oq export loss_maps-stats`

  [Marco Pagani]
  * Added a more flexible version of the GC2 implementation
  * Added caching of distances in multi fault ruptures
  * Added the NRCan site term to the modifiable GMPE

  [Michele Simionato]
  * Optimized .get_bounding_box, .polygon and .mesh_size for MultiFaultSources
  * Fixed bug in presence of mixed vectorized/nonvectorized GMPEs
  * Extended `oq postzip` to multiple files and `oq abort` to multiple jobs
  * Internal: changed install.py to install the venv in /opt/openquake/venv
  * Fixed a BOM issue on Windows when reading job.ini files

 -- Matteo Nastasi (GEM Foundation) <nastasi@openquake.org>  Tue, 12 Apr 2022 12:27:58 +0000

python3-oq-engine (3.13.0-1~xenial01) xenial; urgency=low

  [Michele Simionato]
  * Improved the precision of the `pointsource_distance` approximation
  * Added command `oq show rlz:<no>`
  * Internal: added an environment variable OQ_DATABASE

  [Manuela Villani]
  * Added a function in the modifiable GMPE to convert ground-motion assuming
    different representations of the horizontal component.

  [Kendra Johnson]
  * Implemented possibility of assigning the parameters `floating_x_step` and
    `floating_y_step` for kite fault sources in the job configuration file

  [Michele Simionato]
  * The `branchID` is now autogenerated in the gsim logic tree files, thus
    solving the issue of wrong branch paths for duplicated branchIDs
  * Added a check for missing gsim information in the job.ini file
  * Fixed the case of continuous fragility functions with minIML=noDamageLimit

  [Miguel Leonardo-Suárez]
  * Added GMPE from Jaimes et al. (2020) for Mexican intraslab earthquakes

  [Michele Simionato]
  * Enforced ps_grid_spacing <= pointsource_distance
  * Internal: added command `oq plot source_data?`
  * The engine is now splitting the MultiFaultSources, thus improving the task
    distribution

  [Claudia Mascandola]
  * Added a new class to the abrahamson_2015 gmm.
  * Added a new class to the lanzano_luzi_2019 and skarlatoudis_2013 gmms

  [Marco Pagani, Shreyasvi]
  * Added GMM from Bora et al. (2019)
  * Fixed bug in the multifault surface when defined using kite fault surfaces

  [Giuseppina Tusa]
  * Added a new gsim file tusa_langer_azzaro_2019.py to implement the GMMs
    from Tusa et al. (2020).

  [Michele Simionato]
  * Added command `oq compare uhs CALC_1 CALC_2`
  * `split_sources=false` is now honored in disaggregation calculations
  * Internal: rup/src_id now refers to the row in the source_info table

  [Miguel Leonardo-Suárez]
  * Added the GMPE Arroyo et al. (2010) for Mexican subduction interface events

  [Marco Pagani]
  * Added a new method to the modifiable GMPE with which is possible to
    compute spatially correlated ground-motion fields even when the initial
    GMM only provides the total standard deviation.
  * Fixed a bug in the `modify_recompute_mmax`
  * Added a `get_coeffs` method to the CoeffTable class
  * Added support for EAS, FAS, DRVT intensitity measure types

  [Michele Simionato]
  * Extended the mag-dependent filtering to the event based calculator
  * The flag discrete_damage_distribution=true was incorrectly ignored when
    computing the consequences
  * Implemented `reaggregate_by` feature
  * Supported the `custom_site_id` in the GMF exporters
  * Bug fix: the site collection of the child calculation was ignored when
    using the --hazard-calculation-id option
  * Supported Python 3.9 and deprecated Python 3.6
  * Extended `oq prepare_site_model` to support .csv.gz files
  * Solved the issue of "compute gmfs" slow tasks in event_based and used
    the same approach in classical calculations too
  * Made sure `valid.gsim` instantiates the GSIM
  * ShakeMap calculations failing with a nonpositive definite correlation
    matrix now point out to the manual for the solution of the problem
  * Introduced the GodaAtkinson2009 cross correlation between event model
  * Specifying consequence files without fragility files now raises an error
  * Fixed a bug in event_based_risk with nontrivial taxonomy mapping producing
    NaNs in the event loss table
  * Internal: added kubernetes support from the WebUI

  [Shreyasvi Chandrasekhar]
  * Added a new GMPE for significant duration proposed by Bahrampouri et al
    (2021).

  [Claudia Mascandola]
  * Added the computation of tau and phi stdevs to the sgobba_2020 GMPE
  * Added a new class to the lanzano_2019 gmm.

  [Michele Simionato]
  * Changed completely the storage of the PoEs and reduced the memory
    consumption in classical calculations (plus 4x speedup in "postclassical")
  * Changed the behavior of `sites_slice`
  * Changed `custom_site_id` to an ASCII string up to 6 characters
  * Fixed the error raised in presence of a mag-dep distance for a tectonic
    region type and a scalar distance for another one

  [Yen-Shin Chen]
  * Added the Thingbaijam et al. (2017) Magnitude Scaling Law for Strike-slip

  [Michele Simionato]
  * Changed the API of `ContextMaker.get_mean_stds`
  * Extended the WebUI to run sensitivity analysis calculations
  * Changed the string representation of logic tree paths and enforced a
    maximum of 64 branches per branchset
  * Added command `oq info disagg`
  * Accepted site models with missing parameters by using the global site
    parameters instead
  * Supported the syntax
    `source_model_logic_tree_file = ${mosaic}/XXX/in/ssmLT.xml`
  * Fixed a performance bug with ignore_master_seed=true
  * Added a command `oq info cfg` to show the configuration file paths
  * Added a check on the intensity measure levels with `--hc` is used
  * Bug fix: pointsource_distance = 0 was not honored
  * Fixed a small bug of `oq zip job_haz.ini -r job_risk.ini`: now it works
    even if the oqdata directory is empty
  * Optimized the aggregation of losses in event_based_risk and made it possible
    to aggregate by site_id for more than 65,536 sites
  * Fixed the calculation of average insured losses with a nontrivial taxonomy
    mapping: now the insured losses are computed before the average procedure,
    not after
  * Unified scenario_risk with event_based_risk, changing the numbers
    when producing discrete damage distributions
  * Added `aggrisk` output to event based damage calculation
  * Added parameter `discrete_damage_distribution` in scenario damage
    calculations and changed the default behavior
  * Deprecated consequence models in XML format
  * Event based damage calculations now explicitly require to specify
    `number_of_logic_tree_samples` (before it assumed a default of 1)

  [Elena Manea, Laurentiu Danciu]
  * Added the GMPE Manea (2021)

  [Michele Simionato]
  * Added a check against duplicated branchset IDs
  * Improved error checking when reading the taxonomy mapping file
  * Renamed conversion -> risk_id in the header of the taxonomy mapping file

  [Antonio Ettorre]
  * Bumped h5py to version 3.1.0

  [Michele Simionato]
  * Renamed the parameter `individual_curves` -> `individual_rlzs`
  * Reduced the number of disaggregation outputs and removed the long-time
    deprecated XML exporters
  * Fixed the ShakeMap calculator failing with a TypeError:
    get_array_usgs_id() got an unexpected keyword argument 'id'
  * Added `conseq_ratio` in the aggcurves exporter for event_based_damage
  * Added a `conditional_spectrum` calculator
  * Fixed an array<->scalar bug in abrahamson_gulerce_2020
  * Restored the classical tiling calculator

 -- Matteo Nastasi (GEM Foundation) <nastasi@openquake.org>  Tue, 25 Jan 2022 08:49:25 +0000

python3-oq-engine (3.12.0-1~xenial01) xenial; urgency=low

  [Marco Pagani]
  * Updated verification tables for Abrahamson et al. (2014) and checked
    values with other public resources.

  [Michele Simionato]
  * Added command `oq info consequences`
  * Improved error message for `area_source_discretization` too large
  * Improved command `oq info exports`
  * Internal: changed the signature of hazardlib.calc.hazard_curve.classical
  * Extended the multi-rupture scenario calculator to multiple TRTs
  * Removed the experimental feature `pointsource_distance=?`
  * Refactored the GMPE tests, with a speedup of 1-14 times
  * Added a script `utils/build_vtable` to build verification tables
  * `oq info gsim_logic_tree.xml` now displays the logic tree
  * Fixed a bug in the adjustment term in NSHMP2014 breaking the USA model

  [Graeme Weatherill]
  * Implements Abrahamson & Gulerce (2020) NGA Subduction GMPE

  [Nico Kuehn, Graeme Weatherill]
  * Implements Kuehn et al. (2020) NGA Subduction GMPE

  [Chung-Han Chan, Jia-Cian Gao]
  * Implements Lin et al. (2011)

  [Graeme Weatherill, Nico Kuehn]
  * Implements Si et al. (2020) NGA Subduction GMPE

  [Michele Simionato]
  * There is now a huge speedup when computing the hazard curve statistics
    if numba is available
  * Made it possible to compute consequences in presence of a taxonomy mapping
  * Fixed a bug in `get_available_gsims`: GSIM aliases were not considered
  * Optimized the single site case by splitting the sources less
  * Restricted the acceptable methods in GMPE subclasses

  [Claudia Mascandola]
  * Added the Lanzano et al. (2020) GMPE

  [Stanley Sayson]
  * Added the Stewart et al. (2016) GMPE for V/H
  * Added the Bozorgnia and Campbell (2016) GMPE for V/H
  * Added the Gulerce and Abrahamson (2011) GMPE
  * Corrected Campbell and Bozorgnia (2014) GMPE

  [Michele Simionato]
  * Fixed a subtle bug: in presence of a nontrivial taxonomy mapping, loss
    curves could be not computed due to duplicated event IDs in the event
    loss table coming from a int->float conversion
  * Forced a name convention on the coefficient tables (must start with COEFFS)
  * Replaced IMT classes with factory functions
  * Changed the `minimum_distance` from a parameter of the GMPE to a
    parameter in the job.ini
  * Supported consequences split in multiple files

  [Claudia Mascandola]
  * Added the Sgobba et al. (2020) GMPE

  [Michele Simionato]
  * Improved the warning on non-contributing TRTs and made it visible
    for all calculators
  * Fixed a bug in scenarios from CSV ruptures with wrong TRTs
  * Added a limit of 12 characters to IMT names
  * Forbidded multiple inheritance in GMPE hierarchies
  * Added parameter `ignore_encoding_errors` to the job.ini
  * Extended the damage calculators to generic consequences
  * Renamed cname -> consequence in the CSV input files
  * Made sure the CSV writer writes in UTF-8

  [Graeme Weatherill]
  * Updates Kotha et al. (2020) slope/geology model coefficients

  [Michele Simionato]
  * Improved `post_risk` to use all the cores in a cluster, since it
    was using the master only
  * Improved the validation of the investigation_time in event_based_damage
  * Renamed the `losses_by_event` CSV exporter to `risk_by_event` and
    made it work consistently for losses, damages and consequences; also
    removed the `no_damage` field

  [Marco Pagani, Michele Simionato]
  * Implemented MultiFaultSources
  * Added method for computing rjb to kite surfaces
  * Added support for new epistemic uncertainties in the SSC LT

  [Michele Simionato]
  * Fixed newlines in the CSV exports on Windows

  [Graeme Weatherill]
  * Added Ameri (2014) GMPE for the Rjb case

  [Michele Simionato]
  * Optimized the slow tasks in event_based calculations
  * Added an early check for fragility functions in place of vulnerability
    functions or viceversa

  [Marco Pagani]
  * Numeric fix to the amplification with the convolution method
  * Implemented the BakerJayaram2008 cross correlation model
  * Fixed the calculation of distances for kite surfaces with Nan values

  [Michele Simionato]
  * Fixed logic tree bug: MultiMFDs were not modified
  * Internal: added a view composite_source_model to show the sources by group

  [Nicolas Schmid]
  * Added possibility to use *.shp files instead of *.xml files when
    doing risk calculations from shakemaps.

  [Michele Simionato]
  * Rewritten the event_based_damage calculation to support `aggregate_by`
  * Made it possible to run an event based risk calculation starting from a
    parent ran by a different user

  [Pablo Heresi]
  * Implemented Idini et al (2017) GSIM.
  * Added dynamic site parameter 'soiltype'

  [Michele Simionato]
  * Added support for traditional disaggregation
  * Removed the global site parameter `reference_siteclass` and turned
    `backarc`, `z1pt0` and `z2pt` into dynamic site parameters
  * Internal: storing the SiteCollection in a pandas-friendly way
  * Added HDF5 exporter/importer for the GMFs
  * Replaced XML exposures with CSV exposures in the demos

  [Claudia Mascandola]
  * Fix to LanzanoEtAl2016 in presence of a "bas" term in the site model

  [Nicolas Schmid]
  * Improve performance for ShakeMap calculations when spatialcorr and crosscorr
    are both set to 'no'
  * Add feature to do ShakeMap calculations for vulnerability models using MMI.

  [Michele Simionato]
  * Added a flag `ignore_master_seed` (false by default)
  * Estimated the uncertainty on the losses due to the uncertainty in the
    vulnerability functions in event_based_risk and scenario_risk calculations
  * Supported exposures with generic CSV fields thanks to the `exposureFields`
    mapping
  * Honored `custom_site_id` in the hazard curves and UHS CSV exporters
  * Added a check for the case of `aValue=-Inf` in the truncatedGR MFD
  * Extended the engine to read XML ShakeMaps from arbitrary sources (in
    particular local path names and web sites different from the USGS site)
  * Fixed `readinput.get_ruptures` to be able to read ruptures in engine 3.11
    format
  * scenario_risk calculations starting from ruptures in CSV format now
    honor the parameter number_of_ground_motion_fields

  [Nicolas Schmid]
  * Optimized spatial covariance calculations for ShakeMaps (more than 10x)
  * Adjusted logic in cross correlation matrix for ShakeMaps; now calculations
    are skipped for corr='no'

  [Michele Simionato]
  * Added a `cholesky_limit` to forbid large Cholesky decompositions in ShakeMap
    calculations
  * Weighted the heavy sources in parallel in event based calculations
  * Supported zero coefficient of variations with the beta distribution
  * Internal: changed how the agg_loss_table is stored
  * Fixed the avg_losses exporter when aggregate_by=id
  * Fully merged the calculators scenario_risk, event_based_risk and ebrisk and
    ensured independency from the number of tasks even for the "BT" and "PM"
    distributions
  * Storing the agg_loss_table as 64 bit floats instead of 32 bit floats
  * Changed the algorithm used to generate the epsilons to avoid storing the
    epsilon matrix

 -- Matteo Nastasi (GEM Foundation) <nastasi@openquake.org>  Mon, 06 Sep 2021 08:17:53 +0000

python3-oq-engine (3.11.3-1~xenial01) xenial; urgency=low

  [Michele Simionato]
  * Fixed hdf5.dumps that was generating invalid JSON for Windows pathnames,
    thus breaking the QGIS plugin on Windows
  * Fix a bug when reusing a hazard calculation without `aggregate_by` for a
    risk calculation with `aggregate_by`
  * Fixed the aggregate curves exporter for `aggregate_by=id`: it was exporting
    b'asset_id' instead of asset_id

 -- Matteo Nastasi (GEM Foundation) <nastasi@openquake.org>  Mon, 22 Mar 2021 09:00:22 +0000

python3-oq-engine (3.11.2-1~xenial01) xenial; urgency=low

  [Matteo Nastasi]
  * Fixed setup.py 'pyproj' dependency

  [Antonio Ettorre]
  * Fixed docker builder

 -- Matteo Nastasi (GEM Foundation) <nastasi@openquake.org>  Tue, 02 Mar 2021 09:22:59 +0000

python3-oq-engine (3.11.1-1~xenial01) xenial; urgency=low

  [Michele Simionato]
  * Fixed memory regression in ebrisk calculations

 -- Matteo Nastasi (GEM Foundation) <nastasi@openquake.org>  Mon, 01 Mar 2021 09:30:46 +0000

python3-oq-engine (3.11.0-1~xenial01) xenial; urgency=low

  [Michele Simionato]
  * Extended the `collapse_logic_tree` feature to scenarios and event based
    calculations
  * Extended the taxonomy mapping feature to multiple loss types
  * The error was not stored in the database if the calculation failed
    before starting
  * Made ground_motion_fields=true mandatory in event_based_risk

  [Robin Gee]
  * Added a check for missing `soil_intensities` in classical calculations
    with site amplification

  [Michele Simionato]
  * Documented all the parameters in a job.ini file, and removed some
    obsolete ones
  * Added a CSV exporter for the output `avg_gmf`
  * Fixed reporting in case of `CorrelationButNoInterIntraStdDevs` errors
  * Better error message when the rupture is far away from the sitesa
  * Made the calculation report exportable with `--exports rst`
  * The boolean fields `vs30measured` and `backarc` where not cast correctly
    when read from a CSV field (the engine read them always as True)
  * Extended `oq plot` to draw more than 2 plots
  * Raised an early error for zero probabilities in the hypocenter distribution
    or the nodal plane distribution
  * Extended the autostart zmq distribution logic to celery and dask
  * Stored the _poes during the classical phase and not after, to save time
  * Implemented a memory-saving logic in the classical calculator based on
    the `memory.limit` parameter in openquake.cfg;

  [Richard Styron]
  * Added TaperedGRMFD to hazardlib

  [Michele Simionato]
  * Fixed a wrong check failing in the case of multi-exposures with multiple
    cost types
  * Removed a check causing a false error "Missing vulnerability function
    for taxonomy"
  * Consequence functions associated to a taxonomy missing in the exposure
    are now simply discarded, instead of raising an error
  * Added a warning when there are zero losses for nonzero GMFs
  * Added a command `oq plot avg_gmf?imt=IMT`
  * Internal: stored `avg_gmf` as a DataFrame
  * Honored the `individual_curves` parameter in avg_losses, agg_losses and
    and agg_curves (i.e. by default only expose the statistical results)
  * Refactored the `oq commands` and removed the redundant `oq help` since
    there is `oq --help` instead
  * Support for input URLs associated to an input archive
  * Introduced `deformation_component` parameter in the secondary perils
  * Optimized the storage of the risk model with a speedup of 60x
    for a calculation with ~50,000 fragility functions (2 minutes->2seconds)
    and a 3x reduction on disk space
  * Accepted aggregate_by=id in scenario/event based calculations
  * Accepted aggregate_by=site_id in scenario/event based calculations
  * Removed the generation of asset loss maps from event_based_risk
  * Made the "Aggregate Losses" output in scenario_risk consistent with
    event_based_risk and scenario_risk and supported `aggregate_by`
  * Perform the disaggregation checks before starting the classical part
  * Changed the "Aggregate Loss Curves" CSV exporter to generate a file for
    each realization, for consistency with the other exporters
  * The ebrisk outputs "Total Losses" and "Total Loss Curves" are now included
    in the outputs "Aggregate Losses" and "Aggregate Curves"
  * Introduced an `agg_loss_table` dataset and optimized the generation of
    aggregate loss curves (up to 100x speedup)
  * Removed misleading zero losses in agg_losses.csv
  * Fixed `oq recompute_losses` and renamed it to `oq reaggregate`
  * Bug fix: ignore_covs=true now sets the coefficient of variations to zero

  [Anirudh Rao]
  * Improved error handling of bad or zero coefficients of variation
    for the Beta distribution for vulnerability

  [Michele Simionato]
  * Fixed 32 bit rounding issues in scenario_risk: now the total losses and
    and the sum of the average losses are much closer
  * Internal: made the loss type `occupants` a bit less special
  * Documented `oq to_nrml`

  [Claudia Mascandola]
  * Added the Lanzano et al. (2019) GMPE

  [Michele Simionato]
  * Honored `minimum_asset_loss` also in the fully aggregated loss table,
    not only in the partially aggregated loss tables and average losses
  * Bug fixed: the log was disappearing in presence of an unrecognized
    variable in the job.ini
  * Implemented `minimum_asset_loss` in scenario_risk for consistency
    with the `ebrisk` calculator
  * Added a command `oq plot gridded_sources?`
  * Fixed `oq recompute_losses` to expose the outputs to the database
  * Fixed `oq engine --run --params` that was not working for
    the `pointsource_distance`
  * Changed the meaning of the `pointsource_distance` approximation

  [Marco Pagani, Michele Simionato, Thomas Chartier]
  * Added experimental version of KiteSource and KiteSurface

  [Michele Simionato]
  * Changed the serialization of ruptures to support MultiSurfaces
  * Fixed a small bug of logic in the WebUI: if the authentication is
    turned off, everyone must be able to see all calculations
  * Fixed a bug in the calculation of averages losses in scenario_risk
    calculations in presence of sites with zero hazard
  * Optimized the prefiltering by using a KDTree
  * Experimental: implemented gridding of point sources
  * Reduced slow tasks due to big complex fault sources
  * Moved the parameter `num_cores` into openquake.cfg
  * Internal: introduced the environment variable OQ_REDUCE
  * Using pandas to export the GMF in CSV format
  * Internal: required h5py == 2.10.0
  * Internal: made the classical ruptures pandas-friendly
  * Internal: made the damage distributions pandas-friendly

  [Marco Pagani]
  * Added a new type of undertainty for the seismic source characterisation
    logic tree called `TruncatedGRFromSlipAbsolute`
  * Added a get_fault_surface_area method to sources

  [Michele Simionato]
  * Changed the source seed algorithm in event based calculations
  * Added an estimate of the portfolio damage error due to the seed dependency
  * Stored the damage distributions in a pandas-friendly way and extended
    `DataStore.read_df` to accept multi-indices

  [Viktor Polak]
  * Added the Phung et al. (2020) GMPE

  [Michele Simionato]
  * Implemented `truncGutenbergRichterMFD` from slip rate and rigidity
  * Fixed bug when computing the damage distributions per asset and event
  * Simplified/optimized the UCERF filtering

  [Viktor Polak]
  * Added the Chao et al. (2020) GMPE

  [Michele Simionato]
  * Introduced an early memory check in classical calculations
  * Reduced the memory occupation in classical calculations
  * Implemented AvgPoeGMPE
  * Forbidded the usage of `aggregate_by` except in ebrisk calculations
  * Added a check on valid branch ID names: only letters, digits and
    the characters "#:-_." are accepted
  * Huge performance improvement for very complex logic trees
  * Shortened the logic tree paths when exporting the realizations

  [Graeme Weatherill]
  * Refactor of the Kotha et al. (2020) GMM and its adjustments for ESHM20

  [Michele Simionato]
  * Huge speedup in models with src_multiplicity > 1
  * Fixed bug in source model logic tree sampling with more than 2 branchsets
  * Fixed hazard maps all zeros for individual_curves=true and more than 1 site
  * Fixed a bug in `oq prepare_site_model` when sites.csv is
    the same as the vs30.csv file and there is a grid spacing
  * Speeding up the preclassical calculator
  * Added an entry point /extract/eids_by_gsim for the QGIS plugin
  * Internal: automatically convert the source IDs into unique IDs
  * Changed scenario calculations to depend on the `ses_seed`, not the
    `random_seed`
  * Added check on the versions of numpy, scipy and pandas between master and
    workers
  * Added a check for large seed dependency in the GMFs and an estimate of the
    portfolio error due to the seed dependency

  [Viktor Polak]
  * Added fpeak site parameter
  * Added the Hassani and Atkinson (2020) GMPE

  [Marco Pagani]
  * Added a check on DEFINED_FOR_REFERENCE_VELOCITY when using amplification
  * Added a method to create a TruncatedGRMFD from a value of scalar seismic
    moment
  * Added a method to the modifiable GMPE to add (or subtract) a delta std
  * Added a method to the modifiable GMPE to set the total std as the sum of
    tau plus a delta

 -- Matteo Nastasi (GEM Foundation) <nastasi@openquake.org>  Tue, 23 Feb 2021 13:54:18 +0000

python3-oq-engine (3.10.1-1~xenial01) xenial; urgency=low

  [Matteo Nastasi]
  * Add info to doc about OpenQuake manual path for linux and mac installers

  [Laurentiu Danciu and Athanasios Papadopoulos]
  * Implemented intensity prediction equations for use in the Swiss Risk Model.
    The new IPEs refer to models obtained from the ECOS (2009), Faccioli and
    Cauzzi (2006), Bindi et al. (2011), and Baumont et al. (2018) studies.
  * Added new float site parameter 'amplfactor'
  * Extended the ModifiableGMPE class to allow amplification of the
    intensity of the parent IPE based on the ‘amplfactor’ site parameter

  [Michele Simionato]
  * Avoided warnings in classical_damage due to PoE == 1
  * Changed the sourcewriter to not save the `area_source_discretization`
  * Restored reading from the workers in classical_risk and classical_damage
  * Implemented `sensitivity_analysis`
  * Fixed an npz saving error in /extract/assets affecting the QGIS plugin
  * Improved submitting calculations to the WebAPI: now they can be run on a zmq
    cluster, serialize_jobs is honored and the log level is configurable

  [Graeme Weatherill]
  * Adds new methods to the modifiable GMPE to apply linear scaling factors
    to the median and standard deviation (IMT-dependent and IMT-independent)

  [Michele Simionato]
  * Made it possible to control the log level of jobs spawned by the WebAPI
  * Reduced memory occupation in post_ebrisk
  * Optimized loss aggregation in ebrisk calculations
  * Extended `oq engine --reuse-input` to the exposure
  * Parallelized by `number_of_ground_motion_fields` in scenario calculations
    with many sites
  * Refactored ebrisk (with a 10x speedup in "aggregate risk" in at least one
    calculation for Canada) and reduced data transfer in event based

  [Viktor Polak]
  * Added the Parker et al. (2020) GMPE

  [Marco Pagani]
  * Added 'closest_point' metric

  [Michele Simionato]
  * Changed event based full enumeration to be consistent with sampling
  * Changed the GMF storage to be more pandas-friendly

 -- Matteo Nastasi (GEM Foundation) <nastasi@openquake.org>  Sun, 18 Oct 2020 19:55:40 +0000

python3-oq-engine (3.10.0-1~xenial01) xenial; urgency=low

  [Richard Styron]
  * Added secondary perils ZhuLiquefactionGeneral and HazusLateralSpreading,
    supplementing HazusLiquefaction and NewmarkDisplacement

  [Michele Simionato]
  * Fixed a bug with site models containing non-float parameters
  * Raised the limit on the asset ID from 20 to 50 characters
  * Changed the /extract/events API to extract only the relevant events
  * Removed the GMF npz exporter
  * Speed-up risk saving in scenario_risk and scenario_damage

  [Antonio Ettorre]
  * Bumped GDAL to version 3.1.2

  [Michele Simionato]
  * Optimized scenario_damage for the case of many sites
  * Implemented secondary perils
  * Fixed a 32 bit/64 bit bug in `oq prepare_site_model` when sites.csv is
    the same as the vs30.csv file
  * Parallelized by GSIM when there is a single rupture

  [Francis Bernales]
  * Added the Stewart et al. (2016) GMPE
  * Added the Bozorgnia & Campbell (2016) GMPE
  * Added the Gulerce et al. (2017) GMPE

  [Michele Simionato]
  * Unified source model logic tree sampling with gsim logic tree sampling
  * Added `early_latin` and `late_latin` sampling algorithms
  * Changed the logic tree sampling algorithm and made it possible to use
    both `early_weights` and `late_weights`
  * Restored magnitude-dependent maximum distance
  * Displaying the hazard maps in the WebUI for debugging purposes
  * Used the hazard map to get the disaggregation IML from the disaggregation
    PoE and added a warning for zero hazard
  * Internal: implemented multi-run functionality (``oq engine --multi --run``)
  * Reduced tremendously the data transfer in disaggregation calculations
  * Internal: introduced compress/decompress utilities
  * Reduced the memory and disk space occupation in classical calculations with
    few sites; also changed slightly the rupture collapsing mechanism
  * In disaggregation, force poes_disagg == poes
  * Fixed multi-site disaggregation: ruptures far away were not discarded,
    just considered distant 9999 km

  [Marco Pagani]
  * Added a prototype implementation of the kernel method

  [Michele Simionato]
  * Added zipcode site parameter
  * Added command `oq renumber_sm ssmLT.xml`

  [Robin Gee]
  * Set DEFINED_FOR_REFERENCE_VELOCITY for GMPEs modified for Switzerland

  [Michele Simionato]
  * Added parameter `max_num_loss_curves` to the job.ini file
  * Changed `oq engine --reuse-hazard` to just reuse the source model, if
    possible
  * Added command `oq recompute_losses <calc_id> <aggregate_by>`
  * Fixed `noDamageLimit`, `minIML`, `maxIML` not being honored in continuous
    fragility functions
  * Unified the scenario calculator with the event based one, with
    minor differences in the numbers akin to a change of seed
  * Fixed a bug in event based when a rupture occurs more than 65535 times
  * Added a demo EventBasedDamage
  * Fixed bug in event_based_damage: the number of buildings in no damage
    state was incorrect
  * Added commands `oq nrml_to csv` and  `oq nrml_to gpkg`
  * Supported year and ses_id >= 65536 in event based

  [Graeme Weatherill]
  * Implements a heteroskedastic standard deviation model for the Kotha et al.
    (2020) GMPE

  [Michele Simionato]
  * Called `check_complex_fault` when serializing the source in XML
  * Restored scenario_damage with fractional asset number
  * Added a view `oq extract disagg_by_src`
  * Fixed error with large ShakeMap calculations ('events' not found)
  * Raised an error when using `disagg_by_src` with too many point sources
  * The `minimum_magnitude` parameter was incorrectly ignored in UCERF

  [Iason Grigoratos]
  * Implemented the Zalachoris & Rathje (2019) GMM

  [Michele Simionato]
  * Optimized the disaggregation outputs, saving storage time

  [Graeme Weatherill]
  * Adds PGV coefficients to USGS CEUS GMPE tables (where applicable)

  [Michele Simionato]
  * Removed the `disagg_by_src` exporter
  * Internal: added filtering features to the datastore
  * Calculations with a number of levels non-homogenous across IMTs are
    now an error
  * Implemented rupture collapsing in disaggregation (off by default)
  * Fixed a bug in the dmg_by_event exporter: the damage distributions could
    be associated to the wrong GMPE in some cases
  * Solved a bug with nonparametric ruptures: due to rounding errors,
    the disaggregation matrix could contain (small) negative probabilities
  * Extended the scenario calculators to compute the statistical outputs
    if there is more than one GMPE
  * Fixed the formula used for the avg_damages-rlzs outputs in event based
    damage calculations
  * Raised an error if `investigation_time` is set in scenario calculations

  [Graeme Weatherill]
  * Fixed a bug in the mixture model application when running multiple GMPEs

  [Michele Simionato]
  * Replaced outputs `losses_by_asset` with `avg_losses-rlzs`, and
    `dmg_by_asset` with ``avg_damages-rlzs`, for consistency with the
    event based outputs
  * Extended the /extract/ API to manage JSON and removed the oqparam API
  * Added a check on ebrisk to avoid generating too many loss curves
  * Introduced an output "Source Loss Table" for event based risk calculations
  * Raised an early error when `max_sites_disagg` is below the number of
    sites in disaggregation calculations
  * Extended the amplification framework to use different intensity levels
    for different amplification functions
  * Optimized the disaggregation in the case of multiple realizations
  * Fixed bug in GMF amplification without intensity_measure_types_and_levels
  * Optimized the computation of the disaggregation PMFs by orders of magnitude
    by using numpy.prod
  * Changed the disaggregation calculator to distribute by magnitude bin,
    thus reducing a lot the data transfer
  * Vectorized the disaggregation formula
  * Do not perform the disaggregation by epsilon when not required
  * Introduced management of uncertainty in the GMF amplifi
  * Changed the disaggregation calculator to distribute by IMT, thus reducing
    a lot the data transfer in calculations with many IMTs
  * Changed /extract/disagg_layer to produce a single big layer
  * Changed the binning algorithm for lon, lat in disaggregation, to make
    sure that the number of bins is homogeneous across sites

  [Marco Pagani]
  * Fixed a bug in the ParseNDKtoGCMT parser + updated tests.
  * Ported the method serialise_to_hmtk_csv implemented in the corresponding
    class of the catalogue toolkit + added a test into the GCMTCatalogue class.
  * Added a modifiable GMPE using the site term of CY14.
  * Added a generalised modificable GMPE. This first version allows the
    definition of the epsilon of the within event residual.

  [Michele Simionato]
  * Introduced a mixed XML+HDF5 format for gridded sources
  * Internal: added a check on gridded sources: the arrays prob_occurs must
    have homogeneous length across ruptures
  * Removed the dependency from PyYAML, replaced the .yml files in the HMTK with
    .toml files and added an utility `utils/yaml2toml`

 -- Matteo Nastasi (GEM Foundation) <nastasi@openquake.org>  Tue, 29 Sep 2020 11:53:24 +0000

python3-oq-engine (3.9.0-1~xenial01) xenial; urgency=low

  [Michele Simionato]
  * Fixed a type error in the command `oq engine --run --params`
  * Restored the flag `split_sources` for testing purposes
  * Fixed a BOM bug in CSV exposures
  * When exporting the loss curves per asset now we also export the loss ratio
    and the inverse return period, for consistency with the other exporters
  * Fixed the exporter of the loss curves per asset: due to an ordering bug
    in some cases it was exporting wrong losses
  * Added a flag save_disk_space to avoid storing the inputs
  * Changed the logic underlying the pointsource_distance approximation and
    added the syntax pointsource_distance=?
  * Logged a warning when the pointsource_distance is too small

  [Graeme Weatherill]
  * Implemented Pitilakis et al. (2020) Site Amplification Model

  [Michele Simionato]
  * Fixed an export bug with modal_damage_state=true in scenario_damage
    calculations
  * Fixed a bug in calc_hazard_curves with multiple TRTs
  * Fixed how AvgGMPE was stored and made it applicable with correlation models
    if all underlying GMPEs are such

  [Paolo Tormene]
  * Added a second tectonic region type to the EventBasedPSHA demo

  [Michele Simionato]
  * Fixed an ordering bug in /extract/rupture_info affecting the QGIS plugin
  * Fixed `oq engine --eo output_id output_dir` for the Full Report output
  * Added year and ses_id to the events table
  * Removed NaNs in the low return period part of the loss curves
  * Fixed the tot_curves and tot_losses exporters in ebrisk calculations
  * Reduced the rupture storage in classical calculations by using compression
  * Improved the task distribution in the classical calculator, avoiding
    generating too few or too many tasks
  * Enhanced `oq check_input` to check complex fault geometries
  * Added a warning against magnitude-dependent maximum_distance

  [Marco Pagani]
  * Fixed a bug in the coeff table of YEA97

  [Graeme Weatherill]
  * Implemented support for Gaussian Mixture Model approach to characterise
    ground motion model uncertainty

  [Michele Simionato]
  * Enhanced `oq reduce_sm` to read the source models in parallel
  * Deprecated the usage of a different number of intensity levels per IMT

  [Matteo Nastasi]
  * Internal: added 'oq-taxonomy' to docker images

  [Michele Simionato]
  * Extended the `pointsource_distance` approximation to work on single site
    calculations, with a spectacular performance benefit in most calculations
  * Added Bindi2011, Bindi2014 and Cauzzi2014 scaled GMPEs contributed by
    the INGV
  * Added a check on classical calculations which are too large to run
  * Added a parameter `collapse_level` and a new collapsing algorithm
  * Added a check for missing TRTs in the GSIM logic tree file
  * Reduced the storage required for site specific calculations
    with complex logic trees by removing duplicated ruptures
  * Restored the computation of the mean disaggregation when multiple
    realizations are requested
  * Slightly changed the syntax of `oq info` (see `oq info --help`) and added
    information about the available IMTs, MFDs and source classes
  * Optimized get_composite_source_model (in the case of a complex source
    specific logic trees a speedup of 80x was measured)
  * Internal: fixed `oq info source_model_logic_tree.xml`
  * Avoided reading multiple times the source models in the case of complex
    logic trees
  * Moved the check on invalid TRTs earlier, before processing the source models
  * Removed the `ucerf_classical` calculator (just use the `classical` one)

  [Paolo Tormene]
  * Added a warning in `oq reduce_sm` listing duplicate source IDs

  [Michele Simionato]
  * Improved `oq reduce_sm` to reduce also duplicated source IDs if they
    belong to different source types
  * Removed the `ucerf_hazard` calculator (just use the `event_based` one)
  * Changed the seed algorithm in all event based calculators including UCERF
  * Fixed the ShakeMap code to use the formula for the median and not the mean
  * Added a check on excessive data transfer in disaggregation calculations
  * Changed back the disaggregation calculator to read the rupture data from
    the workers, thus saving a lot of memory and time
  * Fixed a bug that made it impossible to abort/remove a failed task
  * Added `extendModel` feature to the source model logic tree parser

  [Graeme Weatherill]
  * Fixed bug in the HMTK: the `bin_width` parameter was not passed to
    `mtkActiveFaultModel.build_fault_model`

  [Michele Simionato]
  * Avoided submitting too many tasks in the disaggregation calculator
  * Added a parameter `discard_trts` for manual reduction of GSIM logic tree
  * Fixed a bug in case of duplicated nodal planes affecting the Italy model
  * Removed dynamic reduction of the GSIM logic tree (i.e. now the
    logic tree is known upfront, before calculating the PoES)

  [Paolo Tormene]
  * Fixed an encoding issue in reading configuration files on Windows

  [Michele Simionato]
  * Internal: started the zmq workers when the DbServer starts
  * Fixed a bug when reading rupture.txt files
  * Internal: added an option `--calc-id` to `oq run`
  * Added a check against negative number of cores in openquake.cfg
  * Raised a clear error message if the enlarged bounding box of the sources
    does not contain any site or if it is larger than half the globe

  [Kendra Johnson]
  * Correction to catalogue plotting tool in hmtk to include the last bins
    in density plots

  [Paolo Tormene]
  * Added Classical PSHA Non-parametric sources Demo

  [Robin Gee]
  * Change the header of the exported sigma_epsilon_XX.csv file to indicate
  that values correspond to inter event sigma

  [Graeme Weatherill]
  * Adds independent verification tables for the USGS CEUS models and revises
    implementation for collapsed epistemic uncertainty on sigma and site
    amplification
  * Enhances SERA adaptation of the Abrahamson et al. (2015) `BC Hydro` GMPE to
    add in a configurable smoothed tapering term on the forearc/backarc scaling

  [Michele Simionato]
  * Added a check on the engine version between master and workers

  [Paolo Tormene]
  * Removed the `multi_node` flag, that is not used anymore

  [Michele Simionato]
  * Added a command `oq postzip` to send small calculations to the WebUI
  * Added a limit of 1000 sources when disagg_by_src=true
  * Internal: fixed `oq export input -e zip` that was flattening the tree
    structure of the input files in the exported zip archive
  * Implemented GMFs amplification
  * Introduced the flag `approx_ddd` to support the old algorithm in
    scenario_damage calculations; it is automatically used for exposures
    with fractional asset numbers

  [Paolo Tormene]
  * Modified the server views in order to allow using
    `numpy.load(allow_pickle=False)` in the QGIS IRMT plugin
  * Internal: changed some copy.deepcopy calls into copy.copy in hazardlib

  [Michele Simionato]
  * Removed implicit intensity_measure_types_and_levels
  * Added a check to forbid case-similar headers in the exposures
  * Improved the error message in case of CSV exposures with wrong headers
  * Reduced the slow tasks issue in event_based/ebrisk with many sites
  * Enhanced `oq compare` to accept a file with the control sites
  * Improved the error message for duplicate sites
  * Speedup of the ebrisk calculator
  * Extended the `minimum_intensity` feature to the classical calculator
  * Solved a memory bug when using the nrcan site term: due to a deepcopy
    the engine could run out of memory in the workers for large site collections
  * Added a check to forbid multiple `complexFaultGeometry` nodes
  * Internal: we are now shutting down the ProcessPool explicitly in order
    to support Python 3.8
  * Internal: removed the class hazardlib.gsim.base.IPE
  * Changed the aggregate loss curves generation to not use the partial
    asset loss table, with a huge memory reduction
  * Extended `oq check_input` to accept multiple files
  * Changed the scenario damage calculator to use discrete damage distributions
  * Forced the "number" attribute in the exposure must be an integer in the
    range 1..65535, extrema included

 -- Matteo Nastasi (GEM Foundation) <nastasi@openquake.org>  Mon, 27 Apr 2020 14:22:48 +0000

python3-oq-engine (3.8.1-1~xenial01) xenial; urgency=low

  [Michele Simionato]
  * Fixed random HDF5 bug in disaggregation calculations
  * Fixed memory issue in nrcan15_site_term.p
  * Fixed get_duplicates check in the SiteCollection
  * Fixed bug in case of MMI (log(imls) -> imls)

 -- Matteo Nastasi (GEM Foundation) <nastasi@openquake.org>  Wed, 12 Feb 2020 10:23:22 +0000

python3-oq-engine (3.8.0-1~xenial01) xenial; urgency=low

  [Graeme Weatherill]
  * Updates SERA Craton GMPE to incorporate NGA East site response and reflect
    changes in CEUS USGS model

  [Michele Simionato]
  * The total loss curves in event_based_risk are now built with pandas
  * Added an option `oq engine --param` to override the job.ini parameters
  * Internal: reduced the number of NGAEastUSGS classes from 39 to 1
  * Internal: reduced the number of NGAEast classes from 44 to 2
  * Internal: reduced the 15 NSHMP2014 classes to a single class
  * Internal: reduced the 22 NBCC2015_AA13 classes to a single class

  [Graeme Weatherill]
  * Added complete suite of GMPEs for the Central and Eastern US, as adopted
    within the 2018 US National Seismic Hazard Map
  * Implemented NGA East site amplification model within NGA East Base class

  [Michele Simionato]
  * Implemented hazard curves amplification by convolution
  * Improved the error message if the `event_id` does not start from zero in
    the gmfs.csv files
  * Changed the rupture exporter to export LINESTRINGs instead of degenerate
    POLYGONs
  * Introduced `minimum_loss_fraction` functionality in ebrisk
  * Refined the rupture prefiltering mechanism, possibly changing the numbers
    in calculations with nonzero coefficients of variations
  * Optimized the generation of aggregate loss curves in ebrisk
  * Introduced an experimental AvgGMPE and used it to implement (optional)
    reduction of the gsim logic tree

  [Graeme Weatherill]
  * Implemented Abrahamson et al (2018) update of the BC Hydro GMPE
  * Added configurable nonergodic sigma option to BC Hydro and SERA GMPEs
  * Small refactoring and bug fix in average SA GMPE

  [Michele Simionato]
  * Avoided reading multiple times the GSIM logic tree
  * Changed the GSIM logic tree sampling by ordering the branches by TRT
  * Ignored IMT-dependent weights when using sampling to make such calculations
    possible
  * Storing (partially) the asset loss table

  [Robin Gee]
  * Set DEFINED_FOR_REFERENCE_VELOCITY in CampbellBozorgnia2003NSHMP2007

  [Graeme Weatherill]
  * Re-adjustment of SERA Subduction model epistemic scaling factors

  [Michele Simionato]
  * Improved the task distribution in the ebrisk calculator
  * Fixed a bug in ebrisk with aggregate_by when building the rup_loss_table
  * Storing the asset loss table in scenario_risk, but only for assets and
    events above over a `loss_ratio_threshold` parameter
  * Storing the asset damage table in scenario_damage and event based damage,
    but only for assets and events above a `collapse_threshold` parameter
  * Avoided transferring the GMFs upfront in scenario_damage, scenario_risk
    and event_based_damage

  [Daniele Viganò]
  * Included pandas in the engine distribution

  [Michele Simionato]
  * Avoided reading multiple time the gsim logic tree file and relative files
  * Added a check for duplicate sites in the site model file
  * Implemented an event_based_damage calculator
  * Added an API /v1/calc/ID/extract/gmf_data?event_id=XXX
  * Added an API /v1/calc/ID/extract/num_events
  * Fixed the /v1/calc/ID/status endpoint to return an error 404 when needed
  * Removed the "sites are overdetermined" check, since it now unneeded
  * Turned the calculation of consequences into a plugin architecture

  [Matteo Nastasi]
  * Add '/v1/ini_defaults' web api entry point to retrieve all default
    values for ini attributes (attrs without a default are not returned)

  [Michele Simionato]
  * Renamed rlzi -> rlzi in the sigma-epsilon dataset and exporter
  * Renamed id -> asset_id in all the relevant CSV exporters
  * Renamed rlzi -> rlz_id in the dmg_by_event.csv output
  * Renamed rupid -> rup_id in the ruptures.csv output
  * Renamed id -> event_id in the events.csv output and gmfs.csv output
  * Renamed sid -> site_id in the gmfs.csv output
  * Renamed ordinal -> rlz_id in the realizations.csv output

  [Alberto Chiusole]
  * Changed the way how the available number of CPU cores is computed

  [Kendra Johnson, Robin Gee]
  * Added GMPEs for Rietbrock-Edwards (2019) and Yenier-Atkinson (2015)

  [Michele Simionato]
  * Added more check on the IMTs and made it possible to import a GMF.csv
    file with more IMTs than needed
  * Enabled magnitude-dependent pointsource_distance
  * Removed the syntax for magnitude-dependent maximum distance, since
    now it can be automatically determined by the engine
  * Saving more information in the case of single-site classical hazard
  * Extended `pointsource_distance` to generic sources
  * Removed the boundary information from the CSV rupture exporter
  * Changed the /extract/rupture/XXX API to returns a TOML that can be
    used by a scenario calculator
  * Added general support for file-reading GMPEs
  * Made it possible to disaggregate on multiple realizations
    with the parameters `rlz_index` or `num_rlzs_disagg`
  * Fixed downloading the ShakeMaps (again)
  * Better error message in case of too large maximum_distance
  * Optimized the case of point sources with an hypocenter distribution and
    GSIMs independent from it and in general the case of ruptures with
    similar distances

  [Graeme Weatherill]
  * Updates SERA craton GMPE to reflect updates to NGA East site response model

  [Michele Simionato]
  * Fixed and HDF5 SWMR issue in large disaggregation calculations
  * Made `rrup` the unique acceptable `filter_distance`
  * Fixed disaggregation with a parent calculation
  * Models with duplicated values in the hypocenter and/or nodal plane
    distributions are now automatically optimized
  * Fixed an issue with missing noDamageLimit causing NaN values in
    scenario_damage calculations
  * Added more validations for predefined hazard, like forbidding the site model

  [Marco Pagani]
  * Adding the shift_hypo option for distributed seismicity

  [Michele Simionato]
  * Raised an early error for extra-large GMF calculations
  * Reduced the GMF storage by using 32 bit per event ID instead of 64 bit
  * Raised an error in case of duplicated sites in the site model
  * Fixed the case of implicit grid with a site model: sites could be
    incorrectly discarded
  * Fixed the ShakeMap downloader to find also unzipped `uncertaintly.xml`
    files
  * Fixed the rupture exporters to export the rupture ID and not the
    rupture serial
  * Removed the non-interesting `agg_maps` outputs
  * Changed the task distribution in the classical calculator and added
    a `task_multiplier` parameter

  [Marco Pagani]
  * Fixed a bug in the GenericGmpeAvgSA

  [Michele Simionato]
  * Added a `/v1/calc/validate_zip` endpoint to validate input archives
  * Deprecated inferring the intensity measure levels from the risk functions
  * Fixed a too strict check on the minimum intensities of parent an child
    calculations
  * Extended the ebrisk calculator to compute at the same time both the
    aggregate curves by tag and the total curves

  [Marco Pagani]
  * Implemented Morikawa and Fujiwara (2013) GMM

  [Michele Simionato]
  * Changed the seed algorithm in sampling with more than one source model,
    thus avoiding using more GMPEs than needed in some cases
  * If `ground_motion_fields=false` is set, the GMFs are not stored even
    if `hazard_curves_from_gmfs=true`
  * `oq show job_info` now works while the calculation is running
  * Reduced the sent data transfer in ebrisk calculations
  * Deprecated the old syntax for the `reqv` feature
  * Added short aliases for hazard statistics `mean`, `max` and `std`
  * Reduced substantially the memory occupation in the task queue
  * Added an API `/extract/sources` and an experimental `oq plot sources`
  * Added a check on valid input keys in the job.ini
  * Fixed the check on dependent calculations
  * Specifying at the same time both a grid and individual sites is an error

  [Daniele Viganò]
  * Docker containers rebased on CentOS 8
  * Fixed an issue causing zombie `ssh` processes
    when using `zmq` as task distribution mechanism
  * Introduced support for RHEL/CentOS 8

  [Michele Simionato]
  * Added a check for no GMFs in event_based_risk
  * Avoided transferring the site collection
  * Storing the sources in TOML format

 -- Matteo Nastasi (GEM Foundation) <nastasi@openquake.org>  Mon, 20 Jan 2020 10:14:51 +0000

python3-oq-engine (3.7.1-1~xenial01) xenial; urgency=low

  [Michele Simionato]
  * Fixed disaggregation with a parent calculation
  * Fixed the case of implicit grid with a site model: sites could be
    incorrectly discarded
  * Fixed the ShakeMap downloader to find also unzipped `uncertaintly.xml`
    files
  * Fixed the rupture exporters to export the rupture ID and not the
    rupture serial

  [Marco Pagani]
  * Fixed a bug in the GenericGmpeAvgSA

 -- Matteo Nastasi (GEM Foundation) <nastasi@openquake.org>  Fri, 25 Oct 2019 08:05:41 +0000

python3-oq-engine (3.7.0-1~xenial01) xenial; urgency=low

  [Michele Simionato]
  * Hiding calculations that fail before the pre-execute phase (for instance,
    because of missing files); they already give a clear error
  * Added an early check on truncation_level in presence of correlation model

  [Guillaume Daniel]
  * Implemented Ameri (2017) GMPE

  [Michele Simionato]
  * Changed the ruptures CSV exporter to use commas instead of tabs
  * Added a check forbidding `aggregate_by` for non-ebrisk calculators
  * Introduced a task queue
  * Removed the `cache_XXX.hdf5` files by using the SWMR mode of h5py

  [Kris Vanneste]
  * Updated the coefficients table for the atkinson_2015 to the actual
    values in the paper.

  [Michele Simionato]
  * Added an `/extract/agg_curves` API to extract both absolute and relative
    loss curves from an ebrisk calculation
  * Changed `oq reset --yes` to remove oqdata/user only in single-user mode
  * Now the engine automatically sorts the user-provided intensity_measure_types
  * Optimized the aggregation by tag
  * Fixed a bug with the binning when disaggregating around the date line
  * Fixed a prefiltering bug with complex fault sources: in some cases, blocks
    ruptures were incorrectly discarded
  * Changed the sampling algorithm for the GMPE logic trees: now it does
    not require building the full tree in memory
  * Raised clear errors for geometry files without quotes or with the wrong
    header in the multi_risk calculator
  * Changed the realizations.csv exporter to export '[FromShakeMap]' instead
    of '[FromFile]' when needed
  * Changed the agg_curves exporter to export all realizations in a single file
    and all statistics in a single file
  * Added rlz_id, rup_id and year to the losses_by_event output for ebrisk
  * Fixed a bug in the ruptures XML exporter: the multiplicity was multiplied
    (incorrectly) by the number of realizations
  * Fixed the pre-header of the CSV outputs to get proper CSV files
  * Replaced the 64 bit event IDs in event based and scenario calculations
    with 32 bit integers, for the happiness of Excel users

  [Daniele Viganò]
  * Numpy 1.16, Scipy 1.3 and h5py 2.9 are now required

  [Michele Simionato]
  * Changed the ebrisk calculator to read the CompositeRiskModel directly
    from the datastore, which means 20x less data transfer for Canada

  [Anirudh Rao]
  * Fixed a bug in the gmf CSV importer: the coordinates were being
    sorted and new site_ids assigned even though the user input sites
    csv file had site_ids defined

  [Michele Simionato]
  * Fixed a bug in the rupture CSV exporter: the boundaries of a GriddedRupture
    were exported with lons and lats inverted
  * Added some metadata to the CSV risk outputs
  * Changed the distribution mechanism in ebrisk to reduce the slow tasks

  [Graeme Weatherill]
  * Updates Kotha et al. (2019) GMPE to July 2019 coefficients
  * Adds subclasses to Kotha et al. (2019) to implement polynomial site
    response models and geology+slope site response model
  * Adds QA test to exercise all of the SERA site response calculators

  [Michele Simionato]
  * Internal: there is not need to call ``gsim.init()`` anymore

  [Graeme Weatherill]
  * Adds parametric GMPE for cratonic regions in Europe

  [Michele Simionato]
  * In the agglosses output of scenario_risk the losses were incorrectly
    multiplied by the realization weight
  * Removed the output `sourcegroups` and added the output `events`

  [Graeme Weatherill]
  * Adds new meta ground motion models to undertake PSHA using design code
    based amplification coefficients (Eurocode 8, Pitilakis et al., 2018)
  * Adds site amplification model of Sandikkaya & Dinsever (2018)

  [Marco Pagani]
  * Added a new rupture-site metric: the azimuth to the closest point on the
    rupture

  [Michele Simionato]
  * Fixed a regression in disaggregation with nonparametric sources, which
    were effectively discarded
  * The site amplification has been disabled by default in the ShakeMap
    calculator, since it is usually already taken into account by the USGS

  [Daniele Viganò]
  * Deleted calculations are not removed from the database anymore
  * Removed the 'oq dbserver restart' command since it was broken

  [Richard Styron]
  * Fixed `YoungsCoppersmith1985MFD.from_total_moment_rate()`: due to numeric
    errors it was producing incorrect seismicity rates

  [Michele Simionato]
  * Now we generate the output `disagg_by_src` during disaggregation even in the
    case of multiple realizations
  * Changed the way the random seed is set for BT and PM distributions
  * The filenames generated by `disagg_by_src` exporter now contains the site ID
    and not longitude and latitude, consistently with the other exporters
  * Accepted again meanLRs greater than 1 in vulnerability functions of kind LN
  * Fixed a bug in event based with correlation and a filtered site collection
  * Fixed the CSV exporter for the realizations in the case of scenarios
    with parametric GSIMs
  * Removed some misleading warnings for calculations with a site model
  * Added a check for missing `risk_investigation_time` in ebrisk
  * Reduced drastically (I measured improvements over 40x) memory occupation,
    data transfer and data storage for multi-sites disaggregation
  * Sites for which the disaggregation PoE cannot be reached are discarded
    and a warning is printed, rather than killing the whole computation
  * `oq show performance` can be called in the middle of a computation again
  * Filtered out the far away distances and reduced the time spent in
    saving the performance info by orders of magnitude in large disaggregations
  * Reduced the data transfer by reading the data directly from the
    datastore in disaggregation calculations
  * Reduced the memory consumption sending disaggregation tasks incrementally
  * Added an extract API disagg_layer
  * Moved `max_sites_disagg` from openquake.cfg into the job.ini
  * Fixed a bug with the --config option: serialize_jobs could not be overridden
  * Implemented insured losses

 -- Matteo Nastasi (GEM Foundation) <nastasi@openquake.org>  Thu, 26 Sep 2019 08:51:44 +0000

python3-oq-engine (3.6.0-1~xenial01) xenial; urgency=low

  [Michele Simionato]
  * In some cases `applyToSources` was giving a fake error about the source
    not being in the source model even if it actually was

  [Chris Van Houtte]
  * Adds the Van Houtte et al. (2018) significant duration model for New
    Zealand

  [Michele Simionato]
  * Added a way to compute and plot the MFD coming from an event based
  * Storing the MFDs in TOML format inside the datastore

  [Robin Gee]
  * Moves b4 constant into COEFFS table for GMPE Sharma et al., 2009

  [Graeme Weatherill]
  * Adds functionality to Cauzzi et al. (2014) and Derras et al. (2014)
    calibrated GMPEs for Germany to use either finite or point source distances

  [Michele Simionato]
  * Restored the ability to associate site model parameters to a grid of sites
  * Made it possible to set `hazard_curves_from_gmfs=true` with
    `ground_motion_fields=false` in the event based hazard calculator
  * Introduced a mechanism to split the tasks based on an estimated duration
  * Integrated `oq plot_memory` into `oq plot`
  * Removed `NaN` values for strike and dip when exporting griddedRuptures
  * Fixed `oq reset` to work in multi-user mode
  * Extended the source_id-filtering feature in the job.ini to multiple sources
  * Supported WKT files for the binary perils in the multi_risk calculator
  * Added an early check on the coefficients of variation and loss ratios of
    vulnerability functions with the Beta distribution
  * Made sure that `oq engine --dc` removes the HDF5 cache file too
  * Removed the flag `optimize_same_id_sources` because it is useless now
  * Introduced a soft limit at 65,536 sites for event_based calculations
  * Fixed a performance regression in ucerf_classical that was filtering
    before splitting, thus becoming extra-slow
  * Improved the progress log, that was delayed for large classical calculations
  * Exported the ruptures as 3D multi-polygons (instead of 2D ones)
  * Changed the `aggregate_by` exports for consistency with the others
  * Changed the losses_by_event exporter for ebrisk, to make it more
    consistent with scenario_risk and event_based_risk
  * Changed the agglosses and losses_by_event exporters in scenario_risk,
    by adding a column with the realization index
  * Changed the generation of the hazard statistics to consume very little
    memory
  * Fixed a bug with concurrent_tasks being inherited from the parent
    calculation instead of using the standard default
  * Removed the dependency from mock, since it is included in unittest.mock
  * For scenario, replaced the `branch_path` with the GSIM representation in
    the realizations output
  * Added a check for suspiciously large source geometries
  * Deprecated the XML disaggregation exporters in favor of the CSV exporters
  * Turned the disaggregation calculator into a classical post-calculator
    to use the precomputed distances and speedup the computation even more
  * Fixed the disaggregation calculator by discarding the ruptures outside
    the integration distance
  * Optimized the speed of the disaggregation calculator by moving a statistical
    functions outside of the inner loop
  * Changed the file names of the exported disaggregation outputs
  * Fixed an export agg_curves issue with pre-imported exposures
  * Fixed an export agg_curves issue when the hazard statistics are different
    from the risk statistics
  * Removed the disaggregation statistics: now the engine disaggregates only on
    a single realization (default: the closest to the mean)
  * Forbidden disaggregation matrices with more than 1 million elements
  * Reduced the data transfer when computing the hazard curves
  * Optimized the reading of large CSV exposures
  * Fixed the --hc functionality across users
  * Optimized the reduction of the site collection on the exposure sites
  * Made more robust the gsim logic tree parser: lines like
    `<uncertaintyModel gmpe_table="../gm_tables/Woffshore_low_clC.hdf5">`
    are accepted again
  * Added a check against duplicated values in nodal plane distributions and
    hypocenter depth distributions
  * Changed the support for zipped exposures and source models: now the
    name of the archive must be written explicitly in the job.ini
  * Added support for numpy 1.16.3, scipy 1.3.0, h5py 2.9.0
  * Removed the special case for event_based_risk running two calculations

  [Graeme Weatherill]
  * Adds the Tromans et al. (2019) adjustable GMPE for application to PSHA
    in the UK

  [Michele Simionato]
  * Optimized src.sample_ruptures for (multi)point sources and are sources
  * Fixed a mutability bug in the DistancesContext and made all context
    arrays read-only: the fix may affect calculations using the GMPEs
    berge_thierry_2003, cauzzi_faccioli_2008 and zhao_2006;
  * Fixed a bug with the minimum_distance feature
  * Fixed a bug in the exporter of the aggregate loss curves: now the loss
    ratios are computed correctly even in presence of occupants
  * Removed the (long time deprecated) capability to read hazard curves and
    ground motion fields from XML files: you must use CSV files instead

  [Marco Pagani]
  * Implemented a modified GMPE that add between and within std to GMPEs only
    supporting total std

  [Michele Simionato]
  * Added the ability to use a taxonomy_mapping.csv file
  * Fixed a bug in classical_damage from CSV: for hazard intensity measure
    levels different from the fragility levels, the engine was giving incorrect
    results
  * Serialized also the source model logic tree inside the datastore
  * Added a check on missing intensity_measure_types in event based
  * Fixed `oq prepare_site_model` in the case of an empty datadir
  * Added a comment line with useful metadata to the engine CSV outputs
  * Removed the long time deprecated event loss table exporter for event based
    risk and enhanced the losses_by_event exporter to export the realization ID
  * Removed the long time deprecated GMF XML exporter for scenario
  * IMT-dependent weights in the gsim logic tree can be zero, to discard
    contributions outside the range of validity of (some of the) GSIMs
  * Now it is possible to export individual hazard curves from an event
  * Added a view gmvs_to_hazard

 -- Matteo Nastasi (GEM Foundation) <nastasi@openquake.org>  Tue, 16 Jul 2019 08:42:10 +0000

python3-oq-engine (3.5.2-1~xenial01) xenial; urgency=low

  [Daniele Viganò]
  * Fixed packaging issue, the .hdf5 tables for Canada were missing

  [Michele Simionato]
  * Fixed regression in the gsim logic tree parser for the case
    of .hdf5 tables

 -- Matteo Nastasi (GEM Foundation) <nastasi@openquake.org>  Fri, 31 May 2019 08:01:08 +0000

python3-oq-engine (3.5.1-1~xenial01) xenial; urgency=low

  [Michele Simionato]
  * Added a `rlzi` column to to sig_eps.csv output
  * Accepted GMF CSV files without a `rlzi` column
  * Accepted a list-like syntax like `return_periods=[30, 60, 120, 240, 480]`
    in the job.ini, as written in the manual
  * Fixed a bug in the asset_risk exporter for uppercase tags

  [Paul Henshaw]
  * Fixed an encoding bug while reading XML files on Windows

 -- Matteo Nastasi (GEM Foundation) <nastasi@openquake.org>  Mon, 20 May 2019 13:49:25 +0000

python3-oq-engine (3.5.0-1~xenial01) xenial; urgency=low

  [Giovanni Lanzano]
  * Lanzano and Luzi (2019) GMPE for volcanic zones in Italy

  [Michele Simionato]
  * Now it is possible to export individual hazard curves from an event
    based calculation by setting `hazard_curves_from_gmfs = true` and
    `individual_curves = true (before only the statistics were saved)
  * Made it possible to download remote source models
  * Removed the branching level concept in the logic trees
  * Made it possible to produce individual loss maps and curves with the
    ebrisk calculator with a single line `aggregate_by=id`
  * Added a limit of 2**32 events in event based calculations


 [Michele Simionato]
  * Now it is possible to export individual hazard curves from an event
    based calculation by setting `hazard_curves_from_gmfs = true` and
    `individual_curves = true (before only the statistics were saved)

  [Graeme Weatherill]
  * Adds adaptation of Abrahamson et al. (2016) 'BC Hydro' GMPEs calibrated
    to Mediterranean data and with epistemic adjustment factors

  [Chris Van Houtte]
  * Added new class to bradley_2013b.py for hazard maps
  * Modified test case_37 to test multiple sites

  [Marco Pagani]
  * Fixed a bug in the logic tree parser and added a check to forbid logic
    trees with applyToSources without applyToBranches, unless there is a
    single source model branch

  [Michele Simionato]
  * Removed the experimental parameter `prefilter_sources`

  [Daniele Viganò]
  * Multiple DbServer ZMQ connections are restored to avoid errors under heavy
    load and/or on slower machines

  [Michele Simionato]
  * Removed the ugly registration of custom signals at import time: now they
    are registered only if `engine.run_calc` is called
  * Removed the dependency from rtree
  * Removed all calls to ProcessPool.shutdown to speed up the tests and to
    avoid non-deterministic errors in atexit._run_exitfuncs

  [Marco Pagani]
  * Added tabular GMPEs as provided by Michal Kolaj, Natural Resources Canada

  [Michele Simionato]
  * Extended the ebrisk calculator to support coefficients of variations

  [Graeme Weatherill]
  * Adds Kotha et al (2019) shallow crustal GMPE for SERA
  * Adds 'ExperimentalWarning' to possible GMPE warnings
  * Adds kwargs to check_gsim function

  [Michele Simionato]
  * Fixed problems like SA(0.7) != SA(0.70) in iml_disagg
  * Exposed the outputs of the classical calculation in event based
    calculations with `compare_with_classical=true`
  * Made it possible to serialize together all kind of risk functions,
    including consequence functions that before were not HDF5-serializable
  * Fixed a MemoryError when counting the number of bytes stored in large
    HDF5 datasets
  * Extended `asset_hazard_distance` to a dictionary for usage with multi_risk
  * Extended oq prepare_site_model to work with sites.csv files
  * Optimized the validation of the source model logic tree: now checking
    the sources IDs is 5x faster
  * Went back to the old logic in sampling: the weights are used for the
    sampling and the statistics are computed with identical weights
  * Avoided to transfer the epsilons by storing them in the cache file
    and changed the event to epsilons associations
  * Reduced the data transfer in the computation of the hazard curves, causing
    in some time huge speedups (over 100x)
  * Implemented a flag `modal_damage_state` to display only the most likely
    damage state in the output `dmg_by_asset` of scenario damage calculations
  * Reduced substantially the memory occupation in classical calculations
    by including the prefiltering phase in the calculation phase

  [Daniele Viganò]
  * Added a 'serialize_jobs' setting to the openquake.cfg
    which limits the maximum number of jobs that can be run in parallel

  [Michele Simionato]
  * Fixed two exporters for the ebrisk calculator (agg_curves-stats and
    losses_by_event)
  * Fixed two subtle bugs when reading site_model.csv files
  * Added /extract/exposure_metadata and /extract/asset_risk
  * Introduced an experimental multi_risk calculator for volcanic risk

  [Guillaume Daniel]
  * Updating of Berge-Thierry (2003) GSIM and addition of several alternatives
    for use with Mw

  [Michele Simionato]
  * Changed the classical_risk calculator to use the same loss ratios for all
    taxonomies and then optimized all risk calculators
  * Temporarily removed the `insured_losses` functionality
  * Extended `oq restore` to download from URLs
  * Removed the column 'gsims' from the output 'realizations'
  * Better parallelized the source splitting in classical calculations
  * Added a check for missing hazard in scenario_risk/scenario_damage
  * Improved the GsimLogicTree parser to get the line number information, a
    feature that was lost with the passage to Python 3.5
  * Added a check against mispellings in the loss type in the risk keys
  * Changed the aggregation WebAPI from
    aggregate_by/taxonomy,occupancy/avg_losses?kind=mean&loss_type=structural to
    aggregate/avg_losses?kind=mean&loss_type=structural&tag=taxonomy&tag=occupancy
  * Do not export the stddevs in scenario_damage in the case of 1 event
  * Fixed export bug for GMFs imported from a file
  * Fixed an encoding error when storing a GMPETable
  * Fixed an error while exporting the hazard curves generated by a GMPETable
  * Removed the deprecated feature aggregate_by/curves_by_tag

 -- Matteo Nastasi (GEM Foundation) <nastasi@openquake.org>  Mon, 13 May 2019 09:27:18 +0000

python3-oq-engine (3.4.0-2~xenial01) xenial; urgency=low

  [Michele Simionato]
  * Compatibility with 'decorator' version >= 4.2

  [Giovanni Lanzano]
  * Contributed a GMPE SkarlatoudisEtAlSSlab2013

  [Michele Simionato]
  * Changed the event loss table exporter to export also rup_id and year
  * Extended the ebrisk calculator to compute loss curves and maps

  [Rodolfo Puglia]
  * Spectral acceleration amplitudes at 2.5, 2.75 and 4 seconds added

  [Marco Pagani]
  * Improved the event based calculator to account for cluster-based models

  [Michele Simionato]
  * Removed the now redundant command `oq extract hazard/rlzs`

  [Daniele Viganò]
  * Fixed 'oq abort' to always mark killed jobs as 'aborted'

  [Michele Simionato]
  * Made it possible to use in the Starmap tasks without a monitor argument
  * Stored the sigma and epsilon parameters for each event in event based
    and scenario calculations and extended the gmf_data exporter consequently
  * Fixed the realizations CSV exporter which was truncating the names of the
    GSIMs
  * Deprecated the XML exporters for hcurves, hmaps, uhs
  * Introduced a `sap.script` decorator
  * Used the WebExtractor in `oq importcalc`
  * Restored validation of the source_model_logic_tree.xml file
  * Raised an early error for missing occupants in the exposure
  * Added a check to forbid duplicate file names in the `uncertaintyModel` tag
  * Made it possible to store the asset loss table in the ebrisk calculator
    by specifying `asset_loss_table=true` in the job.ini
  * Added a flag `oq info --parameters` to show the job.ini parameters
  * Removed the `source_name` column from the disagg by source output

  [Rao Anirudh]
  * Fixed wrong investigation_time in the calculation of loss maps from
    loss curves

  [Robin Gee]
  * Added capability to optionally specify a `time_cutoff` parameter to
    declustering time window

  [Michele Simionato]
  * Merged the commands `oq plot_hmaps` and `oq plot_uhs` inside `oq plot`
  * Changed the storage of hazard curves and hazard maps to make it consistent
    with the risk outputs and Extractor-friendly

  [Chris Van Houtte]
  * Added necessary gsims to run the Canterbury Seismic Hazard Model
    in Gerstenberger et al. (2014)
  * Added a new gsim file mcverry_2006_chch.py to have the Canterbury-
    specific classes.
  * Added a new gsim file bradley_2013b.py to implement the
    Christchurch-specific modifications to the Bradley2013 base model.

  [Michele Simionato]
  * Added a check on the intensity measure types and levels in the job.ini,
    to make sure they are ordered by period
  * Reduced the number of client sockets to the DbServer that was causing
    (sporadically) the hanging of calculations on Windows
  * Extended the WebAPI to be able to extract specific hazard curves, maps
    and UHS (i.e. IMT-specific and site specific)
  * Removed the realization index from the event loss table export, since
    is it redundant
  * Forced all lowercase Python files in the engine codebase
  * Removed the dependency from nose

  [Robin Gee]
  * Updated GMPE of Yu et al. (2013)

  [Michele Simionato]
  * Added an `Extractor` client class leveraging the WebAPI and enhanced
    `oq plot_hmaps` to display remote hazard maps
  * Added a check when disaggregation is attempted on a source model
    with atomic source groups
  * Implemented serialization/deserialization of GSIM instances to TOML
  * Added a check against mispelled rupture distance names and fixed
    the drouet_alpes_2015 GSIMs
  * Changed the XML syntax used to define dictionaries IMT -> GSIM
  * Now GSIM classes have an `.init()` method to manage notrivial
    initializations, i.e. expensive initializations or initializations
    requiring access to the filesystem
  * Fixed a bug in event based that made it impossible to use GMPETables
  * Associated the events to the realizations even in scenario_risk: this
    involved changing the generation of the epsilons in the case of asset
    correlation. Now there is a single aggregate losses output for all
    realizations
  * Removed the rlzi column from the GMF CSV export
  * Introduced a new parameter `ebrisk_maxweight` in the job.ini
  * For classical calculations with few sites, store information about the
    realization closest to the mean hazard curve for each site
  * Removed the max_num_sites limit on the event based calculator

  [Valerio Poggi]
  * Added an AvgSA intensity measure type and a GenericGmpeAvgSA which is
    able to use it

  [Michele Simionato]
  * Introduced the ability to launch subtasks from tasks
  * Stored rupture information in classical calculations with few sites

  [Chris Van Houtte]
  * Adding conversion from geometric mean to larger horizontal component in
    bradley_2013.py

  [Michele Simionato]
  * Fixed a bug in applyToSources for the case of multiple sources
  * Moved the prefiltering on the workers to save memory
  * Exported the aggregated loss ratios in avg losses and agg losses
  * Removed the variables quantile_loss_curves and mean_loss_curves: they
    were duplicating quantile_hazard_curves and mean_hazard_curves
  * Only ruptures boundingbox-close to the site collection are stored

  [Marco Pagani]
  * Added cluster model to classical PSHA calculator

  [Michele Simionato]
  * Fixed a bug in scenario_damage from ShakeMap with noDamageLimit=0
  * Avoided the MemoryError in the controller node by speeding up the saving
    of the information about the sources
  * Turned utils/reduce_sm into a proper command
  * Fixed a wrong coefficient in the ShakeMap amplification
  * Fixed a bug in the hazard curves export (the filename did not contain
    the period of the IMT thus producing duplicated files)
  * Parallelized the reading of the exposure

  [Marco Pagani]
  * Fixed the implementation on mutex ruptures

  [Michele Simionato]
  * Changed the aggregated loss curves exporter
  * Added an experimental calculator ebrisk
  * Changed the ordering of the events (akin to a change of seed in the
    asset correlation)

  [Robin Gee]
  * Fixed bug in tusa_langer_2016.py BA08SE model - authors updated b2 coeff
  * Fixed bug in tusa_langer_2016.py related to coeffs affecting Repi models

  [Michele Simionato]
  * Added a check to forbid to set `ses_per_logic_tree_path = 0`
  * Added an API `/extract/event_info/eidx`
  * Splitting the sources in classical calculators and not in event based
  * Removed `max_site_model_distance`
  * Extended the logic used in event_based_risk - read the hazard sites
    from the site model, not from the exposure - to all calculators
  * In classical_bcr calculations with a CSV exposure the retrofitted field
    was not read. Now a missing retrofitted value is an error

 -- Matteo Nastasi (GEM Foundation) <nastasi@openquake.org>  Mon, 18 Mar 2019 10:32:00 +0000

python3-oq-engine (3.3.0-1~xenial01) xenial; urgency=low

  [Graeme Weatherill]
  * Adds GMPE suite for national PSHA for Germany

  [Daniele Viganò]
  * Added a warning box when an unsupported browser is used to view the WebUI
  * Updated Docker containers to support a multi-node deployment
    with a shared directory
  * Moved the Docker containers source code from oq-builders
  * Updated the documentation related to the shared directory
    which is now mandatory for multi-node deployments

  [Matteo Nastasi]
  * Removed tests folders

  [Stéphane Drouet]
  * Added Drouet & Cotton (2015) GMPE including 2017 erratum

  [Michele Simionato]
  * Optimized the memory occupation in classical calculations (Context.poe_map)
  * Fixed a wrong counting of the ruptures in split fault sources with
    an hypo_list/slip_list causing the calculation to fail
  * Made the export of uniform hazard spectra fast
  * Made the `std` hazard output properly exportable
  * Replaced the `~` in the header of the UHS csv files with a `-`
  * Restored the `individual_curves` flag even for the hazard curves
  * Implemented dGMPE weights per intensity measure type
  * Extended `--reuse-hazard` to all calculators
  * Fixed a bug in event_based_risk from GMFs with coefficients of variations

  [Graeme Weatherill]
  * Adds magnitude scaling relation for Germany

  [Michele Simionato]
  * Used floats for the the GSIM realization weights, not Python Decimals
  * Added a flag `fast_sampling`, by default False
  * Added an API `/extract/src_loss_table/<loss_type>`
  * Removed the rupture filtering from `sample_ruptures` and optimized it in
    the `RuptureGetter` by making use of the bounding box
  * Raised the limit on `ses_per_logic_tree_path` from 2**16 to 2**32;
  * Added a parameter `max_num_sites` to increase the number of sites accepted
    by an event based calculation up to 2 ** 32 (the default is still 2 ** 16)
  * Added a command `oq compare` to compare hazard curves and maps within
    calculations
  * Extended the engine to read transparently zipped source models and exposures
  * Restored the check for invalid source IDs in applyToSources
  * Extended the command `oq zip` to zip source models and exposures
  * Parallelized the associations event ID -> realization ID
  * Improved the message when assets are discarded in scenario calculations
  * Implemented aggregation by multiple tags, plus a special case for the
    country code in event based risk

  [Marco Pagani]
  * Added two modified versions of the Bindi et al. (2011) to be used in a
    backbone approach to compute hazard in Italy
  * Added a modified version of Berge-Thierry et al. 2003 supporting Mw

  [Michele Simionato]
  * Changed the way loss curves and loss maps are stored in order to unify
    the aggregation logic with the one used for the average losses
  * Now it is possible to compute the ruptures without specifying the sites
  * Added an early check for the case of missing intensity measure types
  * Deprecated the case of exposure, site model and region_grid_spacing all
    set at the same time
  * Implemented multi-exposure functionality in event based risk
  * Changed the event based calculator to store the ruptures incrementally
    without keeping them all in memory
  * Refactored the UCERF event based calculator to work as much as possible
    the regular calculator
  * Optimized the management and storage of the aggregate losses in the event
    based risk calculation; also, reduced the memory consumption
  * Changed the default for `individual_curves` to "false", which is the right
    default for large calculations
  * Optimized the saving of the events
  * Removed the `save_ruptures` flag in the job.ini since ruptures must be saved
    always
  * Optimized the rupture generation in case of sampling and changed the
    algorithm and seeds
  * Fixed a bug with the IMT `SA(1)` considered different from `SA(1.0)`
  * Removed the long-time deprecated GMF exporter in XML format for event_based
  * Added a re-use hazard feature in event_based_risk in single-file mode
  * Made the event ID unique also in scenario calculations with
    multiple realizations
  * Removed the annoying hidden .zip archives littering the export directory
  * Added an easy way to read the exposure header
  * Added a way to run Python scripts using the engine libraries via `oq shell`
  * Improved the minimum_magnitude feature
  * Fixed the check on missing hazard IMTs
  * Reduced substantially the memory occupation in event based risk
  * Added the option `spatial_correlation=no correlation` for risk calculations
    from ShakeMaps
  * Removed the experimental calculator `ucerf_risk`
  * Optimized the sampling of time-independent sources for the case of
   `prefilter_sources=no`
  * Changed the algorithm associating events to SESs and made the event based
    hazard calculator faster in the case of many SESs
  * Reduced substantially the memory consumption in event based risk
  * Made it possible to read multiple site model files in the same calculation
  * Implemented a smart single job.ini file mode for event based risk
  * Now warnings for invalid parameters are logged in the database too
  * Fixed `oq export avg_losses-stats` for the case of one realization
  * Added `oq export losses_by_tag` and `oq export curves_by_tag`
  * Extended `oq export` to work in a multi-user situation
  * Forbidden event based calculations with more than `max_potential_paths`
    in the case of full enumeration
  * Saved a large amount of memory in event_based_risk calculations
  * Added a command `oq export losses_by_tag/<tagname> <calc_id>`
  * Extended `oq zip` to zip the risk files together with the hazard files
  * Changed the building convention for the event IDs and made them unique
    in the event loss table, even in the case of full enumeration
  * Optimized the splitting of complex fault sources
  * Fixed the ShakeMap download procedure for `uncertainty.zip` archives
    with an incorrect structure (for instance for ci3031111)
  * Disabled the spatial correlation in risk-from-ShakeMap by default
  * Optimized the rupture sampling where there is a large number of SESs
  * Extended the `reqv` feature to multiple tectonic region types and
    removed the spinning/floating for the TRTs using the feature
  * Reduced the GMPE logic tree upfront for TRTs missing in the source model
  * Fixed the ShakeMap downloader to use the USGS GeoJSON feed
  * Improved the error message when there are more than 65536 distinct tags
    in the exposure
  * Turned `vs30measured` into an optional parameter

  [Chris Van Houtte]
  * Added `siteclass` as a site parameter, and `reference_site_class` as
    a site parameter than can be specified by the user in the ini file
  * Added new classes to mcverry_2006.py to take siteclass as a predictor
  * Updated comments in mcverry_2006.py
  * Added new mcverry_2006 test tables to account for difference in site
    parameter
  * Added qa_test_data classical case_32

  [Michele Simionato]
  * Fixed the rupture exporter for Canada
  * Extended the `oq prepare_site_model` to optionally generate the
    fields z1pt0, z2pt5 and vs30measured
  * It is now an error to specify both the sites and the site model in the
    job.ini, to avoid confusion with the precedency
  * Implemented a reader for site models in CSV format
  * Made the export_dir relative to the input directory
  * Better error message for ShakeMaps with zero stddev
  * Added a source_id-filtering feature in the job.ini
  * Added a check on non-homogeneous tectonic region types in a source group
  * Fixed the option `oq engine --config-file` that broke a few releases ago
  * Replaced `nodal_dist_collapsing_distance` and
     `hypo_dist_collapsing_distance` with `pointsource_distance` and made
     use of them in the classical and event based calculators

  [Graeme Weatherill]
  * Fixes to hmtk completeness tables for consistent rates and addition of
    more special methods to catalogue

  [Michele Simionato]
  * Restricted ChiouYoungs2008SWISS01 to StdDev.TOTAL to avoid a bug
    when computing the GMFs with inter/intra stddevs
  * Raised an error if assets are discarded because too far from the hazard
    sites (before it was just a warning)
  * Added an attribute .srcidx to every event based rupture and stored it
  * Fixed an issue with the Byte Order Mark (BOM) for CSV exposures prepared
    with Microsoft Excel
  * Reduced the site collection instead of just filtering it; this fixes
    a source filtering bug and changes the numbers in case of GMF-correlation
  * Added a command `oq prepare_site_model` to prepare a sites.csv file
    containing the vs30 and changed the engine to use it
  * Added a cutoff when storing a PoE=1 from a CSV file, thus avoiding NaNs
    in classical_damage calculations
  * Reduced the data transfer in the risk model by only considering the
    taxonomies relevant for the exposure
  * Extended `oq engine --run` to accept a list of files
  * Optimized the saving of the risk results in event based in the case of
    many sites and changed the command `oq show portfolio_loss` to show
    mean and standard deviation of the portfolio loss for each loss type

  [Marco Pagani]
  * Added a first and preliminary version of the GMM for the Canada model
    represented in an analytical form.
  * Added a modified version of Atkinson and Macias to be used for the
    calculation of hazard in NSHMP2014.
  * Added support for PGA to the Si and Midorikawa (1999).

  [Michele Simionato]
  * Made it possible to run the risk over an hazard calculation of another user
  * Worked around the OverflowError: cannot serialize a bytes object larger
    than 4 GiB in event based calculations
  * Started using Python 3.6 features
  * Fixed the check on vulnerability function ID uniqueness for NRML 0.5
  * Ruptures and GMFs are now computed concurrently, thus mitigating the
    issue of slow tasks
  * Changed the name of the files containing the disaggregation outputs:
    instead of longitude and latitude they contain the site ID now
  * If a worker runs close to out of memory, now a warning appears in the
    main log
  * 'lons' and 'lats' are now spelled 'lon' and 'lat' in
    the REQUIRES_SITES_PARAMETERS to be consistent with site_model.xml

  [Daniele Viganò]
  * Fixed a bug about 'The openquake master lost its controlling terminal'
    when running with 'nohup' from command line

  [Michele Simionato]
  * The `export_dir` is now created recursively, i.e. subdirectories are
    automatically created if needed
  * Fixed a bug with the minimum_magnitude feature and extended it to be
    tectonic region type dependent
  * Changed the rupture generation to yield bunches of ruptures, thus avoiding
    the 4GB pickle limit
  * Parallelized the splitting of the sources, thus making the preprocessing
    faster

  [Marco Pagani]
  * Implemented two additional versions of the Silva et al. 2002 GMPE
  * Added the possibility of setting rake to 'undefined'
  * Added first 'modified GMPE' implementing the site term for Canada 2015 model
  * Fixed a bug in the disaggregation calculation due to wrong binning of magnitudes

  [Michele Simionato]
  * Now the combination uniform_hazard_spectra=true and mean_hazard_curves=false
    is accepted again, as requested by Laurentiu Danciu

  [Daniele Viganò]
  * Support for Ubuntu Trusty is removed
  * Replaced supervisord with systemd in Ubuntu packages

  [Michele Simionato]
  * Changed the way the rupture geometries are stored to be consistent with
    the source geometries
  * We are now saving information about the source geometries in the datastore
    (experimentally)
  * Fixed a bug in event based with sampling causing incorrect GMFs
  * Unified all distribution mechanisms to returns the outputs via zmq
  * Added a check for inconsistent IMTs between hazard and risk
  * Replaced the forking processpool with a spawning processpool

 -- Matteo Nastasi (GEM Foundation) <nastasi@openquake.org>  Mon, 07 Jan 2019 13:51:24 +0000

python3-oq-engine (3.2.0-1~xenial01) xenial; urgency=low

  [Kendra Johnson]
  * Implemented a version of Munson and Thurber (1997) for use with the
    USGS Hawaii hazard model
  * Implemented PGA for Campbell (1997)

  [Matteo Nastasi]
  * specified 'amd64' as the only architecture supported by ubuntu packages

  [Michele Simionato]
  * Changed the source writer: now the `srcs_weights` are written in the XML
    file only if they are nontrivial
  * Changed the algorithm assigning the seeds: they are now generated before
    the source splitting; also, a seed-related bug in the splitting was fixed
  * For event based, moved the rupture generation in the prefiltering phase

  [Daniele Viganò]
  * Fixed a bug with CTRL-C when using the `processpool` distribution

  [Robin Gee]
  * Raised the source ID length limit in the validation from 60 to 75 characters
    to allow sources with longer IDs

  [Michele Simionato]
  * Introduced a `multi_node` flag in `openquake.cfg` and used it to
    fully parallelize the prefiltering in a cluster
  * Used the rupture seed as rupture ID in event based calculations
  * Changed the deprecation mechanism of GSIMs to use a class attribute
    `superseded_by=NewGsimClass`
  * Solved the pickling bug in event based hazard by using generator tasks
  * Improved the distribution of the risk tasks by changing the weight

  [Pablo Heresi]
  * Contributed the HM2018CorrelationModel

  [Michele Simionato]
  * Restored the `individual_curves` flag that for the moment is used for the
    risk curves
  * Introduced two experimental new parameters `floating_distance` and
    `spinning_distance` to reduce hypocenter distributions and nodal plane
    distributions of ruptures over the corresponding distances
  * Optimized the parsing of the logic tree when there is no "applyToSources"
  * Made the IMT classes extensible in client code
  * Reduced the hazard maps from 64 to 32 bit, to be consistent with the
    hazard curves and to reduce by half the download time

  [Graeme Weatherill]
  * Implements a fix of Montalva et al (2016) for new coefficients (now
    Montalva et al. (2017))

  [Michele Simionato]
  * Parallelized the reading of the source models
  * Optimized `oq info --report` by not splitting the sources in that case
  * Speedup the download of the hazard curves, maps and uhs
  * Honored `concurrent_tasks` in the prefiltering phase too
  * It is now legal to compute uniform hazard spectra for a single period
  * Added command `oq plot_memory`
  * Introduced a MultiGMPE concept
  * Saved the size of the datastore in the database and used it in the WebUI

  [Graeme Weatherill]
  * Adds geotechnical related IMTs

  [Michele Simionato]
  * Renamed /extract/agglosses -> /extract/agg_losses and same for aggdamages
  * Supported equivalent epicentral distance with a `reqv_hdf5` file
  * Fixed the risk from ShakeMap feature in the case of missing IMTs
  * Changed the way gmf_data/indices and ruptures are stored
  * Added experimental support for dask
  * Added 11 new site parameters for geotechnic hazard
  * Changed the SiteCollection to store only the parameters required by the
    GSIMs

  [Robin Gee]
  * The number of sites is now an argument in the method _get_stddevs()
    in the GMPE of Kanno, 2006

  [Michele Simionato]
  * Changed the serialization of ruptures to HDF5: the geometries are now
    stored in a different dataset
  * Bug fix: the asset->site association was performed even when not needed
  * Made it possible to serialize to .hdf5 multipoint sources and
    nonparametric gridded sources
  * Added a check on source model logic tree files: the uncertaintyModel
    values cannot be repeated in the same branchset
  * Added a flag `std_hazard_curves`; by setting it to `true` the user can
    compute the standard deviation of the hazard curves across realizations

  [Marco Pagani]
  * Added Thingbaijam et al. (2017) magnitude-scaling relationship

  [Michele Simionato]
  * Added an /extract/ API for event_based_mfd
  * Fixed a bug in the classical_damage calculators: multiple loss types
    were not treated correctly

  [Marco Pagani]
  * Adding tests to the method computing decimal time

  [Michele Simionato]
  * Removed the event_based_rupture calculator and three others
  * Added a field `size_mb` to the `output` table in the database and made
    it visible in the WebUI as a tooltip
  * Added a command `oq check_input job.ini` to check the input files
  * Made the loss curves and maps outputs from an event based risk calculation
    visible to the engine and the WebUI (only the stats)
  * Added a check on duplicated branchIDs in GMPE logic trees

  [Daniele Viganò]
  * Fixed a bug when reading exposure with utf8 names on systems with non-utf8
    terminals (Windows)
  * Changed the openquake.cfg file and added a dbserver.listen parameter
  * Added the hostname in the WebUI page. It can be customize by the user
    via the `local_settings.py` file

  [Michele Simionato]
  * Added a Content-Length to the outputs downloadable from the WebUI
  * Fixed a bug when extracting gmf_data from a hazard calculation with a
    filtered site collection
  * Stored an attributed `events.max_gmf_size`
  * Added a check on exposures with missing loss types
  * Added a LargeExposureGrid error to protect the user by tricky exposures
    (i.e. France with assets in the Antilles)
  * Changed the event_based_risk calculator to compute the loss curves and
    maps directly; removed the asset_loss_table
  * Changed the event_based_risk calculator to distribute by GMFs always
  * Optimized the memory consumption in the UCERF classical calculator
  * Added a parameter `minimum_magnitude` in the job.ini
  * Added an utility `utils/combine_mean_curves.py`

 -- Matteo Nastasi (GEM Foundation) <nastasi@openquake.org>  Thu, 06 Sep 2018 12:27:53 +0000

python3-oq-engine (3.1.0-1~xenial01) xenial; urgency=low

  [Marco Pagani and Changlong Li]
  * Added a version of the Yu et al. (2013) GMPE supporting Mw

  [Michele Simionato]
  * Reduced the data transfer in the UCERF calculators
  * Stored the zipped input files in the datastore for reproducibility
  * Fixed a regression when reading GMFs from an XML in absence of a sites.csv
    file

  [Robin Gee]
  * Extend `oq to_shapefile` method to also work with `YoungsCoppersmithMFD`
    and `arbitraryMFD` MFD typologies.

  [Michele Simionato]
  * Now the hazard statistics can be computed efficiently even in a single
    calculation, i.e. without the `--hc` option
  * Added a check on the Python version in the `oq` command
  * Reduced the data transfer when sending the site collection
  * Changed the default `filter_distance`

  [Daniele Viganò]
  * Fixed a bug where the PID was not saved into the database
    when using the command line interface
  * Made it impossible to fire  multiple `CTRL-C` in sequence
    to allow processes teardown and tasks revocation when Celery is used

  [Michele Simionato]
  * Used `scipy.spatial.distance.cdist` in `Mesh.get_min_distance`
  * Prefiltered sites and assets in scenario calculations
  * Made it possible to specify the `filter_distance` in the `job.ini`
  * Made rtree optional again and disabled it in macOS
  * Optimized the SiteCollection class and doubled the speed of distance
    calculations in most continental scale calculations
  * Fixed an ordering bug in event based risk from GMFs when using a
    vulnerability function with PMF
  * Replaced Rtree with KDtree except in the source filtering
  * Parallelized the source prefiltering
  * Removed the tiling feature from the classical calculator
  * Undeprecated `hazardlib.calc.stochastic.stochastic_event_set` and
    made its signature right
  * Removed the source typology from the ruptures and reduced the rupture
    hierarchy
  * Removed the mesh spacing from PlanarSurfaces
  * Optimized the instantiation of the rtree index
  * Replaced the old prefiltering mechanism with the new one

  [Daniele Viganò]
  * Managed the case of a dead controlling terminal (SIGHUP)

  [Michele Simionato]
  * Removed Decimal numbers from the PMF distribution in hazardlib
  * Fixed another tricky bug with rtree filtering across the international
    date line
  * Added a parameter `prefilter_sources` with values `rtree|numpy|no`
  * Removed the prefiltering on the workers, resulting in a huge speedup
    for gridded ruptures at the cost of a larger data transfer
  * Changed the `losses_by_event` output to export a single .csv file with
    all realizations
  * Added a `cross_correlation` parameter used when working with shakemaps
  * Now sites and exposure can be set at the same time in the job.ini
  * Introduced a `preclassical` calculator
  * Extended the scenario_damage calculator to export `dmg_by_event`
    outputs as well as `losses_by_event` outputs if there is a consequence
    model
  * Unified `region` and `region_constraint` parameters in the job.ini
  * Added a check to forbid duplicated GSIMs in the logic tree
  * Introduced some changes to the `realizations` exporter (renamed field
    `uid` -> `branch_path` and removed the `model` field)
  * Added a command `oq celery inspect`
  * Reduced the check on too many realizations to a warning, except for
    event based calculations
  * Improved the hazard exporter to exports only data for the filtered
    site collection and not the full site collection
  * Extended the BCR exporter to export the asset tags

  [Catalina Yepes]
  * Revised/enhanced the risk demos

  [Michele Simionato]
  * Added a warning about the option `optimize_same_id_sources` when the user
    should take advantage of it

  [Daniele Viganò]
  * `celery-status` script converted into `oq celery status` command
  * Removed Django < 1.10 backward compatibility
  * Updated Python dependices (numpy 1.14, scipy 1.0.1,
    Django 1.10+, Celery 4+)

  [Michele Simionato]
  * Implemented scenario_risk/scenario_damage from shakemap calculators
  * Exported the asset tags in the asset based risk outputs
  * Fixed a numeric issue for nonparametric sources causing the hazard curves
    to saturate at high intensities
  * Added an utility to download shakemaps
  * Added an XML exporter for the site model
  * Slight change to the correlation module to fix a bug in the SMTK
  * Added a distribution mechanism `threadpool`

 -- Matteo Nastasi (GEM Foundation) <nastasi@openquake.org>  Fri, 01 Jun 2018 09:02:01 +0000

python3-oq-engine (3.0.0-1~precise01) precise; urgency=low

  [Michele Simionato]
  * Fixed a bug with newlines in the logic tree path breaking the CSV exporter
    for the realizations output
  * When setting the event year, each stochastic event set is now considered
    independent
  * Fixed a bug in the HMTK plotting libraries and added the ability to
    customize the figure size
  * Fixed bug in the datastore: now we automatically look for the attributes
    in the parent dataset, if the dataset is missing in the child datastore
  * Extended extract_losses_by_asset to the event based risk calculator
  * Stored in source_info the number of events generated per source
  * Added a script utils/reduce_sm to reduce the source model of a calculation
    by removing all the sources not affecting the hazard
  * Deprecated `openquake.hazardlib.calc.stochastic.stochastic_event_set`
  * Fixed the export of ruptures with a GriddedSurface geometry
  * Added a check for wrong or missing `<occupancyPeriods>` in the exposure
  * Fixed the issue of slow tasks in event_based_risk from precomputed GMFs
    for sites without events
  * Now the engine automatically associates the exposure to a grid if
    `region_grid_spacing` is given and the sites are not specified otherwise
  * Extracting the site mesh from the exposure before looking at the site model
  * Added a check on probs_occur summing up to 1 in the SourceWriter
  * `oq show job_info` now shows the received data amount while the
    calculation is progressing

  [Daniele Viganò]
  * Removed support for Python 2 in `setup.py`
  * Removed files containing Python 2 dependencies
  * Added support for WebUI groups/permissions on the
    export outputs and datastore API endpoints

  [Michele Simionato]
  * Fixed `oq show` for multiuser with parent calculations
  * Fixed `get_spherical_bounding_box` for griddedSurfaces
  * Implemented disaggregation by source only for the case
    of a single realization in the logic tree (experimental)
  * Replaced celery with celery_zmq as distribution mechanism
  * Extended `oq info` to work on source model logic tree files
  * Added a check against duplicated fields in the exposure CSV
  * Implemented event based with mutex sources (experimental)
  * Add an utility to read XML shakemap files in hazardlib
  * Added a check on IMTs for GMFs read from CSV

  [Daniele Viganò]
  * Changed the default DbServer port in Linux packages from 1908 to 1907

  [Michele Simionato]
  * Logged rupture floating factor and rupture spinning factor
  * Added an extract API for losses_by_asset
  * Added a check against GMF csv files with more than one realization
  * Fixed the algorithm setting the event year for event based with sampling
  * Added a command `oq importcalc` to import a remote calculation in the
    local database
  * Stored avg_losses-stats in event based risk if there are multiple
    realizations
  * Better error message in case of overlapping sites in sites.csv
  * Added a an investigation time attribute to source models with
    nonparametric sources
  * Bug fix: in some cases the calculator `event_based_rupture` was generating
    too few tasks and the same happened for classical calculation with
    `optimize_same_id_sources=true
  * Changed the ordering of the epsilons in scenario_risk
  * Added the ability to use a pre-imported risk model
  * Very small result values in scenario_damage (< 1E-7) are clipped to zero,
    to hide numerical artifacts
  * Removed an obsolete PickleableSequence class
  * Fixed error in classical_risk when num_statistics > num_realizations
  * Fixed a TypeError when reading CSV exposures with occupancy periods
  * Extended the check on duplicated source IDs to models in format NRML 0.5
  * Added a warning when reading the sources if .count_ruptures() is
    suspiciously slow
  * Changed the splitting logic: now all sources are split upfront
  * Improved the splitting of complex fault sources
  * Added a script to renumber source models with non-unique source IDs
  * Made the datastore of calculations using GMPETables relocatable; in
    practice you can run the Canada model on a cluster, copy the .hdf5 on
    a laptop and do the postprocessing there, a feat previously impossible.

  [Valerio Poggi]
  * Included a method to export data directly from the Catalogue() object into
    standard HMTK format.

  [Michele Simionato]
  * Now the parameter `disagg_outputs` is honored, i.e. only the specified
    outputs are extracted from the disaggregation matrix and stored
  * Implemented statistical disaggregation outputs (experimental)
  * Fixed a small bug: we were reading the source model twice in disaggregation
  * Added a check to discard results coming from the wrong calculation
    for the distribution mode `celery_zmq`
  * Removed the long time deprecated commands
    `oq engine --run-hazard` and `oq engine --run-risk`
  * Added a distribution mode `celery_zmq`
  * Added the ability to use a preimported exposure in risk calculations
  * Substantial cleanup of the parallelization framework
  * Fixed a bug with nonparametric sources producing negative probabilities

 -- Matteo Nastasi (GEM Foundation) <nastasi@openquake.org>  Mon, 09 Apr 2018 09:52:32 +0200

python3-oq-engine (2.9.0-1~precise01) precise; urgency=low

  [Michele Simionato]
  * Deprecated the NRML format for the GMFs

  [Matteo Nastasi]
  * Debian package moved to Python 3.5

  [Graeme Weatherill]
  * Small bug fix for Derras et al (2014) GMPE when Rjb = 0.0

  [Michele Simionato]
  * Improved the .rst reports for classical calculations with tiling
  * Reduced the data transfer in the event based risk calculator by
    reading the event IDs directly from the workers
  * Integrated the gmf_ebrisk calculator inside the event based calculator
  * Improved the weighting algorithm for the sources in the event based
    rupture calculator
  * Improved error message for source model files declared as nrml/0.5 when
    they actually are nrml/0.4
  * Optimized the classical_bcr calculator for the case of many realizations
  * Extended the exposure CSV importer to manage the `retrofitted` field

  [Marco Pagani, Changlong Li]
  * Adds the Yu et al. (2013) GMPEs

  [Michele Simionato]
  * Fixed a bug in the hazard outputs: they were displayed in the WebUI even
    if they were missing
  * Implemented splitting of nonparametric sources

  [Marco Pagani]
  * Fixed the 'get_closest_points' method for the
    `openquake.hazardlib.geo.surface.gridded.GriddedSurface` class

  [Michele Simionato]
  * Now the source model paths are relative to the source model logic tree file
  * Fixed an international date line bug when using rtree for prefiltering
  * Deprecated `nrml.parse`, it is now called `nrml.to_python`
  * Improved the task distribution by splitting the AreaSources upfront
    and by improving the weighting algorithm

  [Daniele Viganò]
  * TMPDIR can be customized via the `openquake.cfg` file
  * Updated dependencies compatibility in setup.py

  [Michele Simionato]
  * If the hazard is precomputed, setting the `site_model_file`,
    `gsim_logic_tree_file` or `source_model_logic_tree_file` gives a warning
  * Removed the obsolete API `/extract/qgis-` and added `extract/hcurves`,
    `extract/hmaps`, `extract/uhs` for use with the QGIS plugin
  * Removed the deprecated GeoJSON exporters
  * Fixed a bug with `oq engine --run job.ini --exports npz`
  * Fixed the ordering of the IMTs in hazardlib
  * `oq engine --delete-calculation` now aborts the calculation first
  * Added some documentation about how to access the datastore
  * Introduced a minimum_distance for the GSIMs
  * Fixed several small issues with the UCERF calculators; now ucerf_hazard
    can be used as a precalculator of gmf_ebrisk
  * Initial support for disaggregation by source
  * Added the ability to import large exposures as CSV (experimental)
  * Changed the source weights to be proportional to the number of GSIMs
    relevant for the tectonic region type, thus improving the task distribution

  [Daniele Viganò]
  * The RPM python3-oq-engine package replaced python-oq-engine
  * RPM packages moved to Python 3.5

  [Michele Simionato]
  * Added the ability to dump a specific calculation
  * Changed the signature of the extract command to `oq extract what calc_id`,
    where `what` is a path info plus query string;

  [Graeme Weatherill]
  * Implements significant duration GMPEs of Bommer et al. (2009) and Afshari &
    Stewart (2016)
  * Adds significant duration IMT definitions to support IMTs

  [Michele Simionato]
  * Run the DbServer as a detached process
  * Improved the test coverage for event based with GMF correlation
  * Optimized the event based risk calculator from ruptures: now the ruptures
    are instantiated in the workers and not in the controller if possible
  * Exported the parameter `ses_per_logic_tree_path` in the ruptures.csv file
  * Improved the display names for the risk outputs
  * Added a /v1/:calc_id/abort route to the engine server and Abort buttons
    to the WebUI
  * Fixed the seeds properly in the case of vulnerability functions with PMFs:
    now even if the ground motion fields are all equal, the risk numbers
    will be different since there is a different seed per each field
  * Stored a rupture loss table in event based risk calculations
  * Made sure that the number of effective ruptures is stored in csm_info
  * Fixed the HMTK tests to work with numpy from 1.11 to 1.14
  * Added a command `oq shell` to open an embedded (I)Python shell
  * Turned the 'realizations' output into a dynamic output

  [Matteo Nastasi]
  * Split package from python-oq-engine to python-oq-engine,
    python-oq-engine-master and python-oq-engine-worker
  * Implemented an API `/v1/on_same_fs` to check filesystem accessibility
    between engine and a client application

  [Michele Simionato]
  * Reduced the data transfer when computing the hazard curves in postprocessing
  * Removed the FilteredSiteCollection class

  [Nick Ackerley]
  * Some improvements to the plotting routines of the HMTK

  [Michele Simionato]
  * Removed the ability to run `oq engine --run job_h.ini,job_r.ini`
  * Forbidden the site model in gmf_ebrisk calculations
  * When the option `--hc` is given the ruptures can now be read directly
    from the workers, thus saving some startup time
  * Optimized the storage of the ruptures: the site IDs are not saved anymore
  * Added a check for missing `risk_investigation_time`
  * Reduced the data transfer in the gmf_ebrisk calculator
  * Now the gmf_ebrisk calculator builds the aggregate loss curves too
  * Extended the gmf_ebrisk calculator to use the GMFs produced by an event
    based hazard calculation, both via CSV and via the --hc option
  * Fixed a performance bug in the computations of the aggregate loss curves
    by reading the full event loss table at once
  * Fixed `oq zip` to work with gmf_ebrisk calculations
  * Fixed a serious bug in the gmf_ebrisk calculator: the results were in most
    cases wrong and dependent on the number of spawned tasks
  * Now the `master_seed` controls the generation of the epsilons in all
    situations (before in event_based_risk without `asset_correlation` it was
    managed by `random_seed`)
  * Changed the management of the epsilons in the gmf_ebrisk calculator to
    be the same as in the event_based_risk calculator
  * Added a check on the input files: the listed paths must be relative paths
  * Fixed a bug when storing the disagg-bins in the case the lenghts of the
    arrays are not the same for all sites
  * In the case of a single tile the prefiltering was applied twice: fixed the
    problem and generally improved the filtering/weighting of the sources
  * Fixed the CSV exporter for disaggregation outputs when iml_disagg is set

  [Graeme Weatherill]
  * Fixed ASK14 GMPE behaviour to remove ValueError
  * Implements comprehensive suite of NGA East ground motion models for
    central and eastern United States
  * Minor modification of check_gsim functions to permit instantiated classes
    to be passed

 -- Matteo Nastasi (GEM Foundation) <nastasi@openquake.org>  Mon, 26 Feb 2018 08:53:58 +0100

python3-oq-engine (2.8.0-0~precise01) precise; urgency=low

  [Michele Simionato]
  * `iml_disagg` and `poes_disagg` cannot coexist in the job.ini file
  * Added a check on `conditional_loss_poes` in the event_based_risk calculator:
    now it requires `asset_loss_table` to be set

  [Anirudh Rao]
  * Sorted taxonomies before comparison in the BCR calculator

  [Michele Simionato]
  * Optimized the disaggregation calculation by performing the PMF extraction
    only once at the end of the calculation and not in the workers
  * Added an `oq zip` command
  * Avoided running an useless classical calculation if `iml_disagg` is given

  [Valerio Poggi]
  * Implemented subclasses for ZhaoEtAl2006Asc and AtkinsonBoore2006 to account
    for the distance filter used by SGS in their PSHA model for Saudi Arabia.
    Distance threshold is hard coded to 5km in this implementation.

  [Michele Simionato]
  * Added a warning if the aggregated probability of exceedence (poe_agg) in
    a disaggregation output is very dissimilar from poes_disagg
  * Removed the flag `split_sources`
  * Optimized the operation `arrange_data_in_bins` in the disaggregation
    calculator and reduced the data transfer by the number of tectonic
    region types
  * Improved the sending of the sources to the workers, especially for the
    MultiPointSources
  * Better error message if the user sets a wrong site_id in the sites.csv file
  * Now the distance and lon lat bins for disaggregation are built directly
    from the integration distance
  * Used uniform bins for disaggregation (before they were potentially
    different across realizations / source models)
  * Improved the error message if the user forgets both sites and sites.csv
    in a calculation starting from predetermined GMFs
  * Improved the error message if the user specifies a non-existing file in
    the job.ini
  * Change the ordering of the TRT bins in disaggregation: now they are
    ordered lexicographically
  * Added more validity checks on the job.ini file for disaggregation
  * Changed the .hdf5 format generated by `oq extract -1 hazard/rlzs`; you can
    still produce the old format by using `oq extract -1 qgis-hazard/rlzs`
  * Optimized the disaggregation calculator by instantiating
    `scipy.stats.truncnorm` only once per task and not once per rupture
  * Optimized the disaggregation calculator when `iml_disagg` is specified,
    by caching duplicated results
  * Made sure that `oq dbserver stop` also stops the zmq workers if the zmq
    distribution is enabled
  * Added a check when disaggregating for a PoE too big for the source model
  * If `iml_disagg` is given, forbid `intensity_measure_types_and_levels`
  * Fixed the disaggregation outputs when `iml_disagg` is given: the PoE has
    been removed by the name of the output and correct PoE is in the XML file
  * Fixed `oq export loss_curves/rlzs` for event_based_risk/case_master
  * Removed the obsolete parameter `loss_curve_resolution`
  * Fixed a Python 3 unicode error with `oq engine --run job.zip`
  * Added a command `oq abort <calc_id>`
  * Stored the avg_losses in classical risk in the same way as in
    event_based_risk and made them exportable with the same format
  * Removed the outputs losses_by_tag from the event based risk calculators
    and changed the default for the avg_losses flag to True
  * WebUI: now every job runs in its own process and has name oq-job-<ID>
  * Refactored the WebUI tests to use the DbServer and django.test.Client
  * Added an experimental feature `optimize_same_id_sources`
  * Fixed a bug in gmf_ebrisk when there are zero losses and added more
    validity checks on the CSV file
  * The parameter `number_of_ground_motion_fields` is back to being optional in
    scenario calculators reading the GMFs from a file, since it can be inferred
  * Removed the deprecated risk outputs dmg_by_tag, dmg_total,
    losses_by_tag, losses_total
  * Deprecated the .geojson exporters for hazard curves and maps
  * We now keep the realization weights in case of logic tree sampling (before
    they were rescaled to 1 / R and considered all equals)
  * Optimized sampling for extra-large logic trees
  * Added a check on missing `source_model_logic_tree`
  * Fix to the gmf_ebrisk calculator: the realization index in the event loss
    table was incorrect and too many rows were saved
  * Added a way to restrict the source logic model tree by setting a sm_lt_path
    variable in the job.ini (experimental)
  * Fixed the precedence order when reading openquake.cfd

 -- Matteo Nastasi (GEM Foundation) <nastasi@openquake.org>  Wed, 29 Nov 2017 14:33:05 +0100

python-oq-engine (2.7.0-0~precise01) precise; urgency=low

  [Michele Simionato]
  * Fixed the risk exporters for tags containing non-ASCII characters

  [Valerio Poggi]
  * Implemented the Pankow and Pechmann 2004 GMPE (not verified)

  [Graeme Weatherill]
  * Added Derras et al. (2014) GMPE
  * Implemented the Zhao et al. (2016) GMPE for active shallow crustal,
    subduction interface and subduction slab events
  * Adds 'rvolc' (volcanic path distance) to the distance context

  [Michele Simionato]
  * The outputs loss_curves-rlzs and loss_curves-stats are now visible again
    as engine outputs (before they were hidden)
  * Added a debug command `oq plot_assets` and fixed `oq plot_sites`
  * Added a flag `--multipoint` to the command `oq upgrade_nrml`
  * Deprecated several outputs: hcurves-rlzs, agg_loss_table, losses_total,
    dmg_by_tag, dmg_total, losses_by_tag, losses_by_tag-rlzs
  * Extended the command `oq extract job_id` to check the database
  * Optimized the scenario damage calculator by vectorizing the calculation
    of the damage states
  * Extended the FragilityFunctions to accept sequences/arrays of intensity
    levels, as requested by Hyeuk Ryu

  [Daniele Viganò]
  * Added support for groups in the WebUI/API server

  [Michele Simionato]
  * Added an experimental distribution mode of kind "zmq"
  * Implemented an API `/extract/agglosses/loss_type?tagname1=tagvalue1&...`
    with the ability to select all tagvalues (`*`) for a given tagname
  * Deprecated reading hazard curves from CSV, since it was an experimental
    features and nobody is using it
  * Changed the exporter of the event loss table to export all realizations
   into a single file

  [Graeme Weatherill]
  * Adds the Bindi et al. (2017) GMPEs for Joyner-Boore and Hypocentral
    Distance

  [Michele Simionato]
  * Made it mandatory to specify the sites for all calculators reading the
    GMFs from a CSV file
  * Tested also the case of calculators requiring a shared_dir
  * Improved the error checking when parsing vulnerability functions with PMF

  [Daniele Viganò]
  * Fixed a bug in `oq reset` command which was not stopping
    the DbServer properly

  [Michele Simionato]
  * Implemented an API `/extract/aggcurves/loss_type?tagname1=tagvalue1&...`
  * Implemented an API `/extract/aggdamages/loss_type?tagname1=tagvalue1&...`
  * Every time a new calculation starts, we check if there is a newer version
    of the engine available on GitHub
  * Changed the search logic for the configuration file `openquake.cfg`
  * Implemented an API `/extract/agglosses/loss_type?tagname1=tagvalue1&...`
  * Fixed several bugs in the gmf_ebrisk calculator, in particular in presence
    of asset correlation and missing values on some sites
  * Fixed a bug with logging configured a WARN level instead of INFO level
    if rtree was missing (affecting only `oq run`)
  * Changed the ScenarioDamage demo to use two GSIMs
  * Added a node `<tagNames>` in the exposure
  * Added a web API to extract the attributes of a datastore object
  * Fixed `oq to_shapefile` and `oq from_shapefile` to work with NRML 0.5
    (except MultiPointSources)
  * Added information about the loss units to the `agg_curve` outputs
  * `oq extract hazard/rlzs` now extracts one realization at the time
  * The rupture filtering is now applied during disaggregation
  * Changed the /extract wen API to return a compressed .npz file
  * Fixed a bug with multi-realization disaggregation, celery and no
    shared_dir: now the calculation does not hang anymore

 -- Matteo Nastasi (GEM Foundation) <nastasi@openquake.org>  Thu, 19 Oct 2017 13:53:08 +0200

python-oq-engine (2.6.0-0~precise01) precise; urgency=low

  [Michele Simionato]
  * Fixed the GMF .npz export when the GMFs are extracted from a file
  * Stored the number of nonzero losses per asset and realization in
    event_based_risk calculations with asset_loss_table=True

  [Daniele Viganò]
  * Fixed 'openquake' user creation in RPM when SELinux is in enforcing mode
  * Changed the behaviour during RPM upgrades:
    the old openquake.cfg configuration file is left untouched and the new one
    installed as openquake.cfg.rpmnew

  [Michele Simionato]
  * Added a check on `number_of_ground_motion_fields` when the GMFs are
    extracted from a NRML file
  * Added a command `oq extract` able to extract hazard outputs into HDF5 files
  * Fixed a bug when reading GMFs from a NRML file: the hazard sites were
    read from the exposure (incorrectly) and not from the GMFs
  * Fixed a bug in MultiMFDs of kind `arbitraryMFD`

  [Valerio Poggi]
  * Implemented the Atkinson (2010) GMPE as subclass `Atkinson2010Hawaii`
    of `BooreAtkinson2008`

  [Michele Simionato]
  * Used the new loss curves algorithm for the asset loss curves and loss maps
  * Added a generic `extract` functionality to the web API
  * Fixed a bug when computing the rjb distances with multidimensional meshes
  * Changed the GMF CSV exporter to export the sites too; unified it with the
    event based one

  [Daniele Viganò]
  * Changed the 'CTRL-C' behaviour to make sure that all children
    processes are killed when a calculation in interrupted

  [Michele Simionato]
  * Fixed a bug in the statistical loss curves exporter for classical_risk
  * Replaced the agg_curve outputs with losses by return period outputs
  * Turned the DbServer into a multi-threaded server
  * Used zmq in the DbServer
  * Fixed correct_complex_sources.py
  * Fixed `oq export hcurves-rlzs -e hdf5`
  * Changed the source weighting algorithm: now it is proportional to the
    the number of affected sites
  * Added a command `oq show dupl_sources` and enhances `oq info job.ini`
    to display information about the duplicated sources
  * Added a flag `split_sources` in the job.ini (default False)
  * Updated the demos to the format NRML 0.5

  [Valerio Poggi]
  * Implemented the Munson and Thurber 1997 (Volcanic) GMPE

  [Graeme Weatherill]
  * Adapts CoeffsTable to be instantiated with dictionaries as well as strings

  [Daniele Viganò]
  * Extended the 'oq reset' command to work on multi user installations

  [Michele Simionato]
  * Fixed a bug: if there are multiple realizations and no hazard stats,
    it is an error to set hazard_maps=true or uniform_hazard_spectra=true
  * Implemented aggregation by asset tag in the risk calculators
  * Fixed a small bug in the HMTK (in `get_depth_pmf`)
  * Extended the demo LogicTreeCase1ClassicalPSHA to two IMTs and points
  * Added a documentation page `oq-commands.md`
  * Removed the automatic gunzip functionality and added an automatic
    checksum functionality plus an `oq checksum` command
  * Made the demo LogicTreeCase2ClassicalPSHA faster
  * Fixed the export by realization of the hazard outputs
  * Changed the generation of loss_maps in event based risk, without the option
    `--hc`: now it is done in parallel, except when reading the loss ratios
  * Renamed `--version-db` to `--db-version`, to avoid
    confusions between `oq --version` and `oq engine -version`
  * Fixed bug in the exported outputs: a calculation cannot export the results
    of its parent
  * Extended the `sz` field in the rupture surface to 2 bytes, making it
    possible to use a smaller mesh spacing
  * Changed the ordering of the fields in the loss curves and loss maps
    generated by the event based risk calculator; now the insured fields
    are at the end, before they were intermixed with each loss type
  * Changed the format of array `all_loss_ratios/indices`
  * The size in bytes of the GMFs was saved incorrectly
  * Added an exporter gmf_scenario/rup-XXX working also for event based
  * First version of the calculator gmf_ebrisk
  * Implemented risk statistics for the classical_damage calculator
  * Added a .csv importer for the ground motion fields
  * Implemented risk statistics for the classical_bcr calculator

  [Armando Scarpati]
  * Show to the user the error message when deleting a calculation
    in the WebUI fails

  [Michele Simionato]
  * Better error message when running a risk file in absence of hazard
    calculation
  * Changed the sampling logic in event based calculators
  * Imported GMFs from external file into the datastore

  [Daniele Viganò]
  * Added the 'celery-status' script in 'utils' to check the
    task distribution in a multi-node celery setup

  [Michele Simionato]
  * Removed an excessive check from the WebUI: now if an output exists,
    it can be downloaded even if the calculation was not successful

  [Armando Scarpati]
  * Visualized the calculation_mode in the WebUI

  [Michele Simionato]
  * Made the upgrade_manager transactional again
  * Changed the storage of the GMFs; as a consequence the exported .csv
    has a different format

  [Daniele Viganò]
  * Fixed a bug introduced by a change in Django 1.10 that was causing
    the HTTP requests log to be caught by our logging system and
    then saved in the DbServer
  * Updated requirements to allow installation of Django 1.11 (LTS)

  [Michele Simionato]
  * Added two commands `oq dump` and `oq restore`
  * Added a check that on the number of intensity measure types when
    generating uniform hazard spectra (must be > 1)

 -- Matteo Nastasi (GEM Foundation) <nastasi@openquake.org>  Mon, 25 Sep 2017 15:05:45 +0200

python-oq-engine (2.5.0-0~precise01) precise; urgency=low

  [Armando Scarpati]
  * Added a confirmation dialog when trying to remove a calculation via the
    WebUI

  [Michele Simionato]
  * Hazard maps were not exposed to the engine in event based calculations
  * Fixed the check on the DbServer instance: it was failing in presence
    of symbolic links
  * Optimized MultiMFD objects for the case of homogeneous parameters
  * Added an .npz exporter for the scenario_damage output `dmg_by_asset`
  * Removed the pickled CompositeSourceModel from the datastore
  * Improved the error message when the rupture mesh spacing is too small
  * Unified the versions of baselib, hazardlib and engine
  * Raised a clear error if the user does not set the `calculation_mode`
  * Made it is possible to pass the hdf5 full path to the DataStore class
  * Made it possible to use CELERY_RESULT_BACKEND != 'rpc://'

  [Michele Simionato, Daniele Viganò]
  * Merged the `oq-hazardlib` repository into `oq-engine`.
    The `python-oq-hazardlib` package is now provided by `python-oq-engine`

  [Michele Simionato]
  * Added CSV exports for the agg_curve outputs
  * Fixed a bug in `oq export hcurves-rlzs --exports hdf5`
  * Restored the parameter sites_per_tile with a default of 20,000, i.e.
    tiling starts automatically if there are more than 20,000 sites
  * Better error message for invalid exposures
  * Removed the deprecated XML outputs of the risk calculators
  * Added an end point `v1/calc/XXX/oqparam` to extract the calculation
    parameters as a JSON dictionary
  * Fixed the excessive logic tree reduction in event based calculators
  * Improved the command `oq db`
  * Fixed an encoding bug when logging a filename with a non-ASCII character
  * Fixed a bug when exporting a GMF with `ruptureId=0`
  * Added a parameter `disagg_outputs` to specify the kind of disaggregation
    outputs to export
  * Raised an early error if the consequence model is missing some taxonomies
  * Restored the tiling functionality in the classical calculator; to enable
    it, set `num_tiles` in the job.ini file
  * If there are no statistical hazard curves to compute, do not transfer
    anything
  * Fixed a small bug in `oq plot` and added a test

  [Daniele Viganò]
  * Added `collectstatic` and `createsuperuser` subcommands to the
    `oq webui` command
  * Added a `local_settings.py.pam` template to use PAM as the authentication
    provider for API and WebUI
  * Now the command `oq webui start` tries to open a browser tab
    with the WebUI loaded

 -- Daniele Viganò (GEM Foundation) <daniele@openquake.org>  Wed, 14 Jun 2017 10:32:28 +0200

python-oq-engine (2.4.0-0~precise01) precise; urgency=low

  [Michele Simionato]
  * Now the command `oq export loss_curves/rlz-XXX` works both for the
    `classical_risk` calculator and the `event_based_risk` calculator

  [Daniele Viganò]
  * Remove the default 30 day-old view limit in the WebUI calculation list

  [Michele Simionato]
  * Fixed a broken import affecting the command `oq upgrade_nrml`
  * Made it possible to specify multiple file names in <uncertaintyValue/>
    in the source_model_logic_tree file
  * Reduced the data transfer in the object `RlzsAssoc` and improved the
    postprocessing of hazard curves when the option `--hc` is given
  * Changed the `ruptures.xml` exporter to export unique ruptures
  * Fixed a bug when downloading the outputs from the WebUI on Windows
  * Made `oq info --report` fast again by removing the rupture fine filtering
  * Improved the readibility of the CSV export `dmg_total`
  * Removed the column `eid` from the CSV export `ruptures`; also
    renamed the field `serial` to `rup_id` and reordered the fields
  * Changed the event loss table exporter: now it exports an additional
    column with the `rup_id`
  * Changed scenario npz export to export also the GMFs outside the maximum
    distance
  * Fixed scenario npz export when there is a single event
  * Replaced the event tags with numeric event IDs
  * The mean hazard curves are now generated by default
  * Improved the help message of the command `oq purge`
  * Added a `@reader` decorator to mark tasks reading directly from the
    file system
  * Removed the .txt exporter for the GMFs, used internally in the tests
  * Fixed a bug with relative costs which affected master for a long time,
    but not the release 2.3. The insured losses were wrong in that case.
  * Added an .hdf5 exporter for the asset loss table
  * Loss maps and aggregate losses are computed in parallel or sequentially
    depending if the calculation is a postprocessing calculation or not
  * Deprecated the XML risk exporters
  * Removed the .ext5 file
  * Restored the parameter `asset_loss_table` in the event based calculators
  * Added a full .hdf5 exporter for `hcurves-rlzs`
  * Removed the `individual_curves` flag: now by default only the statistical
    hazard outputs are exported
  * Saved *a lot* of memory in the computation of the hazard curves and stats
  * Renamed the parameter `all_losses` to `asset_loss_table`
  * Added an experimental version of the event based risk calculator which
    is able to use GMFs imported from an external file
  * Added a `max_curve` functionality to compute the upper limit of the
    hazard curves amongst realizations
  * Raised an error if the user specifies `quantile_loss_curves`
    or `conditional_loss_poes` in a classical_damage calculation
  * Added a CSV exporter for the benefit-cost-ratio calculator
  * The classical_risk calculator now reads directly the probability maps,
    not the hazard curves
  * Turned the loss curves into on-demand outputs
    for the event based risk calculator
  * The loss ratios are now stored in the datastore and not in an
    external .ext5 file
  * The engine outputs are now streamed by the WebUI
  * Used a temporary export directory in the tests, to avoid conflicts
    in multiuser situations
  * Added an .npz exporter for the loss maps
  * Raised an error early when using a complex logic tree in scenario
    calculations
  * Changed the CSV exporter for the loss curves: now it exports all the
    curves for a given site for the classical_risk calculator
  * Fixed the save_ruptures procedure when there are more than 256
    surfaces in the MultiSurface
  * Renamed the `csq_` outputs of the scenario_damage to `losses_`
  * Changed the way scenario_damage are stored internally to be more
    consistent with the other calculators
  * Removed the GSIM from the exported file name of the risk outputs
  * New CSV exporter for GMFs generated by the event based calculator
  * The event IDs are now unique and a constraint on the maximum
    number of source groups (65,536) has been added
  * Added an output `losses_by_event` to the scenario_risk calculator
  * Changed the output `ruptures.csv` to avoid duplications
  * Added an output `losses_by_taxon` to the scenario_risk calculator
  * Fixed a performance bug in `get_gmfs`: now the scenario risk and damage
    calculators are orders of magnitude faster for big arrays
  * Added an export test for the event loss table in the case of multiple TRTs
  * Removed the experimental `rup_data` output
  * Added an .npz export for the output `losses_by_asset`
  * Exported the scenario_risk aggregate losses in a nicer format

  [Daniele Viganò]
  * The 'oq webui' command now works on a multi-user installation
  * Splitted RPM packages into python-oq-engine (single node)and
    python-oq-engine-master/python-oq-engine-worker (multi-node)

  [Paolo Tormene]
  * The 'Continue' button in the Web UI is now available also for risk
    calculations

  [Michele Simionato]
  * Fixed a Python 3 bug in the WebUI when continuing a calculation: the
    hazard_calculation_id was passed as a string and not as an integer
  * Changed to rupture storage to use variable length-arrays, with a speedup
    of two orders of magnitude
  * Avoided storing twice the rupture events
  * Optimized the serialization of ruptures on HDF5 by using a `sids` output
  * Changed the Web UI button from "Run Risk" to "Continue"
  * The `avg` field in the loss curves is computed as the integral of the curve
    again, and it is not extracted from the avg_losses output anymore
  * Made the `fullreport` exportable
  * Fixed the `rup_data` export, since the boundary field was broken
  * Restored the output `losses_by_taxon` in the event_based_risk calculator
  * Fixed the calculator event based UCERF so that average losses can
    be stored

  [Daniele Viganò]
  * Added a check to verify that an 'oq' client is talking to the
    right DbServer instance
  * Introduced an optional argument for 'oq dbserver' command line
    to be able to override its default interface binding behaviour

  [Michele Simionato]
  * Optimized the event based calculators by reducing the number of calls
    to the GmfComputer and by using larger arrays
  * Added a check on missing vulnerability functions for some loss type
    for some taxonomy
  * Now we save the GMFs on the .ext5 file, not the datastore
  * Fixed bug in event_based_risk: it was impossible to use vulnerability
    functions with "PM" distribution
  * Fixed bug in event_based_risk: the ebrisk calculator is required as
    precalculator of event_based_risk, not others
  * Fixed bug in scenario_risk: the output `all_losses-rlzs` was aggregated
    incorrectly
  * Now the ucerf_risk calculators transfer only the events, not the ruptures,
    thus reducing the data transfer of several orders of magnitude
  * Added a view `get_available_gsims` to the WebUI and fixed the API docs
  * Introduced a configuration parameter `max_site_model_distance` with default
    of 5 km
  * Implemented sampling in the UCERF event based hazard calculator

  [Daniele Viganò]
  * Use threads instead of processes in DbServer because SQLite3
    isn't fork-safe on macOS Sierra

  [Michele Simionato]
  * Fixed a TypeError when deleting a calculation from the WebUI
  * Extended the command `oq to_hdf5` to manage source model files too
  * Improved significantly the performance of the event based calculator
    when computing the GMFs and not the hazard curves
  * Stored information about the mean ground motion in the datastore
  * Saved the rupture mesh with 32 floats instead of 64 bit floats
  * Raised the limit on the event IDs from 2^16 to 2^32 per task
  * Fixed classical_risk: there was an error when computing the statistics
    in the case of multiple assets of the same taxonomy on the same site
  * Changed the UCERF event based calculators to parallelize by SES
  * Fixed a site model bug: when the sites are extracted from the site model
    there is no need to perform geospatial queries to get the parameters
  * Added a command `oq normalize` to produce good `sites.csv` files
  * Introduced a `ses_seed` parameter to specify the seed used to generate
    the stochastic event sets; `random_seed` is used for the sampling only
  * Changed the `build_rcurves` procedure to read the loss ratios directly from
    the workers

 -- Matteo Nastasi (GEM Foundation) <nastasi@openquake.org>  Tue, 23 May 2017 10:46:56 +0200

python-oq-engine (2.3.0-0~precise01) precise; urgency=low

  [Michele Simionato]
  * `oq info --report` now filters the ruptures and reports the correct
    number of effective ruptures even for classical calculators
  * Stripped the TRT information from the event loss table CSV export
    and optimized its performance
  * Fixed a bug when storing the GMPE logic tree file in the datastore
  * Added a command `oq run_tiles` (experimental)
  * Fixed the event based calculator so that it can run UCERF ruptures
  * Fixed a bug in the scenario_risk calculator in case of multiple assets
    of the same taxonomy on the same site with no insurance losses
  * Now the event IDs are generated in the workers in the event based calculator
    and there is a limit of 65536 tasks with 65536 ruptures each
  * Changed the UCERF classical calculators to compute one branch at the time
  * Fixed the header `occupants:float32` in the CSV risk exports involving
    occupants
  * Fixed the name of the zipped files downloaded by the Web UI: there
    was a spurious dot
  * Fixed the UCERF classical calculator in the case of sampling
  * Reduced the size of the event tags in the event based calculators, thus
    saving GB of disk space in UCERF calculations
  * Fixed the name of the files downloaded by the Web UI: they must not
    contain slashes
  * Now deleting a calculation from the Web UI really deletes it, before
    if was only hiding it

  [Daniele Viganò]
  * Moved the OpenQuake Engine manual sources inside doc/manual

  [Michele Simionato]
  * Introduced an experimental classical time dependent UCERF calculator
  * Added a dynamic output for source group information
  * Changed the UCERF rupture calculator to fully store the ruptures
  * Fixed a bug in `combine_maps`: realizations with zero probability were
    discarded, thus breaking the computation of the statistics
  * Added a command `oq reset` to reset database and datastores
  * Reduced the data transfer back and disk space occupation for UCERF
    event based risk calculations
  * Tasks meant to be used with a shared directory are now marked with a
    boolean attribute `.shared_dir_on`
  * Added a warning when running event based risk calculations with sampling
  * Made sure that the openquake.cfg file is read only once

  [Daniele Viganò]
  * Moved the openquake.cfg config file inside the python package
    under openquake/engine/openquake.cfg
  * Removed support to OQ_LOCAL_CFG_PATH and OQ_SITE_CFG_PATH vars;
    only the OQ_CONFIG_FILE enviroment variable is read

  [Michele Simionato]
  * If there is a single realization, do not compute the statistics
  * Changed the separator from comma to tab for the output `ruptures`
  * If there are no conditional_loss_poes, the engine does not try to
    export the loss maps anymore
  * Fixed `oq engine --make-html-report` when using Python 3
  * Fixed bug when running `oq info job.ini` with NRML 0.5 source models

 -- Matteo Nastasi (GEM Foundation) <nastasi@openquake.org>  Thu, 23 Feb 2017 14:37:44 +0100

python-oq-engine (2.2.0-0~precise01) precise; urgency=low

  [Michele Simionato]
  * Fixed an HDF5 bug by not using a `vstr` array for the asset references
  * Fixed a wrong error message generated by `oq purge`
  * Added information about the rupture in the event loss table exports
  * Fixed a bug and added a test calculation with nonparametric sources
  * Fixed the classical UCERF calculator when there is more than one branch
  * Added .npz exporter for gmf_data for event based calculations

  [Daniele Viganò]
  * Port WebUI/API server to Django 1.9 and 1.10
  * Add dependencies to setup.py
  * Update Copyright to 2017

  [Michele Simionato]
  * Increased the splitting of ComplexFaultSources
  * Added a way to reuse the CompositeSourceModel from a previous computation
  * Turned the loss maps into dynamically generated outputs
  * Extended the source model writer to serialize the attributes
    src_interdep, rup_interdep, srcs_weights
  * Fixed a bug when exporting the uniform hazard spectra in presence of
    IMTs non spectral acceleration
  * Fixed a bug when computing the loss maps in presence of insurance,
    temporarily introduced in master
  * Made the datastore for event based risk calculations much lighter
    by computing the statistical outputs at export time
  * Now it is possible to post process event based risk outputs with the
    `--hc` option
  * Added a command `oq to_hdf5` to convert .npz files into .hdf5 files
  * Moved commonlib.parallel into baselib
  * Merged the experimental calculator ebrisk into event_based_risk and
    used correctly the random_seed for generating the GMFs (not the master_seed)
  * Added a flag `ignore_covs` to ignore the coefficients of variation
  * Changed the GMF scenario exporter to avoid generating composite arrays with
    a large number of fields
  * Exporting in .npz format rather than HDF5
  * Introduced a `shared_dir` parameter in openquake.cfg
  * Fixed a serialization bug for planar surfaces
  * Removed the flag `asset_loss_table`: the loss ratios are
    saved if and only if the `loss_ratios` dictionary is non-empty
  * Added a CSV exporter for the GMFs in the event based calculator
  * Added a CSV exporter for the rup_data output
  * Added a CSV exporter for the disaggregation output
  * Stored the disaggregation matrices directly (no pickle)
  * Turned the CompositeRiskModel into a HDF5-serializable object
  * Fixed all doctests for Python 3

  [Daniele Viganò]
  * Removed the 'oq-engine' wrapper (command already deprecated)

  [Michele Simionato]
  * Assigned a year label to each seismic event in the event based calculator
  * Now the ebrisk calculator supports the case of asset_correlation=1 too
  * Made it possible to export the losses generated by a specific event
  * Lowered the limit on the length of source IDs to 60 chars
  * Fixed excessive strictness when validating `consequenceFunction.id`
  * Added an `ucerf_rupture` calculator able to store seismic events and
    rupture data and reduced the data transfer

  [Daniele Viganò]
  * MANIFEST now includes all files, with any extension located in the
    tests folders. It is now possible to run tests from an installation
    made with packages

  [Michele Simionato]
  * Improved error message when the user gives a source model file instead of
    a source model logic tree file
  * Fixed the management of negative calculation IDs
  * Relaxed the tolerance so that the tests pass on Mac OS X
  * Implemented csv exporter for the ruptures
  * Optimized the epsilon generation in the ebrisk calculator for
    asset_correlation=0
  * Improved the performance of the scenario risk calculators
  * Now by default we do not save the ruptures anymore
  * Fixed a memory leak recently introduced in parallel.py
  * Simplified classical_risk (the numbers can be slightly different now)
  * Serialized the ruptures in the HDF5 properly (no pickle)
  * Introduced a parameter `iml_disagg` in the disaggregation calculator
  * Fixed `oq reduce` to preserve the NRML version
  * Fixed a bug when splitting the fault sources by magnitude

 -- Matteo Nastasi (GEM Foundation) <nastasi@openquake.org>  Mon, 23 Jan 2017 14:36:48 +0100

python-oq-engine (2.1.0-0~precise01) precise; urgency=low

  [Michele Simionato]
  * There is now a flag `save_ruptures` that can be turned off on demand;
    by default the ruptures are always saved in the event based calculators
  * Optimized the memory consumption when using a ProcessPoolExecutor (i.e
    fork before reading the source model) by means of a `wakeup` task
  * Reduced the splitting of the fault sources
  * Added a view `task_slowest` displaying info about the slowest task
    (only for classical calculations for the moment)
  * concurrent_tasks=0 disable the concurrency
  * Optimized the saving time of the GMFs
  * Changed the default number of concurrent tasks and increased the
    relative weight of point sources and area sources
  * Fixed the UCERF event loss table export and added a test for it
  * Optimized the computation of the event loss table
  * Introduced two new calculators ucerf_risk and ucerf_risk_fast

  [Paolo Tormene]
  * Added to the engine server the possibility to log in and out
    programmatically by means of HTTP POST requests

  [Michele Simionato]
  * Optimized the memory consumption of the event based risk calculators
  * Extended the `oq show` command to work in a multi-user environment
  * Improved the test coverage of the exports in the WebUI
  * Removed the SourceManager: now the sources are filtered in the workers
    and we do not split in tiles anymore
  * Made the full datastore downloadable from the WebUI
  * Added a command "oq db" to send commands the engine database
    (for internal usage)
  * By default the WebUI now displays only the last 100 calculations
  * Added more validity checks to the disaggregation parameters; split the
    sources even in the disaggregation phase
  * Added an optimized event based calculator computing the total losses by
    taxonomy and nothing else
  * Filtered the sources up front when there are few sites (<= 10)
  * Reduced the number of tasks generated when filter_sources is False
  * Saved engine_version and hazardlib_version as attributes of the datastore
  * Avoided saving the ruptures when ground_motion_fields is True
  * Finalized the HDF5 export for hazard curves, hazard maps and uniform
    hazard spectra
  * Restored a weight of 1 for each rupture in the event based calculator
  * Removed the MultiHazardCurveXMLWriter
  * Improved the saving of the ruptures in event based calculations
  * Reduced the data transfer due to the `rlzs_by_gsim` parameter
  * Added an HDF5 export for scenario GMFs
  * If `filter_sources` if false, the light sources are not filtered, but the
    heavy sources are always filtered
  * Now the dbserver can be stopped correctly with CTRL-C
  * Parallelized the splitting of heavy sources
  * Changed the event loss table exporter: now a single file per realization
    is exported, containing all the loss types
  * Removed the dependency from the Django ORM
  * Now the WebUI restarts the ProcessPoolExecutor at the end of each job,
    to conserve resources
  * Optimized the computation of hazard curves and statistics, especially
    for the memory consumption
  * Reduced the data transfer due to the `rlzs_assoc` and `oqparam` objects
  * Fixed a bug in the disaggregation calculator when a source group has
    been filtered away by the maximum distance criterium
  * Fixed an encoding error in the reports when the description contains a
    non-ASCII character
  * Changed the distribution framework: celery is supported in a way more
    consistent with the other approaches; moreover, ipyparallel is supported
  * Hazard maps are now a fake output, dynamically generated at export time
  * Made the number of produced tasks proportional to the number of tiles
  * Raised an error for event_based_risk producing no GMFs
  * Added a view for the slow sources
  * Transmitted the attributes of a SourceGroup to the underlying sources
  * Fixed the names of exported files for hazard maps in .geojson format
  * Added an header with metadata to the exported hazard curves and maps
  * Avoid storing filtered-away probability maps, thus fixing a bug
  * Restored the precalculation consistency check that was disabled during the
    transition to engine 2.0
  * Fixed a bug with `oq engine --delete-calculation`
  * Hazard curves/maps/uniform spectra can now be recomputed
  * Restored the early check on missing taxonomies
  * Raise an early error if an user forget the `rupture_mesh_spacing` parameter
  * Fixed a bug while deleting jobs from the db in Ubuntu 12.04
  * Ported the shapefile converter from the nrml_converters
  * Added source model information in the file `realizations.csv`
  * `oq engine --run job.ini --exports csv` now also exports the realizations
  * Introduced the format NRML 0.5 for source models
  * Added a check on the version in case of export errors
  * Extended `oq purge` to remove calculations from the database too
  * Fixed `--make-html-report`: the view task_info was not registered
  * Stored several strings as HDF5-variable-length strings
  * Fixed an export bug for the hazard curves in .geojson format
  * Removed the array cost_types from the datastore
  * Taxonomies with chars not in the range a-z0-9 were incorrectly rejected
  * Improved the XML parsing utilities in speed, memory, portability and
    easy of use
  * Forbidden the reuse of exposure because is was fragile and error prone
  * Fixed a bug with the `realizations` array, which in hazard calculations
    was empty in the datastore

 -- Matteo Nastasi (GEM Foundation) <nastasi@openquake.org>  Fri, 14 Oct 2016 11:07:26 +0200

python-oq-engine (2.0.0-0~precise01) precise; urgency=low

  [Michele Simionato]
  * Quoted the taxonomies in the CSV exports
  * Fixed a bug in classical_damage and added a master test for it
  * Fixed the escaping of the taxonomies in the datastore
  * Fixed the names of the exported risk files
  * Fixed a segfault in the WebUI when exporting files with h5py >= 2.4
  * Added a command `oq dbserver` to start/stop the database server
  * The engine exports the hazard curves one file per IMT
  * Exported lon and lat with 5 digits after the decimal point
  * Added a command `oq info --build-reports`
  * Introduced experimental support for exporting .hdf5 files

  [Daniele Viganò]
  * Reworked substantially the engine documentation: removed obsolete pages,
    updated to engine 2.0 and added instructions for Windows and Mac OS X
  * Remove oq_create_db script, db is created by the DbServer
  * Move oq_reset_db into utils and clean old code

  [Michele Simionato]
  * Now the DbServer automatically upgrades the database if needed
  * Renamed oq-lite -> oq and added a subcommand `oq engine`
  * Added a CSV reader for the hazard curves
  * Having time_event=None in the hazard part of a calculation is now valid
  * Added an exporter for the rupture data, including the occurrence rate
  * Refactored the CSV exporters
  * Moved celeryconfig.py; now celery must be started with
    `celery worker --config openquake.engine.celeryconfig`
  * Added a default location `~/oqdata/dbserver.log` for the DbServer log
  * Added an early check on the SA periods supported by the GSIMs
  * Now the gsim_logic_tree file is parsed only once
  * Added a document about the architecture of the engine
  * The realizations are now exported as a CSV file
  * Escaped taxonomies in the datastore
  * The Web UI log tool is now escaping the HTML
  * Moved openquake.commonlib.commands -> openquake.commands and
    openquake.commonlib.valid -> openquake.risklib.valid to have a
    linear tower of internal dependencies
  * Supported all versions of Django >= 1.5
  * Provided a better error message in the absence of openquake.cfg
  * Removed the check on the export_dir when using the WebUI
  * Reduce the data transfer of the realization association object
  * If uniform_hazard_spectra is true, the UHS curves are generated
    even if hazard_maps is false; the hazard maps are not exported
  * Optimized the filtering of PointSources
  * Initial work on the UCERF event based hazard calculator
  * Added a test calculation crossing the International Date Line (Alaska)

  [Daniele Viganò]
  * Remove the dependency from the python 'pwd' package which is not
    available on Windows
  * Supervisord init scripts are now provided for the dbserver, celery
    and the webui. Celery is not started by default, other two are.

  [Michele Simionato]
  * Another export fix: made sure it is run by the current user
  * Fixed the export: if the export directory does not exist, it is created
  * Introduced the configuration variable `multi_user`, false for source
    installations and true for package installations
  * Fixed the WebUI export
  * Removed the .txt outputs from the WebUI page engine/<output_id>/outputs
    (they are useful only internally)
  * Fixed the export: first the xml exporter is tried and then the csv exporter;
    if both are available, only the first is used, not both of them
  * Optimized the case when the epsilons are not required, i.e. all the
    covariance coefficients are zero in the vulnerability functions
  * Added another test for event based risk (`case_miriam`)
  * Revisited the distribution mechanism and refined the weight of the
    ruptures in the event based calculators to avoid generating slow tasks
  * Added an automatic help for the subcommands of oq-lite and managed
    --version correctly
  * The event based risk calculator now use different seeds for different
    realizations; also, the performance has been substantially improved
  * Improved the .rst reports with data transfer information
  * Removed the RlzsAssoc object from the datastore
  * Fixed the number of tasks generated by the risk calculators
  * Refactored the serialization of CompositionInfo instances to HDF5
  * Used exponential notation with 5 decimal digits in most exported XML files
  * Refactored the sampling mechanics in the event based calculators
  * The event_based_risk calculator infers the minimum intensity of the GMFs
    from the vulnerability functions (if not specified in the job.ini)
  * Fixed the `avg_losses-stats`: they were not generated in absence of
    loss curves
  * Added a command `oq-lite info --exports`
  * Added filtering on the mininum intensity also in the event based
    hazard calculator; improved the performance and memory occupation
  * Added a view displaying the calculation times by source typology
  * Fixed the test of GMPETable after the correction in hazardlib
  * Optimized the saving of the asset loss table
  * Optimized the case of multiple assets of the same taxonomy on the
    same point and introduced a datastore view `assets_by_site`
  * Fixed HDF5 segmentation faults in the tests for Ubuntu 16.04

  [Daniele Viganò]
  * Add support for Ubuntu 16.04 (xenial) packages
  * Removed the openquake_worker.cfg file because it is not used anymore

  [Michele Simionato]
  * Replaced PostgreSQL with SQLite
  * Introduced a dbserver to mediate the interaction with the database
  * Restored the signal handler to manage properly `kill` signals so that
    the workers are revoked when a process is killed manually
  * Fixed in a more robust way the duplicated log bug
  * Made more robust the killing of processes by patching concurrent.futures
  * Fixed a critical bug with celery not being used even when `use_celery`
    was true.
  * Improved the validation of NRML files
  * Added a command `oq-engine --show-log <job_id>`

  [Daniele Viganò]
  * Use the 'postgresql' meta package as dependency of the .deb
    package to support newer versions of Postgres; this makes
    Trusty package installable on Ubuntu 16.04 and Debian 8

  [Daniele Viganò, Michele Simionato]
  * Fixed a bug in `oq-engine --export-outputs`

  [Daniele Viganò, Matteo Nastasi]
  * Allow installation of the binary package on Ubuntu derivatives

  [Matteo Nastasi]
  * Backport of libhdf5 and h5py for ubuntu 'precise' serie

  [Michele Simionato]
  * Removed openquake/engine/settings.py
  * Made the dependency on celery required only in cluster installations
  * Integrated the authentication database in the engine server database
  * Fixed the description in the Web UI (before it was temporarily set to
    the string "A job").
  * Introduced filtering on the minimum intensity of the ground shaking
  * Solved the issue of serializing large SES collections, over the HDF5 limit
  * The loss maps and curves XML exporters now export the coordinates
    of the assets, not the coordinates of the closest hazard site
  * Stored the job.ini parameters into a table in the datastore
  * Added a check on the IMTs coming from the risk models
  * Changed the aggregate loss table exporter to export the event tags,
    not the event IDs
  * Fixed a bug with the CSV export of the ground motion fields
  * Fixed a bug with the export of UHS curves with `--exports=xml`
  * Reduced substantially the data transfer and the memory occupation
    for event based calculations with a large number of assets: we
    can run the California exposure with half million assets now
  * Fixed a bug in the SESCollection exporter
  * Changed the asset<->epsilons association: before for a given taxonomy the
    assets were ordered by `asset_ref`, now they are ordered by `id`. This
    has a minor impact on the numbers sensitive to the epsilons, akin to a
    change of seeds
  * Added a test on the ordering of the epsilons
  * Accepted `.` and `|` as valid characters for source IDs
  * Changed the GMF calculator to use a single seed per unique rupture
  * Changed the SESCollection exporter: now a single file is exported, before
    we were exporting one file per source model path per tectonic region model
  * Changed the event based calculators to avoid duplicating ruptures
    occurring more than once
  * Changed the risk calculators to work in blocks of assets on the same site
  * Made it possible to set different integration distances for different
    tectonic region types
  * Optimized the aggregation by asset in the event based risk calculator
  * Reporting the source_id when the filtering fails

 -- Matteo Nastasi (GEM Foundation) <nastasi@openquake.org>  Tue, 21 Jun 2016 14:17:03 +0200

python-oq-engine (1.9.1-0~precise01) precise; urgency=low

  [Michele Simionato]
  * Fixed a bug in the Web UI when running a risk calculation starting
    from a previous calculation

 -- Matteo Nastasi (GEM Foundation) <nastasi@openquake.org>  Mon, 07 Mar 2016 11:11:59 +0100

python-oq-engine (1.9.0-0~precise01) precise; urgency=low

  [Michele Simionato]
  * Fixed a bug such that in some circumstances the logging stream handler
    was instantiated twice, resulting in duplicated logs
  * Changed the default job status to 'executing' (was 'pre_executing')
  * Fixed the ordering of the logs in the Web UI
  * Removed the dependency from PostGIS
  * Restored the monitoring which was accidentally removed
  * Removed the obsolete option `--hazard-output-id`
  * Printed the names of the files exported by the engine, even when there
    are multiple files for a single output
  * Introduced four new tables job, output, log, performance: all the other
    60+ database tables are not used anymore

 -- Matteo Nastasi (GEM Foundation) <nastasi@openquake.org>  Wed, 02 Mar 2016 14:33:38 +0100

python-oq-engine (1.8.0-0~precise01) precise; urgency=low

  [Michele Simionato]
  * Removed two `oq-engine` switches (`--export-stats` and `--list-inputs`)
    and fixed `--show-view`; unified `--delete-hazard-calculation` and
    `--delete-risk-calculation` into a single `--delete-calculation`
  * Updated `make_html_report.py` to extract the full report from the
    datastore
  * If `use_celery` is true, use celery to determine a good default for
    the parameter `concurrent_tasks`
  * Made celery required only in cluster situations
  * Fixed the duplication of exported result in the classical_damage
    calculator when there is more than one realization
  * Removed several obsolete or deprecated switches from the `oq-engine` command
  * Replaced all classical calculators with their lite counterparts
  * Fixed the site-ordering in the UHS exporter (by lon-lat)

  [Paolo Tormene]
  * Added API to validate NRML

  [Michele Simionato]
  * The engine can now zip files larger than 2 GB (used in the export)
  * Now the loss maps and curves are exported with a fixed ordering: first
    by lon-lat, then by asset ID
  * Replaced the old disaggregation calculator with the oq-lite one

 -- Matteo Nastasi (GEM Foundation) <nastasi@openquake.org>  Mon, 15 Feb 2016 12:06:54 +0100

python-oq-engine (1.7.0-0~precise01) precise; urgency=low

  [Michele Simionato]
  * Fixed an encoding bug in --lhc
  * Fixed an export bug: it is now possible to export the outputs generated
    by another user, if the read permissions are set correctly

 -- Matteo Nastasi (GEM Foundation) <nastasi@openquake.org>  Mon, 14 Dec 2015 10:40:26 +0100

python-oq-engine (1.6.0-0~precise01) precise; urgency=low

  [Daniele Viganò]
  * Added the oq_reset_db script. It removes and recreates the database and
    the datastore

  [Matteo Nastasi]
  * Demos moved to /usr/share/openquake/risklib

  [Michele Simionato]
  * Removed the 'view' button from the Web UI
  * Removed the epsilon_sampling configuration parameter
  * Made customizable the display_name of datastore outputs (before it was
    identical to the datastore key)
  * The zip files generated for internal use of the Web UI are now hidden
  * Made visible to the engine only the exportable outputs of the datastore
  * Closed explicitly the datastore after each calculation
  * Replaced the old scenario calculators with the HDF5-based calculators
  * Fixed a very subtle bug in the association queries: some sites outside
    of the region constraint were not discarded in some situations
  * Removed the self-termination feature `terminate_job_when_celery_is_down`
  * Removed the epsilon sampling "feature" from the scenario_risk calculator
  * Replaced the event based calculators based on Postgres with the new ones
    based on the HDF5 technology

 -- Matteo Nastasi (GEM Foundation) <nastasi@openquake.org>  Tue, 17 Nov 2015 11:29:47 +0100

python-oq-engine (1.5.1-0~precise01) precise; urgency=low

  [Michele Simionato]
  * Fixed a bug affecting exposures with multiple assets on the same site

 -- Matteo Nastasi (GEM Foundation) <nastasi@openquake.org>  Fri, 25 Sep 2015 14:22:08 +0200

python-oq-engine (1.5.0-0~precise01) precise; urgency=low

  [Michele Simionato]
  * The event based calculators in the engine are now officially deprecated
    and they raise a warning when used
  * Optimization: we do not generate the full epsilon matrix if all
    coefficients of variation are zero
  * Fixed two subtle bugs in the management of the epsilons: it means that
    all event based risk calculations with nonzero coefficients of variations
    will produce slightly different numbers with respect to before
  * Removed excessive checking on the exposure attributes 'deductible' and
    'insuredLimit' that made it impossible to run legitimate calculations
  * Changed the meaning of 'average_loss' for the aggregated curves: now it
    is the sum of the aggregated losses in the event loss table,
    before it was extracted from the aggregated loss curve
  * Changed the way the average losses (and insured average losses) are
    computed by the event based risk calculator: now they are extracted
    from the event loss table, before they were extracted from the loss curves
  * Set to NULL the stddev_losses and stddev_insured_losses for the event based
    risk calculator, since they were computed incorrectly
  * Introduced a new experimental command
    'oq-engine --show-view CALCULATION_ID VIEW_NAME'; the only view available
    for the moment is 'mean_avg_losses'
  * Negative calculation IDs are interpreted in a Pythonic way, i.e. -1
    means the last calculation, -2 the calculation before the last one, etc.
  * If a site parameter is more distant than 5 kilometers from its closest
    site, a warning is logged
  * Changed the splitting of fault sources to reduce the number of generated
    sources and avoid data transfer failures if rupture_mesh_spacing is too
    small
  * Changed the event loss table export: now the CSV file does not contain
    the magnitude and the rows are ordered by rupture tag first and loss second
  * Removed the calculator EventBasedBCR
  * Longitude and latitude are now rounded to 5 digits
  * Fixed a very subtle bug in the vulnerability functions, potentially
    affecting calculations with nonzero coefficients of variation and nonzero
    minIML; the numbers produced by the engine were incorrect; see
    https://bugs.launchpad.net/oq-engine/+bug/1459926
  * 'investigation_time' has been replaced by 'risk_investigation_time' in
    risk configuration files
  * Initial support for Django 1.7

  [Daniele Viganò]
  * Removed the bin/openquake wrapper: now only bin/oq-engine is
    available

  [Michele Simionato]
  * Added parameter parallel_source_splitting in openquake.cfg

  [Daniele Viganò]
  * setup.py improvements
  * Added MANIFEST.in
  * celeryconfig.py moved from /usr/openquake/engine to
    /usr/share/openquake/engine

  [Matteo Nastasi]
  * Packaging system improvement

 -- Matteo Nastasi (GEM Foundation) <nastasi@openquake.org>  Wed, 23 Sep 2015 15:48:01 +0200

python-oq-engine (1.4.1-0~precise01) precise; urgency=low

  [Michele Simionato]
  * Added a new 'ebr' hazard/risk calculator
  * Fixed the engine core export: now it can export datastore outputs as
    zip files
  * Now the parameter concurrent_tasks is read from the .ini file
  * Parallelized the source splitting procedure
  * Fixed a bug in the hazard calculators which were not using the parameter
    concurrent_tasks from the configuration file

 -- Matteo Nastasi (GEM Foundation) <nastasi@openquake.org>  Fri, 15 May 2015 10:06:26 +0200

python-oq-engine (1.4.0-2~precise01) precise; urgency=low

  [Daniele Viganò]
  * Fixed debian/control: add missing lsb-release to build deps

 -- Matteo Nastasi (GEM Foundation) <nastasi@openquake.org>  Fri, 08 May 2015 14:33:26 +0200

python-oq-engine (1.4.0-1~precise01) precise; urgency=low

  [Matteo Nastasi, Daniele Viganò]
  * Fixed dependencies version management

 -- Matteo Nastasi (GEM Foundation) <nastasi@openquake.org>  Thu, 07 May 2015 14:14:09 +0200

python-oq-engine (1.4.0-0~precise01) precise; urgency=low

  [Matteo Nastasi, Daniele Viganò]
  * Add binary package support for both Ubuntu 12.04 (Precise)
    and Ubuntu 14.04 (Trusty)

  [Michele Simionato]
  * Removed the SiteModel table: now the association between the sites and the
    site model is done by using hazardlib.geo.geodetic.min_distance

  [Daniele Viganò]
  * added authentication support to the 'engineweb' and the 'engineserver'

  [Michele Simionato]
  * the aggregate loss curves can be exported in CSV format

  [Matteo Nastasi]
  * added 'outtypes' attribute with list of possible output types for
    each output item in outputs list API command
  * added '/v1/calc/<id>/status' API command
  * added 'engineweb' django application as local web client for oq-engine

  [Michele Simionato]
  * Renamed the maximum_distance parameter of the risk calculators to
    asset_hazard_distance, to avoid confusion with the maximum_distance
    parameter of the hazard calculators, which has a different meaning;
    is it an error to set the maximum_distance in a job_risk.ini file
  * Added to the API an URL /v1/calc/:calc_id/remove to hide jobs
  * A new key is_running is added to the list of dictionaries returned by
    the URL /v1/calc/list
  * Replaced the mock tests for the engine server with real functional tests
  * Added a resource /v1/calc/:calc_id/traceback to get the traceback of a
    failed calculation
  * Now the logs are stored also in the database, both for the controller node
    and the worker nodes
  * Bypassed Django when deleting calculations from the database: this avoids
    running out of memory for large calculations
  * Fixed an issue in the scenario calculator: the GMFs were not filtered
    according to the distance to the rupture
  * Now critical errors appear in the log file
  * Added a --run command to run hazard and risk together
  * Fixed bug in the event based calculator; in the case
    number_of_logic_tree_samples > 0 it was generating incorrect hazard curves.
    Also improved (a lot) the performance in this case.
  * Fixed a tricky bug happening when some tectonic region type are filtered
    away.
  * The event based risk calculator now save only the non-zero losses in
    the table event_loss_asset.
  * Added a CSV exporter for the Stochastic Event Sets, for debugging purposes.
  * The GMF CSV exporter now sorts the output by rupture tag.

  [Matteo Nastasi]
  * Each pull request must be accompanied by an update of the debian
    changelog now.

 -- Matteo Nastasi (GEM Foundation) <nastasi@openquake.org>  Thu, 07 May 2015 11:33:24 +0200

python-oq-engine (1.3.0-1) precise; urgency=low

  [Matteo Nastasi]
  * gunzip xml demos files after copied into /usr/openquake/engine directory

 -- Matteo Nastasi (GEM Foundation) <nastasi@openquake.org>  Thu, 26 Feb 2015 16:35:20 +0100

python-oq-engine (1.3.0-0) precise; urgency=low

  [Michele Simionato]
  * Updated python-django dependency >= 1.6.1, (our repository already
    includes a backported version for Ubuntu 'precise' 12.04); this change
    makes unnecessary "standard_conforming_strings" postgresql configuration
    variable setting
  * The event based risk calculator is able to disaggregate the event loss
    table per asset. To enable this feature, just list the assets you are
    interested in in the job.ini file: "specific_assets = a1 a2 a3"
  * We have a new hazard calculator, which can be invoked by setting in the
    job.ini file: "calculation_mode = classical_tiling"
    This calculators is the same as the classical calculator (i.e. you will
    get the same numbers) but instead of considering all the hazard sites at
    once, it splits them in tiles and compute the hazard curves for each tile
    sequentially. The intended usage is for very large calculations that
    exceed the available memory. It is especially convenient when you have
    very large logic trees and you are interested only in the statistics (i.e.
    mean curves and quantile curves). In that case you should use it with the
    option individual_curves=false. Notice that this calculator is still in
    an experimental stage and at the moment is does not support UHS curves.
    Hazard maps and hazard curves are supported.
  * We have a new risk calculator, which can be invoked by setting in the
    job.ini file: "calculation_mode = classical_damage"
    This calculator is able to compute the damage distribution for each asset
    starting from the hazard curves produced by the classical
    (or classical_tiling) calculator and a set of fragility functions. Also
    this calculator should be considered in experimental stage.
  * A significant change has been made when the parameter
    number_of_logic_tree_samples is set to a non-zero value. Now, if a branch
    of the source model logic tree is sampled twice we will generate the
    ruptures twice; before the ruptures were generated once and counted twice.
    For the classical calculator there is no effect on the numbers (sampling
    the same branch twice will produce two copies of identical ruptures);
    however, for the event based calculator, sampling the same branch twice
    will produce different ruptures. For instance, in the case of a simple
    source model with a single tectonic region type, before we would have
    generated a single file with the stochastic event sets, now we generate
    number_of_logic_tree_samples files with different stochastic event sets.
    The previous behavior was an optimization-induced bug.
  * Better validation of the input files (fragility models, job.ini)
  * The ability to extract the sites from the site_model.xml file
  * Several missing QA tests have been added
  * The export mechanism has been enhanced and more outputs are being exported
    in CSV format
  * New parameter complex_fault_mesh_spacing
  * Some error messages have been improved
  * A lot of functionality has been ported from the engine to oq-lite,
    i.e.  a lite version of the engine that does not depend on
    PostgreSQL/PostGIS/Django nor from RabbitMQ/Celery. This version is
    much easier to install than the regular engine and it is meant for
    small/medium computation that do not require a cluster. The engine
    demos, have been moved to the oq-risklib repository, so that they can
    be run via the oq-lite command without installing the full engine.
  * Currently the following calculators have been ported (all are to be
    intended as experimental): classical hazard, classical tiling, event
    based hazard, scenario hazard, classical risk, scenario damage,
    classical damage.

 -- Matteo Nastasi (GEM Foundation) <nastasi@openquake.org>  Thu, 26 Feb 2015 10:44:03 +0100

python-oq-engine (1.2.2-0) precise; urgency=low

  * consistency in version management between debian/ubuntu package and
    library from git sources

 -- Matteo Nastasi (GEM Foundation) <nastasi@openquake.org>  Thu, 18 Dec 2014 16:25:05 +0100

python-oq-engine (1.2.1-2) precise; urgency=low

  * Fixed custom dependencies versions (again)

 -- Matteo Nastasi (GEM Foundation) <nastasi@openquake.org>  Tue, 16 Dec 2014 10:48:19 +0100

python-oq-engine (1.2.1-1) precise; urgency=low

  * Fixed custom dependencies versions

 -- Matteo Nastasi (GEM Foundation) <nastasi@openquake.org>  Tue, 16 Dec 2014 09:48:19 +0100

python-oq-engine (1.2.1-0) precise; urgency=low

  * Fixed the logging handler

 -- Matteo Nastasi (GEM Foundation) <nastasi@openquake.org>  Mon, 15 Dec 2014 10:17:30 +0100

python-oq-engine (1.2.0-3) precise; urgency=low

  * Add constraint on python-django dependency version

 -- Matteo Nastasi (GEM Foundation) <nastasi@openquake.org>  Thu, 11 Dec 2014 10:04:45 +0100

python-oq-engine (1.2.0-2) precise; urgency=low

  * More precise exception message

 -- Matteo Nastasi (GEM Foundation) <nastasi@openquake.org>  Wed, 10 Dec 2014 16:21:06 +0100

python-oq-engine (1.2.0-1) precise; urgency=low

  * Bugs fixed in 1.2 release: http://goo.gl/GjbF2r
  * Replace a reference to the 'openquake' command with 'oq-engine'
  * Moved the expected outputs of the ScenarioDamage QA tests in qa_tests_data
  * Moved the logic tree realizations into commonlib
  * It is now possible to compute the uniform spectra even when
    individual_curves is false
  * Reduced the precision when exporting GMFs to XML
  * Fixed test_job_from_file
  * Delayed the OqParam validation
  * Simplified the monitoring
  * Extract the QA tests data from the engine
  * Renamed commonlib.general -> baselib.general
  * Removed the dependency from oq-commonlib
  * Avoid warning no XML exporter for event_loss
  * Update packager and postinst to use the openquake2 db (new default one)
  * Use shallow-clone to improve CI builds speed
  * Download calculation results as files
  * Added an API to retrieve the engine version
  * Unified the export framework for hazard and risk
  * Fast export of the GMFs
  * Fast scenario export
  * Fixed test_is_readable_all_files_lack_permissions when run as root
  * Now 'test_script_lower_than_current_version' does not require an Internet
    connection
  * Warn the user if she asks for statistical outputs but using a single hazard
    output
  * Move the calculation of input/output weights into commonlib
  * Changed the export_dir in several tests
  * Now the packagers makes a HTML report with the performances of the demos
  * Remove hardcoded references to openquake2 in oq_create_db
  * Move JobStats creation inside job_from_file
  * Fixed precision
  * Align openquake_worker.cfg with openquake.cfg
  * Implement memory hard limit control
  * Using commonlib.readinput.get_source_models
  * Check that the hazard calculation mode is consistent with risk calculation
    mode
  * Rollback only if a transaction is on
  * Fixed a bug in export_risk
  * Daily html report
  * Reflected the API change in commonlib.readinput.get_oqparam
  * Updated the engine to cope with the changes in risklib and commonlib
  * Fixed the name of the SES file
  * Changed some hard-coded weights in general.py
  * Changed the import of the calc module
  * Drop risk calculation table
  * Simplified the risk calculators
  * Reflected the API change in hazardlib.calc.gmf.GmfComputer
  * Added a test for duplicated tags in import_gmf_scenario.py
  * Implemented losses per event per asset
  * Dependency check
  * Removed more risk unit tests
  * Removed another couple of redundant tests
  * Remove check on setup.py version since now it's taken from init
  * Fixed _calc_to_response_data
  * Fixed bug when running risk calculations from the platform
  * openquake wrapper script
  * Changed version number in setup.py too
  * Updated version to 1.2
  * Renamed nrml_version->commonlib_version
  * Fixed a bug in the engine server (wrong calculation_id)
  * Fix oq-engine command name in output list
  * Removed the dependency from nrmllib
  * Fixed two merge errors
  * Important fixes pre-2.0 copied from the better-risk branch
  * Renamed the command openquake->oq-engine
  * Change ses collection
  * Fixed the migration script 0007
  * Fixed a bug with the quantile_hazard_curves attribute
  * Removed EventBasedHazardCalculatorTestCase
  * Remove the hazard_calculation table
  * correct complex source for wrong order in edges points
  * missing file open fixed
  * Removed routing tests
  * Added the script correct_complex_sources
  * Complex surf validation
  * Insert the IMT in the db, if not already there
  * The intensity measure types are now sorted also in the scenario calculator
  * Simplified the QA test scenario_damage/case_4
  * Enable 'set -x' when $GEM_SET_DEBUG is true
  * Remove a try finally in engine server task.py
  * Simplification because now the maximum_distance is mandatory
  * Fixed a wrong source model used in the Event Based export test
  * Fixed the what_if_I_upgrade check
  * Added a table imt_taxonomy
  * Fixed the management of missing db upgrades
  * Now the engine is using the new validation mechanism for the hazard sources
  * Fixed the name of a field (risk_job_id->job_id)
  * Special case when the hazard is known at the exact sites of the assets
  * Moved the epsilons from the getters to the database
  * Update the database name in openquake_worker.cfg
  * Removed the old validation mechanism
  * The parameter concurrent_tasks must be available to the workers too
  * Solved the problem with UHS
  * Fixed master https://ci.openquake.org/job/master_oq-engine/1208
  * If individual_curves is set, multi-imt curves must not be generated
  * --what-if-I-upgrade functionality
  * Stats only
  * Short output summary
  * Removed task_no
  * Hazard curves from gmfs
  * Fixed a critical bug with --hazard-output-id
  * Fix the test check_limits_event_based
  * Changed the output_weight for the event based calculator
  * Introduced --hazard-job-id and made it possible to reuse exposures imported
    in the hazard part of the computation
  * Replaced the ScenarioGetter with the GroundMotionFieldGetter
  * Return loss matrix
  * Removed --schema-path from oq_create_db
  * Calculation limits
  * Fixed a bug on tablespace permissions
  * Make the event based calculator more debuggable
  * Added the column uniq_ruptures to the table source_info
  * Db migrations
  * Db migrations 2
  * Saved more sources in source_info
  * Perform means and quantiles in memory
  * Parallel filtering
  * Reintroduce the 'terminate_job_when_celery_is_down' config option
  * Fix risk disaggregation
  * Ordering the sources after filtering-splitting
  * Source ordering
  * Gmf from ruptures
  * Fixed a stupid bug with OQ_TERMINATE_JOB_WHEN_CELERY_IS_DOWN
  * Introduced a variable OQ_TERMINATE_JOB_WHEN_CELERY_IS_DOWN
  * The random seeds have now a default value of 42
  * Added a check for invalid quantile computations
  * Now hazard calculations can be deleted safely
  * Add a file openquake_worker.cfg to be read in the workers
  * Simplified the LOG_FORMAT by removing the name
  * Avoid an ugly error when no tasks are spawned
  * Added a view on the event loss table for convenience of analysis
  * Epsilon sampling feature
  * Distribute-by-rupture phase 2
  * Restored distribution-by-rupture in the event based calculator
  * Provide a good error message when a source model contains GSIMs not in the
    file gsim_logic_tree
  * Moved parse_config from the engine to commonlib
  * Added a test checking the existence of the __init__.py files and fixed the
    QA test classical/case_15
  * Refactored initialize_realizations and added a warning when
    num_samples > num_realizations
  * Fixed a missing import
  * Saving the rupture hypocenter fully into the database
  * Removed an offending ALTER OWNER
  * Source info table
  * Added a test for sampling a large source model logic tree
  * Hazard curves from gmfs
  * Removed num_sites and num_sources from job_stats
  * Removed redundant tests
  * Retrieved the correct output directly, not via an order by
  * Making use of commonlib.parallel in the engine
  * Enhanced qatest_1, so that it subsumes regression_1 and regression_2
  * Taking advantage of the new riskloaders in commonlib
  * Added a missing integer cast
  * Changed disagg/case_1 to use full enumeration
  * Fixed the ordering of the ruptures in the event based calculator
  * Fixed a bug in the GroundMotionValuesGetter
  * Reflected the API change in refactor-risk-model
  * Sent the tectonic region types with less sources first, and fixed
    an ordering bug in a QA test
  * Turn AMQPChannelExceptions into warnings
  * Hide the SES output from a scenario calculator
  * Add a debug flag to enable set -x in packager.sh
  * Better task spawning
  * Reflected the changes to the GmfComputer in hazardlib
  * Fixed the bug in the risk event based calculator with multiple realizations
  * Fix gmf duplication
  * Removed the need for logictree.enumerate_paths
  * Fixed a small bug
  * Removed a commonlib dependency breaking the oqcreate script
  * Now the indices of the filtered sites are stored in the
    ProbabilisticRupture table
  * Fixed another import
  * Fixed a wrong import
  * Moved logictree to commonlib and fixed all the tests
  * Removed the obsolete table hzrdr.ses and small refactoring
  * Tasks with fewer assets are submitted first
  * Better parallelization of the risk calculators
  * Reducing the celery timeout from 30s to 3s
  * Fixed a tricky bug in the scenario calculator with duplicate imts
  * Fixed the ScenarioExportTestCase by changing the position of the points
  * The scenario calculator is now block-size independent
  * Use only the relevant tectonic region types to build the GMPE logic tree
  * Fixed a broadcasting in the classical calculator
  * Saving memory on the controller node
  * Restored the source model sampling feature
  * Complex logic tree test
  * Solved the block size dependence in the risk calculators
  * Fixed a critical ordering bug
  * Changed the _do_run_calc signature
  * Avoid returning duplicated data in the classical calculator
  * Changed the order of the statements in 01-remove-cnode_stats.sql
  * Added a cache on the GSIMs for the probabilities of no exceedence in the
    classical calculator
  * Fix the export of GmfSets in the case of multiple source models
  * Fixed underflow error in postgres
  * Fixed a bug with celery ping
  * Avoid errors on signals when the engine is run through the server
  * Errors in a task are converted into a RuntimeError
  * Remove calculation unit
  * The IML must be extrapolated to zero for large poes
  * Log a warning when more than 80% of the memory is used
  * Refactored the hazard getters
  * Removed the SES table
  * Added a nice error message for far away sources
  * Add support in the engine for a local_settings.py
  * Send the site collection via rabbitmq, not via the database
  * Improvements to the CeleryNodeMonitor
  * Minimal tweaks to the risk calculators
  * Save the number of sites in JobStats as soon as it is available
  * Fix branch var to be compliant within the new CI git plugin
  * Restored the lost fine monitoring on the hazard getters
  * Cluster monitor
  * Celery check
  * Removed the obsolete table uiapi.cnode_stats
  * Make use of the light site collection introduced in hazardlib
  * Optimize the disaggregation calculator
  * Fix a memory leak of celery
  * Remove python-gdal and fix issue with postinst
  * Manual pickling/unpickling
  * Updates Copyright to 2014
  * The rupture tag must be unique
  * Turn SIGTERM into SIGINT
  * Remove another engine-server test script from pylint
  * Removed the dependency on the current working directory from
    utils_config_test
  * Replace README.txt with README.md in the packager script
  * Increase the tolerance in the disaggregation test
  * Readme merge
  * Avoid storing copies of the ruptures
  * Untrapped exceptions in oqtask give ugly error messages
  * Support for posting zipfiles to the engine-server
  * Using iter_native in celery
  * Added test for the loss_fraction exporter
  * Fixed a missing loss_type in export_loss_fraction_xml
  * Merging the engine server inside the engine repository
  * Removing ruptures phase 2
  * Restored qatest 1
  * Added tests for failing computations
  * Removed the progress handler from the engine
  * Better error and logging management
  * Exclude tests folder from pylint check
  * Fixing the build master_oq-engine #790
  * Ruptures are not read from the database anymore, only written
  * In development mode celery is automatically started/stopped together with
    the engine server
  * Remove common directory from risk demos
  * Remove duplication hazard risk
  * Removing the duplication run_hazard/run_risk in engine.py
  * Renamed directories and packages to be consistent with GEM conventions
  * Fixed test_initialize_sources
  * Getting a more uniform distribution of the tasks
  * Remove celery
  * Remove time_span from disaggregation calculator
  * Return the traceback from celery to the controller node
  * If there are no GMVs within the maximum distance for the given assets, the
    computation should not fail with an ugly error but print a warning
  * Better error management
  * Fixed a stupid error in compute_hazard_curves
  * Support for non-parametric sources
  * Fixed the issue of slow sources
  * Fixed the two upgrade scripts breaking the migration from 1.0 to 1.1
  * Add --export-hazard-outputs and --export-risk-outputs switches; also add
    geojson export for hazard curves
  * Light monitor
  * Set CELERY_MAX_CACHED_RESULTS = 1
  * Changed from relative path to full path
  * Fix the feature "import gmf scenario data from file"
  * version: remove warning for pkg install + git program installed case
  * Remove block_size and point_source_block_size
  * Move the unit tests inside the openquake.engine directory
  * Version visualization improvement
  * Added missing CASCADE on a DB migration script
  * Raised the tolerance in ClassicalHazardCase13TestCase
  * In the event based calculator split by ruptures, not by SES
  * BROKER_POOL_LIMIT is causing problem so set it to none
  * Split area sources
  * Force BROKER_POOL_LIMIT to 10
  * Fixed an upgrade script
  * Prefiltering sources in all calculators
  * Savaged the easy part of the work on the decouple-logic-trees branch
  * Changed the way hazard map are interpolated
  * Fixed a bug with static urls
  * Remove database related code
  * Removed hazard curve progress
  * Improved the IMT management in the engine by leveraging the new
    functionality in hazardlib
  * Configuration file for storing oq-platform connection parameters
  * Add loss type to risk outputs
  * Remove parsed source
  * Fix remove demos symlinks
  * gmf.lt_realization_id can be NULL
  * Fixed the _prep_geometry feature of Risk and Hazard calculations
  * Remove a reference to the removed view hzrdr.gmf_family
  * Engine-Server: support for multiple platform installations
  * Removed the complete_logic_tree flags
  * Fixed setup.py
  * Removed the SourceProgress table
  * New risk demos
  * Run a risk calculation
  * Remove validation on site models
  * Removed the rest of the stuff related to the supervisor
  * Removed the supervisor, redis, kombu and related stuff
  * Removed a wrong import
  * An import ordering issue is breaking Jenkins
  * Various small fixes for oq_create_db script
  * Do not register a progress handler if it is not passed
  * Engine Unit test fix
  * Geonode integration
  * Progress Bar support
  * Finally fixed the dependency from the blocksize in the event based
    calculator
  * A simple fix for engine_test.py
  * Replace numpy arrays with postgres array fields in output tables
  * Dump and restore Stochastic Event Set
  * Removed the old distribution and used parallelize as default distribution
    mechanism everywhere
  * Change the distribution in the risk calculators
  * Save in job_stats how much the database increased during the current
    computation
  * Removed calc_num task properly
  * Change dist classical
  * Improve the table job_stats
  * Now the CacheImporter infers the fields from the database, in the right
    order
  * Removed parsed_rupture_model from the db
  * The revoke command should not terminate the workers
  * Remove JobCompletedError
  * Override hazard investigation time in risk event based calculator
  * Companion of https://github.com/gem/oq-engine/pull/1298/
  * Companion of https://github.com/gem/oq-nrmllib/pull/116
  * Simplify schema
  * Filter the sources before storing them in the database
  * Improve the parallelize distribution
  * Fix disaggregation
  * Changed the distance in hazardlib
  * Improve memory consumption in the GMF calculation
  * The file with the exported disagg matrix must contain the poe in the name
  * The multiple sites QA test (classical/case_13) broke
  * Solve the dependency from the parameter concurrent_tasks
  * QA test for multiple sites
  * Cross domain ajax fix for view methods [r=matley] [f=*1234765]
  * Tweaks to make platform calcs work [r=matley] [f=*1234765]
  * Create job and calculation objects in a transaction
  * Make test fixtures optional
  * Get the list of the available magnitude scaling relationships at runtime
  * Save memory when exporting the GMF
  * Fixed a typo in an ordering query
  * Insured loss curves statistics
  * When exporting the GMF, we need to export the rupture tags, not the ids
  * Hazard Curve Parser import update [r=micheles] [f=*trivial]
  * To save space in the db and to avoid running into the text field size
    limit, change model_content.raw_content to store gzipped content
  * Add a tag to the ruptures
  * Change the dump/restore procedures to work with directories, not tarfiles
  * Fix risk QA tests fixtures
  * Documentation for the REST API
  * Fix hazard_curve_multi export path
  * Revise insured losses algorithm
  * Post-calculation migration
  * Correction of baseline DB revision
  * Review Risk demos
  * A couple of fixes to scenario tests
  * Compute standard deviation of losses
  * Validate time_event
  * Add 404 responses in the case of non-existent artifacts
  * Run calcs, part 2
  * Minor loss map export fix
  * Fix for installing source code via pip/git
  * Remove cache from HazardCurveGetterPerAsset
  * Changed an import from nrmllib
  * Pyflakes fixes to the calculators and engine module
  * Reading logic trees from DB - follow up (fix for a careless refactoring
    error)
  * Raise an error when no gmvs are available in a scenario computation
  * Small fix in dump_hazards.py: the filenames list contained duplicates
  * Add 'engine' functionality to disable the job supervisor
  * Read logic trees from DB (instead of the filesystem)
  * Extend forms.CharField to allow null values
  * Small fixes to the script restore_hazards.py
  * Update test fixtures used for risk scenario calculations
  * Trivial: Some small tweaks/cleanups
  * File parsing fix
  * Risk BaseCalculator refactoring
  * Run calculations via REST API (initial sketch)
  * Better input loading (update to 'engine' API)
  * Update Risk Event Based QA test
  * Fixed a very subtle bug with the ordering of sites
  * Added index to hzrdi.hazard_site
  * Updated tests to the new interface
    of 'openquake.engine.db.models.SiteCollection'
  * Compute ground motion values from Stochastic Event Set
    in a risk calculation
  * "List calc results" views
  * Misc. engine fixes to stabilize the build
  * Record all OQ software versions in oq_job
  * Export to path or file (not just path)
  * Minor fix to risk QA test collection
  * Engine API improvements
  * Hazard map GeoJSON export
  * Refactoring: moved risk calculation logic to risklib
  * GeoJSON loss map support
  * GeoJSON export prep
  * Include API version in URLs
  * 'calc info' views
  * Rough sketch of the 'list calculations' views
  * Export loss_fraction quantile fix
  * Fix 'hazard_curve_multi' export
  * Fix Risk QA test collection (nosetests)
  * Remove site_collection column from the database
  * Pack and risk demos LP: #1197737
  * Added more monitoring to the hazard calculators

 -- Matteo Nastasi (GEM Foundation) <nastasi@openquake.org>  Wed, 10 Dec 2014 11:17:03 +0100

python-oq-engine (1.0.0-1) precise; urgency=low

  * 'occupants' is now a float
  * Hazard curve import tool: updated NRML hazard curve parser
  * Made sure that the task_ids are stored in the performance table soon enough
    (LP: #1180271)
  * Added fixtures for risk tests
  * Some support to compute avg and std for the GMFs (LP: #1192413)
  * Renamed the GMF tables (LP: #1192512)
  * Kill running celery tasks on job failure (LP: #1180271)
  * Removed 'patches' folder
  * Event loss csv: fix delimiting character (LP: #1192179)
  * Fixed restore_hazards_test.py (LP: #1189772)
  * Fix restore hazards (LP: #1189772)
  * Fix risk/classical/case_3 (LP: #1190569)
  * Fix get_asset_chunk unit test
  * Added dumping of ses_collection/ses/ses_rupture (LP: #1189750)
  * Fixed the issue with sequences in restore_hazards.py (LP: #1189772)
  * Risk Probabilistic Event Based Calculator - QA Test
  * Fix the GMF export and tables (LP: #1169078,#1187413)
  * Some work to fix qa_tests/risk/event_based_bcr (LP: #1188497)
  * Run risk demos to test the package (LP: #1188117)
  * Update risk demos
  * renamed units -> number_of_units. Support for asset_category == "population"
    (LP: #1188104)
  * Fixed the z1pt0<->z2pt5 inversion problem (LP: #1186490)
  * Removed the special case for gmf_scenario
  * Exposure DB schema update (LP: #1185488)
  * Fix the site_data table to store one site per row; change gmf_agg to point
    to site_data (LP: #1184603)
  * Fix export of Benefit Cost Ratio calculator outputs. (LP: #1181182)
  * Inserted the GMFs with the CacheInserter instead of the BulkInserter
    (LP: #1184624)
  * Added better instrumentation to the hazard getters
  * Make the engine smart enough to infer the right block size (LP: #1183329)
  * New risk demos (LP: #1180698,#1181182)
  * Time event validation fix (LP: #1181235)
  * Unicode list cast fix
  * Implement distribution by SES in the event based hazard calculator
    (LP: #1040141)
  * Remove gmf scenario (LP: #1170628)
  * Purge gmf table (LP: #1170632)
  * Parallelize the queries of kind "insert into gmf agg" by using the standard
    mechanism (LP: #1178054)
  * Skipped hazard/event_based/case_4/test.py (LP: #1181908)
  * Remove the dependency from the gmf/gmf_set tables in the XML export
    procedure (LP: #1169078)
  * Saved memory in the hazard getters by returning only the distinct GMFs
    (LP: #1175941)
  * Fixed the case of no gmfcollections and cleaned up the post processing
    mechanism (LP: #1176887)
  * Filter the ruptures according to the maximum_distance criterium
    (LP: #1178571)
  * New hazard demos (LP: #1168756)
  * Parallelize insert into gmf_agg table (LP: #1178054)
  * Removed some verbose logs in debug mode (LP: #1170938)
  * lxc sandbox - improved CI with sandboxed source tests (LP: #1177319)
  * Report "calculation", not the job (LP: #1178583)
  * Fix performance_monitor_test.py on Mac OS X (LP: #1177403)
  * Remove config.gem files from demos
  * Vulnerability functions for contents, occupants and non-structural damage
    (LP: #1174231)
  * Improved the memory profiling (LP: #1175941)
  * Cleanup of the hazard getters and small improvements to help the performance
    analysis of risk calculators (LP: #1175941)
  * Add a facility to import hazard_curves from XML files (LP: #1175452)
  * Refactoring of risk calculators (LP: #1175702)
  * Added references to RiskCalculation model
  * --config-file option (LP: #1174316)
  * Update calls to risklib to the latest interface (LP: #1174301)
  * Event-Based Hazard: Better hazard curve / GMF validation (LP: #1167302)
  * Improved hazard doc
  * CONTRIBUTORS.txt
  * DB cleanup
  * --optimize-source-model pre-processing option (LP: #1096867)
  * Relax validation rules on interest rate for benefit-cost ratio analysis
    (LP: #1172324)
  * Support non-unique taxonomy -> IMT association across different
    vulnerability files (LP: #1171782)
  * Point source block size (LP: #1096867)
  * Use "hazard curve multi imt" also when all the realizations are considered
    (LP: #1171389)
  * Fix aggregate loss curve computation (LP: #1171361)
  * Add instrumentation via the EnginePerformanceMonitor to all the calculators
    (LP: #1171060)
  * Replaced run_job_sp with run_hazard_job (LP: #1153512)
  * Cleanup input reuse
  * Simplify hazard getter query
  * Add a forgotten constrain ON DELETE CASCADE on the table gmf_agg
    (LP: #1170637)
  * Mean loss curve computation updated (LP: #1168454,#1169886,#1170630)
  * Changed the generation of hazard_curves to use the gmf_agg table
    (LP: #1169703)
  * Add geospatial index on gmf_agg
  * Fix hazard map and UHS export filenames (include PoE) (LP: #1169988)
  * Lower the parameter ses_per_logic_tree_path in the event_based QA tests to
    make them much faster (LP: #1169883)
  * Fix Event based mean loss curve computation (LP: #1168454)
  * An attempt to solve the memory occupation issue for the event_based risk
    calculator (LP: #1169577)
  * Update event based mean/quantile loss curve computation (LP: #1168454)
  * Fix disagg export file name (LP: #1163276)
  * Include 'investigation_time' in exported UHS XML (LP: #1169106)
  * Raise warnings when invalid/unknown/unnecessary params are specified
    (LP: #1164324)
  * Fix characteristic fault rupture serialization (LP: #1169069)
  * Fixed a bug in event_based/core_test.py due to the version of mock used
    (LP: #1167310)
  * Make sure the generated XML are valid according to NRML (LP: #1169106)
  * Fix the tests of the event_based depending on random number details
    (LP: #1167310)
  * Scenario risk is using "default" connection on a cluster (LP: #1167969)
  * Add a mechanism to populate the db from CSV files, without the need to run
    a fake calculation (LP: #1167310,#1167693)
  * Source model NRML to hazardlib conversion now throws useful error messages
    (LP: #1154512)
  * Organization of hazard exports (LP: #1163276)
  * Some trivial optimizations in Risk Event Based calculator
  * Do not use 'default' user on raw cursors. (LP: #1167776)
  * Removed a bunch of old test fixtures
  * release updated
  * hazard curves in multiple imts (LP: #1160427)
  * Critical fix to disaggregation interpolation (LP: #1167245)
  * Fix setup.py version number
  * Fix char source logic tree validation (LP: #1166756)
  * Update version to 1.0
  * Reflect latest interface changes in risklib (LP: #1166252)
  * Event base performance (LP: #1168233)
  * Fix a "reproducibility" issue when getting hazard sites from exposure
    (LP: #1163818)
  * Disaggregation in event based risk calculator (LP: #1160993)
  * Read 'sites' from 'sites_csv' (LP: #1097618)
  * add debconf tool to manage postgresql.conf file modification
  * Issue 1160993 (LP: #1160993,#1160845)
  * Importing GMF from XML: step 2 (LP: #1160398)
  * Disaggregation of losses by taxonomy (LP: #1160845)
  * Vulnerability model validation (LP: #1157072)
  * Big docs cleanup
  * Mean and quantile Loss map support (LP: #1159865)
  * Event-Based Hazard: Save multi-surface ruptures (LP: #1144225)
  * Fix loss curve export (LP: #1157072)
  * Fix an incorrect parameter in event-based hazard QA tests, cases 2 and 4
  * end-to-end qa tests for Scenario Risk and Scenario Damage
  * Trivial fix for setup.py
  * New E2E regression tests
  * Updated QA tests due to change in risklib
  * Engine cleanup
  * Characteristic source logic tree support (LP: #1144225)
  * Added a script to dump the hazard outputs needed for the risk (LP: #1156998)
  * Remove complete logic tree flags when redundant (LP: #1155904)
  * Do not read risk inputs from fylesystem but from ModelContent
  * Remove --force-inputs feature (LP: #1154552)
  * UHS Export (LP: #1082312)
  * UHS post-processing (LP: #1082312)
  * Fragility model using structure dependent IMT (LP: #1154549)
  * Correct bin/openquake help string for --log-level
  * Hazard post-processing code cleanup (LP: #1082312)
  * Allow Event-Based hazard post-processing to run without celery
  * More event-based hazard QA tests (LP: #1088864)
  * Real errors are masked in the qa_test since the real computation runs in a
    subprocess (LP: #1153512)
  * Minor simplification of the hazard_getter query
  * Correlation model qa tests (LP: #1097646)
  * Vulnerability model using structure dependent intensity measure types
    (LP: #1149270)
  * Fix a broken scenario hazard export test
  * Support for Characteristic Fault Sources (LP: #1144225)
  * Added a missing KILOMETERS_TO_METERS conversion in the hazard_getters
  * Average Losses (LP: #1152237)
  * Improved the error message for unavailable gsims
  * Companion changes to https://github.com/gem/oq-risklib/pull/38
  * Fix 1144741 (LP: #1144741)
  * Fix 1144388 (LP: #1144388)
  * Fixed ordering bug in the XML export of gmf_scenario (LP: #1152172)
  * Don't save hazard curves to the DB which are all zeros (LP: #1096926)
  * Add hazard nose attribute to the hazard QA test
  * Avoid fully qualified name in the XML <uncertaintyModel> tag (LP: #1116398)
  * Fix Scenario Risk calculator
  * New CLI functionality: delete old calculations (LP: #1117052)
  * DB security cleanup (LP: #1117052)
  * Event-Based Hazard Spatial Correlation QA tests (LP: #1099467)
  * Correct OQ engine version in db script
  * Preloaded exposure (LP: #1132902)
  * 1132708 and 1132731 (LP: #1132731)
  * Stabilize classical hazard QA test case 11
  * DB schema bootstrap script now runs silently by default
  * Fix aggregate loss export test
  * Fix a broken disagg/core test
  * Easy hazard getters optimization (LP: #1132708)
  * Fix progress risk
  * Event loss tables (LP: #1132699)
  * Fix the memory occupation issue for the scenario_risk calculator
    (LP: #1132018,#1132017)
  * Performance monitor to measure times and memory occupation of bottleneck
    code (LP: #1132017)
  * Scenario insured losses
  * Version fix (already present fix in master, add a test to verify it)
  * Classical Hazard QA test, SA IMT case (LP: #1073591)
  * Optimize hazard curve insertion (LP: #1100332)
  * updates due to the latest risklib api changes
  * Fixed the bug introduced by change the location field from Geometry to
    Geography
  * "openquake --version broked" fix
  * Fixed bug in the distribution of the realizations logic
  * Simplified the hazard getters so that they are pickleable without effort
  * Update to disaggregation equation (LP: #1116262)
  * Scenario Aggregated Loss
  * Risk maximum distance (LP: #1095582)
  * Add timestamps to calculation summary output (LP: #1129271)
  * More efficient hazard curve update transactions. (LP: #1121825)
  * Scenario risk tests
  * Added parameter taxonomies_from_fragility_model (LP: #1122817)
  * Add a check for missing taxonomies in the scenario_damage calculator
    (LP: #1122817)
  * Add '_update_progress' for clearer profiling (LP: #1121825)
  * Removed many global dictionaries and adopted a convention-over-configuration
    approach
  * Generation of ground motion fields only within a certain distance from the
    rupture (LP: #1121940)
  * Link between Rupture / Stochastic Event Set and Ground motion field outputs
    (LP: #1119553)
  * Fixed the qa_test for scenario_damage
  * Fix HazardCalculation.get_imts()
  * Donot save absolute losses (LP: #1096881)
  * Scenario hazard: fix a reference to the site collection
  * Fixes scenario hazard correlation
  * Scenario risk
  * Changed DmgState to have a foreign key to OqJob, not to Output; also removed
    the CollapseMap special treatment (LP: #1100371)
  * Drop upload table
  * Remove several global dictionaries from the engine
  * Mean and quantile Loss curve computation (LP: #1101270)
  * Cache the SiteCollection to avoid redundant recreation (LP: #1096915)
  * Scenario hazard correlation model (LP: #1097646)

 -- Matteo Nastasi (GEM Foundation) <nastasi@openquake.org>  Mon, 24 Jun 2013 17:39:07 +0200

python-oq-engine (0.9.1-1) precise; urgency=low

  * upstream release

 -- Matteo Nastasi (GEM Foundation) <nastasi@openquake.org>  Mon, 11 Feb 2013 11:00:54 +0100

python-oq-engine (0.8.3-3) precise; urgency=low

  * Add missing monitor.py source

 -- Muharem Hrnjadovic <mh@foldr3.com>  Tue, 23 Oct 2012 10:16:18 +0200

python-oq-engine (0.8.3-2) precise; urgency=low

  * Use arch-independent JAVA_HOME env. variable values (LP: #1069804)

 -- Muharem Hrnjadovic <mh@foldr3.com>  Mon, 22 Oct 2012 15:30:39 +0200

python-oq-engine (0.8.3-1) precise; urgency=low

  * upstream release

 -- Muharem Hrnjadovic <mh@foldr3.com>  Fri, 19 Oct 2012 19:53:00 +0200

python-oq-engine (0.8.2-5) precise; urgency=low

  * Make sure the vs30_type param is capitalized (LP: #1050792)

 -- Muharem Hrnjadovic <mh@foldr3.com>  Fri, 21 Sep 2012 12:01:34 +0200

python-oq-engine (0.8.2-4) precise; urgency=low

  * fix JAVA_HOME value so it works in ubuntu 12.04 LTS (LP: #1051941)

 -- Muharem Hrnjadovic <mh@foldr3.com>  Mon, 17 Sep 2012 14:52:12 +0200

python-oq-engine (0.8.2-3) precise; urgency=low

  * Insured loss probabilistic event based calculator (LP: #1045318)

 -- Muharem Hrnjadovic <mh@foldr3.com>  Wed, 05 Sep 2012 09:22:36 +0200

python-oq-engine (0.8.2-2) precise; urgency=low

  * remove namespace/module ambiguity

 -- Muharem Hrnjadovic <mh@foldr3.com>  Tue, 04 Sep 2012 17:08:17 +0200

python-oq-engine (0.8.2-1) precise; urgency=low

  * Upstream release (LP: #1045214)

 -- Muharem Hrnjadovic <mh@foldr3.com>  Tue, 04 Sep 2012 08:52:53 +0200

python-oq-engine (0.8.1-5) precise; urgency=low

  * rm threaded serialization patch (since it increases overall run time)

 -- Muharem Hrnjadovic <mh@foldr3.com>  Wed, 25 Jul 2012 17:01:32 +0200

python-oq-engine (0.8.1-4) precise; urgency=low

  * Try threaded serialization in order to fix performance regression
    (LP: #1027874)

 -- Muharem Hrnjadovic <mh@foldr3.com>  Mon, 23 Jul 2012 13:21:32 +0200

python-oq-engine (0.8.1-3) precise; urgency=low

  * Fix import exception when DJANGO_SETTINGS_MODULE is not set (LP: #1027776)

 -- Muharem Hrnjadovic <mh@foldr3.com>  Mon, 23 Jul 2012 09:08:01 +0200

python-oq-engine (0.8.1-2) precise; urgency=low

  * Fix for region discretization bug (LP: #1027041)

 -- Muharem Hrnjadovic <mh@foldr3.com>  Sun, 22 Jul 2012 10:12:25 +0200

python-oq-engine (0.8.1-1) precise; urgency=low

  * new upstream release (LP: #1027030)

 -- Muharem Hrnjadovic <mh@foldr3.com>  Fri, 20 Jul 2012 15:06:18 +0200

python-oq-engine (0.7.0-4) precise; urgency=low

  * fix typo in oq_restart script (LP: #994565)

 -- Muharem Hrnjadovic <mh@foldr3.com>  Fri, 04 May 2012 15:01:54 +0200

python-oq-engine (0.7.0-3) precise; urgency=low

  * Correct the version displayed by OpenQuake (on demand).

 -- Muharem Hrnjadovic <mh@foldr3.com>  Fri, 04 May 2012 08:20:18 +0200

python-oq-engine (0.7.0-2) oneiric; urgency=low

  * Fix bug in the classical PSHA calculator (LP: #984055)

 -- Muharem Hrnjadovic <mh@foldr3.com>  Wed, 02 May 2012 22:00:59 +0200

python-oq-engine (0.7.0-1) oneiric; urgency=low

  * Upstream release, rev. 0.7.0

 -- Muharem Hrnjadovic <mh@foldr3.com>  Wed, 02 May 2012 21:34:03 +0200

python-oq-engine (0.6.1-9) oneiric; urgency=low

  * Fix db router config for the oqmif schema (LP: #993256)

 -- Muharem Hrnjadovic <mh@foldr3.com>  Wed, 02 May 2012 15:23:40 +0200

python-oq-engine (0.6.1-8) oneiric; urgency=low

  * Re-apply fix for ERROR: role "oq_ged4gem" does not exist (LP: #968056)

 -- Muharem Hrnjadovic <mh@foldr3.com>  Wed, 02 May 2012 10:23:40 +0200

python-oq-engine (0.6.1-7) oneiric; urgency=low

  * delete obsolete .pyc files in /usr/openquake (LP: #984912)

 -- Muharem Hrnjadovic <mh@foldr3.com>  Thu, 19 Apr 2012 10:28:45 +0200

python-oq-engine (0.6.1-6) oneiric; urgency=low

  * Remove spurious 'oqmif' db user from settings.py (LP: #980769)

 -- Muharem Hrnjadovic <mh@foldr3.com>  Fri, 13 Apr 2012 14:35:54 +0200

python-oq-engine (0.6.1-5) oneiric; urgency=low

  * Pass the postgres port to the 'createlang' command as well.

 -- Muharem Hrnjadovic <mh@foldr3.com>  Fri, 13 Apr 2012 10:37:26 +0200

python-oq-engine (0.6.1-4) oneiric; urgency=low

  * Fix psql invocation.

 -- Muharem Hrnjadovic <mh@foldr3.com>  Fri, 13 Apr 2012 06:01:12 +0200

python-oq-engine (0.6.1-3) oneiric; urgency=low

  * Support machines with multiple postgres versions (LP: #979881)

 -- Muharem Hrnjadovic <mh@foldr3.com>  Fri, 13 Apr 2012 05:49:41 +0200

python-oq-engine (0.6.1-2) oneiric; urgency=low

  * Fix oq_restart_workers script so it uses the correct db table (oq_job)

 -- Muharem Hrnjadovic <mh@foldr3.com>  Wed, 04 Apr 2012 11:29:36 +0200

python-oq-engine (0.6.1-1) oneiric; urgency=low

  * OpenQuake 0.6.1 upstream release (LP: #971541)

 -- Muharem Hrnjadovic <mh@foldr3.com>  Tue, 03 Apr 2012 08:52:39 +0200

python-oq-engine (0.6.0-15) oneiric; urgency=low

  * Support machines with multiple postgres versions (LP: #979881)

 -- Muharem Hrnjadovic <mh@foldr3.com>  Thu, 12 Apr 2012 18:56:58 +0200

python-oq-engine (0.6.0-14) oneiric; urgency=low

  * Improved version string, post-installation actions

 -- Muharem Hrnjadovic <mh@foldr3.com>  Fri, 30 Mar 2012 17:21:40 +0200

python-oq-engine (0.6.0-13) oneiric; urgency=low

  * proper fix for GMF serialization problem (LP: #969014)

 -- Muharem Hrnjadovic <mh@foldr3.com>  Fri, 30 Mar 2012 15:14:41 +0200

python-oq-engine (0.6.0-12) oneiric; urgency=low

  * Fix GMF serialization in the hazard event based calculator (LP: #969014)

 -- Muharem Hrnjadovic <mh@foldr3.com>  Fri, 30 Mar 2012 12:15:44 +0200

python-oq-engine (0.6.0-11) oneiric; urgency=low

  * Fix ERROR: role "oq_ged4gem" does not exist (LP: #968056)

 -- Muharem Hrnjadovic <mh@foldr3.com>  Thu, 29 Mar 2012 10:44:23 +0200

python-oq-engine (0.6.0-10) oneiric; urgency=low

  * Fix BaseHazardCalculator, so self.calc gets initialized.

 -- Muharem Hrnjadovic <mh@foldr3.com>  Fri, 23 Mar 2012 07:20:47 +0100

python-oq-engine (0.6.0-9) oneiric; urgency=low

  * Turn off accidental worker-side logic tree processing (LP: #962788)

 -- Muharem Hrnjadovic <mh@foldr3.com>  Fri, 23 Mar 2012 06:27:36 +0100

python-oq-engine (0.6.0-8) oneiric; urgency=low

  * Package tested and ready for deployment.

 -- Muharem Hrnjadovic <mh@foldr3.com>  Tue, 20 Mar 2012 15:54:31 +0100

python-oq-engine (0.6.0-7) oneiric; urgency=low

  * All demos pass, rebuild this package

 -- Muharem Hrnjadovic <mh@foldr3.com>  Wed, 07 Mar 2012 18:12:26 +0100

python-oq-engine (0.6.0-6) oneiric; urgency=low

  * Another db user fix

 -- Muharem Hrnjadovic <mh@foldr3.com>  Wed, 07 Mar 2012 17:18:31 +0100

python-oq-engine (0.6.0-5) oneiric; urgency=low

  * Fix database users

 -- Muharem Hrnjadovic <mh@foldr3.com>  Wed, 07 Mar 2012 16:39:49 +0100

python-oq-engine (0.6.0-4) oneiric; urgency=low

  * Fix distro series

 -- Muharem Hrnjadovic <mh@foldr3.com>  Wed, 07 Mar 2012 09:25:57 +0100

python-oq-engine (0.6.0-3) precise; urgency=low

  * Added license file

 -- Muharem Hrnjadovic <mh@foldr3.com>  Wed, 07 Mar 2012 08:35:12 +0100

python-oq-engine (0.6.0-2) oneiric; urgency=low

  * added sample celeryconfig.py file

 -- Muharem Hrnjadovic <mh@foldr3.com>  Mon, 05 Mar 2012 20:07:23 +0100

python-oq-engine (0.6.0-1) oneiric; urgency=low

  * OpenQuake rev. 0.6.0 upstream release (LP: #946879)
  * add postgresql-plpython-9.1 dependency (LP: #929429)

 -- Muharem Hrnjadovic <mh@foldr3.com>  Mon, 05 Mar 2012 11:05:22 +0100

python-oq-engine (0.5.1-2) oneiric; urgency=low

  * add postrm script (LP: #906613)

 -- Muharem Hrnjadovic <mh@foldr3.com>  Thu, 02 Feb 2012 13:00:06 +0100

python-oq-engine (0.5.1-1) oneiric; urgency=low

  * 0.5.1 upstream release (LP: #925339)

 -- Muharem Hrnjadovic <mh@foldr3.com>  Thu, 02 Feb 2012 10:11:58 +0100

python-oq-engine (0.5.0-9) oneiric; urgency=low

  * Fix error resulting from backporting code.

 -- Muharem Hrnjadovic <mh@foldr3.com>  Wed, 25 Jan 2012 16:27:49 +0100

python-oq-engine (0.5.0-8) oneiric; urgency=low

  * Fix hazard map serialization failure (LP: #921604)

 -- Muharem Hrnjadovic <mh@foldr3.com>  Wed, 25 Jan 2012 16:06:54 +0100

python-oq-engine (0.5.0-7) oneiric; urgency=low

  * Remove one last 'sudo' from db setup script

 -- Muharem Hrnjadovic <mh@foldr3.com>  Wed, 25 Jan 2012 12:17:35 +0100

python-oq-engine (0.5.0-6) oneiric; urgency=low

  * NRML files are written only once (LP: #914614)
  * optimize parallel results collection (LP: #914613)
  * fix "current realization" progress counter value (LP: #914477)

 -- Muharem Hrnjadovic <mh@foldr3.com>  Thu, 19 Jan 2012 15:16:51 +0100

python-oq-engine (0.5.0-5) oneiric; urgency=low

  * Revert to the usual database user names.

 -- Muharem Hrnjadovic <mh@foldr3.com>  Tue, 10 Jan 2012 10:49:49 +0100

python-oq-engine (0.5.0-4) oneiric; urgency=low

  * Remove "sudo" from db setup script (LP: #914139)

 -- Muharem Hrnjadovic <mh@foldr3.com>  Tue, 10 Jan 2012 08:18:14 +0100

python-oq-engine (0.5.0-3) oneiric; urgency=low

  * Fix demo files.

 -- Muharem Hrnjadovic <mh@foldr3.com>  Mon, 09 Jan 2012 21:10:08 +0100

python-oq-engine (0.5.0-2) oneiric; urgency=low

  * Calculation and serialization are to be carried out in parallel
    (LP: #910985)

 -- Muharem Hrnjadovic <mh@foldr3.com>  Mon, 09 Jan 2012 15:53:05 +0100

python-oq-engine (0.5.0-1) oneiric; urgency=low

  * Prepare rel. 0.5.0 of python-oq-engine (LP: #913540)
  * set JAVA_HOME for celeryd (LP: #911697)

 -- Muharem Hrnjadovic <mh@foldr3.com>  Mon, 09 Jan 2012 07:15:31 +0100

python-oq-engine (0.4.6-11) oneiric; urgency=low

  * Facilitate java-side kvs connection caching
    (LP: #894261, #907760, #907993).

 -- Muharem Hrnjadovic <mh@foldr3.com>  Mon, 02 Jan 2012 13:42:42 +0100

python-oq-engine (0.4.6-10) oneiric; urgency=low

  * Only use one amqp log handler per celery worker (LP: #907360).

 -- Muharem Hrnjadovic <mh@foldr3.com>  Mon, 02 Jan 2012 13:10:50 +0100

python-oq-engine (0.4.6-9) oneiric; urgency=low

  * add a debian/preinst script that makes sure we have no garbage
    from previous package installation lying around (LP: #906613).

 -- Muharem Hrnjadovic <mh@foldr3.com>  Tue, 20 Dec 2011 10:43:12 +0100

python-oq-engine (0.4.6-8) oneiric; urgency=low

  * Repackage 0.4.6-6 (no asynchronous classical PSHA code)
    for oneiric (also fix the postgres-9.1 issues).

 -- Muharem Hrnjadovic <mh@foldr3.com>  Fri, 16 Dec 2011 11:34:47 +0100

python-oq-engine (0.4.6-6) oneiric; urgency=low

  * Make sure /var/lib/openquake/disagg-results exists and has an
    appropriate owner and permissions (LP: #904659)

 -- Muharem Hrnjadovic <mh@foldr3.com>  Thu, 15 Dec 2011 12:26:28 +0100

python-oq-engine (0.4.6-5) natty; urgency=low

  * Make sure the demos that were broken in 0.4.6 are not installed
    (LP: #901112)

 -- Muharem Hrnjadovic <mh@foldr3.com>  Fri, 09 Dec 2011 16:40:50 +0100

python-oq-engine (0.4.6-4) natty; urgency=low

  * Tolerate the failure of chown and/or chmod on /var/lib/openquake
    (LP: #902083)

 -- Muharem Hrnjadovic <mh@foldr3.com>  Fri, 09 Dec 2011 10:38:46 +0100

python-oq-engine (0.4.6-3) natty; urgency=low

  * Remove UHS changes in order to fix python-java-bridge failures
    (LP: #900617)

 -- Muharem Hrnjadovic <mh@foldr3.com>  Fri, 09 Dec 2011 07:51:19 +0100

python-oq-engine (0.4.6-2) oneiric; urgency=low

  * Add missing dependency, python-h5py (LP: #900300)

 -- Muharem Hrnjadovic <mh@foldr3.com>  Mon, 05 Dec 2011 15:09:37 +0100

python-oq-engine (0.4.6-1) oneiric; urgency=low

  * Upstream release (LP: #898634)
  * Make postgres dependencies less version dependent (LP: #898622)

 -- Muharem Hrnjadovic <mh@foldr3.com>  Mon, 05 Dec 2011 10:51:46 +0100

python-oq-engine (0.4.4-19) oneiric; urgency=low

  * Functions called from celery tasks should not make use of logic trees
    (LP: #880743)

 -- Muharem Hrnjadovic <mh@foldr3.com>  Mon, 24 Oct 2011 14:37:41 +0200

python-oq-engine (0.4.4-18) oneiric; urgency=low

  * Add python-setuptools as a python-oq-engine dependency (LP: #877915)

 -- Muharem Hrnjadovic <mh@foldr3.com>  Sun, 23 Oct 2011 18:29:41 +0200

python-oq-engine (0.4.4-17) oneiric; urgency=low

  * Refresh the demos and make sure the newest ones are always installed
    under /usr/openquake/demos

 -- Muharem Hrnjadovic <mh@foldr3.com>  Sun, 23 Oct 2011 18:12:59 +0200

python-oq-engine (0.4.4-16) oneiric; urgency=low

  * Remove superfluous OPENQUAKE_ROOT import.

 -- Muharem Hrnjadovic <mh@foldr3.com>  Sun, 23 Oct 2011 16:42:17 +0200

python-oq-engine (0.4.4-15) oneiric; urgency=low

  * Added the python code needed for the new logic tree implementation
    (LP: #879451)

 -- Muharem Hrnjadovic <mh@foldr3.com>  Sun, 23 Oct 2011 12:27:15 +0200

python-oq-engine (0.4.4-14) oneiric; urgency=low

  * leave exceptions raised by celery tasks alone (LP: #878736)

 -- Muharem Hrnjadovic <mh@foldr3.com>  Thu, 20 Oct 2011 12:30:50 +0200

python-oq-engine (0.4.4-13) oneiric; urgency=low

  * Avoid failures while reraising exceptions (LP: #877992)

 -- Muharem Hrnjadovic <mh@foldr3.com>  Wed, 19 Oct 2011 15:03:58 +0200

python-oq-engine (0.4.4-12) natty; urgency=low

  * Impose upper limit on JVM memory usage (LP: #821002)

 -- Muharem Hrnjadovic <mh@foldr3.com>  Mon, 17 Oct 2011 17:35:40 +0200

python-oq-engine (0.4.4-11) oneiric; urgency=low

  * add python-oq-engine_0.4.4.orig.tar.gz to upload

 -- Muharem Hrnjadovic <mh@foldr3.com>  Fri, 14 Oct 2011 11:57:11 +0200

python-oq-engine (0.4.4-10) oneiric; urgency=low

  * Ubuntu 11.10 upload.

 -- Muharem Hrnjadovic <mh@foldr3.com>  Fri, 14 Oct 2011 11:37:17 +0200

python-oq-engine (0.4.4-9) natty; urgency=low

  * 'new_in_this_release' files apply to latest upgrade (LP: #873205)

 -- Muharem Hrnjadovic <mh@foldr3.com>  Thu, 13 Oct 2011 10:36:04 +0200

python-oq-engine (0.4.4-8) natty; urgency=low

  * Make sure all demo files are unzipped (LP: #872816)

 -- Muharem Hrnjadovic <mh@foldr3.com>  Thu, 13 Oct 2011 10:17:08 +0200

python-oq-engine (0.4.4-7) natty; urgency=low

  * More robust detection of the 'openquake' system group (LP #872814)

 -- Muharem Hrnjadovic <mh@foldr3.com>  Wed, 12 Oct 2011 14:37:40 +0200

python-oq-engine (0.4.4-6) natty; urgency=low

  * make the demo files writable by owner *and* group.

 -- Muharem Hrnjadovic <mh@foldr3.com>  Tue, 11 Oct 2011 16:09:51 +0200

python-oq-engine (0.4.4-5) natty; urgency=low

  * Remove unneeded database users (LP #872277)
  * fix smoketests (add DEPTHTO1PT0KMPERSEC, VS30_TYPE parameter defaults)

 -- Muharem Hrnjadovic <mh@foldr3.com>  Tue, 11 Oct 2011 15:48:20 +0200

python-oq-engine (0.4.4-4) natty; urgency=low

  * turn off -x flag in debian/postinst
  * unzip the example files in /usr/openquake/demos

 -- Muharem Hrnjadovic <mh@foldr3.com>  Tue, 11 Oct 2011 14:55:30 +0200

python-oq-engine (0.4.4-3) natty; urgency=low

  * fix lintian warning

 -- Muharem Hrnjadovic <mh@foldr3.com>  Tue, 11 Oct 2011 14:26:25 +0200

python-oq-engine (0.4.4-2) natty; urgency=low

  * Use dh_installexamples to include the smoketests in the package.

 -- Muharem Hrnjadovic <mh@foldr3.com>  Tue, 11 Oct 2011 12:23:06 +0200

python-oq-engine (0.4.4-1) natty; urgency=low

  * fix permissions for config files in /etc/openquake (LP #850766)
  * be more intelligent about pg_hba.conf files (LP #848579)
  * add smoke tests to the package (LP #810982)

 -- Muharem Hrnjadovic <mh@foldr3.com>  Tue, 11 Oct 2011 11:47:30 +0200

python-oq-engine (0.4.3-21) natty; urgency=low

  * Remove unneeded dependency on fabric (LP: #852004)

 -- Muharem Hrnjadovic <mh@foldr3.com>  Fri, 16 Sep 2011 20:47:49 +0000

python-oq-engine (0.4.3-20) natty; urgency=low

  * Shut down celery prior to restarting postgres and setting up the database
    (LP: #846388)

 -- Muharem Hrnjadovic <mh@foldr3.com>  Sat, 10 Sep 2011 19:47:56 +0200

python-oq-engine (0.4.3-19) natty; urgency=low

  * Close all db connections in order to prevent package upgrade failures
   (LP: 846279)

 -- Muharem Hrnjadovic <mh@foldr3.com>  Sat, 10 Sep 2011 09:37:34 +0200

python-oq-engine (0.4.3-18) natty; urgency=low

  * declare the "include_defaults" flag in the openquake script (LP: #845994)

 -- Muharem Hrnjadovic <mh@foldr3.com>  Fri, 09 Sep 2011 22:38:40 +0200

python-oq-engine (0.4.3-17) natty; urgency=low

  * package the correct software revision (LP: #845583)

 -- Muharem Hrnjadovic <mh@foldr3.com>  Fri, 09 Sep 2011 15:00:05 +0200

python-oq-engine (0.4.3-16) natty; urgency=low

  * Add all required db users to pg_hba.conf (LP: #845461)

 -- Muharem Hrnjadovic <mh@foldr3.com>  Fri, 09 Sep 2011 11:25:41 +0200

python-oq-engine (0.4.3-15) natty; urgency=low

  * Remove obsolete dependency on python-geoalchemy (LP: #845439)

 -- Muharem Hrnjadovic <mh@foldr3.com>  Fri, 09 Sep 2011 10:25:25 +0200

python-oq-engine (0.4.3-14) natty; urgency=low

  * turn off 'set -x' in debian/postinst

 -- Muharem Hrnjadovic <mh@foldr3.com>  Fri, 09 Sep 2011 07:18:34 +0200

python-oq-engine (0.4.3-13) natty; urgency=low

  * Better detection of postgresql-8.4

 -- Muharem Hrnjadovic <mh@foldr3.com>  Fri, 09 Sep 2011 07:16:11 +0200

python-oq-engine (0.4.3-12) natty; urgency=low

  * detect the absence of the rabbitmq and postgres services and refrain
    from the corresponding initialization actions  (LP: #845344)

 -- Muharem Hrnjadovic <mh@foldr3.com>  Fri, 09 Sep 2011 06:47:32 +0200

python-oq-engine (0.4.3-11) natty; urgency=low

  * Fix logging sink configuration file and location.

 -- Muharem Hrnjadovic <mh@foldr3.com>  Wed, 07 Sep 2011 14:31:51 +0200

python-oq-engine (0.4.3-10) natty; urgency=low

  * Fix database user/permissions for admin schema.

 -- Muharem Hrnjadovic <mh@foldr3.com>  Wed, 07 Sep 2011 14:07:30 +0200

python-oq-engine (0.4.3-9) natty; urgency=low

  * turn off 'set -x' in debian/postinst

 -- Muharem Hrnjadovic <mh@foldr3.com>  Tue, 06 Sep 2011 17:44:37 +0200

python-oq-engine (0.4.3-8) natty; urgency=low

  * Fixed database (user) setup and general breakage (LP: #842472)

 -- Muharem Hrnjadovic <mh@foldr3.com>  Tue, 06 Sep 2011 17:42:51 +0200

python-oq-engine (0.4.3-7) natty; urgency=low

  * Fix database (user) setup (LP: #842472)
  * Copy configuration file to /etc/openquake (LP: #842468)

 -- Muharem Hrnjadovic <mh@foldr3.com>  Tue, 06 Sep 2011 15:34:17 +0200

python-oq-engine (0.4.3-6) natty; urgency=low

  * Delay the import of openquake.engine.job to allow the user to see the version
    and/or help without errors (LP: #842604)

 -- Muharem Hrnjadovic <mh@foldr3.com>  Tue, 06 Sep 2011 14:37:06 +0200

python-oq-engine (0.4.3-5) natty; urgency=low

  * Copy configuration file to /usr/openquake (LP: #842468)

 -- Muharem Hrnjadovic <mh@foldr3.com>  Tue, 06 Sep 2011 11:45:55 +0200

python-oq-engine (0.4.3-4) natty; urgency=low

  * Fix 'Architecture' field in debian/control.

 -- Muharem Hrnjadovic <mh@foldr3.com>  Mon, 05 Sep 2011 21:35:10 +0200

python-oq-engine (0.4.3-3) natty; urgency=low

  * Add Django as a dependency (LP: #830974)

 -- Muharem Hrnjadovic <mh@foldr3.com>  Mon, 05 Sep 2011 21:33:01 +0200

python-oq-engine (0.4.3-2) natty; urgency=low

  * Make db error detection smarter (LP: #819710)

 -- Muharem Hrnjadovic <mh@foldr3.com>  Mon, 05 Sep 2011 21:30:16 +0200

python-oq-engine (0.4.3-1) natty; urgency=low

  * Upstream release (LP: #839424)

 -- Muharem Hrnjadovic <mh@foldr3.com>  Mon, 05 Sep 2011 18:13:42 +0200

python-oq-engine (0.4.1-12) natty; urgency=low

  * Better error detection for schema creation output (LP #819710)
  * Remove unneeded python-guppy dependency (LP #826487)

 -- Muharem Hrnjadovic <mh@foldr3.com>  Mon, 15 Aug 2011 03:16:43 +0200

python-oq-engine (0.4.1-11) natty; urgency=low

  * Add the cache garbage collector script (LP #817541)

 -- Muharem Hrnjadovic <mh@foldr3.com>  Thu, 28 Jul 2011 16:56:33 +0200

python-oq-engine (0.4.1-10) natty; urgency=low

  * The name of the default db should be 'openquake'

 -- Muharem Hrnjadovic <mh@foldr3.com>  Tue, 26 Jul 2011 15:47:18 +0200

python-oq-engine (0.4.1-9) natty; urgency=low

  * postgresql reload after pg_hba.conf modification was missing

 -- Muharem Hrnjadovic <mh@foldr3.com>  Tue, 26 Jul 2011 15:28:52 +0200

python-oq-engine (0.4.1-8) natty; urgency=low

  * log4j.properties needs to live in the openquake source code tree
    (LP #816397)

 -- Muharem Hrnjadovic <mh@foldr3.com>  Tue, 26 Jul 2011 14:52:20 +0200

python-oq-engine (0.4.1-7) natty; urgency=low

  * Fix obsolete celeryconfig.py file.

 -- Muharem Hrnjadovic <mh@foldr3.com>  Tue, 26 Jul 2011 14:24:25 +0200

python-oq-engine (0.4.1-6) natty; urgency=low

  * Move xml schemas to the openquake source code tree (LP #816375)

 -- Muharem Hrnjadovic <mh@foldr3.com>  Tue, 26 Jul 2011 13:52:56 +0200

python-oq-engine (0.4.1-5) natty; urgency=low

  * Fix mistake in postinst (db init output in now redirected correctly)

 -- Muharem Hrnjadovic <mh@foldr3.com>  Tue, 26 Jul 2011 12:16:20 +0200

python-oq-engine (0.4.1-4) natty; urgency=low

  * database initialisation is now checked for errors

 -- Muharem Hrnjadovic <mh@foldr3.com>  Tue, 26 Jul 2011 11:25:18 +0200

python-oq-engine (0.4.1-3) natty; urgency=low

  * when invoked from postinst the sudo commands in the create_oq_schema
    script break it (since the latter is run by the postgres user)

 -- Muharem Hrnjadovic <mh@foldr3.com>  Tue, 26 Jul 2011 07:58:31 +0200

python-oq-engine (0.4.1-2) natty; urgency=low

  * get_uiapi_writer_session() has defaults (LP #815912)
  * moved the db-rooted source code tree under openquake (LP #816232)

 -- Muharem Hrnjadovic <mh@foldr3.com>  Tue, 26 Jul 2011 06:35:03 +0200

python-oq-engine (0.4.1-1) natty; urgency=low

  * OpenQuake 0.4.1 release
  * add postgresql-8.4 as a recommended package (LP #810953)
  * configure the OpenQuake database if postgres is installed (LP #810955)
  * add dependencies (LP #813961)
  * add the sticky bit to /usr/openquake (LP #810985)

 -- Muharem Hrnjadovic <mh@foldr3.com>  Thu, 21 Jul 2011 11:48:36 +0200

python-oq-engine (0.3.9-6) natty; urgency=low

  * The rabbitmq-server and redis-server packages should be merely recommended
    since we may want to install the openquake package on worker machines but
    deploy the two daemons in question elsewhere.

 -- Muharem Hrnjadovic <mh@foldr3.com>  Tue, 14 Jun 2011 20:12:50 +0200

python-oq-engine (0.3.9-5) natty; urgency=low

  * The number of celery tasks is based on the number of CPUs/cores
    (when the HAZARD_TASKS parameter is not set).

 -- Muharem Hrnjadovic <mh@foldr3.com>  Thu, 09 Jun 2011 15:15:54 +0200

python-oq-engine (0.3.9-4) natty; urgency=low

  * Create /usr/openquake in postinst

 -- Muharem Hrnjadovic <mh@foldr3.com>  Tue, 07 Jun 2011 16:43:24 +0200

python-oq-engine (0.3.9-3) natty; urgency=low

  * Added java-oq dependency

 -- Muharem Hrnjadovic <mh@foldr3.com>  Tue, 07 Jun 2011 14:58:44 +0200

python-oq-engine (0.3.9-2) natty; urgency=low

  * Added the python-geoalchemy dependency.

 -- Muharem Hrnjadovic <mh@foldr3.com>  Tue, 07 Jun 2011 10:30:02 +0200

python-oq-engine (0.3.9-1) natty; urgency=low

  * Upstream OpenQuake python sources.

 -- Muharem Hrnjadovic <mh@foldr3.com>  Mon, 06 Jun 2011 11:42:24 +0200<|MERGE_RESOLUTION|>--- conflicted
+++ resolved
@@ -1,4 +1,4 @@
-<<<<<<< HEAD
+
   [Athanasios Papadopoulos]
   * Adjusted the Swiss-specific implementations of the GMPEs used
     in the Swiss national seismic hazard (SUIhaz15) and risk (ERM-CH23) models.
@@ -11,7 +11,7 @@
   * Added ch_ampl03, ch_ampl06, ch_phis2s03, ch_phis2s06,
     ch_phisss03, ch_phis2s06 site parameters to the site.py file.
     These parameters are required by the apply_swiss_amplification_sa method.
-=======
+
   [Marco Pagani, Michele Simionato]
   * Added support for the "direct" method in MRD calculations
 
@@ -21,7 +21,6 @@
   [Paolo Tormene, Michele Simionato]
   * Raise an error when the same parameter is set in different sections
     of the job.ini file
->>>>>>> 5d09a5c3
 
   [Michele Simionato]
   * Fixed tau-phi inversion in LanzanoLuzi2019
