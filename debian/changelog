  [Michele Simionato]
<<<<<<< HEAD
  * Extended IMT-dependent weights to classical calculations with sampling
=======
  * Added general support for file-reading GMPEs
>>>>>>> 7a076264
  * Made it possible to disaggregate on multiple realizations
    with the parameters `rlz_index` or `num_rlzs_disagg`
  * Fixed downloading the ShakeMaps (again)
  * Better error message in case of too large maximum_distance
  * Optimized the case of point sources with an hypocenter distribution and
    GSIMs independent from it and in general the case of ruptures with
    similar distances

  [Graeme Weatherill]
  * Updates SERA craton GMPE to reflect updates to NGA East site response model

  [Michele Simionato]
  * Fixed and HDF5 SWMR issue in large disaggregation calculations
  * Made `rrup` the unique acceptable `filter_distance`
  * Fixed disaggregation with a parent calculation
  * Models with duplicated values in the hypocenter and/or nodal plane
    distributions are now automatically optimized
  * Fixed an issue with missing noDamageLimit causing NaN values in
    scenario_damage calculations
  * Changed the ruptures exporter: now we export only the bounding boxes
  * Added more validations for predefined hazard, like forbidding the site model

  [Marco Pagani]
  * Adding the shift_hypo option for distributed seismicity

  [Michele Simionato]
  * Raised an early error for extra-large GMF calculations
  * Reduced the GMF storage by using 32 bit per event ID instead of 64 bit
  * Raised an error in case of duplicated sites in the site model
  * Fixed the case of implicit grid with a site model: sites could be
    incorrectly discarded
  * Fixed the ShakeMap downloader to find also unzipped `uncertaintly.xml`
    files
  * Fixed the rupture exporters to export the rupture ID and not the
    rupture serial
  * Removed the non-interesting `agg_maps` outputs
  * Changed the task distribution in the classical calculator and added
    a `task_multiplier` parameter

  [Marco Pagani]
  * Fixed a bug in the GenericGmpeAvgSA

  [Michele Simionato]
  * Added a `/v1/calc/validate_zip` endpoint to validate input archives
  * Deprecated inferring the intensity measure levels from the risk functions
  * Fixed a too strict check on the minimum intensities of parent an child
    calculations
  * Extended the ebrisk calculator to compute at the same time both the
    aggregate curves by tag and the total curves

  [Marco Pagani]
  * Implemented Morikawa and Fujiwara (2013) GMM

  [Michele Simionato]
  * Changed the seed algorithm in sampling with more than one source model,
    thus avoiding using more GMPEs than needed in some cases
  * If `ground_motion_fields=false` is set, the GMFs are not stored even
    if `hazard_curves_from_gmfs=true`
  * `oq show job_info` now works while the calculation is running
  * Reduced the sent data transfer in ebrisk calculations
  * Replaced the `pointsource_distance` concept with a `collapse_distance`
  * Deprecated the old syntax for the `reqv` feature
  * Added short aliases for hazard statistics `mean`, `max` and `std`
  * Reduced substantially the memory occupation in the task queue
  * Added an API `/extract/sources` and an experimental `oq plot sources`
  * Added a check on valid input keys in the job.ini
  * Fixed the check on dependent calculations
  * Specifying at the same time both a grid and individual sites is an error

  [Daniele Viganò]
  * Docker containers rebased on CentOS 8
  * Fixed an issue causing zombie `ssh` processes
    when using `zmq` as task distribution mechanism
  * Introduced support for RHEL/CentOS 8

  [Michele Simionato]
  * Added a check for no GMFs in event_based_risk
  * Avoided transferring the site collection
  * Storing the sources in TOML format

python3-oq-engine (3.7.0-1~xenial01) xenial; urgency=low

  [Michele Simionato]
  * Hiding calculations that fail before the pre-execute phase (for instance,
    because of missing files); they already give a clear error
  * Added an early check on truncation_level in presence of correlation model

  [Guillaume Daniel]
  * Implemented Ameri (2017) GMPE

  [Michele Simionato]
  * Changed the ruptures CSV exporter to use commas instead of tabs
  * Added a check forbidding `aggregate_by` for non-ebrisk calculators
  * Introduced a task queue
  * Removed the `cache_XXX.hdf5` files by using the SWMR mode of h5py

  [Kris Vanneste]
  * Updated the coefficients table for the atkinson_2015 to the actual
    values in the paper.

  [Michele Simionato]
  * Added an `/extract/agg_curves` API to extract both absolute and relative
    loss curves from an ebrisk calculation
  * Changed `oq reset --yes` to remove oqdata/user only in single-user mode
  * Now the engine automatically sorts the user-provided intensity_measure_types
  * Optimized the aggregation by tag
  * Fixed a bug with the binning when disaggregating around the date line
  * Fixed a prefiltering bug with complex fault sources: in some cases, blocks
    ruptures were incorrectly discarded
  * Changed the sampling algorithm for the GMPE logic trees: now it does
    not require building the full tree in memory
  * Raised clear errors for geometry files without quotes or with the wrong
    header in the multi_risk calculator
  * Changed the realizations.csv exporter to export '[FromShakeMap]' instead
    of '[FromFile]' when needed
  * Changed the agg_curves exporter to export all realizations in a single file
    and all statistics in a single file
  * Added rlz_id, rup_id and year to the losses_by_event output for ebrisk
  * Fixed a bug in the ruptures XML exporter: the multiplicity was multiplied
    (incorrectly) by the number of realizations
  * Fixed the pre-header of the CSV outputs to get proper CSV files
  * Replaced the 64 bit event IDs in event based and scenario calculations
    with 32 bit integers, for the happiness of Excel users

  [Daniele Viganò]
  * Numpy 1.16, Scipy 1.3 and h5py 2.9 are now required

  [Michele Simionato]
  * Changed the ebrisk calculator to read the CompositeRiskModel directly
    from the datastore, which means 20x less data transfer for Canada

  [Anirudh Rao]
  * Fixed a bug in the gmf CSV importer: the coordinates were being
    sorted and new site_ids assigned even though the user input sites
    csv file had site_ids defined

  [Michele Simionato]
  * Fixed a bug in the rupture CSV exporter: the boundaries of a GriddedRupture
    were exported with lons and lats inverted
  * Added some metadata to the CSV risk outputs
  * Changed the distribution mechanism in ebrisk to reduce the slow tasks

  [Graeme Weatherill]
  * Updates Kotha et al. (2019) GMPE to July 2019 coefficients
  * Adds subclasses to Kotha et al. (2019) to implement polynomial site
    response models and geology+slope site response model
  * Adds QA test to exercise all of the SERA site response calculators

  [Michele Simionato]
  * Internal: there is not need to call ``gsim.init()`` anymore

  [Graeme Weatherill]
  * Adds parametric GMPE for cratonic regions in Europe

  [Michele Simionato]
  * In the agglosses output of scenario_risk the losses were incorrectly
    multiplied by the realization weight
  * Removed the output `sourcegroups` and added the output `events`

  [Graeme Weatherill]
  * Adds new meta ground motion models to undertake PSHA using design code
    based amplification coefficients (Eurocode 8, Pitilakis et al., 2018)
  * Adds site amplification model of Sandikkaya & Dinsever (2018)

  [Marco Pagani]
  * Added a new rupture-site metric: the azimuth to the closest point on the
    rupture

  [Michele Simionato]
  * Fixed a regression in disaggregation with nonparametric sources, which
    were effectively discarded
  * The site amplification has been disabled by default in the ShakeMap
    calculator, since it is usually already taken into account by the USGS

  [Daniele Viganò]
  * Deleted calculations are not removed from the database anymore
  * Removed the 'oq dbserver restart' command since it was broken

  [Richard Styron]
  * Fixed `YoungsCoppersmith1985MFD.from_total_moment_rate()`: due to numeric
    errors it was producing incorrect seismicity rates

  [Michele Simionato]
  * Now we generate the output `disagg_by_src` during disaggregation even in the
    case of multiple realizations
  * Changed the way the random seed is set for BT and PM distributions
  * The filenames generated by disagg_by_src exporter now contains the site ID
    and not longitude and latitude, consistently with the other exporters
  * Accepted again meanLRs greater than 1 in vulnerability functions of kind LN
  * Fixed a bug in event based with correlation and a filtered site collection
  * Fixed the CSV exporter for the realizations in the case of scenarios
    with parametric GSIMs
  * Removed some misleading warnings for calculations with a site model
  * Added a check for missing `risk_investigation_time` in ebrisk
  * Reduced drastically (I measured improvements over 40x) memory occupation,
    data transfer and data storage for multi-sites disaggregation
  * Sites for which the disaggregation PoE cannot be reached are discarded
    and a warning is printed, rather than killing the whole computation
  * `oq show performance` can be called in the middle of a computation again
  * Filtered out the far away distances and reduced the time spent in
    saving the performance info by orders of magnitude in large disaggregations
  * Reduced the data transfer by reading the data directly from the
    datastore in disaggregation calculations
  * Reduced the memory consumption sending disaggregation tasks incrementally
  * Added an extract API disagg_layer
  * Moved `max_sites_disagg` from openquake.cfg into the job.ini
  * Fixed a bug with the --config option: serialize_jobs could not be overridden
  * Implemented insured losses

 -- Matteo Nastasi (GEM Foundation) <nastasi@openquake.org>  Thu, 26 Sep 2019 08:51:44 +0000

python3-oq-engine (3.6.0-1~xenial01) xenial; urgency=low

  [Michele Simionato]
  * In some cases `applyToSources` was giving a fake error about the source
    not being in the source model even if it actually was

  [Chris Van Houtte]
  * Adds the Van Houtte et al. (2018) significant duration model for New
    Zealand

  [Michele Simionato]
  * Added a way to compute and plot the MFD coming from an event based
  * Storing the MFDs in TOML format inside the datastore

  [Robin Gee]
  * Moves b4 constant into COEFFS table for GMPE Sharma et al., 2009

  [Graeme Weatherill]
  * Adds functionality to Cauzzi et al. (2014) and Derras et al. (2014)
    calibrated GMPEs for Germany to use either finite or point source distances

  [Michele Simionato]
  * Restored the ability to associate site model parameters to a grid of sites
  * Made it possible to set `hazard_curves_from_gmfs=true` with
    `ground_motion_fields=false` in the event based hazard calculator
  * Introduced a mechanism to split the tasks based on an estimated duration
  * Integrated `oq plot_memory` into `oq plot`
  * Removed `NaN` values for strike and dip when exporting griddedRuptures
  * Fixed `oq reset` to work in multi-user mode
  * Extended the source_id-filtering feature in the job.ini to multiple sources
  * Supported WKT files for the binary perils in the multi_risk calculator
  * Added an early check on the coefficients of variation and loss ratios of
    vulnerability functions with the Beta distribution
  * Made sure that `oq engine --dc` removes the HDF5 cache file too
  * Removed the flag `optimize_same_id_sources` because it is useless now
  * Introduced a soft limit at 65,536 sites for event_based calculations
  * Fixed a performance regression in ucerf_classical that was filtering
    before splitting, thus becoming extra-slow
  * Improved the progress log, that was delayed for large classical calculations
  * Exported the ruptures as 3D multi-polygons (instead of 2D ones)
  * Changed the `aggregate_by` exports for consistency with the others
  * Changed the losses_by_event exporter for ebrisk, to make it more
    consistent with scenario_risk and event_based_risk
  * Changed the agglosses and losses_by_event exporters in scenario_risk,
    by adding a column with the realization index
  * Changed the generation of the hazard statistics to consume very little
    memory
  * Fixed a bug with concurrent_tasks being inherited from the parent
    calculation instead of using the standard default
  * Removed the dependency from mock, since it is included in unittest.mock
  * For scenario, replaced the `branch_path` with the GSIM representation in
    the realizations output
  * Added a check for suspiciously large source geometries
  * Deprecated the XML disaggregation exporters in favor of the CSV exporters
  * Turned the disaggregation calculator into a classical post-calculator
    to use the precomputed distances and speedup the computation even more
  * Fixed the disaggregation calculator by discarding the ruptures outside
    the integration distance
  * Optimized the speed of the disaggregation calculator by moving a statistical
    functions outside of the inner loop
  * Changed the file names of the exported disaggregation outputs
  * Fixed an export agg_curves issue with pre-imported exposures
  * Fixed an export agg_curves issue when the hazard statistics are different
    from the risk statistics
  * Removed the disaggregation statistics: now the engine disaggregates only on
    a single realization (default: the closest to the mean)
  * Forbidden disaggregation matrices with more than 1 million elements
  * Reduced the data transfer when computing the hazard curves
  * Optimized the reading of large CSV exposures
  * Fixed the --hc functionality across users
  * Optimized the reduction of the site collection on the exposure sites
  * Made more robust the gsim logic tree parser: lines like
    `<uncertaintyModel gmpe_table="../gm_tables/Woffshore_low_clC.hdf5">`
    are accepted again
  * Added a check against duplicated values in nodal plane distributions and
    hypocenter depth distributions
  * Changed the support for zipped exposures and source models: now the
    name of the archive must be written explicitly in the job.ini
  * Added support for numpy 1.16.3, scipy 1.3.0, h5py 2.9.0
  * Removed the special case for event_based_risk running two calculations

  [Graeme Weatherill]
  * Adds the Tromans et al. (2019) adjustable GMPE for application to PSHA
    in the UK

  [Michele Simionato]
  * Optimized src.sample_ruptures for (multi)point sources and are sources
  * Fixed a mutability bug in the DistancesContext and made all context
    arrays read-only: the fix may affect calculations using the GMPEs
    berge_thierry_2003, cauzzi_faccioli_2008 and zhao_2006;
  * Fixed a bug with the minimum_distance feature
  * Fixed a bug in the exporter of the aggregate loss curves: now the loss
    ratios are computed correctly even in presence of occupants
  * Removed the (long time deprecated) capability to read hazard curves and
    ground motion fields from XML files: you must use CSV files instead

  [Marco Pagani]
  * Implemented a modified GMPE that add between and within std to GMPEs only
    supporting total std

  [Michele Simionato]
  * Added the ability to use a taxonomy_mapping.csv file
  * Fixed a bug in classical_damage from CSV: for hazard intensity measure
    levels different from the fragility levels, the engine was giving incorrect
    results
  * Serialized also the source model logic tree inside the datastore
  * Added a check on missing intensity_measure_types in event based
  * Fixed `oq prepare_site_model` in the case of an empty datadir
  * Added a comment line with useful metadata to the engine CSV outputs
  * Removed the long time deprecated event loss table exporter for event based
    risk and enhanced the losses_by_event exporter to export the realization ID
  * Removed the long time deprecated GMF XML exporter for scenario
  * IMT-dependent weights in the gsim logic tree can be zero, to discard
    contributions outside the range of validity of (some of the) GSIMs
  * Now it is possible to export individual hazard curves from an event
  * Added a view gmvs_to_hazard

 -- Matteo Nastasi (GEM Foundation) <nastasi@openquake.org>  Tue, 16 Jul 2019 08:42:10 +0000

python3-oq-engine (3.5.2-1~xenial01) xenial; urgency=low

  [Daniele Viganò]
  * Fixed packaging issue, the .hdf5 tables for Canada were missing

  [Michele Simionato]
  * Fixed regression in the gsim logic tree parser for the case
    of .hdf5 tables

 -- Matteo Nastasi (GEM Foundation) <nastasi@openquake.org>  Fri, 31 May 2019 08:01:08 +0000

python3-oq-engine (3.5.1-1~xenial01) xenial; urgency=low

  [Michele Simionato]
  * Added a `rlzi` column to to sig_eps.csv output
  * Accepted GMF CSV files without a `rlzi` column
  * Accepted a list-like syntax like `return_periods=[30, 60, 120, 240, 480]`
    in the job.ini, as written in the manual
  * Fixed a bug in the asset_risk exporter for uppercase tags

  [Paul Henshaw]
  * Fixed an encoding bug while reading XML files on Windows

 -- Matteo Nastasi (GEM Foundation) <nastasi@openquake.org>  Mon, 20 May 2019 13:49:25 +0000

python3-oq-engine (3.5.0-1~xenial01) xenial; urgency=low

  [Giovanni Lanzano]
  * Lanzano and Luzi (2019) GMPE for volcanic zones in Italy

  [Michele Simionato]
  * Now it is possible to export individual hazard curves from an event
    based calculation by setting `hazard_curves_from_gmfs = true` and
    `individual_curves = true (before only the statistics were saved)
  * Made it possible to download remote source models
  * Removed the branching level concept in the logic trees
  * Made it possible to produce individual loss maps and curves with the
    ebrisk calculator with a single line `aggregate_by=id`
  * Added a limit of 2**32 events in event based calculations


 [Michele Simionato]
  * Now it is possible to export individual hazard curves from an event
    based calculation by setting `hazard_curves_from_gmfs = true` and
    `individual_curves = true (before only the statistics were saved)

  [Graeme Weatherill]
  * Adds adaptation of Abrahamson et al. (2016) 'BC Hydro' GMPEs calibrated
    to Mediterranean data and with epistemic adjustment factors

  [Chris Van Houtte]
  * Added new class to bradley_2013b.py for hazard maps
  * Modified test case_37 to test multiple sites

  [Marco Pagani]
  * Fixed a bug in the logic tree parser and added a check to forbid logic
    trees with applyToSources without applyToBranches, unless there is a
    single source model branch

  [Michele Simionato]
  * Removed the experimental parameter `prefilter_sources`

  [Daniele Viganò]
  * Multiple DbServer ZMQ connections are restored to avoid errors under heavy
    load and/or on slower machines

  [Michele Simionato]
  * Removed the ugly registration of custom signals at import time: now they
    are registered only if `engine.run_calc` is called
  * Removed the dependency from rtree
  * Removed all calls to ProcessPool.shutdown to speed up the tests and to
    avoid non-deterministic errors in atexit._run_exitfuncs

  [Marco Pagani]
  * Added tabular GMPEs as provided by Michal Kolaj, Natural Resources Canada

  [Michele Simionato]
  * Extended the ebrisk calculator to support coefficients of variations

  [Graeme Weatherill]
  * Adds Kotha et al (2019) shallow crustal GMPE for SERA
  * Adds 'ExperimentalWarning' to possible GMPE warnings
  * Adds kwargs to check_gsim function

  [Michele Simionato]
  * Fixed problems like SA(0.7) != SA(0.70) in iml_disagg
  * Exposed the outputs of the classical calculation in event based
    calculations with `compare_with_classical=true`
  * Made it possible to serialize together all kind of risk functions,
    including consequence functions that before were not HDF5-serializable
  * Fixed a MemoryError when counting the number of bytes stored in large
    HDF5 datasets
  * Extended `asset_hazard_distance` to a dictionary for usage with multi_risk
  * Extended oq prepare_site_model to work with sites.csv files
  * Optimized the validation of the source model logic tree: now checking
    the sources IDs is 5x faster
  * Went back to the old logic in sampling: the weights are used for the
    sampling and the statistics are computed with identical weights
  * Avoided to transfer the epsilons by storing them in the cache file
    and changed the event to epsilons associations
  * Reduced the data transfer in the computation of the hazard curves, causing
    in some time huge speedups (over 100x)
  * Implemented a flag `modal_damage_state` to display only the most likely
    damage state in the output `dmg_by_asset` of scenario damage calculations
  * Reduced substantially the memory occupation in classical calculations
    by including the prefiltering phase in the calculation phase

  [Daniele Viganò]
  * Added a 'serialize_jobs' setting to the openquake.cfg
    which limits the maximum number of jobs that can be run in parallel

  [Michele Simionato]
  * Fixed two exporters for the ebrisk calculator (agg_curves-stats and
    losses_by_event)
  * Fixed two subtle bugs when reading site_model.csv files
  * Added /extract/exposure_metadata and /extract/asset_risk
  * Introduced an experimental multi_risk calculator for volcanic risk

  [Guillaume Daniel]
  * Updating of Berge-Thierry (2003) GSIM and addition of several alternatives
    for use with Mw

  [Michele Simionato]
  * Changed the classical_risk calculator to use the same loss ratios for all
    taxonomies and then optimized all risk calculators
  * Temporarily removed the `insured_losses` functionality
  * Extended `oq restore` to download from URLs
  * Removed the column 'gsims' from the output 'realizations'
  * Better parallelized the source splitting in classical calculations
  * Added a check for missing hazard in scenario_risk/scenario_damage
  * Improved the GsimLogicTree parser to get the line number information, a
    feature that was lost with the passage to Python 3.5
  * Added a check against mispellings in the loss type in the risk keys
  * Changed the aggregation WebAPI from
    aggregate_by/taxonomy,occupancy/avg_losses?kind=mean&loss_type=structural to
    aggregate/avg_losses?kind=mean&loss_type=structural&tag=taxonomy&tag=occupancy
  * Do not export the stddevs in scenario_damage in the case of 1 event
  * Fixed export bug for GMFs imported from a file
  * Fixed an encoding error when storing a GMPETable
  * Fixed an error while exporting the hazard curves generated by a GMPETable
  * Removed the deprecated feature aggregate_by/curves_by_tag

 -- Matteo Nastasi (GEM Foundation) <nastasi@openquake.org>  Mon, 13 May 2019 09:27:18 +0000

python3-oq-engine (3.4.0-2~xenial01) xenial; urgency=low

  [Michele Simionato]
  * Compatibility with 'decorator' version >= 4.2

  [Giovanni Lanzano]
  * Contributed a GMPE SkarlatoudisEtAlSSlab2013

  [Michele Simionato]
  * Changed the event loss table exporter to export also rup_id and year
  * Extended the ebrisk calculator to compute loss curves and maps

  [Rodolfo Puglia]
  * Spectral acceleration amplitudes at 2.5, 2.75 and 4 seconds added

  [Marco Pagani]
  * Improved the event based calculator to account for cluster-based models

  [Michele Simionato]
  * Removed the now redundant command `oq extract hazard/rlzs`

  [Daniele Viganò]
  * Fixed 'oq abort' to always mark killed jobs as 'aborted'

  [Michele Simionato]
  * Made it possible to use in the Starmap tasks without a monitor argument
  * Stored the sigma and epsilon parameters for each event in event based
    and scenario calculations and extended the gmf_data exporter consequently
  * Fixed the realizations CSV exporter which was truncating the names of the
    GSIMs
  * Deprecated the XML exporters for hcurves, hmaps, uhs
  * Introduced a `sap.script` decorator
  * Used the WebExtractor in `oq importcalc`
  * Restored validation of the source_model_logic_tree.xml file
  * Raised an early error for missing occupants in the exposure
  * Added a check to forbid duplicate file names in the `uncertaintyModel` tag
  * Made it possible to store the asset loss table in the ebrisk calculator
    by specifying `asset_loss_table=true` in the job.ini
  * Added a flag `oq info --parameters` to show the job.ini parameters
  * Removed the `source_name` column from the disagg by source output

  [Rao Anirudh]
  * Fixed wrong investigation_time in the calculation of loss maps from
    loss curves

  [Robin Gee]
  * Added capability to optionally specify a `time_cutoff` parameter to
    declustering time window

  [Michele Simionato]
  * Merged the commands `oq plot_hmaps` and `oq plot_uhs` inside `oq plot`
  * Changed the storage of hazard curves and hazard maps to make it consistent
    with the risk outputs and Extractor-friendly

  [Chris Van Houtte]
  * Added necessary gsims to run the Canterbury Seismic Hazard Model
    in Gerstenberger et al. (2014)
  * Added a new gsim file mcverry_2006_chch.py to have the Canterbury-
    specific classes.
  * Added a new gsim file bradley_2013b.py to implement the
    Christchurch-specific modifications to the Bradley2013 base model.

  [Michele Simionato]
  * Added a check on the intensity measure types and levels in the job.ini,
    to make sure they are ordered by period
  * Reduced the number of client sockets to the DbServer that was causing
    (sporadically) the hanging of calculations on Windows
  * Extended the WebAPI to be able to extract specific hazard curves, maps
    and UHS (i.e. IMT-specific and site specific)
  * Removed the realization index from the event loss table export, since
    is it redundant
  * Forced all lowercase Python files in the engine codebase
  * Removed the dependency from nose

  [Robin Gee]
  * Updated GMPE of Yu et al. (2013)

  [Michele Simionato]
  * Added an `Extractor` client class leveraging the WebAPI and enhanced
    `oq plot_hmaps` to display remote hazard maps
  * Added a check when disaggregation is attempted on a source model
    with atomic source groups
  * Implemented serialization/deserialization of GSIM instances to TOML
  * Added a check against mispelled rupture distance names and fixed
    the drouet_alpes_2015 GSIMs
  * Changed the XML syntax used to define dictionaries IMT -> GSIM
  * Now GSIM classes have an `.init()` method to manage notrivial
    initializations, i.e. expensive initializations or initializations
    requiring access to the filesystem
  * Fixed a bug in event based that made it impossible to use GMPETables
  * Associated the events to the realizations even in scenario_risk: this
    involved changing the generation of the epsilons in the case of asset
    correlation. Now there is a single aggregate losses output for all
    realizations
  * Removed the rlzi column from the GMF CSV export
  * Introduced a new parameter `ebrisk_maxweight` in the job.ini
  * For classical calculations with few sites, store information about the
    realization closest to the mean hazard curve for each site
  * Removed the max_num_sites limit on the event based calculator

  [Valerio Poggi]
  * Added an AvgSA intensity measure type and a GenericGmpeAvgSA which is
    able to use it

  [Michele Simionato]
  * Introduced the ability to launch subtasks from tasks
  * Stored rupture information in classical calculations with few sites

  [Chris Van Houtte]
  * Adding conversion from geometric mean to larger horizontal component in
    bradley_2013.py

  [Michele Simionato]
  * Fixed a bug in applyToSources for the case of multiple sources
  * Moved the prefiltering on the workers to save memory
  * Exported the aggregated loss ratios in avg losses and agg losses
  * Removed the variables quantile_loss_curves and mean_loss_curves: they
    were duplicating quantile_hazard_curves and mean_hazard_curves
  * Only ruptures boundingbox-close to the site collection are stored

  [Marco Pagani]
  * Added cluster model to classical PSHA calculator

  [Michele Simionato]
  * Fixed a bug in scenario_damage from ShakeMap with noDamageLimit=0
  * Avoided the MemoryError in the controller node by speeding up the saving
    of the information about the sources
  * Turned utils/reduce_sm into a proper command
  * Fixed a wrong coefficient in the ShakeMap amplification
  * Fixed a bug in the hazard curves export (the filename did not contain
    the period of the IMT thus producing duplicated files)
  * Parallelized the reading of the exposure

  [Marco Pagani]
  * Fixed the implementation on mutex ruptures

  [Michele Simionato]
  * Changed the aggregated loss curves exporter
  * Added an experimental calculator ebrisk
  * Changed the ordering of the events (akin to a change of seed in the
    asset correlation)

  [Robin Gee]
  * Fixed bug in tusa_langer_2016.py BA08SE model - authors updated b2 coeff
  * Fixed bug in tusa_langer_2016.py related to coeffs affecting Repi models

  [Michele Simionato]
  * Added a check to forbid to set `ses_per_logic_tree_path = 0`
  * Added an API `/extract/event_info/eidx`
  * Splitting the sources in classical calculators and not in event based
  * Removed `max_site_model_distance`
  * Extended the logic used in event_based_risk - read the hazard sites
    from the site model, not from the exposure - to all calculators
  * In classical_bcr calculations with a CSV exposure the retrofitted field
    was not read. Now a missing retrofitted value is an error

 -- Matteo Nastasi (GEM Foundation) <nastasi@openquake.org>  Mon, 18 Mar 2019 10:32:00 +0000

python3-oq-engine (3.3.0-1~xenial01) xenial; urgency=low

  [Graeme Weatherill]
  * Adds GMPE suite for national PSHA for Germany

  [Daniele Viganò]
  * Added a warning box when an unsupported browser is used to view the WebUI
  * Updated Docker containers to support a multi-node deployment
    with a shared directory
  * Moved the Docker containers source code from oq-builders
  * Updated the documentation related to the shared directory
    which is now mandatory for multi-node deployments

  [Matteo Nastasi]
  * Removed tests folders

  [Stéphane Drouet]
  * Added Drouet & Cotton (2015) GMPE including 2017 erratum

  [Michele Simionato]
  * Optimized the memory occupation in classical calculations (Context.poe_map)
  * Fixed a wrong counting of the ruptures in split fault sources with
    an hypo_list/slip_list causing the calculation to fail
  * Made the export of uniform hazard spectra fast
  * Made the `std` hazard output properly exportable
  * Replaced the `~` in the header of the UHS csv files with a `-`
  * Restored the `individual_curves` flag even for the hazard curves
  * Implemented dGMPE weights per intensity measure type
  * Extended `--reuse-hazard` to all calculators
  * Fixed a bug in event_based_risk from GMFs with coefficients of variations

  [Graeme Weatherill]
  * Adds magnitude scaling relation for Germany

  [Michele Simionato]
  * Used floats for the the GSIM realization weights, not Python Decimals
  * Added a flag `fast_sampling`, by default False
  * Added an API `/extract/src_loss_table/<loss_type>`
  * Removed the rupture filtering from `sample_ruptures` and optimized it in
    the `RuptureGetter` by making use of the bounding box
  * Raised the limit on `ses_per_logic_tree_path` from 2**16 to 2**32;
  * Added a parameter `max_num_sites` to increase the number of sites accepted
    by an event based calculation up to 2 ** 32 (the default is still 2 ** 16)
  * Added a command `oq compare` to compare hazard curves and maps within
    calculations
  * Extended the engine to read transparently zipped source models and exposures
  * Restored the check for invalid source IDs in applyToSources
  * Extended the command `oq zip` to zip source models and exposures
  * Parallelized the associations event ID -> realization ID
  * Improved the message when assets are discarded in scenario calculations
  * Implemented aggregation by multiple tags, plus a special case for the
    country code in event based risk

  [Marco Pagani]
  * Added two modified versions of the Bindi et al. (2011) to be used in a
    backbone approach to compute hazard in Italy
  * Added a modified version of Berge-Thierry et al. 2003 supporting Mw

  [Michele Simionato]
  * Changed the way loss curves and loss maps are stored in order to unify
    the aggregation logic with the one used for the average losses
  * Now it is possible to compute the ruptures without specifying the sites
  * Added an early check for the case of missing intensity measure types
  * Deprecated the case of exposure, site model and region_grid_spacing all
    set at the same time
  * Implemented multi-exposure functionality in event based risk
  * Changed the event based calculator to store the ruptures incrementally
    without keeping them all in memory
  * Refactored the UCERF event based calculator to work as much as possible
    the regular calculator
  * Optimized the management and storage of the aggregate losses in the event
    based risk calculation; also, reduced the memory consumption
  * Changed the default for `individual_curves` to "false", which is the right
    default for large calculations
  * Optimized the saving of the events
  * Removed the `save_ruptures` flag in the job.ini since ruptures must be saved
    always
  * Optimized the rupture generation in case of sampling and changed the
    algorithm and seeds
  * Fixed a bug with the IMT `SA(1)` considered different from `SA(1.0)`
  * Removed the long-time deprecated GMF exporter in XML format for event_based
  * Added a re-use hazard feature in event_based_risk in single-file mode
  * Made the event ID unique also in scenario calculations with
    multiple realizations
  * Removed the annoying hidden .zip archives littering the export directory
  * Added an easy way to read the exposure header
  * Added a way to run Python scripts using the engine libraries via `oq shell`
  * Improved the minimum_magnitude feature
  * Fixed the check on missing hazard IMTs
  * Reduced substantially the memory occupation in event based risk
  * Added the option `spatial_correlation=no correlation` for risk calculations
    from ShakeMaps
  * Removed the experimental calculator `ucerf_risk`
  * Optimized the sampling of time-independent sources for the case of
   `prefilter_sources=no`
  * Changed the algorithm associating events to SESs and made the event based
    hazard calculator faster in the case of many SESs
  * Reduced substantially the memory consumption in event based risk
  * Made it possible to read multiple site model files in the same calculation
  * Implemented a smart single job.ini file mode for event based risk
  * Now warnings for invalid parameters are logged in the database too
  * Fixed `oq export avg_losses-stats` for the case of one realization
  * Added `oq export losses_by_tag` and `oq export curves_by_tag`
  * Extended `oq export` to work in a multi-user situation
  * Forbidden event based calculations with more than `max_potential_paths`
    in the case of full enumeration
  * Saved a large amount of memory in event_based_risk calculations
  * Added a command `oq export losses_by_tag/<tagname> <calc_id>`
  * Extended `oq zip` to zip the risk files together with the hazard files
  * Changed the building convention for the event IDs and made them unique
    in the event loss table, even in the case of full enumeration
  * Optimized the splitting of complex fault sources
  * Fixed the ShakeMap download procedure for `uncertainty.zip` archives
    with an incorrect structure (for instance for ci3031111)
  * Disabled the spatial correlation in risk-from-ShakeMap by default
  * Optimized the rupture sampling where there is a large number of SESs
  * Extended the `reqv` feature to multiple tectonic region types and
    removed the spinning/floating for the TRTs using the feature
  * Reduced the GMPE logic tree upfront for TRTs missing in the source model
  * Fixed the ShakeMap downloader to use the USGS GeoJSON feed
  * Improved the error message when there are more than 65536 distinct tags
    in the exposure
  * Turned `vs30measured` into an optional parameter

  [Chris Van Houtte]
  * Added `siteclass` as a site parameter, and `reference_site_class` as
    a site parameter than can be specified by the user in the ini file
  * Added new classes to mcverry_2006.py to take siteclass as a predictor
  * Updated comments in mcverry_2006.py
  * Added new mcverry_2006 test tables to account for difference in site
    parameter
  * Added qa_test_data classical case_32

  [Michele Simionato]
  * Fixed the rupture exporter for Canada
  * Extended the `oq prepare_site_model` to optionally generate the
    fields z1pt0, z2pt5 and vs30measured
  * It is now an error to specify both the sites and the site model in the
    job.ini, to avoid confusion with the precedency
  * Implemented a reader for site models in CSV format
  * Made the export_dir relative to the input directory
  * Better error message for ShakeMaps with zero stddev
  * Added a source_id-filtering feature in the job.ini
  * Added a check on non-homogeneous tectonic region types in a source group
  * Fixed the option `oq engine --config-file` that broke a few releases ago
  * Replaced `nodal_dist_collapsing_distance` and
     `hypo_dist_collapsing_distance` with `pointsource_distance` and made
     use of them in the classical and event based calculators

  [Graeme Weatherill]
  * Fixes to hmtk completeness tables for consistent rates and addition of
    more special methods to catalogue

  [Michele Simionato]
  * Restricted ChiouYoungs2008SWISS01 to StdDev.TOTAL to avoid a bug
    when computing the GMFs with inter/intra stddevs
  * Raised an error if assets are discarded because too far from the hazard
    sites (before it was just a warning)
  * Added an attribute .srcidx to every event based rupture and stored it
  * Fixed an issue with the Byte Order Mark (BOM) for CSV exposures prepared
    with Microsoft Excel
  * Reduced the site collection instead of just filtering it; this fixes
    a source filtering bug and changes the numbers in case of GMF-correlation
  * Added a command `oq prepare_site_model` to prepare a sites.csv file
    containing the vs30 and changed the engine to use it
  * Added a cutoff when storing a PoE=1 from a CSV file, thus avoiding NaNs
    in classical_damage calculations
  * Reduced the data transfer in the risk model by only considering the
    taxonomies relevant for the exposure
  * Extended `oq engine --run` to accept a list of files
  * Optimized the saving of the risk results in event based in the case of
    many sites and changed the command `oq show portfolio_loss` to show
    mean and standard deviation of the portfolio loss for each loss type

  [Marco Pagani]
  * Added a first and preliminary version of the GMM for the Canada model
    represented in an analytical form.
  * Added a modified version of Atkinson and Macias to be used for the
    calculation of hazard in NSHMP2014.
  * Added support for PGA to the Si and Midorikawa (1999).

  [Michele Simionato]
  * Made it possible to run the risk over an hazard calculation of another user
  * Worked around the OverflowError: cannot serialize a bytes object larger
    than 4 GiB in event based calculations
  * Started using Python 3.6 features
  * Fixed the check on vulnerability function ID uniqueness for NRML 0.5
  * Ruptures and GMFs are now computed concurrently, thus mitigating the
    issue of slow tasks
  * Changed the name of the files containing the disaggregation outputs:
    instead of longitude and latitude they contain the site ID now
  * If a worker runs close to out of memory, now a warning appears in the
    main log
  * 'lons' and 'lats' are now spelled 'lon' and 'lat' in
    the REQUIRES_SITES_PARAMETERS to be consistent with site_model.xml

  [Daniele Viganò]
  * Fixed a bug about 'The openquake master lost its controlling terminal'
    when running with 'nohup' from command line

  [Michele Simionato]
  * The `export_dir` is now created recursively, i.e. subdirectories are
    automatically created if needed
  * Fixed a bug with the minimum_magnitude feature and extended it to be
    tectonic region type dependent
  * Changed the rupture generation to yield bunches of ruptures, thus avoiding
    the 4GB pickle limit
  * Parallelized the splitting of the sources, thus making the preprocessing
    faster

  [Marco Pagani]
  * Implemented two additional versions of the Silva et al. 2002 GMPE
  * Added the possibility of setting rake to 'undefined'
  * Added first 'modified GMPE' implementing the site term for Canada 2015 model
  * Fixed a bug in the disaggregation calculation due to wrong binning of magnitudes

  [Michele Simionato]
  * Now the combination uniform_hazard_spectra=true and mean_hazard_curves=false
    is accepted again, as requested by Laurentiu Danciu

  [Daniele Viganò]
  * Support for Ubuntu Trusty is removed
  * Replaced supervisord with systemd in Ubuntu packages

  [Michele Simionato]
  * Changed the way the rupture geometries are stored to be consistent with
    the source geometries
  * We are now saving information about the source geometries in the datastore
    (experimentally)
  * Fixed a bug in event based with sampling causing incorrect GMFs
  * Unified all distribution mechanisms to returns the outputs via zmq
  * Added a check for inconsistent IMTs between hazard and risk
  * Replaced the forking processpool with a spawning processpool

 -- Matteo Nastasi (GEM Foundation) <nastasi@openquake.org>  Mon, 07 Jan 2019 13:51:24 +0000

python3-oq-engine (3.2.0-1~xenial01) xenial; urgency=low

  [Kendra Johnson]
  * Implemented a version of Munson and Thurber (1997) for use with the
    USGS Hawaii hazard model
  * Implemented PGA for Campbell (1997)

  [Matteo Nastasi]
  * specified 'amd64' as the only architecture supported by ubuntu packages

  [Michele Simionato]
  * Changed the source writer: now the `srcs_weights` are written in the XML
    file only if they are nontrivial
  * Changed the algorithm assigning the seeds: they are now generated before
    the source splitting; also, a seed-related bug in the splitting was fixed
  * For event based, moved the rupture generation in the prefiltering phase

  [Daniele Viganò]
  * Fixed a bug with CTRL-C when using the `processpool` distribution

  [Robin Gee]
  * Raised the source ID length limit in the validation from 60 to 75 characters
    to allow sources with longer IDs

  [Michele Simionato]
  * Introduced a `multi_node` flag in `openquake.cfg` and used it to
    fully parallelize the prefiltering in a cluster
  * Used the rupture seed as rupture ID in event based calculations
  * Changed the deprecation mechanism of GSIMs to use a class attribute
    `superseded_by=NewGsimClass`
  * Solved the pickling bug in event based hazard by using generator tasks
  * Improved the distribution of the risk tasks by changing the weight

  [Pablo Heresi]
  * Contributed the HM2018CorrelationModel

  [Michele Simionato]
  * Restored the `individual_curves` flag that for the moment is used for the
    risk curves
  * Introduced two experimental new parameters `floating_distance` and
    `spinning_distance` to reduce hypocenter distributions and nodal plane
    distributions of ruptures over the corresponding distances
  * Optimized the parsing of the logic tree when there is no "applyToSources"
  * Made the IMT classes extensible in client code
  * Reduced the hazard maps from 64 to 32 bit, to be consistent with the
    hazard curves and to reduce by half the download time

  [Graeme Weatherill]
  * Implements a fix of Montalva et al (2016) for new coefficients (now
    Montalva et al. (2017))

  [Michele Simionato]
  * Parallelized the reading of the source models
  * Optimized `oq info --report` by not splitting the sources in that case
  * Speedup the download of the hazard curves, maps and uhs
  * Honored `concurrent_tasks` in the prefiltering phase too
  * It is now legal to compute uniform hazard spectra for a single period
  * Added command `oq plot_memory`
  * Introduced a MultiGMPE concept
  * Saved the size of the datastore in the database and used it in the WebUI

  [Graeme Weatherill]
  * Adds geotechnical related IMTs

  [Michele Simionato]
  * Renamed /extract/agglosses -> /extract/agg_losses and same for aggdamages
  * Supported equivalent epicentral distance with a `reqv_hdf5` file
  * Fixed the risk from ShakeMap feature in the case of missing IMTs
  * Changed the way gmf_data/indices and ruptures are stored
  * Added experimental support for dask
  * Added 11 new site parameters for geotechnic hazard
  * Changed the SiteCollection to store only the parameters required by the
    GSIMs

  [Robin Gee]
  * The number of sites is now an argument in the method _get_stddevs()
    in the GMPE of Kanno, 2006

  [Michele Simionato]
  * Changed the serialization of ruptures to HDF5: the geometries are now
    stored in a different dataset
  * Bug fix: the asset->site association was performed even when not needed
  * Made it possible to serialize to .hdf5 multipoint sources and
    nonparametric gridded sources
  * Added a check on source model logic tree files: the uncertaintyModel
    values cannot be repeated in the same branchset
  * Added a flag `std_hazard_curves`; by setting it to `true` the user can
    compute the standard deviation of the hazard curves across realizations

  [Marco Pagani]
  * Added Thingbaijam et al. (2017) magnitude-scaling relationship

  [Michele Simionato]
  * Added an /extract/ API for event_based_mfd
  * Fixed a bug in the classical_damage calculators: multiple loss types
    were not treated correctly

  [Marco Pagani]
  * Adding tests to the method computing decimal time

  [Michele Simionato]
  * Removed the event_based_rupture calculator and three others
  * Added a field `size_mb` to the `output` table in the database and made
    it visible in the WebUI as a tooltip
  * Added a command `oq check_input job.ini` to check the input files
  * Made the loss curves and maps outputs from an event based risk calculation
    visible to the engine and the WebUI (only the stats)
  * Added a check on duplicated branchIDs in GMPE logic trees

  [Daniele Viganò]
  * Fixed a bug when reading exposure with utf8 names on systems with non-utf8
    terminals (Windows)
  * Changed the openquake.cfg file and added a dbserver.listen parameter
  * Added the hostname in the WebUI page. It can be customize by the user
    via the `local_settings.py` file

  [Michele Simionato]
  * Added a Content-Length to the outputs downloadable from the WebUI
  * Fixed a bug when extracting gmf_data from a hazard calculation with a
    filtered site collection
  * Stored an attributed `events.max_gmf_size`
  * Added a check on exposures with missing loss types
  * Added a LargeExposureGrid error to protect the user by tricky exposures
    (i.e. France with assets in the Antilles)
  * Changed the event_based_risk calculator to compute the loss curves and
    maps directly; removed the asset_loss_table
  * Changed the event_based_risk calculator to distribute by GMFs always
  * Optimized the memory consumption in the UCERF classical calculator
  * Added a parameter `minimum_magnitude` in the job.ini
  * Added an utility `utils/combine_mean_curves.py`

 -- Matteo Nastasi (GEM Foundation) <nastasi@openquake.org>  Thu, 06 Sep 2018 12:27:53 +0000

python3-oq-engine (3.1.0-1~xenial01) xenial; urgency=low

  [Marco Pagani and Changlong Li]
  * Added a version of the Yu et al. (2013) GMPE supporting Mw

  [Michele Simionato]
  * Reduced the data transfer in the UCERF calculators
  * Stored the zipped input files in the datastore for reproducibility
  * Fixed a regression when reading GMFs from an XML in absence of a sites.csv
    file

  [Robin Gee]
  * Extend `oq to_shapefile` method to also work with `YoungsCoppersmithMFD`
    and `arbitraryMFD` MFD typologies.

  [Michele Simionato]
  * Now the hazard statistics can be computed efficiently even in a single
    calculation, i.e. without the `--hc` option
  * Added a check on the Python version in the `oq` command
  * Reduced the data transfer when sending the site collection
  * Changed the default `filter_distance`

  [Daniele Viganò]
  * Fixed a bug where the PID was not saved into the database
    when using the command line interface
  * Made it impossible to fire  multiple `CTRL-C` in sequence
    to allow processes teardown and tasks revocation when Celery is used

  [Michele Simionato]
  * Used `scipy.spatial.distance.cdist` in `Mesh.get_min_distance`
  * Prefiltered sites and assets in scenario calculations
  * Made it possible to specify the `filter_distance` in the `job.ini`
  * Made rtree optional again and disabled it in macOS
  * Optimized the SiteCollection class and doubled the speed of distance
    calculations in most continental scale calculations
  * Fixed an ordering bug in event based risk from GMFs when using a
    vulnerability function with PMF
  * Replaced Rtree with KDtree except in the source filtering
  * Parallelized the source prefiltering
  * Removed the tiling feature from the classical calculator
  * Undeprecated `hazardlib.calc.stochastic.stochastic_event_set` and
    made its signature right
  * Removed the source typology from the ruptures and reduced the rupture
    hierarchy
  * Removed the mesh spacing from PlanarSurfaces
  * Optimized the instantiation of the rtree index
  * Replaced the old prefiltering mechanism with the new one

  [Daniele Viganò]
  * Managed the case of a dead controlling terminal (SIGHUP)

  [Michele Simionato]
  * Removed Decimal numbers from the PMF distribution in hazardlib
  * Fixed another tricky bug with rtree filtering across the international
    date line
  * Added a parameter `prefilter_sources` with values `rtree|numpy|no`
  * Removed the prefiltering on the workers, resulting in a huge speedup
    for gridded ruptures at the cost of a larger data transfer
  * Changed the `losses_by_event` output to export a single .csv file with
    all realizations
  * Added a `cross_correlation` parameter used when working with shakemaps
  * Now sites and exposure can be set at the same time in the job.ini
  * Introduced a `preclassical` calculator
  * Extended the scenario_damage calculator to export `dmg_by_event`
    outputs as well as `losses_by_event` outputs if there is a consequence
    model
  * Unified `region` and `region_constraint` parameters in the job.ini
  * Added a check to forbid duplicated GSIMs in the logic tree
  * Introduced some changes to the `realizations` exporter (renamed field
    `uid` -> `branch_path` and removed the `model` field)
  * Added a command `oq celery inspect`
  * Reduced the check on too many realizations to a warning, except for
    event based calculations
  * Improved the hazard exporter to exports only data for the filtered
    site collection and not the full site collection
  * Extended the BCR exporter to export the asset tags

  [Catalina Yepes]
  * Revised/enhanced the risk demos

  [Michele Simionato]
  * Added a warning about the option `optimize_same_id_sources` when the user
    should take advantage of it

  [Daniele Viganò]
  * `celery-status` script converted into `oq celery status` command
  * Removed Django < 1.10 backward compatibility
  * Updated Python dependices (numpy 1.14, scipy 1.0.1,
    Django 1.10+, Celery 4+)

  [Michele Simionato]
  * Implemented scenario_risk/scenario_damage from shakemap calculators
  * Exported the asset tags in the asset based risk outputs
  * Fixed a numeric issue for nonparametric sources causing the hazard curves
    to saturate at high intensities
  * Added an utility to download shakemaps
  * Added an XML exporter for the site model
  * Slight change to the correlation module to fix a bug in the SMTK
  * Added a distribution mechanism `threadpool`

 -- Matteo Nastasi (GEM Foundation) <nastasi@openquake.org>  Fri, 01 Jun 2018 09:02:01 +0000

python3-oq-engine (3.0.0-1~precise01) precise; urgency=low

  [Michele Simionato]
  * Fixed a bug with newlines in the logic tree path breaking the CSV exporter
    for the realizations output
  * When setting the event year, each stochastic event set is now considered
    independent
  * Fixed a bug in the HMTK plotting libraries and added the ability to
    customize the figure size
  * Fixed bug in the datastore: now we automatically look for the attributes
    in the parent dataset, if the dataset is missing in the child datastore
  * Extended extract_losses_by_asset to the event based risk calculator
  * Stored in source_info the number of events generated per source
  * Added a script utils/reduce_sm to reduce the source model of a calculation
    by removing all the sources not affecting the hazard
  * Deprecated `openquake.hazardlib.calc.stochastic.stochastic_event_set`
  * Fixed the export of ruptures with a GriddedSurface geometry
  * Added a check for wrong or missing `<occupancyPeriods>` in the exposure
  * Fixed the issue of slow tasks in event_based_risk from precomputed GMFs
    for sites without events
  * Now the engine automatically associates the exposure to a grid if
    `region_grid_spacing` is given and the sites are not specified otherwise
  * Extracting the site mesh from the exposure before looking at the site model
  * Added a check on probs_occur summing up to 1 in the SourceWriter
  * `oq show job_info` now shows the received data amount while the
    calculation is progressing

  [Daniele Viganò]
  * Removed support for Python 2 in `setup.py`
  * Removed files containing Python 2 dependencies
  * Added support for WebUI groups/permissions on the
    export outputs and datastore API endpoints

  [Michele Simionato]
  * Fixed `oq show` for multiuser with parent calculations
  * Fixed `get_spherical_bounding_box` for griddedSurfaces
  * Implemented disaggregation by source only for the case
    of a single realization in the logic tree (experimental)
  * Replaced celery with celery_zmq as distribution mechanism
  * Extended `oq info` to work on source model logic tree files
  * Added a check against duplicated fields in the exposure CSV
  * Implemented event based with mutex sources (experimental)
  * Add an utility to read XML shakemap files in hazardlib
  * Added a check on IMTs for GMFs read from CSV

  [Daniele Viganò]
  * Changed the default DbServer port in Linux packages from 1908 to 1907

  [Michele Simionato]
  * Logged rupture floating factor and rupture spinning factor
  * Added an extract API for losses_by_asset
  * Added a check against GMF csv files with more than one realization
  * Fixed the algorithm setting the event year for event based with sampling
  * Added a command `oq importcalc` to import a remote calculation in the
    local database
  * Stored avg_losses-stats in event based risk if there are multiple
    realizations
  * Better error message in case of overlapping sites in sites.csv
  * Added a an investigation time attribute to source models with
    nonparametric sources
  * Bug fix: in some cases the calculator `event_based_rupture` was generating
    too few tasks and the same happened for classical calculation with
    `optimize_same_id_sources=true
  * Changed the ordering of the epsilons in scenario_risk
  * Added the ability to use a pre-imported risk model
  * Very small result values in scenario_damage (< 1E-7) are clipped to zero,
    to hide numerical artifacts
  * Removed an obsolete PickleableSequence class
  * Fixed error in classical_risk when num_statistics > num_realizations
  * Fixed a TypeError when reading CSV exposures with occupancy periods
  * Extended the check on duplicated source IDs to models in format NRML 0.5
  * Added a warning when reading the sources if .count_ruptures() is
    suspiciously slow
  * Changed the splitting logic: now all sources are split upfront
  * Improved the splitting of complex fault sources
  * Added a script to renumber source models with non-unique source IDs
  * Made the datastore of calculations using GMPETables relocatable; in
    practice you can run the Canada model on a cluster, copy the .hdf5 on
    a laptop and do the postprocessing there, a feat previously impossible.

  [Valerio Poggi]
  * Included a method to export data directly from the Catalogue() object into
    standard HMTK format.

  [Michele Simionato]
  * Now the parameter `disagg_outputs` is honored, i.e. only the specified
    outputs are extracted from the disaggregation matrix and stored
  * Implemented statistical disaggregation outputs (experimental)
  * Fixed a small bug: we were reading the source model twice in disaggregation
  * Added a check to discard results coming from the wrong calculation
    for the distribution mode `celery_zmq`
  * Removed the long time deprecated commands
    `oq engine --run-hazard` and `oq engine --run-risk`
  * Added a distribution mode `celery_zmq`
  * Added the ability to use a preimported exposure in risk calculations
  * Substantial cleanup of the parallelization framework
  * Fixed a bug with nonparametric sources producing negative probabilities

 -- Matteo Nastasi (GEM Foundation) <nastasi@openquake.org>  Mon, 09 Apr 2018 09:52:32 +0200

python3-oq-engine (2.9.0-1~precise01) precise; urgency=low

  [Michele Simionato]
  * Deprecated the NRML format for the GMFs

  [Matteo Nastasi]
  * Debian package moved to Python 3.5

  [Graeme Weatherill]
  * Small bug fix for Derras et al (2014) GMPE when Rjb = 0.0

  [Michele Simionato]
  * Improved the .rst reports for classical calculations with tiling
  * Reduced the data transfer in the event based risk calculator by
    reading the event IDs directly from the workers
  * Integrated the gmf_ebrisk calculator inside the event based calculator
  * Improved the weighting algorithm for the sources in the event based
    rupture calculator
  * Improved error message for source model files declared as nrml/0.5 when
    they actually are nrml/0.4
  * Optimized the classical_bcr calculator for the case of many realizations
  * Extended the exposure CSV importer to manage the `retrofitted` field

  [Marco Pagani, Changlong Li]
  * Adds the Yu et al. (2013) GMPEs

  [Michele Simionato]
  * Fixed a bug in the hazard outputs: they were displayed in the WebUI even
    if they were missing
  * Implemented splitting of nonparametric sources

  [Marco Pagani]
  * Fixed the 'get_closest_points' method for the
    `openquake.hazardlib.geo.surface.gridded.GriddedSurface` class

  [Michele Simionato]
  * Now the source model paths are relative to the source model logic tree file
  * Fixed an international date line bug when using rtree for prefiltering
  * Deprecated `nrml.parse`, it is now called `nrml.to_python`
  * Improved the task distribution by splitting the AreaSources upfront
    and by improving the weighting algorithm

  [Daniele Viganò]
  * TMPDIR can be customized via the `openquake.cfg` file
  * Updated dependencies compatibility in setup.py

  [Michele Simionato]
  * If the hazard is precomputed, setting the `site_model_file`,
    `gsim_logic_tree_file` or `source_model_logic_tree_file` gives a warning
  * Removed the obsolete API `/extract/qgis-` and added `extract/hcurves`,
    `extract/hmaps`, `extract/uhs` for use with the QGIS plugin
  * Removed the deprecated GeoJSON exporters
  * Fixed a bug with `oq engine --run job.ini --exports npz`
  * Fixed the ordering of the IMTs in hazardlib
  * `oq engine --delete-calculation` now aborts the calculation first
  * Added some documentation about how to access the datastore
  * Introduced a minimum_distance for the GSIMs
  * Fixed several small issues with the UCERF calculators; now ucerf_hazard
    can be used as a precalculator of gmf_ebrisk
  * Initial support for disaggregation by source
  * Added the ability to import large exposures as CSV (experimental)
  * Changed the source weights to be proportional to the number of GSIMs
    relevant for the tectonic region type, thus improving the task distribution

  [Daniele Viganò]
  * The RPM python3-oq-engine package replaced python-oq-engine
  * RPM packages moved to Python 3.5

  [Michele Simionato]
  * Added the ability to dump a specific calculation
  * Changed the signature of the extract command to `oq extract what calc_id`,
    where `what` is a path info plus query string;

  [Graeme Weatherill]
  * Implements significant duration GMPEs of Bommer et al. (2009) and Afshari &
    Stewart (2016)
  * Adds significant duration IMT definitions to support IMTs

  [Michele Simionato]
  * Run the DbServer as a detached process
  * Improved the test coverage for event based with GMF correlation
  * Optimized the event based risk calculator from ruptures: now the ruptures
    are instantiated in the workers and not in the controller if possible
  * Exported the parameter `ses_per_logic_tree_path` in the ruptures.csv file
  * Improved the display names for the risk outputs
  * Added a /v1/:calc_id/abort route to the engine server and Abort buttons
    to the WebUI
  * Fixed the seeds properly in the case of vulnerability functions with PMFs:
    now even if the ground motion fields are all equal, the risk numbers
    will be different since there is a different seed per each field
  * Stored a rupture loss table in event based risk calculations
  * Made sure that the number of effective ruptures is stored in csm_info
  * Fixed the HMTK tests to work with numpy from 1.11 to 1.14
  * Added a command `oq shell` to open an embedded (I)Python shell
  * Turned the 'realizations' output into a dynamic output

  [Matteo Nastasi]
  * Split package from python-oq-engine to python-oq-engine,
    python-oq-engine-master and python-oq-engine-worker
  * Implemented an API `/v1/on_same_fs` to check filesystem accessibility
    between engine and a client application

  [Michele Simionato]
  * Reduced the data transfer when computing the hazard curves in postprocessing
  * Removed the FilteredSiteCollection class

  [Nick Ackerley]
  * Some improvements to the plotting routines of the HMTK

  [Michele Simionato]
  * Removed the ability to run `oq engine --run job_h.ini,job_r.ini`
  * Forbidden the site model in gmf_ebrisk calculations
  * When the option `--hc` is given the ruptures can now be read directly
    from the workers, thus saving some startup time
  * Optimized the storage of the ruptures: the site IDs are not saved anymore
  * Added a check for missing `risk_investigation_time`
  * Reduced the data transfer in the gmf_ebrisk calculator
  * Now the gmf_ebrisk calculator builds the aggregate loss curves too
  * Extended the gmf_ebrisk calculator to use the GMFs produced by an event
    based hazard calculation, both via CSV and via the --hc option
  * Fixed a performance bug in the computations of the aggregate loss curves
    by reading the full event loss table at once
  * Fixed `oq zip` to work with gmf_ebrisk calculations
  * Fixed a serious bug in the gmf_ebrisk calculator: the results were in most
    cases wrong and dependent on the number of spawned tasks
  * Now the `master_seed` controls the generation of the epsilons in all
    situations (before in event_based_risk without `asset_correlation` it was
    managed by `random_seed`)
  * Changed the management of the epsilons in the gmf_ebrisk calculator to
    be the same as in the event_based_risk calculator
  * Added a check on the input files: the listed paths must be relative paths
  * Fixed a bug when storing the disagg-bins in the case the lenghts of the
    arrays are not the same for all sites
  * In the case of a single tile the prefiltering was applied twice: fixed the
    problem and generally improved the filtering/weighting of the sources
  * Fixed the CSV exporter for disaggregation outputs when iml_disagg is set

  [Graeme Weatherill]
  * Fixed ASK14 GMPE behaviour to remove ValueError
  * Implements comprehensive suite of NGA East ground motion models for
    central and eastern United States
  * Minor modification of check_gsim functions to permit instantiated classes
    to be passed

 -- Matteo Nastasi (GEM Foundation) <nastasi@openquake.org>  Mon, 26 Feb 2018 08:53:58 +0100

python3-oq-engine (2.8.0-0~precise01) precise; urgency=low

  [Michele Simionato]
  * `iml_disagg` and `poes_disagg` cannot coexist in the job.ini file
  * Added a check on `conditional_loss_poes` in the event_based_risk calculator:
    now it requires `asset_loss_table` to be set

  [Anirudh Rao]
  * Sorted taxonomies before comparison in the BCR calculator

  [Michele Simionato]
  * Optimized the disaggregation calculation by performing the PMF extraction
    only once at the end of the calculation and not in the workers
  * Added an `oq zip` command
  * Avoided running an useless classical calculation if `iml_disagg` is given

  [Valerio Poggi]
  * Implemented subclasses for ZhaoEtAl2006Asc and AtkinsonBoore2006 to account
    for the distance filter used by SGS in their PSHA model for Saudi Arabia.
    Distance threshold is hard coded to 5km in this implementation.

  [Michele Simionato]
  * Added a warning if the aggregated probability of exceedence (poe_agg) in
    a disaggregation output is very dissimilar from poes_disagg
  * Removed the flag `split_sources`
  * Optimized the operation `arrange_data_in_bins` in the disaggregation
    calculator and reduced the data transfer by the number of tectonic
    region types
  * Improved the sending of the sources to the workers, especially for the
    MultiPointSources
  * Better error message if the user sets a wrong site_id in the sites.csv file
  * Now the distance and lon lat bins for disaggregation are built directly
    from the integration distance
  * Used uniform bins for disaggregation (before they were potentially
    different across realizations / source models)
  * Improved the error message if the user forgets both sites and sites.csv
    in a calculation starting from predetermined GMFs
  * Improved the error message if the user specifies a non-existing file in
    the job.ini
  * Change the ordering of the TRT bins in disaggregation: now they are
    ordered lexicographically
  * Added more validity checks on the job.ini file for disaggregation
  * Changed the .hdf5 format generated by `oq extract -1 hazard/rlzs`; you can
    still produce the old format by using `oq extract -1 qgis-hazard/rlzs`
  * Optimized the disaggregation calculator by instantiating
    `scipy.stats.truncnorm` only once per task and not once per rupture
  * Optimized the disaggregation calculator when `iml_disagg` is specified,
    by caching duplicated results
  * Made sure that `oq dbserver stop` also stops the zmq workers if the zmq
    distribution is enabled
  * Added a check when disaggregating for a PoE too big for the source model
  * If `iml_disagg` is given, forbid `intensity_measure_types_and_levels`
  * Fixed the disaggregation outputs when `iml_disagg` is given: the PoE has
    been removed by the name of the output and correct PoE is in the XML file
  * Fixed `oq export loss_curves/rlzs` for event_based_risk/case_master
  * Removed the obsolete parameter `loss_curve_resolution`
  * Fixed a Python 3 unicode error with `oq engine --run job.zip`
  * Added a command `oq abort <calc_id>`
  * Stored the avg_losses in classical risk in the same way as in
    event_based_risk and made them exportable with the same format
  * Removed the outputs losses_by_tag from the event based risk calculators
    and changed the default for the avg_losses flag to True
  * WebUI: now every job runs in its own process and has name oq-job-<ID>
  * Refactored the WebUI tests to use the DbServer and django.test.Client
  * Added an experimental feature `optimize_same_id_sources`
  * Fixed a bug in gmf_ebrisk when there are zero losses and added more
    validity checks on the CSV file
  * The parameter `number_of_ground_motion_fields` is back to being optional in
    scenario calculators reading the GMFs from a file, since it can be inferred
  * Removed the deprecated risk outputs dmg_by_tag, dmg_total,
    losses_by_tag, losses_total
  * Deprecated the .geojson exporters for hazard curves and maps
  * We now keep the realization weights in case of logic tree sampling (before
    they were rescaled to 1 / R and considered all equals)
  * Optimized sampling for extra-large logic trees
  * Added a check on missing `source_model_logic_tree`
  * Fix to the gmf_ebrisk calculator: the realization index in the event loss
    table was incorrect and too many rows were saved
  * Added a way to restrict the source logic model tree by setting a sm_lt_path
    variable in the job.ini (experimental)
  * Fixed the precedence order when reading openquake.cfd

 -- Matteo Nastasi (GEM Foundation) <nastasi@openquake.org>  Wed, 29 Nov 2017 14:33:05 +0100

python-oq-engine (2.7.0-0~precise01) precise; urgency=low

  [Michele Simionato]
  * Fixed the risk exporters for tags containing non-ASCII characters

  [Valerio Poggi]
  * Implemented the Pankow and Pechmann 2004 GMPE (not verified)

  [Graeme Weatherill]
  * Added Derras et al. (2014) GMPE
  * Implemented the Zhao et al. (2016) GMPE for active shallow crustal,
    subduction interface and subduction slab events
  * Adds 'rvolc' (volcanic path distance) to the distance context

  [Michele Simionato]
  * The outputs loss_curves-rlzs and loss_curves-stats are now visible again
    as engine outputs (before they were hidden)
  * Added a debug command `oq plot_assets` and fixed `oq plot_sites`
  * Added a flag `--multipoint` to the command `oq upgrade_nrml`
  * Deprecated several outputs: hcurves-rlzs, agg_loss_table, losses_total,
    dmg_by_tag, dmg_total, losses_by_tag, losses_by_tag-rlzs
  * Extended the command `oq extract job_id` to check the database
  * Optimized the scenario damage calculator by vectorizing the calculation
    of the damage states
  * Extended the FragilityFunctions to accept sequences/arrays of intensity
    levels, as requested by Hyeuk Ryu

  [Daniele Viganò]
  * Added support for groups in the WebUI/API server

  [Michele Simionato]
  * Added an experimental distribution mode of kind "zmq"
  * Implemented an API `/extract/agglosses/loss_type?tagname1=tagvalue1&...`
    with the ability to select all tagvalues (`*`) for a given tagname
  * Deprecated reading hazard curves from CSV, since it was an experimental
    features and nobody is using it
  * Changed the exporter of the event loss table to export all realizations
   into a single file

  [Graeme Weatherill]
  * Adds the Bindi et al. (2017) GMPEs for Joyner-Boore and Hypocentral
    Distance

  [Michele Simionato]
  * Made it mandatory to specify the sites for all calculators reading the
    GMFs from a CSV file
  * Tested also the case of calculators requiring a shared_dir
  * Improved the error checking when parsing vulnerability functions with PMF

  [Daniele Viganò]
  * Fixed a bug in `oq reset` command which was not stopping
    the DbServer properly

  [Michele Simionato]
  * Implemented an API `/extract/aggcurves/loss_type?tagname1=tagvalue1&...`
  * Implemented an API `/extract/aggdamages/loss_type?tagname1=tagvalue1&...`
  * Every time a new calculation starts, we check if there is a newer version
    of the engine available on GitHub
  * Changed the search logic for the configuration file `openquake.cfg`
  * Implemented an API `/extract/agglosses/loss_type?tagname1=tagvalue1&...`
  * Fixed several bugs in the gmf_ebrisk calculator, in particular in presence
    of asset correlation and missing values on some sites
  * Fixed a bug with logging configured a WARN level instead of INFO level
    if rtree was missing (affecting only `oq run`)
  * Changed the ScenarioDamage demo to use two GSIMs
  * Added a node `<tagNames>` in the exposure
  * Added a web API to extract the attributes of a datastore object
  * Fixed `oq to_shapefile` and `oq from_shapefile` to work with NRML 0.5
    (except MultiPointSources)
  * Added information about the loss units to the `agg_curve` outputs
  * `oq extract hazard/rlzs` now extracts one realization at the time
  * The rupture filtering is now applied during disaggregation
  * Changed the /extract wen API to return a compressed .npz file
  * Fixed a bug with multi-realization disaggregation, celery and no
    shared_dir: now the calculation does not hang anymore

 -- Matteo Nastasi (GEM Foundation) <nastasi@openquake.org>  Thu, 19 Oct 2017 13:53:08 +0200

python-oq-engine (2.6.0-0~precise01) precise; urgency=low

  [Michele Simionato]
  * Fixed the GMF .npz export when the GMFs are extracted from a file
  * Stored the number of nonzero losses per asset and realization in
    event_based_risk calculations with asset_loss_table=True

  [Daniele Viganò]
  * Fixed 'openquake' user creation in RPM when SELinux is in enforcing mode
  * Changed the behaviour during RPM upgrades:
    the old openquake.cfg configuration file is left untouched and the new one
    installed as openquake.cfg.rpmnew

  [Michele Simionato]
  * Added a check on `number_of_ground_motion_fields` when the GMFs are
    extracted from a NRML file
  * Added a command `oq extract` able to extract hazard outputs into HDF5 files
  * Fixed a bug when reading GMFs from a NRML file: the hazard sites were
    read from the exposure (incorrectly) and not from the GMFs
  * Fixed a bug in MultiMFDs of kind `arbitraryMFD`

  [Valerio Poggi]
  * Implemented the Atkinson (2010) GMPE as subclass `Atkinson2010Hawaii`
    of `BooreAtkinson2008`

  [Michele Simionato]
  * Used the new loss curves algorithm for the asset loss curves and loss maps
  * Added a generic `extract` functionality to the web API
  * Fixed a bug when computing the rjb distances with multidimensional meshes
  * Changed the GMF CSV exporter to export the sites too; unified it with the
    event based one

  [Daniele Viganò]
  * Changed the 'CTRL-C' behaviour to make sure that all children
    processes are killed when a calculation in interrupted

  [Michele Simionato]
  * Fixed a bug in the statistical loss curves exporter for classical_risk
  * Replaced the agg_curve outputs with losses by return period outputs
  * Turned the DbServer into a multi-threaded server
  * Used zmq in the DbServer
  * Fixed correct_complex_sources.py
  * Fixed `oq export hcurves-rlzs -e hdf5`
  * Changed the source weighting algorithm: now it is proportional to the
    the number of affected sites
  * Added a command `oq show dupl_sources` and enhances `oq info job.ini`
    to display information about the duplicated sources
  * Added a flag `split_sources` in the job.ini (default False)
  * Updated the demos to the format NRML 0.5

  [Valerio Poggi]
  * Implemented the Munson and Thurber 1997 (Volcanic) GMPE

  [Graeme Weatherill]
  * Adapts CoeffsTable to be instantiated with dictionaries as well as strings

  [Daniele Viganò]
  * Extended the 'oq reset' command to work on multi user installations

  [Michele Simionato]
  * Fixed a bug: if there are multiple realizations and no hazard stats,
    it is an error to set hazard_maps=true or uniform_hazard_spectra=true
  * Implemented aggregation by asset tag in the risk calculators
  * Fixed a small bug in the HMTK (in `get_depth_pmf`)
  * Extended the demo LogicTreeCase1ClassicalPSHA to two IMTs and points
  * Added a documentation page `oq-commands.md`
  * Removed the automatic gunzip functionality and added an automatic
    checksum functionality plus an `oq checksum` command
  * Made the demo LogicTreeCase2ClassicalPSHA faster
  * Fixed the export by realization of the hazard outputs
  * Changed the generation of loss_maps in event based risk, without the option
    `--hc`: now it is done in parallel, except when reading the loss ratios
  * Renamed `--version-db` to `--db-version`, to avoid
    confusions between `oq --version` and `oq engine -version`
  * Fixed bug in the exported outputs: a calculation cannot export the results
    of its parent
  * Extended the `sz` field in the rupture surface to 2 bytes, making it
    possible to use a smaller mesh spacing
  * Changed the ordering of the fields in the loss curves and loss maps
    generated by the event based risk calculator; now the insured fields
    are at the end, before they were intermixed with each loss type
  * Changed the format of array `all_loss_ratios/indices`
  * The size in bytes of the GMFs was saved incorrectly
  * Added an exporter gmf_scenario/rup-XXX working also for event based
  * First version of the calculator gmf_ebrisk
  * Implemented risk statistics for the classical_damage calculator
  * Added a .csv importer for the ground motion fields
  * Implemented risk statistics for the classical_bcr calculator

  [Armando Scarpati]
  * Show to the user the error message when deleting a calculation
    in the WebUI fails

  [Michele Simionato]
  * Better error message when running a risk file in absence of hazard
    calculation
  * Changed the sampling logic in event based calculators
  * Imported GMFs from external file into the datastore

  [Daniele Viganò]
  * Added the 'celery-status' script in 'utils' to check the
    task distribution in a multi-node celery setup

  [Michele Simionato]
  * Removed an excessive check from the WebUI: now if an output exists,
    it can be downloaded even if the calculation was not successful

  [Armando Scarpati]
  * Visualized the calculation_mode in the WebUI

  [Michele Simionato]
  * Made the upgrade_manager transactional again
  * Changed the storage of the GMFs; as a consequence the exported .csv
    has a different format

  [Daniele Viganò]
  * Fixed a bug introduced by a change in Django 1.10 that was causing
    the HTTP requests log to be caught by our logging system and
    then saved in the DbServer
  * Updated requirements to allow installation of Django 1.11 (LTS)

  [Michele Simionato]
  * Added two commands `oq dump` and `oq restore`
  * Added a check that on the number of intensity measure types when
    generating uniform hazard spectra (must be > 1)

 -- Matteo Nastasi (GEM Foundation) <nastasi@openquake.org>  Mon, 25 Sep 2017 15:05:45 +0200

python-oq-engine (2.5.0-0~precise01) precise; urgency=low

  [Armando Scarpati]
  * Added a confirmation dialog when trying to remove a calculation via the
    WebUI

  [Michele Simionato]
  * Hazard maps were not exposed to the engine in event based calculations
  * Fixed the check on the DbServer instance: it was failing in presence
    of symbolic links
  * Optimized MultiMFD objects for the case of homogeneous parameters
  * Added an .npz exporter for the scenario_damage output `dmg_by_asset`
  * Removed the pickled CompositeSourceModel from the datastore
  * Improved the error message when the rupture mesh spacing is too small
  * Unified the versions of baselib, hazardlib and engine
  * Raised a clear error if the user does not set the `calculation_mode`
  * Made it is possible to pass the hdf5 full path to the DataStore class
  * Made it possible to use CELERY_RESULT_BACKEND != 'rpc://'

  [Michele Simionato, Daniele Viganò]
  * Merged the `oq-hazardlib` repository into `oq-engine`.
    The `python-oq-hazardlib` package is now provided by `python-oq-engine`

  [Michele Simionato]
  * Added CSV exports for the agg_curve outputs
  * Fixed a bug in `oq export hcurves-rlzs --exports hdf5`
  * Restored the parameter sites_per_tile with a default of 20,000, i.e.
    tiling starts automatically if there are more than 20,000 sites
  * Better error message for invalid exposures
  * Removed the deprecated XML outputs of the risk calculators
  * Added an end point `v1/calc/XXX/oqparam` to extract the calculation
    parameters as a JSON dictionary
  * Fixed the excessive logic tree reduction in event based calculators
  * Improved the command `oq db`
  * Fixed an encoding bug when logging a filename with a non-ASCII character
  * Fixed a bug when exporting a GMF with `ruptureId=0`
  * Added a parameter `disagg_outputs` to specify the kind of disaggregation
    outputs to export
  * Raised an early error if the consequence model is missing some taxonomies
  * Restored the tiling functionality in the classical calculator; to enable
    it, set `num_tiles` in the job.ini file
  * If there are no statistical hazard curves to compute, do not transfer
    anything
  * Fixed a small bug in `oq plot` and added a test

  [Daniele Viganò]
  * Added `collectstatic` and `createsuperuser` subcommands to the
    `oq webui` command
  * Added a `local_settings.py.pam` template to use PAM as the authentication
    provider for API and WebUI
  * Now the command `oq webui start` tries to open a browser tab
    with the WebUI loaded

 -- Daniele Viganò (GEM Foundation) <daniele@openquake.org>  Wed, 14 Jun 2017 10:32:28 +0200

python-oq-engine (2.4.0-0~precise01) precise; urgency=low

  [Michele Simionato]
  * Now the command `oq export loss_curves/rlz-XXX` works both for the
    `classical_risk` calculator and the `event_based_risk` calculator

  [Daniele Viganò]
  * Remove the default 30 day-old view limit in the WebUI calculation list

  [Michele Simionato]
  * Fixed a broken import affecting the command `oq upgrade_nrml`
  * Made it possible to specify multiple file names in <uncertaintyValue/>
    in the source_model_logic_tree file
  * Reduced the data transfer in the object `RlzsAssoc` and improved the
    postprocessing of hazard curves when the option `--hc` is given
  * Changed the `ruptures.xml` exporter to export unique ruptures
  * Fixed a bug when downloading the outputs from the WebUI on Windows
  * Made `oq info --report` fast again by removing the rupture fine filtering
  * Improved the readibility of the CSV export `dmg_total`
  * Removed the column `eid` from the CSV export `ruptures`; also
    renamed the field `serial` to `rup_id` and reordered the fields
  * Changed the event loss table exporter: now it exports an additional
    column with the `rup_id`
  * Changed scenario npz export to export also the GMFs outside the maximum
    distance
  * Fixed scenario npz export when there is a single event
  * Replaced the event tags with numeric event IDs
  * The mean hazard curves are now generated by default
  * Improved the help message of the command `oq purge`
  * Added a `@reader` decorator to mark tasks reading directly from the
    file system
  * Removed the .txt exporter for the GMFs, used internally in the tests
  * Fixed a bug with relative costs which affected master for a long time,
    but not the release 2.3. The insured losses were wrong in that case.
  * Added an .hdf5 exporter for the asset loss table
  * Loss maps and aggregate losses are computed in parallel or sequentially
    depending if the calculation is a postprocessing calculation or not
  * Deprecated the XML risk exporters
  * Removed the .ext5 file
  * Restored the parameter `asset_loss_table` in the event based calculators
  * Added a full .hdf5 exporter for `hcurves-rlzs`
  * Removed the `individual_curves` flag: now by default only the statistical
    hazard outputs are exported
  * Saved *a lot* of memory in the computation of the hazard curves and stats
  * Renamed the parameter `all_losses` to `asset_loss_table`
  * Added an experimental version of the event based risk calculator which
    is able to use GMFs imported from an external file
  * Added a `max_curve` functionality to compute the upper limit of the
    hazard curves amongst realizations
  * Raised an error if the user specifies `quantile_loss_curves`
    or `conditional_loss_poes` in a classical_damage calculation
  * Added a CSV exporter for the benefit-cost-ratio calculator
  * The classical_risk calculator now reads directly the probability maps,
    not the hazard curves
  * Turned the loss curves into on-demand outputs
    for the event based risk calculator
  * The loss ratios are now stored in the datastore and not in an
    external .ext5 file
  * The engine outputs are now streamed by the WebUI
  * Used a temporary export directory in the tests, to avoid conflicts
    in multiuser situations
  * Added an .npz exporter for the loss maps
  * Raised an error early when using a complex logic tree in scenario
    calculations
  * Changed the CSV exporter for the loss curves: now it exports all the
    curves for a given site for the classical_risk calculator
  * Fixed the save_ruptures procedure when there are more than 256
    surfaces in the MultiSurface
  * Renamed the `csq_` outputs of the scenario_damage to `losses_`
  * Changed the way scenario_damage are stored internally to be more
    consistent with the other calculators
  * Removed the GSIM from the exported file name of the risk outputs
  * New CSV exporter for GMFs generated by the event based calculator
  * The event IDs are now unique and a constraint on the maximum
    number of source groups (65,536) has been added
  * Added an output `losses_by_event` to the scenario_risk calculator
  * Changed the output `ruptures.csv` to avoid duplications
  * Added an output `losses_by_taxon` to the scenario_risk calculator
  * Fixed a performance bug in `get_gmfs`: now the scenario risk and damage
    calculators are orders of magnitude faster for big arrays
  * Added an export test for the event loss table in the case of multiple TRTs
  * Removed the experimental `rup_data` output
  * Added an .npz export for the output `losses_by_asset`
  * Exported the scenario_risk aggregate losses in a nicer format

  [Daniele Viganò]
  * The 'oq webui' command now works on a multi-user installation
  * Splitted RPM packages into python-oq-engine (single node)and
    python-oq-engine-master/python-oq-engine-worker (multi-node)

  [Paolo Tormene]
  * The 'Continue' button in the Web UI is now available also for risk
    calculations

  [Michele Simionato]
  * Fixed a Python 3 bug in the WebUI when continuing a calculation: the
    hazard_calculation_id was passed as a string and not as an integer
  * Changed to rupture storage to use variable length-arrays, with a speedup
    of two orders of magnitude
  * Avoided storing twice the rupture events
  * Optimized the serialization of ruptures on HDF5 by using a `sids` output
  * Changed the Web UI button from "Run Risk" to "Continue"
  * The `avg` field in the loss curves is computed as the integral of the curve
    again, and it is not extracted from the avg_losses output anymore
  * Made the `fullreport` exportable
  * Fixed the `rup_data` export, since the boundary field was broken
  * Restored the output `losses_by_taxon` in the event_based_risk calculator
  * Fixed the calculator event based UCERF so that average losses can
    be stored

  [Daniele Viganò]
  * Added a check to verify that an 'oq' client is talking to the
    right DbServer instance
  * Introduced an optional argument for 'oq dbserver' command line
    to be able to override its default interface binding behaviour

  [Michele Simionato]
  * Optimized the event based calculators by reducing the number of calls
    to the GmfComputer and by using larger arrays
  * Added a check on missing vulnerability functions for some loss type
    for some taxonomy
  * Now we save the GMFs on the .ext5 file, not the datastore
  * Fixed bug in event_based_risk: it was impossible to use vulnerability
    functions with "PM" distribution
  * Fixed bug in event_based_risk: the ebrisk calculator is required as
    precalculator of event_based_risk, not others
  * Fixed bug in scenario_risk: the output `all_losses-rlzs` was aggregated
    incorrectly
  * Now the ucerf_risk calculators transfer only the events, not the ruptures,
    thus reducing the data transfer of several orders of magnitude
  * Added a view `get_available_gsims` to the WebUI and fixed the API docs
  * Introduced a configuration parameter `max_site_model_distance` with default
    of 5 km
  * Implemented sampling in the UCERF event based hazard calculator

  [Daniele Viganò]
  * Use threads instead of processes in DbServer because SQLite3
    isn't fork-safe on macOS Sierra

  [Michele Simionato]
  * Fixed a TypeError when deleting a calculation from the WebUI
  * Extended the command `oq to_hdf5` to manage source model files too
  * Improved significantly the performance of the event based calculator
    when computing the GMFs and not the hazard curves
  * Stored information about the mean ground motion in the datastore
  * Saved the rupture mesh with 32 floats instead of 64 bit floats
  * Raised the limit on the event IDs from 2^16 to 2^32 per task
  * Fixed classical_risk: there was an error when computing the statistics
    in the case of multiple assets of the same taxonomy on the same site
  * Changed the UCERF event based calculators to parallelize by SES
  * Fixed a site model bug: when the sites are extracted from the site model
    there is no need to perform geospatial queries to get the parameters
  * Added a command `oq normalize` to produce good `sites.csv` files
  * Introduced a `ses_seed` parameter to specify the seed used to generate
    the stochastic event sets; `random_seed` is used for the sampling only
  * Changed the `build_rcurves` procedure to read the loss ratios directly from
    the workers

 -- Matteo Nastasi (GEM Foundation) <nastasi@openquake.org>  Tue, 23 May 2017 10:46:56 +0200

python-oq-engine (2.3.0-0~precise01) precise; urgency=low

  [Michele Simionato]
  * `oq info --report` now filters the ruptures and reports the correct
    number of effective ruptures even for classical calculators
  * Stripped the TRT information from the event loss table CSV export
    and optimized its performance
  * Fixed a bug when storing the GMPE logic tree file in the datastore
  * Added a command `oq run_tiles` (experimental)
  * Fixed the event based calculator so that it can run UCERF ruptures
  * Fixed a bug in the scenario_risk calculator in case of multiple assets
    of the same taxonomy on the same site with no insurance losses
  * Now the event IDs are generated in the workers in the event based calculator
    and there is a limit of 65536 tasks with 65536 ruptures each
  * Changed the UCERF classical calculators to compute one branch at the time
  * Fixed the header `occupants:float32` in the CSV risk exports involving
    occupants
  * Fixed the name of the zipped files downloaded by the Web UI: there
    was a spurious dot
  * Fixed the UCERF classical calculator in the case of sampling
  * Reduced the size of the event tags in the event based calculators, thus
    saving GB of disk space in UCERF calculations
  * Fixed the name of the files downloaded by the Web UI: they must not
    contain slashes
  * Now deleting a calculation from the Web UI really deletes it, before
    if was only hiding it

  [Daniele Viganò]
  * Moved the OpenQuake Engine manual sources inside doc/manual

  [Michele Simionato]
  * Introduced an experimental classical time dependent UCERF calculator
  * Added a dynamic output for source group information
  * Changed the UCERF rupture calculator to fully store the ruptures
  * Fixed a bug in `combine_maps`: realizations with zero probability were
    discarded, thus breaking the computation of the statistics
  * Added a command `oq reset` to reset database and datastores
  * Reduced the data transfer back and disk space occupation for UCERF
    event based risk calculations
  * Tasks meant to be used with a shared directory are now marked with a
    boolean attribute `.shared_dir_on`
  * Added a warning when running event based risk calculations with sampling
  * Made sure that the openquake.cfg file is read only once

  [Daniele Viganò]
  * Moved the openquake.cfg config file inside the python package
    under openquake/engine/openquake.cfg
  * Removed support to OQ_LOCAL_CFG_PATH and OQ_SITE_CFG_PATH vars;
    only the OQ_CONFIG_FILE enviroment variable is read

  [Michele Simionato]
  * If there is a single realization, do not compute the statistics
  * Changed the separator from comma to tab for the output `ruptures`
  * If there are no conditional_loss_poes, the engine does not try to
    export the loss maps anymore
  * Fixed `oq engine --make-html-report` when using Python 3
  * Fixed bug when running `oq info job.ini` with NRML 0.5 source models

 -- Matteo Nastasi (GEM Foundation) <nastasi@openquake.org>  Thu, 23 Feb 2017 14:37:44 +0100

python-oq-engine (2.2.0-0~precise01) precise; urgency=low

  [Michele Simionato]
  * Fixed an HDF5 bug by not using a `vstr` array for the asset references
  * Fixed a wrong error message generated by `oq purge`
  * Added information about the rupture in the event loss table exports
  * Fixed a bug and added a test calculation with nonparametric sources
  * Fixed the classical UCERF calculator when there is more than one branch
  * Added .npz exporter for gmf_data for event based calculations

  [Daniele Viganò]
  * Port WebUI/API server to Django 1.9 and 1.10
  * Add dependencies to setup.py
  * Update Copyright to 2017

  [Michele Simionato]
  * Increased the splitting of ComplexFaultSources
  * Added a way to reuse the CompositeSourceModel from a previous computation
  * Turned the loss maps into dynamically generated outputs
  * Extended the source model writer to serialize the attributes
    src_interdep, rup_interdep, srcs_weights
  * Fixed a bug when exporting the uniform hazard spectra in presence of
    IMTs non spectral acceleration
  * Fixed a bug when computing the loss maps in presence of insurance,
    temporarily introduced in master
  * Made the datastore for event based risk calculations much lighter
    by computing the statistical outputs at export time
  * Now it is possible to post process event based risk outputs with the
    `--hc` option
  * Added a command `oq to_hdf5` to convert .npz files into .hdf5 files
  * Moved commonlib.parallel into baselib
  * Merged the experimental calculator ebrisk into event_based_risk and
    used correctly the random_seed for generating the GMFs (not the master_seed)
  * Added a flag `ignore_covs` to ignore the coefficients of variation
  * Changed the GMF scenario exporter to avoid generating composite arrays with
    a large number of fields
  * Exporting in .npz format rather than HDF5
  * Introduced a `shared_dir` parameter in openquake.cfg
  * Fixed a serialization bug for planar surfaces
  * Removed the flag `asset_loss_table`: the loss ratios are
    saved if and only if the `loss_ratios` dictionary is non-empty
  * Added a CSV exporter for the GMFs in the event based calculator
  * Added a CSV exporter for the rup_data output
  * Added a CSV exporter for the disaggregation output
  * Stored the disaggregation matrices directly (no pickle)
  * Turned the CompositeRiskModel into a HDF5-serializable object
  * Fixed all doctests for Python 3

  [Daniele Viganò]
  * Removed the 'oq-engine' wrapper (command already deprecated)

  [Michele Simionato]
  * Assigned a year label to each seismic event in the event based calculator
  * Now the ebrisk calculator supports the case of asset_correlation=1 too
  * Made it possible to export the losses generated by a specific event
  * Lowered the limit on the length of source IDs to 60 chars
  * Fixed excessive strictness when validating `consequenceFunction.id`
  * Added an `ucerf_rupture` calculator able to store seismic events and
    rupture data and reduced the data transfer

  [Daniele Viganò]
  * MANIFEST now includes all files, with any extension located in the
    tests folders. It is now possible to run tests from an installation
    made with packages

  [Michele Simionato]
  * Improved error message when the user gives a source model file instead of
    a source model logic tree file
  * Fixed the management of negative calculation IDs
  * Relaxed the tolerance so that the tests pass on Mac OS X
  * Implemented csv exporter for the ruptures
  * Optimized the epsilon generation in the ebrisk calculator for
    asset_correlation=0
  * Improved the performance of the scenario risk calculators
  * Now by default we do not save the ruptures anymore
  * Fixed a memory leak recently introduced in parallel.py
  * Simplified classical_risk (the numbers can be slightly different now)
  * Serialized the ruptures in the HDF5 properly (no pickle)
  * Introduced a parameter `iml_disagg` in the disaggregation calculator
  * Fixed `oq reduce` to preserve the NRML version
  * Fixed a bug when splitting the fault sources by magnitude

 -- Matteo Nastasi (GEM Foundation) <nastasi@openquake.org>  Mon, 23 Jan 2017 14:36:48 +0100

python-oq-engine (2.1.0-0~precise01) precise; urgency=low

  [Michele Simionato]
  * There is now a flag `save_ruptures` that can be turned off on demand;
    by default the ruptures are always saved in the event based calculators
  * Optimized the memory consumption when using a ProcessPoolExecutor (i.e
    fork before reading the source model) by means of a `wakeup` task
  * Reduced the splitting of the fault sources
  * Added a view `task_slowest` displaying info about the slowest task
    (only for classical calculations for the moment)
  * concurrent_tasks=0 disable the concurrency
  * Optimized the saving time of the GMFs
  * Changed the default number of concurrent tasks and increased the
    relative weight of point sources and area sources
  * Fixed the UCERF event loss table export and added a test for it
  * Optimized the computation of the event loss table
  * Introduced two new calculators ucerf_risk and ucerf_risk_fast

  [Paolo Tormene]
  * Added to the engine server the possibility to log in and out
    programmatically by means of HTTP POST requests

  [Michele Simionato]
  * Optimized the memory consumption of the event based risk calculators
  * Extended the `oq show` command to work in a multi-user environment
  * Improved the test coverage of the exports in the WebUI
  * Removed the SourceManager: now the sources are filtered in the workers
    and we do not split in tiles anymore
  * Made the full datastore downloadable from the WebUI
  * Added a command "oq db" to send commands the engine database
    (for internal usage)
  * By default the WebUI now displays only the last 100 calculations
  * Added more validity checks to the disaggregation parameters; split the
    sources even in the disaggregation phase
  * Added an optimized event based calculator computing the total losses by
    taxonomy and nothing else
  * Filtered the sources up front when there are few sites (<= 10)
  * Reduced the number of tasks generated when filter_sources is False
  * Saved engine_version and hazardlib_version as attributes of the datastore
  * Avoided saving the ruptures when ground_motion_fields is True
  * Finalized the HDF5 export for hazard curves, hazard maps and uniform
    hazard spectra
  * Restored a weight of 1 for each rupture in the event based calculator
  * Removed the MultiHazardCurveXMLWriter
  * Improved the saving of the ruptures in event based calculations
  * Reduced the data transfer due to the `rlzs_by_gsim` parameter
  * Added an HDF5 export for scenario GMFs
  * If `filter_sources` if false, the light sources are not filtered, but the
    heavy sources are always filtered
  * Now the dbserver can be stopped correctly with CTRL-C
  * Parallelized the splitting of heavy sources
  * Changed the event loss table exporter: now a single file per realization
    is exported, containing all the loss types
  * Removed the dependency from the Django ORM
  * Now the WebUI restarts the ProcessPoolExecutor at the end of each job,
    to conserve resources
  * Optimized the computation of hazard curves and statistics, especially
    for the memory consumption
  * Reduced the data transfer due to the `rlzs_assoc` and `oqparam` objects
  * Fixed a bug in the disaggregation calculator when a source group has
    been filtered away by the maximum distance criterium
  * Fixed an encoding error in the reports when the description contains a
    non-ASCII character
  * Changed the distribution framework: celery is supported in a way more
    consistent with the other approaches; moreover, ipyparallel is supported
  * Hazard maps are now a fake output, dynamically generated at export time
  * Made the number of produced tasks proportional to the number of tiles
  * Raised an error for event_based_risk producing no GMFs
  * Added a view for the slow sources
  * Transmitted the attributes of a SourceGroup to the underlying sources
  * Fixed the names of exported files for hazard maps in .geojson format
  * Added an header with metadata to the exported hazard curves and maps
  * Avoid storing filtered-away probability maps, thus fixing a bug
  * Restored the precalculation consistency check that was disabled during the
    transition to engine 2.0
  * Fixed a bug with `oq engine --delete-calculation`
  * Hazard curves/maps/uniform spectra can now be recomputed
  * Restored the early check on missing taxonomies
  * Raise an early error if an user forget the `rupture_mesh_spacing` parameter
  * Fixed a bug while deleting jobs from the db in Ubuntu 12.04
  * Ported the shapefile converter from the nrml_converters
  * Added source model information in the file `realizations.csv`
  * `oq engine --run job.ini --exports csv` now also exports the realizations
  * Introduced the format NRML 0.5 for source models
  * Added a check on the version in case of export errors
  * Extended `oq purge` to remove calculations from the database too
  * Fixed `--make-html-report`: the view task_info was not registered
  * Stored several strings as HDF5-variable-length strings
  * Fixed an export bug for the hazard curves in .geojson format
  * Removed the array cost_types from the datastore
  * Taxonomies with chars not in the range a-z0-9 were incorrectly rejected
  * Improved the XML parsing utilities in speed, memory, portability and
    easy of use
  * Forbidden the reuse of exposure because is was fragile and error prone
  * Fixed a bug with the `realizations` array, which in hazard calculations
    was empty in the datastore

 -- Matteo Nastasi (GEM Foundation) <nastasi@openquake.org>  Fri, 14 Oct 2016 11:07:26 +0200

python-oq-engine (2.0.0-0~precise01) precise; urgency=low

  [Michele Simionato]
  * Quoted the taxonomies in the CSV exports
  * Fixed a bug in classical_damage and added a master test for it
  * Fixed the escaping of the taxonomies in the datastore
  * Fixed the names of the exported risk files
  * Fixed a segfault in the WebUI when exporting files with h5py >= 2.4
  * Added a command `oq dbserver` to start/stop the database server
  * The engine exports the hazard curves one file per IMT
  * Exported lon and lat with 5 digits after the decimal point
  * Added a command `oq info --build-reports`
  * Introduced experimental support for exporting .hdf5 files

  [Daniele Viganò]
  * Reworked substantially the engine documentation: removed obsolete pages,
    updated to engine 2.0 and added instructions for Windows and Mac OS X
  * Remove oq_create_db script, db is created by the DbServer
  * Move oq_reset_db into utils and clean old code

  [Michele Simionato]
  * Now the DbServer automatically upgrades the database if needed
  * Renamed oq-lite -> oq and added a subcommand `oq engine`
  * Added a CSV reader for the hazard curves
  * Having time_event=None in the hazard part of a calculation is now valid
  * Added an exporter for the rupture data, including the occurrence rate
  * Refactored the CSV exporters
  * Moved celeryconfig.py; now celery must be started with
    `celery worker --config openquake.engine.celeryconfig`
  * Added a default location `~/oqdata/dbserver.log` for the DbServer log
  * Added an early check on the SA periods supported by the GSIMs
  * Now the gsim_logic_tree file is parsed only once
  * Added a document about the architecture of the engine
  * The realizations are now exported as a CSV file
  * Escaped taxonomies in the datastore
  * The Web UI log tool is now escaping the HTML
  * Moved openquake.commonlib.commands -> openquake.commands and
    openquake.commonlib.valid -> openquake.risklib.valid to have a
    linear tower of internal dependencies
  * Supported all versions of Django >= 1.5
  * Provided a better error message in the absence of openquake.cfg
  * Removed the check on the export_dir when using the WebUI
  * Reduce the data transfer of the realization association object
  * If uniform_hazard_spectra is true, the UHS curves are generated
    even if hazard_maps is false; the hazard maps are not exported
  * Optimized the filtering of PointSources
  * Initial work on the UCERF event based hazard calculator
  * Added a test calculation crossing the International Date Line (Alaska)

  [Daniele Viganò]
  * Remove the dependency from the python 'pwd' package which is not
    available on Windows
  * Supervisord init scripts are now provided for the dbserver, celery
    and the webui. Celery is not started by default, other two are.

  [Michele Simionato]
  * Another export fix: made sure it is run by the current user
  * Fixed the export: if the export directory does not exists, it is created
  * Introduced the configuration variable `multi_user`, false for source
    installations and true for package installations
  * Fixed the WebUI export
  * Removed the .txt outputs from the WebUI page engine/<output_id>/outputs
    (they are useful only internally)
  * Fixed the export: first the xml exporter is tried and then the csv exporter;
    if both are available, only the first is used, not both of them
  * Optimized the case when the epsilons are not required, i.e. all the
    covariance coefficients are zero in the vulnerability functions
  * Added another test for event based risk (`case_miriam`)
  * Revisited the distribution mechanism and refined the weight of the
    ruptures in the event based calculators to avoid generating slow tasks
  * Added an automatic help for the subcommands of oq-lite and managed
    --version correctly
  * The event based risk calculator now use different seeds for different
    realizations; also, the performance has been substantially improved
  * Improved the .rst reports with data transfer information
  * Removed the RlzsAssoc object from the datastore
  * Fixed the number of tasks generated by the risk calculators
  * Refactored the serialization of CompositionInfo instances to HDF5
  * Used exponential notation with 5 decimal digits in most exported XML files
  * Refactored the sampling mechanics in the event based calculators
  * The event_based_risk calculator infers the minimum intensity of the GMFs
    from the vulnerability functions (if not specified in the job.ini)
  * Fixed the `avg_losses-stats`: they were not generated in absence of
    loss curves
  * Added a command `oq-lite info --exports`
  * Added filtering on the mininum intensity also in the event based
    hazard calculator; improved the performance and memory occupation
  * Added a view displaying the calculation times by source typology
  * Fixed the test of GMPETable after the correction in hazardlib
  * Optimized the saving of the asset loss table
  * Optimized the case of multiple assets of the same taxonomy on the
    same point and introduced a datastore view `assets_by_site`
  * Fixed HDF5 segmentation faults in the tests for Ubuntu 16.04

  [Daniele Viganò]
  * Add support for Ubuntu 16.04 (xenial) packages
  * Removed the openquake_worker.cfg file because it is not used anymore

  [Michele Simionato]
  * Replaced PostgreSQL with SQLite
  * Introduced a dbserver to mediate the interaction with the database
  * Restored the signal handler to manage properly `kill` signals so that
    the workers are revoked when a process is killed manually
  * Fixed in a more robust way the duplicated log bug
  * Made more robust the killing of processes by patching concurrent.futures
  * Fixed a critical bug with celery not being used even when `use_celery`
    was true.
  * Improved the validation of NRML files
  * Added a command `oq-engine --show-log <job_id>`

  [Daniele Viganò]
  * Use the 'postgresql' meta package as dependency of the .deb
    package to support newer versions of Postgres; this makes
    Trusty package installable on Ubuntu 16.04 and Debian 8

  [Daniele Viganò, Michele Simionato]
  * Fixed a bug in `oq-engine --export-outputs`

  [Daniele Viganò, Matteo Nastasi]
  * Allow installation of the binary package on Ubuntu derivatives

  [Matteo Nastasi]
  * Backport of libhdf5 and h5py for ubuntu 'precise' serie

  [Michele Simionato]
  * Removed openquake/engine/settings.py
  * Made the dependency on celery required only in cluster installations
  * Integrated the authentication database in the engine server database
  * Fixed the description in the Web UI (before it was temporarily set to
    the string "A job").
  * Introduced filtering on the minimum intensity of the ground shaking
  * Solved the issue of serializing large SES collections, over the HDF5 limit
  * The loss maps and curves XML exporters now export the coordinates
    of the assets, not the coordinates of the closest hazard site
  * Stored the job.ini parameters into a table in the datastore
  * Added a check on the IMTs coming from the risk models
  * Changed the aggregate loss table exporter to export the event tags,
    not the event IDs
  * Fixed a bug with the CSV export of the ground motion fields
  * Fixed a bug with the export of UHS curves with `--exports=xml`
  * Reduced substantially the data transfer and the memory occupation
    for event based calculations with a large number of assets: we
    can run the California exposure with half million assets now
  * Fixed a bug in the SESCollection exporter
  * Changed the asset<->epsilons association: before for a given taxonomy the
    assets were ordered by `asset_ref`, now they are ordered by `id`. This
    has a minor impact on the numbers sensitive to the epsilons, akin to a
    change of seeds
  * Added a test on the ordering of the epsilons
  * Accepted `.` and `|` as valid characters for source IDs
  * Changed the GMF calculator to use a single seed per unique rupture
  * Changed the SESCollection exporter: now a single file is exported, before
    we were exporting one file per source model path per tectonic region model
  * Changed the event based calculators to avoid duplicating ruptures
    occurring more than once
  * Changed the risk calculators to work in blocks of assets on the same site
  * Made it possible to set different integration distances for different
    tectonic region types
  * Optimized the aggregation by asset in the event based risk calculator
  * Reporting the source_id when the filtering fails

 -- Matteo Nastasi (GEM Foundation) <nastasi@openquake.org>  Tue, 21 Jun 2016 14:17:03 +0200

python-oq-engine (1.9.1-0~precise01) precise; urgency=low

  [Michele Simionato]
  * Fixed a bug in the Web UI when running a risk calculation starting
    from a previous calculation

 -- Matteo Nastasi (GEM Foundation) <nastasi@openquake.org>  Mon, 07 Mar 2016 11:11:59 +0100

python-oq-engine (1.9.0-0~precise01) precise; urgency=low

  [Michele Simionato]
  * Fixed a bug such that in some circumstances the logging stream handler
    was instantiated twice, resulting in duplicated logs
  * Changed the default job status to 'executing' (was 'pre_executing')
  * Fixed the ordering of the logs in the Web UI
  * Removed the dependency from PostGIS
  * Restored the monitoring which was accidentally removed
  * Removed the obsolete option `--hazard-output-id`
  * Printed the names of the files exported by the engine, even when there
    are multiple files for a single output
  * Introduced four new tables job, output, log, performance: all the other
    60+ database tables are not used anymore

 -- Matteo Nastasi (GEM Foundation) <nastasi@openquake.org>  Wed, 02 Mar 2016 14:33:38 +0100

python-oq-engine (1.8.0-0~precise01) precise; urgency=low

  [Michele Simionato]
  * Removed two `oq-engine` switches (`--export-stats` and `--list-inputs`)
    and fixed `--show-view`; unified `--delete-hazard-calculation` and
    `--delete-risk-calculation` into a single `--delete-calculation`
  * Updated `make_html_report.py` to extract the full report from the
    datastore
  * If `use_celery` is true, use celery to determine a good default for
    the parameter `concurrent_tasks`
  * Made celery required only in cluster situations
  * Fixed the duplication of exported result in the classical_damage
    calculator when there is more than one realization
  * Removed several obsolete or deprecated switches from the `oq-engine` command
  * Replaced all classical calculators with their lite counterparts
  * Fixed the site-ordering in the UHS exporter (by lon-lat)

  [Paolo Tormene]
  * Added API to validate NRML

  [Michele Simionato]
  * The engine can now zip files larger than 2 GB (used in the export)
  * Now the loss maps and curves are exported with a fixed ordering: first
    by lon-lat, then by asset ID
  * Replaced the old disaggregation calculator with the oq-lite one

 -- Matteo Nastasi (GEM Foundation) <nastasi@openquake.org>  Mon, 15 Feb 2016 12:06:54 +0100

python-oq-engine (1.7.0-0~precise01) precise; urgency=low

  [Michele Simionato]
  * Fixed an encoding bug in --lhc
  * Fixed an export bug: it is now possible to export the outputs generated
    by another user, if the read permissions are set correctly

 -- Matteo Nastasi (GEM Foundation) <nastasi@openquake.org>  Mon, 14 Dec 2015 10:40:26 +0100

python-oq-engine (1.6.0-0~precise01) precise; urgency=low

  [Daniele Viganò]
  * Added the oq_reset_db script. It removes and recreates the database and
    the datastore

  [Matteo Nastasi]
  * Demos moved to /usr/share/openquake/risklib

  [Michele Simionato]
  * Removed the 'view' button from the Web UI
  * Removed the epsilon_sampling configuration parameter
  * Made customizable the display_name of datastore outputs (before it was
    identical to the datastore key)
  * The zip files generated for internal use of the Web UI are now hidden
  * Made visible to the engine only the exportable outputs of the datastore
  * Closed explicitly the datastore after each calculation
  * Replaced the old scenario calculators with the HDF5-based calculators
  * Fixed a very subtle bug in the association queries: some sites outside
    of the region constraint were not discarded in some situations
  * Removed the self-termination feature `terminate_job_when_celery_is_down`
  * Removed the epsilon sampling "feature" from the scenario_risk calculator
  * Replaced the event based calculators based on Postgres with the new ones
    based on the HDF5 technology

 -- Matteo Nastasi (GEM Foundation) <nastasi@openquake.org>  Tue, 17 Nov 2015 11:29:47 +0100

python-oq-engine (1.5.1-0~precise01) precise; urgency=low

  [Michele Simionato]
  * Fixed a bug affecting exposures with multiple assets on the same site

 -- Matteo Nastasi (GEM Foundation) <nastasi@openquake.org>  Fri, 25 Sep 2015 14:22:08 +0200

python-oq-engine (1.5.0-0~precise01) precise; urgency=low

  [Michele Simionato]
  * The event based calculators in the engine are now officially deprecated
    and they raise a warning when used
  * Optimization: we do not generate the full epsilon matrix if all
    coefficients of variation are zero
  * Fixed two subtle bugs in the management of the epsilons: it means that
    all event based risk calculations with nonzero coefficients of variations
    will produce slightly different numbers with respect to before
  * Removed excessive checking on the exposure attributes 'deductible' and
    'insuredLimit' that made it impossible to run legitimate calculations
  * Changed the meaning of 'average_loss' for the aggregated curves: now it
    is the sum of the aggregated losses in the event loss table,
    before it was extracted from the aggregated loss curve
  * Changed the way the average losses (and insured average losses) are
    computed by the event based risk calculator: now they are extracted
    from the event loss table, before they were extracted from the loss curves
  * Set to NULL the stddev_losses and stddev_insured_losses for the event based
    risk calculator, since they were computed incorrectly
  * Introduced a new experimental command
    'oq-engine --show-view CALCULATION_ID VIEW_NAME'; the only view available
    for the moment is 'mean_avg_losses'
  * Negative calculation IDs are interpreted in a Pythonic way, i.e. -1
    means the last calculation, -2 the calculation before the last one, etc.
  * If a site parameter is more distant than 5 kilometers from its closest
    site, a warning is logged
  * Changed the splitting of fault sources to reduce the number of generated
    sources and avoid data transfer failures if rupture_mesh_spacing is too
    small
  * Changed the event loss table export: now the CSV file does not contain
    the magnitude and the rows are ordered by rupture tag first and loss second
  * Removed the calculator EventBasedBCR
  * Longitude and latitude are now rounded to 5 digits
  * Fixed a very subtle bug in the vulnerability functions, potentially
    affecting calculations with nonzero coefficients of variation and nonzero
    minIML; the numbers produced by the engine were incorrect; see
    https://bugs.launchpad.net/oq-engine/+bug/1459926
  * 'investigation_time' has been replaced by 'risk_investigation_time' in
    risk configuration files
  * Initial support for Django 1.7

  [Daniele Viganò]
  * Removed the bin/openquake wrapper: now only bin/oq-engine is
    available

  [Michele Simionato]
  * Added parameter parallel_source_splitting in openquake.cfg

  [Daniele Viganò]
  * setup.py improvements
  * Added MANIFEST.in
  * celeryconfig.py moved from /usr/openquake/engine to
    /usr/share/openquake/engine

  [Matteo Nastasi]
  * Packaging system improvement

 -- Matteo Nastasi (GEM Foundation) <nastasi@openquake.org>  Wed, 23 Sep 2015 15:48:01 +0200

python-oq-engine (1.4.1-0~precise01) precise; urgency=low

  [Michele Simionato]
  * Added a new 'ebr' hazard/risk calculator
  * Fixed the engine core export: now it can export datastore outputs as
    zip files
  * Now the parameter concurrent_tasks is read from the .ini file
  * Parallelized the source splitting procedure
  * Fixed a bug in the hazard calculators which were not using the parameter
    concurrent_tasks from the configuration file

 -- Matteo Nastasi (GEM Foundation) <nastasi@openquake.org>  Fri, 15 May 2015 10:06:26 +0200

python-oq-engine (1.4.0-2~precise01) precise; urgency=low

  [Daniele Viganò]
  * Fixed debian/control: add missing lsb-release to build deps

 -- Matteo Nastasi (GEM Foundation) <nastasi@openquake.org>  Fri, 08 May 2015 14:33:26 +0200

python-oq-engine (1.4.0-1~precise01) precise; urgency=low

  [Matteo Nastasi, Daniele Viganò]
  * Fixed dependencies version management

 -- Matteo Nastasi (GEM Foundation) <nastasi@openquake.org>  Thu, 07 May 2015 14:14:09 +0200

python-oq-engine (1.4.0-0~precise01) precise; urgency=low

  [Matteo Nastasi, Daniele Viganò]
  * Add binary package support for both Ubuntu 12.04 (Precise)
    and Ubuntu 14.04 (Trusty)

  [Michele Simionato]
  * Removed the SiteModel table: now the association between the sites and the
    site model is done by using hazardlib.geo.geodetic.min_distance

  [Daniele Viganò]
  * added authentication support to the 'engineweb' and the 'engineserver'

  [Michele Simionato]
  * the aggregate loss curves can be exported in CSV format

  [Matteo Nastasi]
  * added 'outtypes' attribute with list of possible output types for
    each output item in outputs list API command
  * added '/v1/calc/<id>/status' API command
  * added 'engineweb' django application as local web client for oq-engine

  [Michele Simionato]
  * Renamed the maximum_distance parameter of the risk calculators to
    asset_hazard_distance, to avoid confusion with the maximum_distance
    parameter of the hazard calculators, which has a different meaning;
    is it an error to set the maximum_distance in a job_risk.ini file
  * Added to the API an URL /v1/calc/:calc_id/remove to hide jobs
  * A new key is_running is added to the list of dictionaries returned by
    the URL /v1/calc/list
  * Replaced the mock tests for the engine server with real functional tests
  * Added a resource /v1/calc/:calc_id/traceback to get the traceback of a
    failed calculation
  * Now the logs are stored also in the database, both for the controller node
    and the worker nodes
  * Bypassed Django when deleting calculations from the database: this avoids
    running out of memory for large calculations
  * Fixed an issue in the scenario calculator: the GMFs were not filtered
    according to the distance to the rupture
  * Now critical errors appear in the log file
  * Added a --run command to run hazard and risk together
  * Fixed bug in the event based calculator; in the case
    number_of_logic_tree_samples > 0 it was generating incorrect hazard curves.
    Also improved (a lot) the performance in this case.
  * Fixed a tricky bug happening when some tectonic region type are filtered
    away.
  * The event based risk calculator now save only the non-zero losses in
    the table event_loss_asset.
  * Added a CSV exporter for the Stochastic Event Sets, for debugging purposes.
  * The GMF CSV exporter now sorts the output by rupture tag.

  [Matteo Nastasi]
  * Each pull request must be accompanied by an update of the debian
    changelog now.

 -- Matteo Nastasi (GEM Foundation) <nastasi@openquake.org>  Thu, 07 May 2015 11:33:24 +0200

python-oq-engine (1.3.0-1) precise; urgency=low

  [Matteo Nastasi]
  * gunzip xml demos files after copied into /usr/openquake/engine directory

 -- Matteo Nastasi (GEM Foundation) <nastasi@openquake.org>  Thu, 26 Feb 2015 16:35:20 +0100

python-oq-engine (1.3.0-0) precise; urgency=low

  [Michele Simionato]
  * Updated python-django dependency >= 1.6.1, (our repository already
    includes a backported version for Ubuntu 'precise' 12.04); this change
    makes unnecessary "standard_conforming_strings" postgresql configuration
    variable setting
  * The event based risk calculator is able to disaggregate the event loss
    table per asset. To enable this feature, just list the assets you are
    interested in in the job.ini file: "specific_assets = a1 a2 a3"
  * We have a new hazard calculator, which can be invoked by setting in the
    job.ini file: "calculation_mode = classical_tiling"
    This calculators is the same as the classical calculator (i.e. you will
    get the same numbers) but instead of considering all the hazard sites at
    once, it splits them in tiles and compute the hazard curves for each tile
    sequentially. The intended usage is for very large calculations that
    exceed the available memory. It is especially convenient when you have
    very large logic trees and you are interested only in the statistics (i.e.
    mean curves and quantile curves). In that case you should use it with the
    option individual_curves=false. Notice that this calculator is still in
    an experimental stage and at the moment is does not support UHS curves.
    Hazard maps and hazard curves are supported.
  * We have a new risk calculator, which can be invoked by setting in the
    job.ini file: "calculation_mode = classical_damage"
    This calculator is able to compute the damage distribution for each asset
    starting from the hazard curves produced by the classical
    (or classical_tiling) calculator and a set of fragility functions. Also
    this calculator should be considered in experimental stage.
  * A significant change has been made when the parameter
    number_of_logic_tree_samples is set to a non-zero value. Now, if a branch
    of the source model logic tree is sampled twice we will generate the
    ruptures twice; before the ruptures were generated once and counted twice.
    For the classical calculator there is no effect on the numbers (sampling
    the same branch twice will produce two copies of identical ruptures);
    however, for the event based calculator, sampling the same branch twice
    will produce different ruptures. For instance, in the case of a simple
    source model with a single tectonic region type, before we would have
    generated a single file with the stochastic event sets, now we generate
    number_of_logic_tree_samples files with different stochastic event sets.
    The previous behavior was an optimization-induced bug.
  * Better validation of the input files (fragility models, job.ini)
  * The ability to extract the sites from the site_model.xml file
  * Several missing QA tests have been added
  * The export mechanism has been enhanced and more outputs are being exported
    in CSV format
  * New parameter complex_fault_mesh_spacing
  * Some error messages have been improved
  * A lot of functionality has been ported from the engine to oq-lite,
    i.e.  a lite version of the engine that does not depend on
    PostgreSQL/PostGIS/Django nor from RabbitMQ/Celery. This version is
    much easier to install than the regular engine and it is meant for
    small/medium computation that do not require a cluster. The engine
    demos, have been moved to the oq-risklib repository, so that they can
    be run via the oq-lite command without installing the full engine.
  * Currently the following calculators have been ported (all are to be
    intended as experimental): classical hazard, classical tiling, event
    based hazard, scenario hazard, classical risk, scenario damage,
    classical damage.

 -- Matteo Nastasi (GEM Foundation) <nastasi@openquake.org>  Thu, 26 Feb 2015 10:44:03 +0100

python-oq-engine (1.2.2-0) precise; urgency=low

  * consistency in version management between debian/ubuntu package and
    library from git sources

 -- Matteo Nastasi (GEM Foundation) <nastasi@openquake.org>  Thu, 18 Dec 2014 16:25:05 +0100

python-oq-engine (1.2.1-2) precise; urgency=low

  * Fixed custom dependencies versions (again)

 -- Matteo Nastasi (GEM Foundation) <nastasi@openquake.org>  Tue, 16 Dec 2014 10:48:19 +0100

python-oq-engine (1.2.1-1) precise; urgency=low

  * Fixed custom dependencies versions

 -- Matteo Nastasi (GEM Foundation) <nastasi@openquake.org>  Tue, 16 Dec 2014 09:48:19 +0100

python-oq-engine (1.2.1-0) precise; urgency=low

  * Fixed the logging handler

 -- Matteo Nastasi (GEM Foundation) <nastasi@openquake.org>  Mon, 15 Dec 2014 10:17:30 +0100

python-oq-engine (1.2.0-3) precise; urgency=low

  * Add constraint on python-django dependency version

 -- Matteo Nastasi (GEM Foundation) <nastasi@openquake.org>  Thu, 11 Dec 2014 10:04:45 +0100

python-oq-engine (1.2.0-2) precise; urgency=low

  * More precise exception message

 -- Matteo Nastasi (GEM Foundation) <nastasi@openquake.org>  Wed, 10 Dec 2014 16:21:06 +0100

python-oq-engine (1.2.0-1) precise; urgency=low

  * Bugs fixed in 1.2 release: http://goo.gl/GjbF2r
  * Replace a reference to the 'openquake' command with 'oq-engine'
  * Moved the expected outputs of the ScenarioDamage QA tests in qa_tests_data
  * Moved the logic tree realizations into commonlib
  * It is now possible to compute the uniform spectra even when
    individual_curves is false
  * Reduced the precision when exporting GMFs to XML
  * Fixed test_job_from_file
  * Delayed the OqParam validation
  * Simplified the monitoring
  * Extract the QA tests data from the engine
  * Renamed commonlib.general -> baselib.general
  * Removed the dependency from oq-commonlib
  * Avoid warning no XML exporter for event_loss
  * Update packager and postinst to use the openquake2 db (new default one)
  * Use shallow-clone to improve CI builds speed
  * Download calculation results as files
  * Added an API to retrieve the engine version
  * Unified the export framework for hazard and risk
  * Fast export of the GMFs
  * Fast scenario export
  * Fixed test_is_readable_all_files_lack_permissions when run as root
  * Now 'test_script_lower_than_current_version' does not require an Internet
    connection
  * Warn the user if she asks for statistical outputs but using a single hazard
    output
  * Move the calculation of input/output weights into commonlib
  * Changed the export_dir in several tests
  * Now the packagers makes a HTML report with the performances of the demos
  * Remove hardcoded references to openquake2 in oq_create_db
  * Move JobStats creation inside job_from_file
  * Fixed precision
  * Align openquake_worker.cfg with openquake.cfg
  * Implement memory hard limit control
  * Using commonlib.readinput.get_source_models
  * Check that the hazard calculation mode is consistent with risk calculation
    mode
  * Rollback only if a transaction is on
  * Fixed a bug in export_risk
  * Daily html report
  * Reflected the API change in commonlib.readinput.get_oqparam
  * Updated the engine to cope with the changes in risklib and commonlib
  * Fixed the name of the SES file
  * Changed some hard-coded weights in general.py
  * Changed the import of the calc module
  * Drop risk calculation table
  * Simplified the risk calculators
  * Reflected the API change in hazardlib.calc.gmf.GmfComputer
  * Added a test for duplicated tags in import_gmf_scenario.py
  * Implemented losses per event per asset
  * Dependency check
  * Removed more risk unit tests
  * Removed another couple of redundant tests
  * Remove check on setup.py version since now it's taken from init
  * Fixed _calc_to_response_data
  * Fixed bug when running risk calculations from the platform
  * openquake wrapper script
  * Changed version number in setup.py too
  * Updated version to 1.2
  * Renamed nrml_version->commonlib_version
  * Fixed a bug in the engine server (wrong calculation_id)
  * Fix oq-engine command name in output list
  * Removed the dependency from nrmllib
  * Fixed two merge errors
  * Important fixes pre-2.0 copied from the better-risk branch
  * Renamed the command openquake->oq-engine
  * Change ses collection
  * Fixed the migration script 0007
  * Fixed a bug with the quantile_hazard_curves attribute
  * Removed EventBasedHazardCalculatorTestCase
  * Remove the hazard_calculation table
  * correct complex source for wrong order in edges points
  * missing file open fixed
  * Removed routing tests
  * Added the script correct_complex_sources
  * Complex surf validation
  * Insert the IMT in the db, if not already there
  * The intensity measure types are now sorted also in the scenario calculator
  * Simplified the QA test scenario_damage/case_4
  * Enable 'set -x' when $GEM_SET_DEBUG is true
  * Remove a try finally in engine server task.py
  * Simplification because now the maximum_distance is mandatory
  * Fixed a wrong source model used in the Event Based export test
  * Fixed the what_if_I_upgrade check
  * Added a table imt_taxonomy
  * Fixed the management of missing db upgrades
  * Now the engine is using the new validation mechanism for the hazard sources
  * Fixed the name of a field (risk_job_id->job_id)
  * Special case when the hazard is known at the exact sites of the assets
  * Moved the epsilons from the getters to the database
  * Update the database name in openquake_worker.cfg
  * Removed the old validation mechanism
  * The parameter concurrent_tasks must be available to the workers too
  * Solved the problem with UHS
  * Fixed master https://ci.openquake.org/job/master_oq-engine/1208
  * If individual_curves is set, multi-imt curves must not be generated
  * --what-if-I-upgrade functionality
  * Stats only
  * Short output summary
  * Removed task_no
  * Hazard curves from gmfs
  * Fixed a critical bug with --hazard-output-id
  * Fix the test check_limits_event_based
  * Changed the output_weight for the event based calculator
  * Introduced --hazard-job-id and made it possible to reuse exposures imported
    in the hazard part of the computation
  * Replaced the ScenarioGetter with the GroundMotionFieldGetter
  * Return loss matrix
  * Removed --schema-path from oq_create_db
  * Calculation limits
  * Fixed a bug on tablespace permissions
  * Make the event based calculator more debuggable
  * Added the column uniq_ruptures to the table source_info
  * Db migrations
  * Db migrations 2
  * Saved more sources in source_info
  * Perform means and quantiles in memory
  * Parallel filtering
  * Reintroduce the 'terminate_job_when_celery_is_down' config option
  * Fix risk disaggregation
  * Ordering the sources after filtering-splitting
  * Source ordering
  * Gmf from ruptures
  * Fixed a stupid bug with OQ_TERMINATE_JOB_WHEN_CELERY_IS_DOWN
  * Introduced a variable OQ_TERMINATE_JOB_WHEN_CELERY_IS_DOWN
  * The random seeds have now a default value of 42
  * Added a check for invalid quantile computations
  * Now hazard calculations can be deleted safely
  * Add a file openquake_worker.cfg to be read in the workers
  * Simplified the LOG_FORMAT by removing the name
  * Avoid an ugly error when no tasks are spawned
  * Added a view on the event loss table for convenience of analysis
  * Epsilon sampling feature
  * Distribute-by-rupture phase 2
  * Restored distribution-by-rupture in the event based calculator
  * Provide a good error message when a source model contains GSIMs not in the
    file gsim_logic_tree
  * Moved parse_config from the engine to commonlib
  * Added a test checking the existence of the __init__.py files and fixed the
    QA test classical/case_15
  * Refactored initialize_realizations and added a warning when
    num_samples > num_realizations
  * Fixed a missing import
  * Saving the rupture hypocenter fully into the database
  * Removed an offending ALTER OWNER
  * Source info table
  * Added a test for sampling a large source model logic tree
  * Hazard curves from gmfs
  * Removed num_sites and num_sources from job_stats
  * Removed redundant tests
  * Retrieved the correct output directly, not via an order by
  * Making use of commonlib.parallel in the engine
  * Enhanced qatest_1, so that it subsumes regression_1 and regression_2
  * Taking advantage of the new riskloaders in commonlib
  * Added a missing integer cast
  * Changed disagg/case_1 to use full enumeration
  * Fixed the ordering of the ruptures in the event based calculator
  * Fixed a bug in the GroundMotionValuesGetter
  * Reflected the API change in refactor-risk-model
  * Sent the tectonic region types with less sources first, and fixed
    an ordering bug in a QA test
  * Turn AMQPChannelExceptions into warnings
  * Hide the SES output from a scenario calculator
  * Add a debug flag to enable set -x in packager.sh
  * Better task spawning
  * Reflected the changes to the GmfComputer in hazardlib
  * Fixed the bug in the risk event based calculator with multiple realizations
  * Fix gmf duplication
  * Removed the need for logictree.enumerate_paths
  * Fixed a small bug
  * Removed a commonlib dependency breaking the oqcreate script
  * Now the indices of the filtered sites are stored in the
    ProbabilisticRupture table
  * Fixed another import
  * Fixed a wrong import
  * Moved logictree to commonlib and fixed all the tests
  * Removed the obsolete table hzrdr.ses and small refactoring
  * Tasks with fewer assets are submitted first
  * Better parallelization of the risk calculators
  * Reducing the celery timeout from 30s to 3s
  * Fixed a tricky bug in the scenario calculator with duplicate imts
  * Fixed the ScenarioExportTestCase by changing the position of the points
  * The scenario calculator is now block-size independent
  * Use only the relevant tectonic region types to build the GMPE logic tree
  * Fixed a broadcasting in the classical calculator
  * Saving memory on the controller node
  * Restored the source model sampling feature
  * Complex logic tree test
  * Solved the block size dependence in the risk calculators
  * Fixed a critical ordering bug
  * Changed the _do_run_calc signature
  * Avoid returning duplicated data in the classical calculator
  * Changed the order of the statements in 01-remove-cnode_stats.sql
  * Added a cache on the GSIMs for the probabilities of no exceedence in the
    classical calculator
  * Fix the export of GmfSets in the case of multiple source models
  * Fixed underflow error in postgres
  * Fixed a bug with celery ping
  * Avoid errors on signals when the engine is run through the server
  * Errors in a task are converted into a RuntimeError
  * Remove calculation unit
  * The IML must be extrapolated to zero for large poes
  * Log a warning when more than 80% of the memory is used
  * Refactored the hazard getters
  * Removed the SES table
  * Added a nice error message for far away sources
  * Add support in the engine for a local_settings.py
  * Send the site collection via rabbitmq, not via the database
  * Improvements to the CeleryNodeMonitor
  * Minimal tweaks to the risk calculators
  * Save the number of sites in JobStats as soon as it is available
  * Fix branch var to be compliant within the new CI git plugin
  * Restored the lost fine monitoring on the hazard getters
  * Cluster monitor
  * Celery check
  * Removed the obsolete table uiapi.cnode_stats
  * Make use of the light site collection introduced in hazardlib
  * Optimize the disaggregation calculator
  * Fix a memory leak of celery
  * Remove python-gdal and fix issue with postinst
  * Manual pickling/unpickling
  * Updates Copyright to 2014
  * The rupture tag must be unique
  * Turn SIGTERM into SIGINT
  * Remove another engine-server test script from pylint
  * Removed the dependency on the current working directory from
    utils_config_test
  * Replace README.txt with README.md in the packager script
  * Increase the tolerance in the disaggregation test
  * Readme merge
  * Avoid storing copies of the ruptures
  * Untrapped exceptions in oqtask give ugly error messages
  * Support for posting zipfiles to the engine-server
  * Using iter_native in celery
  * Added test for the loss_fraction exporter
  * Fixed a missing loss_type in export_loss_fraction_xml
  * Merging the engine server inside the engine repository
  * Removing ruptures phase 2
  * Restored qatest 1
  * Added tests for failing computations
  * Removed the progress handler from the engine
  * Better error and logging management
  * Exclude tests folder from pylint check
  * Fixing the build master_oq-engine #790
  * Ruptures are not read from the database anymore, only written
  * In development mode celery is automatically started/stopped together with
    the engine server
  * Remove common directory from risk demos
  * Remove duplication hazard risk
  * Removing the duplication run_hazard/run_risk in engine.py
  * Renamed directories and packages to be consistent with GEM conventions
  * Fixed test_initialize_sources
  * Getting a more uniform distribution of the tasks
  * Remove celery
  * Remove time_span from disaggregation calculator
  * Return the traceback from celery to the controller node
  * If there are no GMVs within the maximum distance for the given assets, the
    computation should not fail with an ugly error but print a warning
  * Better error management
  * Fixed a stupid error in compute_hazard_curves
  * Support for non-parametric sources
  * Fixed the issue of slow sources
  * Fixed the two upgrade scripts breaking the migration from 1.0 to 1.1
  * Add --export-hazard-outputs and --export-risk-outputs switches; also add
    geojson export for hazard curves
  * Light monitor
  * Set CELERY_MAX_CACHED_RESULTS = 1
  * Changed from relative path to full path
  * Fix the feature "import gmf scenario data from file"
  * version: remove warning for pkg install + git program installed case
  * Remove block_size and point_source_block_size
  * Move the unit tests inside the openquake.engine directory
  * Version visualization improvement
  * Added missing CASCADE on a DB migration script
  * Raised the tolerance in ClassicalHazardCase13TestCase
  * In the event based calculator split by ruptures, not by SES
  * BROKER_POOL_LIMIT is causing problem so set it to none
  * Split area sources
  * Force BROKER_POOL_LIMIT to 10
  * Fixed an upgrade script
  * Prefiltering sources in all calculators
  * Savaged the easy part of the work on the decouple-logic-trees branch
  * Changed the way hazard map are interpolated
  * Fixed a bug with static urls
  * Remove database related code
  * Removed hazard curve progress
  * Improved the IMT management in the engine by leveraging the new
    functionality in hazardlib
  * Configuration file for storing oq-platform connection parameters
  * Add loss type to risk outputs
  * Remove parsed source
  * Fix remove demos symlinks
  * gmf.lt_realization_id can be NULL
  * Fixed the _prep_geometry feature of Risk and Hazard calculations
  * Remove a reference to the removed view hzrdr.gmf_family
  * Engine-Server: support for multiple platform installations
  * Removed the complete_logic_tree flags
  * Fixed setup.py
  * Removed the SourceProgress table
  * New risk demos
  * Run a risk calculation
  * Remove validation on site models
  * Removed the rest of the stuff related to the supervisor
  * Removed the supervisor, redis, kombu and related stuff
  * Removed a wrong import
  * An import ordering issue is breaking Jenkins
  * Various small fixes for oq_create_db script
  * Do not register a progress handler if it is not passed
  * Engine Unit test fix
  * Geonode integration
  * Progress Bar support
  * Finally fixed the dependency from the blocksize in the event based
    calculator
  * A simple fix for engine_test.py
  * Replace numpy arrays with postgres array fields in output tables
  * Dump and restore Stochastic Event Set
  * Removed the old distribution and used parallelize as default distribution
    mechanism everywhere
  * Change the distribution in the risk calculators
  * Save in job_stats how much the database increased during the current
    computation
  * Removed calc_num task properly
  * Change dist classical
  * Improve the table job_stats
  * Now the CacheImporter infers the fields from the database, in the right
    order
  * Removed parsed_rupture_model from the db
  * The revoke command should not terminate the workers
  * Remove JobCompletedError
  * Override hazard investigation time in risk event based calculator
  * Companion of https://github.com/gem/oq-engine/pull/1298/
  * Companion of https://github.com/gem/oq-nrmllib/pull/116
  * Simplify schema
  * Filter the sources before storing them in the database
  * Improve the parallelize distribution
  * Fix disaggregation
  * Changed the distance in hazardlib
  * Improve memory consumption in the GMF calculation
  * The file with the exported disagg matrix must contain the poe in the name
  * The multiple sites QA test (classical/case_13) broke
  * Solve the dependency from the parameter concurrent_tasks
  * QA test for multiple sites
  * Cross domain ajax fix for view methods [r=matley] [f=*1234765]
  * Tweaks to make platform calcs work [r=matley] [f=*1234765]
  * Create job and calculation objects in a transaction
  * Make test fixtures optional
  * Get the list of the available magnitude scaling relationships at runtime
  * Save memory when exporting the GMF
  * Fixed a typo in an ordering query
  * Insured loss curves statistics
  * When exporting the GMF, we need to export the rupture tags, not the ids
  * Hazard Curve Parser import update [r=micheles] [f=*trivial]
  * To save space in the db and to avoid running into the text field size
    limit, change model_content.raw_content to store gzipped content
  * Add a tag to the ruptures
  * Change the dump/restore procedures to work with directories, not tarfiles
  * Fix risk QA tests fixtures
  * Documentation for the REST API
  * Fix hazard_curve_multi export path
  * Revise insured losses algorithm
  * Post-calculation migration
  * Correction of baseline DB revision
  * Review Risk demos
  * A couple of fixes to scenario tests
  * Compute standard deviation of losses
  * Validate time_event
  * Add 404 responses in the case of non-existent artifacts
  * Run calcs, part 2
  * Minor loss map export fix
  * Fix for installing source code via pip/git
  * Remove cache from HazardCurveGetterPerAsset
  * Changed an import from nrmllib
  * Pyflakes fixes to the calculators and engine module
  * Reading logic trees from DB - follow up (fix for a careless refactoring
    error)
  * Raise an error when no gmvs are available in a scenario computation
  * Small fix in dump_hazards.py: the filenames list contained duplicates
  * Add 'engine' functionality to disable the job supervisor
  * Read logic trees from DB (instead of the filesystem)
  * Extend forms.CharField to allow null values
  * Small fixes to the script restore_hazards.py
  * Update test fixtures used for risk scenario calculations
  * Trivial: Some small tweaks/cleanups
  * File parsing fix
  * Risk BaseCalculator refactoring
  * Run calculations via REST API (initial sketch)
  * Better input loading (update to 'engine' API)
  * Update Risk Event Based QA test
  * Fixed a very subtle bug with the ordering of sites
  * Added index to hzrdi.hazard_site
  * Updated tests to the new interface
    of 'openquake.engine.db.models.SiteCollection'
  * Compute ground motion values from Stochastic Event Set
    in a risk calculation
  * "List calc results" views
  * Misc. engine fixes to stabilize the build
  * Record all OQ software versions in oq_job
  * Export to path or file (not just path)
  * Minor fix to risk QA test collection
  * Engine API improvements
  * Hazard map GeoJSON export
  * Refactoring: moved risk calculation logic to risklib
  * GeoJSON loss map support
  * GeoJSON export prep
  * Include API version in URLs
  * 'calc info' views
  * Rough sketch of the 'list calculations' views
  * Export loss_fraction quantile fix
  * Fix 'hazard_curve_multi' export
  * Fix Risk QA test collection (nosetests)
  * Remove site_collection column from the database
  * Pack and risk demos LP: #1197737
  * Added more monitoring to the hazard calculators

 -- Matteo Nastasi (GEM Foundation) <nastasi@openquake.org>  Wed, 10 Dec 2014 11:17:03 +0100

python-oq-engine (1.0.0-1) precise; urgency=low

  * 'occupants' is now a float
  * Hazard curve import tool: updated NRML hazard curve parser
  * Made sure that the task_ids are stored in the performance table soon enough
    (LP: #1180271)
  * Added fixtures for risk tests
  * Some support to compute avg and std for the GMFs (LP: #1192413)
  * Renamed the GMF tables (LP: #1192512)
  * Kill running celery tasks on job failure (LP: #1180271)
  * Removed 'patches' folder
  * Event loss csv: fix delimiting character (LP: #1192179)
  * Fixed restore_hazards_test.py (LP: #1189772)
  * Fix restore hazards (LP: #1189772)
  * Fix risk/classical/case_3 (LP: #1190569)
  * Fix get_asset_chunk unit test
  * Added dumping of ses_collection/ses/ses_rupture (LP: #1189750)
  * Fixed the issue with sequences in restore_hazards.py (LP: #1189772)
  * Risk Probabilistic Event Based Calculator - QA Test
  * Fix the GMF export and tables (LP: #1169078,#1187413)
  * Some work to fix qa_tests/risk/event_based_bcr (LP: #1188497)
  * Run risk demos to test the package (LP: #1188117)
  * Update risk demos
  * renamed units -> number_of_units. Support for asset_category == "population"
    (LP: #1188104)
  * Fixed the z1pt0<->z2pt5 inversion problem (LP: #1186490)
  * Removed the special case for gmf_scenario
  * Exposure DB schema update (LP: #1185488)
  * Fix the site_data table to store one site per row; change gmf_agg to point
    to site_data (LP: #1184603)
  * Fix export of Benefit Cost Ratio calculator outputs. (LP: #1181182)
  * Inserted the GMFs with the CacheInserter instead of the BulkInserter
    (LP: #1184624)
  * Added better instrumentation to the hazard getters
  * Make the engine smart enough to infer the right block size (LP: #1183329)
  * New risk demos (LP: #1180698,#1181182)
  * Time event validation fix (LP: #1181235)
  * Unicode list cast fix
  * Implement distribution by SES in the event based hazard calculator
    (LP: #1040141)
  * Remove gmf scenario (LP: #1170628)
  * Purge gmf table (LP: #1170632)
  * Parallelize the queries of kind "insert into gmf agg" by using the standard
    mechanism (LP: #1178054)
  * Skipped hazard/event_based/case_4/test.py (LP: #1181908)
  * Remove the dependency from the gmf/gmf_set tables in the XML export
    procedure (LP: #1169078)
  * Saved memory in the hazard getters by returning only the distinct GMFs
    (LP: #1175941)
  * Fixed the case of no gmfcollections and cleaned up the post processing
    mechanism (LP: #1176887)
  * Filter the ruptures according to the maximum_distance criterium
    (LP: #1178571)
  * New hazard demos (LP: #1168756)
  * Parallelize insert into gmf_agg table (LP: #1178054)
  * Removed some verbose logs in debug mode (LP: #1170938)
  * lxc sandbox - improved CI with sandboxed source tests (LP: #1177319)
  * Report "calculation", not the job (LP: #1178583)
  * Fix performance_monitor_test.py on Mac OS X (LP: #1177403)
  * Remove config.gem files from demos
  * Vulnerability functions for contents, occupants and non-structural damage
    (LP: #1174231)
  * Improved the memory profiling (LP: #1175941)
  * Cleanup of the hazard getters and small improvements to help the performance
    analysis of risk calculators (LP: #1175941)
  * Add a facility to import hazard_curves from XML files (LP: #1175452)
  * Refactoring of risk calculators (LP: #1175702)
  * Added references to RiskCalculation model
  * --config-file option (LP: #1174316)
  * Update calls to risklib to the latest interface (LP: #1174301)
  * Event-Based Hazard: Better hazard curve / GMF validation (LP: #1167302)
  * Improved hazard doc
  * CONTRIBUTORS.txt
  * DB cleanup
  * --optimize-source-model pre-processing option (LP: #1096867)
  * Relax validation rules on interest rate for benefit-cost ratio analysis
    (LP: #1172324)
  * Support non-unique taxonomy -> IMT association across different
    vulnerability files (LP: #1171782)
  * Point source block size (LP: #1096867)
  * Use "hazard curve multi imt" also when all the realizations are considered
    (LP: #1171389)
  * Fix aggregate loss curve computation (LP: #1171361)
  * Add instrumentation via the EnginePerformanceMonitor to all the calculators
    (LP: #1171060)
  * Replaced run_job_sp with run_hazard_job (LP: #1153512)
  * Cleanup input reuse
  * Simplify hazard getter query
  * Add a forgotten constrain ON DELETE CASCADE on the table gmf_agg
    (LP: #1170637)
  * Mean loss curve computation updated (LP: #1168454,#1169886,#1170630)
  * Changed the generation of hazard_curves to use the gmf_agg table
    (LP: #1169703)
  * Add geospatial index on gmf_agg
  * Fix hazard map and UHS export filenames (include PoE) (LP: #1169988)
  * Lower the parameter ses_per_logic_tree_path in the event_based QA tests to
    make them much faster (LP: #1169883)
  * Fix Event based mean loss curve computation (LP: #1168454)
  * An attempt to solve the memory occupation issue for the event_based risk
    calculator (LP: #1169577)
  * Update event based mean/quantile loss curve computation (LP: #1168454)
  * Fix disagg export file name (LP: #1163276)
  * Include 'investigation_time' in exported UHS XML (LP: #1169106)
  * Raise warnings when invalid/unknown/unnecessary params are specified
    (LP: #1164324)
  * Fix characteristic fault rupture serialization (LP: #1169069)
  * Fixed a bug in event_based/core_test.py due to the version of mock used
    (LP: #1167310)
  * Make sure the generated XML are valid according to NRML (LP: #1169106)
  * Fix the tests of the event_based depending on random number details
    (LP: #1167310)
  * Scenario risk is using "default" connection on a cluster (LP: #1167969)
  * Add a mechanism to populate the db from CSV files, without the need to run
    a fake calculation (LP: #1167310,#1167693)
  * Source model NRML to hazardlib conversion now throws useful error messages
    (LP: #1154512)
  * Organization of hazard exports (LP: #1163276)
  * Some trivial optimizations in Risk Event Based calculator
  * Do not use 'default' user on raw cursors. (LP: #1167776)
  * Removed a bunch of old test fixtures
  * release updated
  * hazard curves in multiple imts (LP: #1160427)
  * Critical fix to disaggregation interpolation (LP: #1167245)
  * Fix setup.py version number
  * Fix char source logic tree validation (LP: #1166756)
  * Update version to 1.0
  * Reflect latest interface changes in risklib (LP: #1166252)
  * Event base performance (LP: #1168233)
  * Fix a "reproducibility" issue when getting hazard sites from exposure
    (LP: #1163818)
  * Disaggregation in event based risk calculator (LP: #1160993)
  * Read 'sites' from 'sites_csv' (LP: #1097618)
  * add debconf tool to manage postgresql.conf file modification
  * Issue 1160993 (LP: #1160993,#1160845)
  * Importing GMF from XML: step 2 (LP: #1160398)
  * Disaggregation of losses by taxonomy (LP: #1160845)
  * Vulnerability model validation (LP: #1157072)
  * Big docs cleanup
  * Mean and quantile Loss map support (LP: #1159865)
  * Event-Based Hazard: Save multi-surface ruptures (LP: #1144225)
  * Fix loss curve export (LP: #1157072)
  * Fix an incorrect parameter in event-based hazard QA tests, cases 2 and 4
  * end-to-end qa tests for Scenario Risk and Scenario Damage
  * Trivial fix for setup.py
  * New E2E regression tests
  * Updated QA tests due to change in risklib
  * Engine cleanup
  * Characteristic source logic tree support (LP: #1144225)
  * Added a script to dump the hazard outputs needed for the risk (LP: #1156998)
  * Remove complete logic tree flags when redundant (LP: #1155904)
  * Do not read risk inputs from fylesystem but from ModelContent
  * Remove --force-inputs feature (LP: #1154552)
  * UHS Export (LP: #1082312)
  * UHS post-processing (LP: #1082312)
  * Fragility model using structure dependent IMT (LP: #1154549)
  * Correct bin/openquake help string for --log-level
  * Hazard post-processing code cleanup (LP: #1082312)
  * Allow Event-Based hazard post-processing to run without celery
  * More event-based hazard QA tests (LP: #1088864)
  * Real errors are masked in the qa_test since the real computation runs in a
    subprocess (LP: #1153512)
  * Minor simplification of the hazard_getter query
  * Correlation model qa tests (LP: #1097646)
  * Vulnerability model using structure dependent intensity measure types
    (LP: #1149270)
  * Fix a broken scenario hazard export test
  * Support for Characteristic Fault Sources (LP: #1144225)
  * Added a missing KILOMETERS_TO_METERS conversion in the hazard_getters
  * Average Losses (LP: #1152237)
  * Improved the error message for unavailable gsims
  * Companion changes to https://github.com/gem/oq-risklib/pull/38
  * Fix 1144741 (LP: #1144741)
  * Fix 1144388 (LP: #1144388)
  * Fixed ordering bug in the XML export of gmf_scenario (LP: #1152172)
  * Don't save hazard curves to the DB which are all zeros (LP: #1096926)
  * Add hazard nose attribute to the hazard QA test
  * Avoid fully qualified name in the XML <uncertaintyModel> tag (LP: #1116398)
  * Fix Scenario Risk calculator
  * New CLI functionality: delete old calculations (LP: #1117052)
  * DB security cleanup (LP: #1117052)
  * Event-Based Hazard Spatial Correlation QA tests (LP: #1099467)
  * Correct OQ engine version in db script
  * Preloaded exposure (LP: #1132902)
  * 1132708 and 1132731 (LP: #1132731)
  * Stabilize classical hazard QA test case 11
  * DB schema bootstrap script now runs silently by default
  * Fix aggregate loss export test
  * Fix a broken disagg/core test
  * Easy hazard getters optimization (LP: #1132708)
  * Fix progress risk
  * Event loss tables (LP: #1132699)
  * Fix the memory occupation issue for the scenario_risk calculator
    (LP: #1132018,#1132017)
  * Performance monitor to measure times and memory occupation of bottleneck
    code (LP: #1132017)
  * Scenario insured losses
  * Version fix (already present fix in master, add a test to verify it)
  * Classical Hazard QA test, SA IMT case (LP: #1073591)
  * Optimize hazard curve insertion (LP: #1100332)
  * updates due to the latest risklib api changes
  * Fixed the bug introduced by change the location field from Geometry to
    Geography
  * "openquake --version broked" fix
  * Fixed bug in the distribution of the realizations logic
  * Simplified the hazard getters so that they are pickleable without effort
  * Update to disaggregation equation (LP: #1116262)
  * Scenario Aggregated Loss
  * Risk maximum distance (LP: #1095582)
  * Add timestamps to calculation summary output (LP: #1129271)
  * More efficient hazard curve update transactions. (LP: #1121825)
  * Scenario risk tests
  * Added parameter taxonomies_from_fragility_model (LP: #1122817)
  * Add a check for missing taxonomies in the scenario_damage calculator
    (LP: #1122817)
  * Add '_update_progress' for clearer profiling (LP: #1121825)
  * Removed many global dictionaries and adopted a convention-over-configuration
    approach
  * Generation of ground motion fields only within a certain distance from the
    rupture (LP: #1121940)
  * Link between Rupture / Stochastic Event Set and Ground motion field outputs
    (LP: #1119553)
  * Fixed the qa_test for scenario_damage
  * Fix HazardCalculation.get_imts()
  * Donot save absolute losses (LP: #1096881)
  * Scenario hazard: fix a reference to the site collection
  * Fixes scenario hazard correlation
  * Scenario risk
  * Changed DmgState to have a foreign key to OqJob, not to Output; also removed
    the CollapseMap special treatment (LP: #1100371)
  * Drop upload table
  * Remove several global dictionaries from the engine
  * Mean and quantile Loss curve computation (LP: #1101270)
  * Cache the SiteCollection to avoid redundant recreation (LP: #1096915)
  * Scenario hazard correlation model (LP: #1097646)

 -- Matteo Nastasi (GEM Foundation) <nastasi@openquake.org>  Mon, 24 Jun 2013 17:39:07 +0200

python-oq-engine (0.9.1-1) precise; urgency=low

  * upstream release

 -- Matteo Nastasi (GEM Foundation) <nastasi@openquake.org>  Mon, 11 Feb 2013 11:00:54 +0100

python-oq-engine (0.8.3-3) precise; urgency=low

  * Add missing monitor.py source

 -- Muharem Hrnjadovic <mh@foldr3.com>  Tue, 23 Oct 2012 10:16:18 +0200

python-oq-engine (0.8.3-2) precise; urgency=low

  * Use arch-independent JAVA_HOME env. variable values (LP: #1069804)

 -- Muharem Hrnjadovic <mh@foldr3.com>  Mon, 22 Oct 2012 15:30:39 +0200

python-oq-engine (0.8.3-1) precise; urgency=low

  * upstream release

 -- Muharem Hrnjadovic <mh@foldr3.com>  Fri, 19 Oct 2012 19:53:00 +0200

python-oq-engine (0.8.2-5) precise; urgency=low

  * Make sure the vs30_type param is capitalized (LP: #1050792)

 -- Muharem Hrnjadovic <mh@foldr3.com>  Fri, 21 Sep 2012 12:01:34 +0200

python-oq-engine (0.8.2-4) precise; urgency=low

  * fix JAVA_HOME value so it works in ubuntu 12.04 LTS (LP: #1051941)

 -- Muharem Hrnjadovic <mh@foldr3.com>  Mon, 17 Sep 2012 14:52:12 +0200

python-oq-engine (0.8.2-3) precise; urgency=low

  * Insured loss probabilistic event based calculator (LP: #1045318)

 -- Muharem Hrnjadovic <mh@foldr3.com>  Wed, 05 Sep 2012 09:22:36 +0200

python-oq-engine (0.8.2-2) precise; urgency=low

  * remove namespace/module ambiguity

 -- Muharem Hrnjadovic <mh@foldr3.com>  Tue, 04 Sep 2012 17:08:17 +0200

python-oq-engine (0.8.2-1) precise; urgency=low

  * Upstream release (LP: #1045214)

 -- Muharem Hrnjadovic <mh@foldr3.com>  Tue, 04 Sep 2012 08:52:53 +0200

python-oq-engine (0.8.1-5) precise; urgency=low

  * rm threaded serialization patch (since it increases overall run time)

 -- Muharem Hrnjadovic <mh@foldr3.com>  Wed, 25 Jul 2012 17:01:32 +0200

python-oq-engine (0.8.1-4) precise; urgency=low

  * Try threaded serialization in order to fix performance regression
    (LP: #1027874)

 -- Muharem Hrnjadovic <mh@foldr3.com>  Mon, 23 Jul 2012 13:21:32 +0200

python-oq-engine (0.8.1-3) precise; urgency=low

  * Fix import exception when DJANGO_SETTINGS_MODULE is not set (LP: #1027776)

 -- Muharem Hrnjadovic <mh@foldr3.com>  Mon, 23 Jul 2012 09:08:01 +0200

python-oq-engine (0.8.1-2) precise; urgency=low

  * Fix for region discretization bug (LP: #1027041)

 -- Muharem Hrnjadovic <mh@foldr3.com>  Sun, 22 Jul 2012 10:12:25 +0200

python-oq-engine (0.8.1-1) precise; urgency=low

  * new upstream release (LP: #1027030)

 -- Muharem Hrnjadovic <mh@foldr3.com>  Fri, 20 Jul 2012 15:06:18 +0200

python-oq-engine (0.7.0-4) precise; urgency=low

  * fix typo in oq_restart script (LP: #994565)

 -- Muharem Hrnjadovic <mh@foldr3.com>  Fri, 04 May 2012 15:01:54 +0200

python-oq-engine (0.7.0-3) precise; urgency=low

  * Correct the version displayed by OpenQuake (on demand).

 -- Muharem Hrnjadovic <mh@foldr3.com>  Fri, 04 May 2012 08:20:18 +0200

python-oq-engine (0.7.0-2) oneiric; urgency=low

  * Fix bug in the classical PSHA calculator (LP: #984055)

 -- Muharem Hrnjadovic <mh@foldr3.com>  Wed, 02 May 2012 22:00:59 +0200

python-oq-engine (0.7.0-1) oneiric; urgency=low

  * Upstream release, rev. 0.7.0

 -- Muharem Hrnjadovic <mh@foldr3.com>  Wed, 02 May 2012 21:34:03 +0200

python-oq-engine (0.6.1-9) oneiric; urgency=low

  * Fix db router config for the oqmif schema (LP: #993256)

 -- Muharem Hrnjadovic <mh@foldr3.com>  Wed, 02 May 2012 15:23:40 +0200

python-oq-engine (0.6.1-8) oneiric; urgency=low

  * Re-apply fix for ERROR: role "oq_ged4gem" does not exist (LP: #968056)

 -- Muharem Hrnjadovic <mh@foldr3.com>  Wed, 02 May 2012 10:23:40 +0200

python-oq-engine (0.6.1-7) oneiric; urgency=low

  * delete obsolete .pyc files in /usr/openquake (LP: #984912)

 -- Muharem Hrnjadovic <mh@foldr3.com>  Thu, 19 Apr 2012 10:28:45 +0200

python-oq-engine (0.6.1-6) oneiric; urgency=low

  * Remove spurious 'oqmif' db user from settings.py (LP: #980769)

 -- Muharem Hrnjadovic <mh@foldr3.com>  Fri, 13 Apr 2012 14:35:54 +0200

python-oq-engine (0.6.1-5) oneiric; urgency=low

  * Pass the postgres port to the 'createlang' command as well.

 -- Muharem Hrnjadovic <mh@foldr3.com>  Fri, 13 Apr 2012 10:37:26 +0200

python-oq-engine (0.6.1-4) oneiric; urgency=low

  * Fix psql invocation.

 -- Muharem Hrnjadovic <mh@foldr3.com>  Fri, 13 Apr 2012 06:01:12 +0200

python-oq-engine (0.6.1-3) oneiric; urgency=low

  * Support machines with multiple postgres versions (LP: #979881)

 -- Muharem Hrnjadovic <mh@foldr3.com>  Fri, 13 Apr 2012 05:49:41 +0200

python-oq-engine (0.6.1-2) oneiric; urgency=low

  * Fix oq_restart_workers script so it uses the correct db table (oq_job)

 -- Muharem Hrnjadovic <mh@foldr3.com>  Wed, 04 Apr 2012 11:29:36 +0200

python-oq-engine (0.6.1-1) oneiric; urgency=low

  * OpenQuake 0.6.1 upstream release (LP: #971541)

 -- Muharem Hrnjadovic <mh@foldr3.com>  Tue, 03 Apr 2012 08:52:39 +0200

python-oq-engine (0.6.0-15) oneiric; urgency=low

  * Support machines with multiple postgres versions (LP: #979881)

 -- Muharem Hrnjadovic <mh@foldr3.com>  Thu, 12 Apr 2012 18:56:58 +0200

python-oq-engine (0.6.0-14) oneiric; urgency=low

  * Improved version string, post-installation actions

 -- Muharem Hrnjadovic <mh@foldr3.com>  Fri, 30 Mar 2012 17:21:40 +0200

python-oq-engine (0.6.0-13) oneiric; urgency=low

  * proper fix for GMF serialization problem (LP: #969014)

 -- Muharem Hrnjadovic <mh@foldr3.com>  Fri, 30 Mar 2012 15:14:41 +0200

python-oq-engine (0.6.0-12) oneiric; urgency=low

  * Fix GMF serialization in the hazard event based calculator (LP: #969014)

 -- Muharem Hrnjadovic <mh@foldr3.com>  Fri, 30 Mar 2012 12:15:44 +0200

python-oq-engine (0.6.0-11) oneiric; urgency=low

  * Fix ERROR: role "oq_ged4gem" does not exist (LP: #968056)

 -- Muharem Hrnjadovic <mh@foldr3.com>  Thu, 29 Mar 2012 10:44:23 +0200

python-oq-engine (0.6.0-10) oneiric; urgency=low

  * Fix BaseHazardCalculator, so self.calc gets initialized.

 -- Muharem Hrnjadovic <mh@foldr3.com>  Fri, 23 Mar 2012 07:20:47 +0100

python-oq-engine (0.6.0-9) oneiric; urgency=low

  * Turn off accidental worker-side logic tree processing (LP: #962788)

 -- Muharem Hrnjadovic <mh@foldr3.com>  Fri, 23 Mar 2012 06:27:36 +0100

python-oq-engine (0.6.0-8) oneiric; urgency=low

  * Package tested and ready for deployment.

 -- Muharem Hrnjadovic <mh@foldr3.com>  Tue, 20 Mar 2012 15:54:31 +0100

python-oq-engine (0.6.0-7) oneiric; urgency=low

  * All demos pass, rebuild this package

 -- Muharem Hrnjadovic <mh@foldr3.com>  Wed, 07 Mar 2012 18:12:26 +0100

python-oq-engine (0.6.0-6) oneiric; urgency=low

  * Another db user fix

 -- Muharem Hrnjadovic <mh@foldr3.com>  Wed, 07 Mar 2012 17:18:31 +0100

python-oq-engine (0.6.0-5) oneiric; urgency=low

  * Fix database users

 -- Muharem Hrnjadovic <mh@foldr3.com>  Wed, 07 Mar 2012 16:39:49 +0100

python-oq-engine (0.6.0-4) oneiric; urgency=low

  * Fix distro series

 -- Muharem Hrnjadovic <mh@foldr3.com>  Wed, 07 Mar 2012 09:25:57 +0100

python-oq-engine (0.6.0-3) precise; urgency=low

  * Added license file

 -- Muharem Hrnjadovic <mh@foldr3.com>  Wed, 07 Mar 2012 08:35:12 +0100

python-oq-engine (0.6.0-2) oneiric; urgency=low

  * added sample celeryconfig.py file

 -- Muharem Hrnjadovic <mh@foldr3.com>  Mon, 05 Mar 2012 20:07:23 +0100

python-oq-engine (0.6.0-1) oneiric; urgency=low

  * OpenQuake rev. 0.6.0 upstream release (LP: #946879)
  * add postgresql-plpython-9.1 dependency (LP: #929429)

 -- Muharem Hrnjadovic <mh@foldr3.com>  Mon, 05 Mar 2012 11:05:22 +0100

python-oq-engine (0.5.1-2) oneiric; urgency=low

  * add postrm script (LP: #906613)

 -- Muharem Hrnjadovic <mh@foldr3.com>  Thu, 02 Feb 2012 13:00:06 +0100

python-oq-engine (0.5.1-1) oneiric; urgency=low

  * 0.5.1 upstream release (LP: #925339)

 -- Muharem Hrnjadovic <mh@foldr3.com>  Thu, 02 Feb 2012 10:11:58 +0100

python-oq-engine (0.5.0-9) oneiric; urgency=low

  * Fix error resulting from backporting code.

 -- Muharem Hrnjadovic <mh@foldr3.com>  Wed, 25 Jan 2012 16:27:49 +0100

python-oq-engine (0.5.0-8) oneiric; urgency=low

  * Fix hazard map serialization failure (LP: #921604)

 -- Muharem Hrnjadovic <mh@foldr3.com>  Wed, 25 Jan 2012 16:06:54 +0100

python-oq-engine (0.5.0-7) oneiric; urgency=low

  * Remove one last 'sudo' from db setup script

 -- Muharem Hrnjadovic <mh@foldr3.com>  Wed, 25 Jan 2012 12:17:35 +0100

python-oq-engine (0.5.0-6) oneiric; urgency=low

  * NRML files are written only once (LP: #914614)
  * optimize parallel results collection (LP: #914613)
  * fix "current realization" progress counter value (LP: #914477)

 -- Muharem Hrnjadovic <mh@foldr3.com>  Thu, 19 Jan 2012 15:16:51 +0100

python-oq-engine (0.5.0-5) oneiric; urgency=low

  * Revert to the usual database user names.

 -- Muharem Hrnjadovic <mh@foldr3.com>  Tue, 10 Jan 2012 10:49:49 +0100

python-oq-engine (0.5.0-4) oneiric; urgency=low

  * Remove "sudo" from db setup script (LP: #914139)

 -- Muharem Hrnjadovic <mh@foldr3.com>  Tue, 10 Jan 2012 08:18:14 +0100

python-oq-engine (0.5.0-3) oneiric; urgency=low

  * Fix demo files.

 -- Muharem Hrnjadovic <mh@foldr3.com>  Mon, 09 Jan 2012 21:10:08 +0100

python-oq-engine (0.5.0-2) oneiric; urgency=low

  * Calculation and serialization are to be carried out in parallel
    (LP: #910985)

 -- Muharem Hrnjadovic <mh@foldr3.com>  Mon, 09 Jan 2012 15:53:05 +0100

python-oq-engine (0.5.0-1) oneiric; urgency=low

  * Prepare rel. 0.5.0 of python-oq-engine (LP: #913540)
  * set JAVA_HOME for celeryd (LP: #911697)

 -- Muharem Hrnjadovic <mh@foldr3.com>  Mon, 09 Jan 2012 07:15:31 +0100

python-oq-engine (0.4.6-11) oneiric; urgency=low

  * Facilitate java-side kvs connection caching
    (LP: #894261, #907760, #907993).

 -- Muharem Hrnjadovic <mh@foldr3.com>  Mon, 02 Jan 2012 13:42:42 +0100

python-oq-engine (0.4.6-10) oneiric; urgency=low

  * Only use one amqp log handler per celery worker (LP: #907360).

 -- Muharem Hrnjadovic <mh@foldr3.com>  Mon, 02 Jan 2012 13:10:50 +0100

python-oq-engine (0.4.6-9) oneiric; urgency=low

  * add a debian/preinst script that makes sure we have no garbage
    from previous package installation lying around (LP: #906613).

 -- Muharem Hrnjadovic <mh@foldr3.com>  Tue, 20 Dec 2011 10:43:12 +0100

python-oq-engine (0.4.6-8) oneiric; urgency=low

  * Repackage 0.4.6-6 (no asynchronous classical PSHA code)
    for oneiric (also fix the postgres-9.1 issues).

 -- Muharem Hrnjadovic <mh@foldr3.com>  Fri, 16 Dec 2011 11:34:47 +0100

python-oq-engine (0.4.6-6) oneiric; urgency=low

  * Make sure /var/lib/openquake/disagg-results exists and has an
    appropriate owner and permissions (LP: #904659)

 -- Muharem Hrnjadovic <mh@foldr3.com>  Thu, 15 Dec 2011 12:26:28 +0100

python-oq-engine (0.4.6-5) natty; urgency=low

  * Make sure the demos that were broken in 0.4.6 are not installed
    (LP: #901112)

 -- Muharem Hrnjadovic <mh@foldr3.com>  Fri, 09 Dec 2011 16:40:50 +0100

python-oq-engine (0.4.6-4) natty; urgency=low

  * Tolerate the failure of chown and/or chmod on /var/lib/openquake
    (LP: #902083)

 -- Muharem Hrnjadovic <mh@foldr3.com>  Fri, 09 Dec 2011 10:38:46 +0100

python-oq-engine (0.4.6-3) natty; urgency=low

  * Remove UHS changes in order to fix python-java-bridge failures
    (LP: #900617)

 -- Muharem Hrnjadovic <mh@foldr3.com>  Fri, 09 Dec 2011 07:51:19 +0100

python-oq-engine (0.4.6-2) oneiric; urgency=low

  * Add missing dependency, python-h5py (LP: #900300)

 -- Muharem Hrnjadovic <mh@foldr3.com>  Mon, 05 Dec 2011 15:09:37 +0100

python-oq-engine (0.4.6-1) oneiric; urgency=low

  * Upstream release (LP: #898634)
  * Make postgres dependencies less version dependent (LP: #898622)

 -- Muharem Hrnjadovic <mh@foldr3.com>  Mon, 05 Dec 2011 10:51:46 +0100

python-oq-engine (0.4.4-19) oneiric; urgency=low

  * Functions called from celery tasks should not make use of logic trees
    (LP: #880743)

 -- Muharem Hrnjadovic <mh@foldr3.com>  Mon, 24 Oct 2011 14:37:41 +0200

python-oq-engine (0.4.4-18) oneiric; urgency=low

  * Add python-setuptools as a python-oq-engine dependency (LP: #877915)

 -- Muharem Hrnjadovic <mh@foldr3.com>  Sun, 23 Oct 2011 18:29:41 +0200

python-oq-engine (0.4.4-17) oneiric; urgency=low

  * Refresh the demos and make sure the newest ones are always installed
    under /usr/openquake/demos

 -- Muharem Hrnjadovic <mh@foldr3.com>  Sun, 23 Oct 2011 18:12:59 +0200

python-oq-engine (0.4.4-16) oneiric; urgency=low

  * Remove superfluous OPENQUAKE_ROOT import.

 -- Muharem Hrnjadovic <mh@foldr3.com>  Sun, 23 Oct 2011 16:42:17 +0200

python-oq-engine (0.4.4-15) oneiric; urgency=low

  * Added the python code needed for the new logic tree implementation
    (LP: #879451)

 -- Muharem Hrnjadovic <mh@foldr3.com>  Sun, 23 Oct 2011 12:27:15 +0200

python-oq-engine (0.4.4-14) oneiric; urgency=low

  * leave exceptions raised by celery tasks alone (LP: #878736)

 -- Muharem Hrnjadovic <mh@foldr3.com>  Thu, 20 Oct 2011 12:30:50 +0200

python-oq-engine (0.4.4-13) oneiric; urgency=low

  * Avoid failures while reraising exceptions (LP: #877992)

 -- Muharem Hrnjadovic <mh@foldr3.com>  Wed, 19 Oct 2011 15:03:58 +0200

python-oq-engine (0.4.4-12) natty; urgency=low

  * Impose upper limit on JVM memory usage (LP: #821002)

 -- Muharem Hrnjadovic <mh@foldr3.com>  Mon, 17 Oct 2011 17:35:40 +0200

python-oq-engine (0.4.4-11) oneiric; urgency=low

  * add python-oq-engine_0.4.4.orig.tar.gz to upload

 -- Muharem Hrnjadovic <mh@foldr3.com>  Fri, 14 Oct 2011 11:57:11 +0200

python-oq-engine (0.4.4-10) oneiric; urgency=low

  * Ubuntu 11.10 upload.

 -- Muharem Hrnjadovic <mh@foldr3.com>  Fri, 14 Oct 2011 11:37:17 +0200

python-oq-engine (0.4.4-9) natty; urgency=low

  * 'new_in_this_release' files apply to latest upgrade (LP: #873205)

 -- Muharem Hrnjadovic <mh@foldr3.com>  Thu, 13 Oct 2011 10:36:04 +0200

python-oq-engine (0.4.4-8) natty; urgency=low

  * Make sure all demo files are unzipped (LP: #872816)

 -- Muharem Hrnjadovic <mh@foldr3.com>  Thu, 13 Oct 2011 10:17:08 +0200

python-oq-engine (0.4.4-7) natty; urgency=low

  * More robust detection of the 'openquake' system group (LP #872814)

 -- Muharem Hrnjadovic <mh@foldr3.com>  Wed, 12 Oct 2011 14:37:40 +0200

python-oq-engine (0.4.4-6) natty; urgency=low

  * make the demo files writable by owner *and* group.

 -- Muharem Hrnjadovic <mh@foldr3.com>  Tue, 11 Oct 2011 16:09:51 +0200

python-oq-engine (0.4.4-5) natty; urgency=low

  * Remove unneeded database users (LP #872277)
  * fix smoketests (add DEPTHTO1PT0KMPERSEC, VS30_TYPE parameter defaults)

 -- Muharem Hrnjadovic <mh@foldr3.com>  Tue, 11 Oct 2011 15:48:20 +0200

python-oq-engine (0.4.4-4) natty; urgency=low

  * turn off -x flag in debian/postinst
  * unzip the example files in /usr/openquake/demos

 -- Muharem Hrnjadovic <mh@foldr3.com>  Tue, 11 Oct 2011 14:55:30 +0200

python-oq-engine (0.4.4-3) natty; urgency=low

  * fix lintian warning

 -- Muharem Hrnjadovic <mh@foldr3.com>  Tue, 11 Oct 2011 14:26:25 +0200

python-oq-engine (0.4.4-2) natty; urgency=low

  * Use dh_installexamples to include the smoketests in the package.

 -- Muharem Hrnjadovic <mh@foldr3.com>  Tue, 11 Oct 2011 12:23:06 +0200

python-oq-engine (0.4.4-1) natty; urgency=low

  * fix permissions for config files in /etc/openquake (LP #850766)
  * be more intelligent about pg_hba.conf files (LP #848579)
  * add smoke tests to the package (LP #810982)

 -- Muharem Hrnjadovic <mh@foldr3.com>  Tue, 11 Oct 2011 11:47:30 +0200

python-oq-engine (0.4.3-21) natty; urgency=low

  * Remove unneeded dependency on fabric (LP: #852004)

 -- Muharem Hrnjadovic <mh@foldr3.com>  Fri, 16 Sep 2011 20:47:49 +0000

python-oq-engine (0.4.3-20) natty; urgency=low

  * Shut down celery prior to restarting postgres and setting up the database
    (LP: #846388)

 -- Muharem Hrnjadovic <mh@foldr3.com>  Sat, 10 Sep 2011 19:47:56 +0200

python-oq-engine (0.4.3-19) natty; urgency=low

  * Close all db connections in order to prevent package upgrade failures
   (LP: 846279)

 -- Muharem Hrnjadovic <mh@foldr3.com>  Sat, 10 Sep 2011 09:37:34 +0200

python-oq-engine (0.4.3-18) natty; urgency=low

  * declare the "include_defaults" flag in the openquake script (LP: #845994)

 -- Muharem Hrnjadovic <mh@foldr3.com>  Fri, 09 Sep 2011 22:38:40 +0200

python-oq-engine (0.4.3-17) natty; urgency=low

  * package the correct software revision (LP: #845583)

 -- Muharem Hrnjadovic <mh@foldr3.com>  Fri, 09 Sep 2011 15:00:05 +0200

python-oq-engine (0.4.3-16) natty; urgency=low

  * Add all required db users to pg_hba.conf (LP: #845461)

 -- Muharem Hrnjadovic <mh@foldr3.com>  Fri, 09 Sep 2011 11:25:41 +0200

python-oq-engine (0.4.3-15) natty; urgency=low

  * Remove obsolete dependency on python-geoalchemy (LP: #845439)

 -- Muharem Hrnjadovic <mh@foldr3.com>  Fri, 09 Sep 2011 10:25:25 +0200

python-oq-engine (0.4.3-14) natty; urgency=low

  * turn off 'set -x' in debian/postinst

 -- Muharem Hrnjadovic <mh@foldr3.com>  Fri, 09 Sep 2011 07:18:34 +0200

python-oq-engine (0.4.3-13) natty; urgency=low

  * Better detection of postgresql-8.4

 -- Muharem Hrnjadovic <mh@foldr3.com>  Fri, 09 Sep 2011 07:16:11 +0200

python-oq-engine (0.4.3-12) natty; urgency=low

  * detect the absence of the rabbitmq and postgres services and refrain
    from the corresponding initialization actions  (LP: #845344)

 -- Muharem Hrnjadovic <mh@foldr3.com>  Fri, 09 Sep 2011 06:47:32 +0200

python-oq-engine (0.4.3-11) natty; urgency=low

  * Fix logging sink configuration file and location.

 -- Muharem Hrnjadovic <mh@foldr3.com>  Wed, 07 Sep 2011 14:31:51 +0200

python-oq-engine (0.4.3-10) natty; urgency=low

  * Fix database user/permissions for admin schema.

 -- Muharem Hrnjadovic <mh@foldr3.com>  Wed, 07 Sep 2011 14:07:30 +0200

python-oq-engine (0.4.3-9) natty; urgency=low

  * turn off 'set -x' in debian/postinst

 -- Muharem Hrnjadovic <mh@foldr3.com>  Tue, 06 Sep 2011 17:44:37 +0200

python-oq-engine (0.4.3-8) natty; urgency=low

  * Fixed database (user) setup and general breakage (LP: #842472)

 -- Muharem Hrnjadovic <mh@foldr3.com>  Tue, 06 Sep 2011 17:42:51 +0200

python-oq-engine (0.4.3-7) natty; urgency=low

  * Fix database (user) setup (LP: #842472)
  * Copy configuration file to /etc/openquake (LP: #842468)

 -- Muharem Hrnjadovic <mh@foldr3.com>  Tue, 06 Sep 2011 15:34:17 +0200

python-oq-engine (0.4.3-6) natty; urgency=low

  * Delay the import of openquake.engine.job to allow the user to see the version
    and/or help without errors (LP: #842604)

 -- Muharem Hrnjadovic <mh@foldr3.com>  Tue, 06 Sep 2011 14:37:06 +0200

python-oq-engine (0.4.3-5) natty; urgency=low

  * Copy configuration file to /usr/openquake (LP: #842468)

 -- Muharem Hrnjadovic <mh@foldr3.com>  Tue, 06 Sep 2011 11:45:55 +0200

python-oq-engine (0.4.3-4) natty; urgency=low

  * Fix 'Architecture' field in debian/control.

 -- Muharem Hrnjadovic <mh@foldr3.com>  Mon, 05 Sep 2011 21:35:10 +0200

python-oq-engine (0.4.3-3) natty; urgency=low

  * Add Django as a dependency (LP: #830974)

 -- Muharem Hrnjadovic <mh@foldr3.com>  Mon, 05 Sep 2011 21:33:01 +0200

python-oq-engine (0.4.3-2) natty; urgency=low

  * Make db error detection smarter (LP: #819710)

 -- Muharem Hrnjadovic <mh@foldr3.com>  Mon, 05 Sep 2011 21:30:16 +0200

python-oq-engine (0.4.3-1) natty; urgency=low

  * Upstream release (LP: #839424)

 -- Muharem Hrnjadovic <mh@foldr3.com>  Mon, 05 Sep 2011 18:13:42 +0200

python-oq-engine (0.4.1-12) natty; urgency=low

  * Better error detection for schema creation output (LP #819710)
  * Remove unneeded python-guppy dependency (LP #826487)

 -- Muharem Hrnjadovic <mh@foldr3.com>  Mon, 15 Aug 2011 03:16:43 +0200

python-oq-engine (0.4.1-11) natty; urgency=low

  * Add the cache garbage collector script (LP #817541)

 -- Muharem Hrnjadovic <mh@foldr3.com>  Thu, 28 Jul 2011 16:56:33 +0200

python-oq-engine (0.4.1-10) natty; urgency=low

  * The name of the default db should be 'openquake'

 -- Muharem Hrnjadovic <mh@foldr3.com>  Tue, 26 Jul 2011 15:47:18 +0200

python-oq-engine (0.4.1-9) natty; urgency=low

  * postgresql reload after pg_hba.conf modification was missing

 -- Muharem Hrnjadovic <mh@foldr3.com>  Tue, 26 Jul 2011 15:28:52 +0200

python-oq-engine (0.4.1-8) natty; urgency=low

  * log4j.properties needs to live in the openquake source code tree
    (LP #816397)

 -- Muharem Hrnjadovic <mh@foldr3.com>  Tue, 26 Jul 2011 14:52:20 +0200

python-oq-engine (0.4.1-7) natty; urgency=low

  * Fix obsolete celeryconfig.py file.

 -- Muharem Hrnjadovic <mh@foldr3.com>  Tue, 26 Jul 2011 14:24:25 +0200

python-oq-engine (0.4.1-6) natty; urgency=low

  * Move xml schemas to the openquake source code tree (LP #816375)

 -- Muharem Hrnjadovic <mh@foldr3.com>  Tue, 26 Jul 2011 13:52:56 +0200

python-oq-engine (0.4.1-5) natty; urgency=low

  * Fix mistake in postinst (db init output in now redirected correctly)

 -- Muharem Hrnjadovic <mh@foldr3.com>  Tue, 26 Jul 2011 12:16:20 +0200

python-oq-engine (0.4.1-4) natty; urgency=low

  * database initialisation is now checked for errors

 -- Muharem Hrnjadovic <mh@foldr3.com>  Tue, 26 Jul 2011 11:25:18 +0200

python-oq-engine (0.4.1-3) natty; urgency=low

  * when invoked from postinst the sudo commands in the create_oq_schema
    script break it (since the latter is run by the postgres user)

 -- Muharem Hrnjadovic <mh@foldr3.com>  Tue, 26 Jul 2011 07:58:31 +0200

python-oq-engine (0.4.1-2) natty; urgency=low

  * get_uiapi_writer_session() has defaults (LP #815912)
  * moved the db-rooted source code tree under openquake (LP #816232)

 -- Muharem Hrnjadovic <mh@foldr3.com>  Tue, 26 Jul 2011 06:35:03 +0200

python-oq-engine (0.4.1-1) natty; urgency=low

  * OpenQuake 0.4.1 release
  * add postgresql-8.4 as a recommended package (LP #810953)
  * configure the OpenQuake database if postgres is installed (LP #810955)
  * add dependencies (LP #813961)
  * add the sticky bit to /usr/openquake (LP #810985)

 -- Muharem Hrnjadovic <mh@foldr3.com>  Thu, 21 Jul 2011 11:48:36 +0200

python-oq-engine (0.3.9-6) natty; urgency=low

  * The rabbitmq-server and redis-server packages should be merely recommended
    since we may want to install the openquake package on worker machines but
    deploy the two daemons in question elsewhere.

 -- Muharem Hrnjadovic <mh@foldr3.com>  Tue, 14 Jun 2011 20:12:50 +0200

python-oq-engine (0.3.9-5) natty; urgency=low

  * The number of celery tasks is based on the number of CPUs/cores
    (when the HAZARD_TASKS parameter is not set).

 -- Muharem Hrnjadovic <mh@foldr3.com>  Thu, 09 Jun 2011 15:15:54 +0200

python-oq-engine (0.3.9-4) natty; urgency=low

  * Create /usr/openquake in postinst

 -- Muharem Hrnjadovic <mh@foldr3.com>  Tue, 07 Jun 2011 16:43:24 +0200

python-oq-engine (0.3.9-3) natty; urgency=low

  * Added java-oq dependency

 -- Muharem Hrnjadovic <mh@foldr3.com>  Tue, 07 Jun 2011 14:58:44 +0200

python-oq-engine (0.3.9-2) natty; urgency=low

  * Added the python-geoalchemy dependency.

 -- Muharem Hrnjadovic <mh@foldr3.com>  Tue, 07 Jun 2011 10:30:02 +0200

python-oq-engine (0.3.9-1) natty; urgency=low

  * Upstream OpenQuake python sources.

 -- Muharem Hrnjadovic <mh@foldr3.com>  Mon, 06 Jun 2011 11:42:24 +0200<|MERGE_RESOLUTION|>--- conflicted
+++ resolved
@@ -1,9 +1,6 @@
   [Michele Simionato]
-<<<<<<< HEAD
   * Extended IMT-dependent weights to classical calculations with sampling
-=======
   * Added general support for file-reading GMPEs
->>>>>>> 7a076264
   * Made it possible to disaggregate on multiple realizations
     with the parameters `rlz_index` or `num_rlzs_disagg`
   * Fixed downloading the ShakeMaps (again)
