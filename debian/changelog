--- conflicted
+++ resolved
@@ -1,12 +1,10 @@
-<<<<<<< HEAD
   [Kyle Smith]
   * Added a new gsim file sandikkaya_akkar_2017.py to implement the
     Arias Intensity and Cumulative Absoloute Velocity ground motion 
     models from Sandikkaya and Akkar (2017).
-=======
+
   [Michele Simionato, Christopher Brooks]
   * Internal: added a function for filtering sites around a rupture
->>>>>>> 576a05d1
 
   [Michele Simionato]
   * Internal: added method GsimLogicTree.to_node
