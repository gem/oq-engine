  [Michele Simionato]
<<<<<<< HEAD
  * Fixed the ShakeMap calculator failing with a TypeError:
    get_array_usgs_id() got an unexpected keyword argument 'id'
=======
  * Added `conseq_ratio` in the aggcurves exporter for event_based_damage
>>>>>>> 7ed209d0
  * Added a `conditional_spectrum` calculator
  * Fixed an array<->scalar bug in abrahamson_gulerce_2020
  * Restored the classical tiling calculator

python3-oq-engine (3.12.0-1~xenial01) xenial; urgency=low

  [Marco Pagani]
  * Updated verification tables for Abrahamson et al. (2014) and checked
    values with other public resources.

  [Michele Simionato]
  * Added command `oq info consequences`
  * Improved error message for `area_source_discretization` too large
  * Improved command `oq info exports`
  * Internal: changed the signature of hazardlib.calc.hazard_curve.classical
  * Extended the multi-rupture scenario calculator to multiple TRTs
  * Removed the experimental feature `pointsource_distance=?`
  * Refactored the GMPE tests, with a speedup of 1-14 times
  * Added a script `utils/build_vtable` to build verification tables
  * `oq info gsim_logic_tree.xml` now displays the logic tree
  * Fixed a bug in the adjustment term in NSHMP2014 breaking the USA model

  [Graeme Weatherill]
  * Implements Abrahamson & Gulerce (2020) NGA Subduction GMPE

  [Nico Kuehn/Graeme Weatherill]
  * Implements Kuehn et al. (2020) NGA Subduction GMPE

  [Chung-Han Chan/Jia-Cian Gao]
  * Implements Lin et al. (2011)

  [Graeme Weatherill/Nico Kuehn]
  * Implements Si et al. (2020) NGA Subduction GMPE

  [Michele Simionato]
  * There is now a huge speedup when computing the hazard curve statistics
    if numba is available
  * Made it possible to compute consequences in presence of a taxonomy mapping
  * Fixed a bug in `get_available_gsims`: GSIM aliases were not considered
  * Optimized the single site case by splitting the sources less
  * Restricted the acceptable methods in GMPE subclasses

  [Claudia Mascandola]
  * Added the Lanzano et al. (2020) GMPE

  [Stanley Sayson]
  * Added the Stewart et al. (2016) GMPE for V/H
  * Added the Bozorgnia and Campbell (2016) GMPE for V/H
  * Added the Gulerce and Abrahamson (2011) GMPE
  * Corrected Campbell and Bozorgnia (2014) GMPE

  [Michele Simionato]
  * Fixed a subtle bug: in presence of a nontrivial taxonomy mapping, loss
    curves could be not computed due to duplicated event IDs in the event
    loss table coming from a int->float conversion
  * Forced a name convention on the coefficient tables (must start with COEFFS)
  * Replaced IMT classes with factory functions
  * Changed the `minimum_distance` from a parameter of the GMPE to a
    parameter in the job.ini
  * Supported consequences split in multiple files

  [Claudia Mascandola]
  * Added the Sgobba et al. (2020) GMPE

  [Michele Simionato]
  * Improved the warning on non-contributing TRTs and made it visible
    for all calculators
  * Fixed a bug in scenarios from CSV ruptures with wrong TRTs
  * Added a limit of 12 characters to IMT names
  * Forbidded multiple inheritance in GMPE hierarchies
  * Added parameter `ignore_encoding_errors` to the job.ini
  * Extended the damage calculators to generic consequences
  * Renamed cname -> consequence in the CSV input files
  * Made sure the CSV writer writes in UTF-8

  [Graeme Weatherill]
  * Updates Kotha et al. (2020) slope/geology model coefficients

  [Michele Simionato]
  * Improved `post_risk` to use all the cores in a cluster, since it
    was using the master only
  * Improved the validation of the investigation_time in event_based_damage
  * Renamed the `losses_by_event` CSV exporter to `risk_by_event` and
    made it work consistently for losses, damages and consequences; also
    removed the `no_damage` field

  [Marco Pagani, Michele Simionato]
  * Implemented MultiFaultSources
  * Added method for computing rjb to kite surfaces
  * Added support for new epistemic uncertainties in the SSC LT

  [Michele Simionato]
  * Fixed newlines in the CSV exports on Windows

  [Graeme Weatherill]
  * Added Ameri (2014) GMPE for the Rjb case

  [Michele Simionato]
  * Optimized the slow tasks in event_based calculations
  * Added an early check for fragility functions in place of vulnerability
    functions or viceversa

  [Marco Pagani]
  * Numeric fix to the amplification with the convolution method
  * Implemented the BakerJayaram2008 cross correlation model
  * Fixed the calculation of distances for kite surfaces with Nan values

  [Michele Simionato]
  * Fixed logic tree bug: MultiMFDs were not modified
  * Internal: added a view composite_source_model to show the sources by group

  [Nicolas Schmid]
  * Added possibility to use *.shp files instead of *.xml files when
    doing risk calculations from shakemaps.

  [Michele Simionato]
  * Rewritten the event_based_damage calculation to support `aggregate_by`
  * Made it possible to run an event based risk calculation starting from a
    parent ran by a different user

  [Pablo Heresi]
  * Implemented Idini et al (2017) GSIM.
  * Added dynamic site parameter 'soiltype'

  [Michele Simionato]
  * Added support for traditional disaggregation
  * Removed the global site parameter `reference_siteclass` and turned
    `backarc`, `z1pt0` and `z2pt` into dynamic site parameters
  * Internal: storing the SiteCollection in a pandas-friendly way
  * Added HDF5 exporter/importer for the GMFs
  * Replaced XML exposures with CSV exposures in the demos

  [Claudia Mascandola]
  * Fix to LanzanoEtAl2016 in presence of a "bas" term in the site model

  [Nicolas Schmid]
  * Improve performance for ShakeMap calculations when spatialcorr and crosscorr
    are both set to 'no'
  * Add feature to do ShakeMap calculations for vulnerability models using MMI.

  [Michele Simionato]
  * Added a flag `ignore_master_seed` (false by default)
  * Estimated the uncertainty on the losses due to the uncertainty in the
    vulnerability functions in event_based_risk and scenario_risk calculations
  * Supported exposures with generic CSV fields thanks to the `exposureFields`
    mapping
  * Honored `custom_site_id` in the hazard curves and UHS CSV exporters
  * Added a check for the case of `aValue=-Inf` in the truncatedGR MFD
  * Extended the engine to read XML ShakeMaps from arbitrary sources (in
    particular local path names and web sites different from the USGS site)
  * Fixed `readinput.get_ruptures` to be able to read ruptures in engine 3.11
    format
  * scenario_risk calculations starting from ruptures in CSV format now
    honor the parameter number_of_ground_motion_fields

  [Nicolas Schmid]
  * Optimized spatial covariance calculations for ShakeMaps (more than 10x)
  * Adjusted logic in cross correlation matrix for ShakeMaps; now calculations
    are skipped for corr='no'

  [Michele Simionato]
  * Added a `cholesky_limit` to forbid large Cholesky decompositions in ShakeMap
    calculations
  * Weighted the heavy sources in parallel in event based calculations
  * Supported zero coefficient of variations with the beta distribution
  * Internal: changed how the agg_loss_table is stored
  * Fixed the avg_losses exporter when aggregate_by=id
  * Fully merged the calculators scenario_risk, event_based_risk and ebrisk and
    ensured independency from the number of tasks even for the "BT" and "PM"
    distributions
  * Storing the agg_loss_table as 64 bit floats instead of 32 bit floats
  * Changed the algorithm used to generate the epsilons to avoid storing the
    epsilon matrix

 -- Matteo Nastasi (GEM Foundation) <nastasi@openquake.org>  Mon, 06 Sep 2021 08:17:53 +0000

python3-oq-engine (3.11.3-1~xenial01) xenial; urgency=low

  [Michele Simionato]
  * Fixed hdf5.dumps that was generating invalid JSON for Windows pathnames,
    thus breaking the QGIS plugin on Windows
  * Fix a bug when reusing a hazard calculation without `aggregate_by` for a
    risk calculation with `aggregate_by`
  * Fixed the aggregate curves exporter for `aggregate_by=id`: it was exporting
    b'asset_id' instead of asset_id

 -- Matteo Nastasi (GEM Foundation) <nastasi@openquake.org>  Mon, 22 Mar 2021 09:00:22 +0000

python3-oq-engine (3.11.2-1~xenial01) xenial; urgency=low

  [Matteo Nastasi]
  * Fixed setup.py 'pyproj' dependency

  [Antonio Ettorre]
  * Fixed docker builder

 -- Matteo Nastasi (GEM Foundation) <nastasi@openquake.org>  Tue, 02 Mar 2021 09:22:59 +0000

python3-oq-engine (3.11.1-1~xenial01) xenial; urgency=low

  [Michele Simionato]
  * Fixed memory regression in ebrisk calculations

 -- Matteo Nastasi (GEM Foundation) <nastasi@openquake.org>  Mon, 01 Mar 2021 09:30:46 +0000

python3-oq-engine (3.11.0-1~xenial01) xenial; urgency=low

  [Michele Simionato]
  * Extended the `collapse_logic_tree` feature to scenarios and event based
    calculations
  * Extended the taxonomy mapping feature to multiple loss types
  * The error was not stored in the database if the calculation failed
    before starting
  * Made ground_motion_fields=true mandatory in event_based_risk

  [Robin Gee]
  * Added a check for missing `soil_intensities` in classical calculations
    with site amplification

  [Michele Simionato]
  * Documented all the parameters in a job.ini file, and removed some
    obsolete ones
  * Added a CSV exporter for the output `avg_gmf`
  * Fixed reporting in case of `CorrelationButNoInterIntraStdDevs` errors
  * Better error message when the rupture is far away from the sitesa
  * Made the calculation report exportable with `--exports rst`
  * The boolean fields `vs30measured` and `backarc` where not cast correctly
    when read from a CSV field (the engine read them always as True)
  * Extended `oq plot` to draw more than 2 plots
  * Raised an early error for zero probabilities in the hypocenter distribution
    or the nodal plane distribution
  * Extended the autostart zmq distribution logic to celery and dask
  * Stored the _poes during the classical phase and not after, to save time
  * Implemented a memory-saving logic in the classical calculator based on
    the `memory.limit` parameter in openquake.cfg;

  [Richard Styron]
  * Added TaperedGRMFD to hazardlib

  [Michele Simionato]
  * Fixed a wrong check failing in the case of multi-exposures with multiple
    cost types
  * Removed a check causing a false error "Missing vulnerability function
    for taxonomy"
  * Consequence functions associated to a taxonomy missing in the exposure
    are now simply discarded, instead of raising an error
  * Added a warning when there are zero losses for nonzero GMFs
  * Added a command `oq plot avg_gmf?imt=IMT`
  * Internal: stored `avg_gmf` as a DataFrame
  * Honored the `individual_curves` parameter in avg_losses, agg_losses and
    and agg_curves (i.e. by default only expose the statistical results)
  * Refactored the `oq commands` and removed the redundant `oq help` since
    there is `oq --help` instead
  * Support for input URLs associated to an input archive
  * Introduced `deformation_component` parameter in the secondary perils
  * Optimized the storage of the risk model with a speedup of 60x
    for a calculation with ~50,000 fragility functions (2 minutes->2seconds)
    and a 3x reduction on disk space
  * Accepted aggregate_by=id in scenario/event based calculations
  * Accepted aggregate_by=site_id in scenario/event based calculations
  * Removed the generation of asset loss maps from event_based_risk
  * Made the "Aggregate Losses" output in scenario_risk consistent with
    event_based_risk and scenario_risk and supported `aggregate_by`
  * Perform the disaggregation checks before starting the classical part
  * Changed the "Aggregate Loss Curves" CSV exporter to generate a file for
    each realization, for consistency with the other exporters
  * The ebrisk outputs "Total Losses" and "Total Loss Curves" are now included
    in the outputs "Aggregate Losses" and "Aggregate Curves"
  * Introduced an `agg_loss_table` dataset and optimized the generation of
    aggregate loss curves (up to 100x speedup)
  * Removed misleading zero losses in agg_losses.csv
  * Fixed `oq recompute_losses` and renamed it to `oq reaggregate`
  * Bug fix: ignore_covs=true now sets the coefficient of variations to zero

  [Anirudh Rao]
  * Improved error handling of bad or zero coefficients of variation
    for the Beta distribution for vulnerability

  [Michele Simionato]
  * Fixed 32 bit rounding issues in scenario_risk: now the total losses and
    and the sum of the average losses are much closer
  * Internal: made the loss type `occupants` a bit less special
  * Documented `oq to_nrml`

  [Claudia Mascandola]
  * Added the Lanzano et al. (2019) GMPE

  [Michele Simionato]
  * Honored `minimum_asset_loss` also in the fully aggregated loss table,
    not only in the partially aggregated loss tables and average losses
  * Bug fixed: the log was disappearing in presence of an unrecognized
    variable in the job.ini
  * Implemented `minimum_asset_loss` in scenario_risk for consistency
    with the `ebrisk` calculator
  * Added a command `oq plot gridded_sources?`
  * Fixed `oq recompute_losses` to expose the outputs to the database
  * Fixed `oq engine --run --params` that was not working for
    the `pointsource_distance`
  * Changed the meaning of the `pointsource_distance` approximation

  [Marco Pagani, Michele Simionato, Thomas Chartier]
  * Added experimental version of KiteSource and KiteSurface

  [Michele Simionato]
  * Changed the serialization of ruptures to support MultiSurfaces
  * Fixed a small bug of logic in the WebUI: if the authentication is
    turned off, everyone must be able to see all calculations
  * Fixed a bug in the calculation of averages losses in scenario_risk
    calculations in presence of sites with zero hazard
  * Optimized the prefiltering by using a KDTree
  * Experimental: implemented gridding of point sources
  * Reduced slow tasks due to big complex fault sources
  * Moved the parameter `num_cores` into openquake.cfg
  * Internal: introduced the environment variable OQ_REDUCE
  * Using pandas to export the GMF in CSV format
  * Internal: required h5py == 2.10.0
  * Internal: made the classical ruptures pandas-friendly
  * Internal: made the damage distributions pandas-friendly

  [Marco Pagani]
  * Added a new type of undertainty for the seismic source characterisation
    logic tree called `TruncatedGRFromSlipAbsolute`
  * Added a get_fault_surface_area method to sources

  [Michele Simionato]
  * Changed the source seed algorithm in event based calculations
  * Added an estimate of the portfolio damage error due to the seed dependency
  * Stored the damage distributions in a pandas-friendly way and extended
    `DataStore.read_df` to accept multi-indices

  [Viktor Polak]
  * Added the Phung et al. (2020) GMPE

  [Michele Simionato]
  * Implemented `truncGutenbergRichterMFD` from slip rate and rigidity
  * Fixed bug when computing the damage distributions per asset and event
  * Simplified/optimized the UCERF filtering

  [Viktor Polak]
  * Added the Chao et al. (2020) GMPE

  [Michele Simionato]
  * Introduced an early memory check in classical calculations
  * Reduced the memory occupation in classical calculations
  * Implemented AvgPoeGMPE
  * Forbidded the usage of `aggregate_by` except in ebrisk calculations
  * Added a check on valid branch ID names: only letters, digits and
    the characters "#:-_." are accepted
  * Huge performance improvement for very complex logic trees
  * Shortened the logic tree paths when exporting the realizations

  [Graeme Weatherill]
  * Refactor of the Kotha et al. (2020) GMM and its adjustments for ESHM20

  [Michele Simionato]
  * Huge speedup in models with src_multiplicity > 1
  * Fixed bug in source model logic tree sampling with more than 2 branchsets
  * Fixed hazard maps all zeros for individual_curves=true and more than 1 site
  * Fixed a bug in `oq prepare_site_model` when sites.csv is
    the same as the vs30.csv file and there is a grid spacing
  * Speeding up the preclassical calculator
  * Added an entry point /extract/eids_by_gsim for the QGIS plugin
  * Internal: automatically convert the source IDs into unique IDs
  * Changed scenario calculations to depend on the `ses_seed`, not the
    `random_seed`
  * Added check on the versions of numpy, scipy and pandas between master and
    workers
  * Added a check for large seed dependency in the GMFs and an estimate of the
    portfolio error due to the seed dependency

  [Viktor Polak]
  * Added fpeak site parameter
  * Added the Hassani and Atkinson (2020) GMPE

  [Marco Pagani]
  * Added a check on DEFINED_FOR_REFERENCE_VELOCITY when using amplification
  * Added a method to create a TruncatedGRMFD from a value of scalar seismic
    moment
  * Added a method to the modifiable GMPE to add (or subtract) a delta std
  * Added a method to the modifiable GMPE to set the total std as the sum of
    tau plus a delta

 -- Matteo Nastasi (GEM Foundation) <nastasi@openquake.org>  Tue, 23 Feb 2021 13:54:18 +0000

python3-oq-engine (3.10.1-1~xenial01) xenial; urgency=low

  [Matteo Nastasi]
  * Add info to doc about OpenQuake manual path for linux and mac installers

  [Laurentiu Danciu and Athanasios Papadopoulos]
  * Implemented intensity prediction equations for use in the Swiss Risk Model.
    The new IPEs refer to models obtained from the ECOS (2009), Faccioli and
    Cauzzi (2006), Bindi et al. (2011), and Baumont et al. (2018) studies.
  * Added new float site parameter 'amplfactor'
  * Extended the ModifiableGMPE class to allow amplification of the
    intensity of the parent IPE based on the ‘amplfactor’ site parameter

  [Michele Simionato]
  * Avoided warnings in classical_damage due to PoE == 1
  * Changed the sourcewriter to not save the `area_source_discretization`
  * Restored reading from the workers in classical_risk and classical_damage
  * Implemented `sensitivity_analysis`
  * Fixed an npz saving error in /extract/assets affecting the QGIS plugin
  * Improved submitting calculations to the WebAPI: now they can be run on a zmq
    cluster, serialize_jobs is honored and the log level is configurable

  [Graeme Weatherill]
  * Adds new methods to the modifiable GMPE to apply linear scaling factors
    to the median and standard deviation (IMT-dependent and IMT-independent)

  [Michele Simionato]
  * Made it possible to control the log level of jobs spawned by the WebAPI
  * Reduced memory occupation in post_ebrisk
  * Optimized loss aggregation in ebrisk calculations
  * Extended `oq engine --reuse-input` to the exposure
  * Parallelized by `number_of_ground_motion_fields` in scenario calculations
    with many sites
  * Refactored ebrisk (with a 10x speedup in "aggregate risk" in at least one
    calculation for Canada) and reduced data transfer in event based

  [Viktor Polak]
  * Added the Parker et al. (2020) GMPE

  [Marco Pagani]
  * Added 'closest_point' metric

  [Michele Simionato]
  * Changed event based full enumeration to be consistent with sampling
  * Changed the GMF storage to be more pandas-friendly

 -- Matteo Nastasi (GEM Foundation) <nastasi@openquake.org>  Sun, 18 Oct 2020 19:55:40 +0000

python3-oq-engine (3.10.0-1~xenial01) xenial; urgency=low

  [Richard Styron]
  * Added secondary perils ZhuLiquefactionGeneral and HazusLateralSpreading,
    supplementing HazusLiquefaction and NewmarkDisplacement

  [Michele Simionato]
  * Fixed a bug with site models containing non-float parameters
  * Raised the limit on the asset ID from 20 to 50 characters
  * Changed the /extract/events API to extract only the relevant events
  * Removed the GMF npz exporter
  * Speed-up risk saving in scenario_risk and scenario_damage

  [Antonio Ettorre]
  * Bumped GDAL to version 3.1.2

  [Michele Simionato]
  * Optimized scenario_damage for the case of many sites
  * Implemented secondary perils
  * Fixed a 32 bit/64 bit bug in `oq prepare_site_model` when sites.csv is
    the same as the vs30.csv file
  * Parallelized by GSIM when there is a single rupture

  [Francis Bernales]
  * Added the Stewart et al. (2016) GMPE
  * Added the Bozorgnia & Campbell (2016) GMPE
  * Added the Gulerce et al. (2017) GMPE

  [Michele Simionato]
  * Unified source model logic tree sampling with gsim logic tree sampling
  * Added `early_latin` and `late_latin` sampling algorithms
  * Changed the logic tree sampling algorithm and made it possible to use
    both `early_weights` and `late_weights`
  * Restored magnitude-dependent maximum distance
  * Displaying the hazard maps in the WebUI for debugging purposes
  * Used the hazard map to get the disaggregation IML from the disaggregation
    PoE and added a warning for zero hazard
  * Internal: implemented multi-run functionality (``oq engine --multi --run``)
  * Reduced tremendously the data transfer in disaggregation calculations
  * Internal: introduced compress/decompress utilities
  * Reduced the memory and disk space occupation in classical calculations with
    few sites; also changed slightly the rupture collapsing mechanism
  * In disaggregation, force poes_disagg == poes
  * Fixed multi-site disaggregation: ruptures far away were not discarded,
    just considered distant 9999 km

  [Marco Pagani]
  * Added a prototype implementation of the kernel method

  [Michele Simionato]
  * Added zipcode site parameter
  * Added command `oq renumber_sm ssmLT.xml`

  [Robin Gee]
  * Set DEFINED_FOR_REFERENCE_VELOCITY for GMPEs modified for Switzerland

  [Michele Simionato]
  * Added parameter `max_num_loss_curves` to the job.ini file
  * Changed `oq engine --reuse-hazard` to just reuse the source model, if
    possible
  * Added command `oq recompute_losses <calc_id> <aggregate_by>`
  * Fixed `noDamageLimit`, `minIML`, `maxIML` not being honored in continuous
    fragility functions
  * Unified the scenario calculator with the event based one, with
    minor differences in the numbers akin to a change of seed
  * Fixed a bug in event based when a rupture occurs more than 65535 times
  * Added a demo EventBasedDamage
  * Fixed bug in event_based_damage: the number of buildings in no damage
    state was incorrect
  * Added commands `oq nrml_to csv` and  `oq nrml_to gpkg`
  * Supported year and ses_id >= 65536 in event based

  [Graeme Weatherill]
  * Implements a heteroskedastic standard deviation model for the Kotha et al.
    (2020) GMPE

  [Michele Simionato]
  * Called `check_complex_fault` when serializing the source in XML
  * Restored scenario_damage with fractional asset number
  * Added a view `oq extract disagg_by_src`
  * Fixed error with large ShakeMap calculations ('events' not found)
  * Raised an error when using `disagg_by_src` with too many point sources
  * The `minimum_magnitude` parameter was incorrectly ignored in UCERF

  [Iason Grigoratos]
  * Implemented the Zalachoris & Rathje (2019) GMM

  [Michele Simionato]
  * Optimized the disaggregation outputs, saving storage time

  [Graeme Weatherill]
  * Adds PGV coefficients to USGS CEUS GMPE tables (where applicable)

  [Michele Simionato]
  * Removed the `disagg_by_src` exporter
  * Internal: added filtering features to the datastore
  * Calculations with a number of levels non-homogenous across IMTs are
    now an error
  * Implemented rupture collapsing in disaggregation (off by default)
  * Fixed a bug in the dmg_by_event exporter: the damage distributions could
    be associated to the wrong GMPE in some cases
  * Solved a bug with nonparametric ruptures: due to rounding errors,
    the disaggregation matrix could contain (small) negative probabilities
  * Extended the scenario calculators to compute the statistical outputs
    if there is more than one GMPE
  * Fixed the formula used for the avg_damages-rlzs outputs in event based
    damage calculations
  * Raised an error if `investigation_time` is set in scenario calculations

  [Graeme Weatherill]
  * Fixed a bug in the mixture model application when running multiple GMPEs

  [Michele Simionato]
  * Replaced outputs `losses_by_asset` with `avg_losses-rlzs`, and
    `dmg_by_asset` with ``avg_damages-rlzs`, for consistency with the
    event based outputs
  * Extended the /extract/ API to manage JSON and removed the oqparam API
  * Added a check on ebrisk to avoid generating too many loss curves
  * Introduced an output "Source Loss Table" for event based risk calculations
  * Raised an early error when `max_sites_disagg` is below the number of
    sites in disaggregation calculations
  * Extended the amplification framework to use different intensity levels
    for different amplification functions
  * Optimized the disaggregation in the case of multiple realizations
  * Fixed bug in GMF amplification without intensity_measure_types_and_levels
  * Optimized the computation of the disaggregation PMFs by orders of magnitude
    by using numpy.prod
  * Changed the disaggregation calculator to distribute by magnitude bin,
    thus reducing a lot the data transfer
  * Vectorized the disaggregation formula
  * Do not perform the disaggregation by epsilon when not required
  * Introduced management of uncertainty in the GMF amplifi
  * Changed the disaggregation calculator to distribute by IMT, thus reducing
    a lot the data transfer in calculations with many IMTs
  * Changed /extract/disagg_layer to produce a single big layer
  * Changed the binning algorithm for lon, lat in disaggregation, to make
    sure that the number of bins is homogeneous across sites

  [Marco Pagani]
  * Fixed a bug in the ParseNDKtoGCMT parser + updated tests.
  * Ported the method serialise_to_hmtk_csv implemented in the corresponding
    class of the catalogue toolkit + added a test into the GCMTCatalogue class.
  * Added a modifiable GMPE using the site term of CY14.
  * Added a generalised modificable GMPE. This first version allows the
    definition of the epsilon of the within event residual.

  [Michele Simionato]
  * Introduced a mixed XML+HDF5 format for gridded sources
  * Internal: added a check on gridded sources: the arrays prob_occurs must
    have homogeneous length across ruptures
  * Removed the dependency from PyYAML, replaced the .yml files in the HMTK with
    .toml files and added an utility `utils/yaml2toml`

 -- Matteo Nastasi (GEM Foundation) <nastasi@openquake.org>  Tue, 29 Sep 2020 11:53:24 +0000

python3-oq-engine (3.9.0-1~xenial01) xenial; urgency=low

  [Michele Simionato]
  * Fixed a type error in the command `oq engine --run --params`
  * Restored the flag `split_sources` for testing purposes
  * Fixed a BOM bug in CSV exposures
  * When exporting the loss curves per asset now we also export the loss ratio
    and the inverse return period, for consistency with the other exporters
  * Fixed the exporter of the loss curves per asset: due to an ordering bug
    in some cases it was exporting wrong losses
  * Added a flag save_disk_space to avoid storing the inputs
  * Changed the logic underlying the pointsource_distance approximation and
    added the syntax pointsource_distance=?
  * Logged a warning when the pointsource_distance is too small

  [Graeme Weatherill]
  * Implemented Pitilakis et al. (2020) Site Amplification Model

  [Michele Simionato]
  * Fixed an export bug with modal_damage_state=true in scenario_damage
    calculations
  * Fixed a bug in calc_hazard_curves with multiple TRTs
  * Fixed how AvgGMPE was stored and made it applicable with correlation models
    if all underlying GMPEs are such

  [Paolo Tormene]
  * Added a second tectonic region type to the EventBasedPSHA demo

  [Michele Simionato]
  * Fixed an ordering bug in /extract/rupture_info affecting the QGIS plugin
  * Fixed `oq engine --eo output_id output_dir` for the Full Report output
  * Added year and ses_id to the events table
  * Removed NaNs in the low return period part of the loss curves
  * Fixed the tot_curves and tot_losses exporters in ebrisk calculations
  * Reduced the rupture storage in classical calculations by using compression
  * Improved the task distribution in the classical calculator, avoiding
    generating too few or too many tasks
  * Enhanced `oq check_input` to check complex fault geometries
  * Added a warning against magnitude-dependent maximum_distance

  [Marco Pagani]
  * Fixed a bug in the coeff table of YEA97

  [Graeme Weatherill]
  * Implemented support for Gaussian Mixture Model approach to characterise
    ground motion model uncertainty

  [Michele Simionato]
  * Enhanced `oq reduce_sm` to read the source models in parallel
  * Deprecated the usage of a different number of intensity levels per IMT

  [Matteo Nastasi]
  * Internal: added 'oq-taxonomy' to docker images

  [Michele Simionato]
  * Extended the `pointsource_distance` approximation to work on single site
    calculations, with a spectacular performance benefit in most calculations
  * Added Bindi2011, Bindi2014 and Cauzzi2014 scaled GMPEs contributed by
    the INGV
  * Added a check on classical calculations which are too large to run
  * Added a parameter `collapse_level` and a new collapsing algorithm
  * Added a check for missing TRTs in the GSIM logic tree file
  * Reduced the storage required for site specific calculations
    with complex logic trees by removing duplicated ruptures
  * Restored the computation of the mean disaggregation when multiple
    realizations are requested
  * Slightly changed the syntax of `oq info` (see `oq info --help`) and added
    information about the available IMTs, MFDs and source classes
  * Optimized get_composite_source_model (in the case of a complex source
    specific logic trees a speedup of 80x was measured)
  * Internal: fixed `oq info source_model_logic_tree.xml`
  * Avoided reading multiple times the source models in the case of complex
    logic trees
  * Moved the check on invalid TRTs earlier, before processing the source models
  * Removed the `ucerf_classical` calculator (just use the `classical` one)

  [Paolo Tormene]
  * Added a warning in `oq reduce_sm` listing duplicate source IDs

  [Michele Simionato]
  * Improved `oq reduce_sm` to reduce also duplicated source IDs if they
    belong to different source types
  * Removed the `ucerf_hazard` calculator (just use the `event_based` one)
  * Changed the seed algorithm in all event based calculators including UCERF
  * Fixed the ShakeMap code to use the formula for the median and not the mean
  * Added a check on excessive data transfer in disaggregation calculations
  * Changed back the disaggregation calculator to read the rupture data from
    the workers, thus saving a lot of memory and time
  * Fixed a bug that made it impossible to abort/remove a failed task
  * Added `extendModel` feature to the source model logic tree parser

  [Graeme Weatherill]
  * Fixed bug in the HMTK: the `bin_width` parameter was not passed to
    `mtkActiveFaultModel.build_fault_model`

  [Michele Simionato]
  * Avoided submitting too many tasks in the disaggregation calculator
  * Added a parameter `discard_trts` for manual reduction of GSIM logic tree
  * Fixed a bug in case of duplicated nodal planes affecting the Italy model
  * Removed dynamic reduction of the GSIM logic tree (i.e. now the
    logic tree is known upfront, before calculating the PoES)

  [Paolo Tormene]
  * Fixed an encoding issue in reading configuration files on Windows

  [Michele Simionato]
  * Internal: started the zmq workers when the DbServer starts
  * Fixed a bug when reading rupture.txt files
  * Internal: added an option `--calc-id` to `oq run`
  * Added a check against negative number of cores in openquake.cfg
  * Raised a clear error message if the enlarged bounding box of the sources
    does not contain any site or if it is larger than half the globe

  [Kendra Johnson]
  * Correction to catalogue plotting tool in hmtk to include the last bins
    in density plots

  [Paolo Tormene]
  * Added Classical PSHA Non-parametric sources Demo

  [Robin Gee]
  * Change the header of the exported sigma_epsilon_XX.csv file to indicate
  that values correspond to inter event sigma

  [Graeme Weatherill]
  * Adds independent verification tables for the USGS CEUS models and revises
    implementation for collapsed epistemic uncertainty on sigma and site
    amplification
  * Enhances SERA adaptation of the Abrahamson et al. (2015) `BC Hydro` GMPE to
    add in a configurable smoothed tapering term on the forearc/backarc scaling

  [Michele Simionato]
  * Added a check on the engine version between master and workers

  [Paolo Tormene]
  * Removed the `multi_node` flag, that is not used anymore

  [Michele Simionato]
  * Added a command `oq postzip` to send small calculations to the WebUI
  * Added a limit of 1000 sources when disagg_by_src=true
  * Internal: fixed `oq export input -e zip` that was flattening the tree
    structure of the input files in the exported zip archive
  * Implemented GMFs amplification
  * Introduced the flag `approx_ddd` to support the old algorithm in
    scenario_damage calculations; it is automatically used for exposures
    with fractional asset numbers

  [Paolo Tormene]
  * Modified the server views in order to allow using
    `numpy.load(allow_pickle=False)` in the QGIS IRMT plugin
  * Internal: changed some copy.deepcopy calls into copy.copy in hazardlib

  [Michele Simionato]
  * Removed implicit intensity_measure_types_and_levels
  * Added a check to forbid case-similar headers in the exposures
  * Improved the error message in case of CSV exposures with wrong headers
  * Reduced the slow tasks issue in event_based/ebrisk with many sites
  * Enhanced `oq compare` to accept a file with the control sites
  * Improved the error message for duplicate sites
  * Speedup of the ebrisk calculator
  * Extended the `minimum_intensity` feature to the classical calculator
  * Solved a memory bug when using the nrcan site term: due to a deepcopy
    the engine could run out of memory in the workers for large site collections
  * Added a check to forbid multiple `complexFaultGeometry` nodes
  * Internal: we are now shutting down the ProcessPool explicitly in order
    to support Python 3.8
  * Internal: removed the class hazardlib.gsim.base.IPE
  * Changed the aggregate loss curves generation to not use the partial
    asset loss table, with a huge memory reduction
  * Extended `oq check_input` to accept multiple files
  * Changed the scenario damage calculator to use discrete damage distributions
  * Forced the "number" attribute in the exposure must be an integer in the
    range 1..65535, extrema included

 -- Matteo Nastasi (GEM Foundation) <nastasi@openquake.org>  Mon, 27 Apr 2020 14:22:48 +0000

python3-oq-engine (3.8.1-1~xenial01) xenial; urgency=low

  [Michele Simionato]
  * Fixed random HDF5 bug in disaggregation calculations
  * Fixed memory issue in nrcan15_site_term.p
  * Fixed get_duplicates check in the SiteCollection
  * Fixed bug in case of MMI (log(imls) -> imls)

 -- Matteo Nastasi (GEM Foundation) <nastasi@openquake.org>  Wed, 12 Feb 2020 10:23:22 +0000

python3-oq-engine (3.8.0-1~xenial01) xenial; urgency=low

  [Graeme Weatherill]
  * Updates SERA Craton GMPE to incorporate NGA East site response and reflect
    changes in CEUS USGS model

  [Michele Simionato]
  * The total loss curves in event_based_risk are now built with pandas
  * Added an option `oq engine --param` to override the job.ini parameters
  * Internal: reduced the number of NGAEastUSGS classes from 39 to 1
  * Internal: reduced the number of NGAEast classes from 44 to 2
  * Internal: reduced the 15 NSHMP2014 classes to a single class
  * Internal: reduced the 22 NBCC2015_AA13 classes to a single class

  [Graeme Weatherill]
  * Added complete suite of GMPEs for the Central and Eastern US, as adopted
    within the 2018 US National Seismic Hazard Map
  * Implemented NGA East site amplification model within NGA East Base class

  [Michele Simionato]
  * Implemented hazard curves amplification by convolution
  * Improved the error message if the `event_id` does not start from zero in
    the gmfs.csv files
  * Changed the rupture exporter to export LINESTRINGs instead of degenerate
    POLYGONs
  * Introduced `minimum_loss_fraction` functionality in ebrisk
  * Refined the rupture prefiltering mechanism, possibly changing the numbers
    in calculations with nonzero coefficients of variations
  * Optimized the generation of aggregate loss curves in ebrisk
  * Introduced an experimental AvgGMPE and used it to implement (optional)
    reduction of the gsim logic tree

  [Graeme Weatherill]
  * Implemented Abrahamson et al (2018) update of the BC Hydro GMPE
  * Added configurable nonergodic sigma option to BC Hydro and SERA GMPEs
  * Small refactoring and bug fix in average SA GMPE

  [Michele Simionato]
  * Avoided reading multiple times the GSIM logic tree
  * Changed the GSIM logic tree sampling by ordering the branches by TRT
  * Ignored IMT-dependent weights when using sampling to make such calculations
    possible
  * Storing (partially) the asset loss table

  [Robin Gee]
  * Set DEFINED_FOR_REFERENCE_VELOCITY in CampbellBozorgnia2003NSHMP2007

  [Graeme Weatherill]
  * Re-adjustment of SERA Subduction model epistemic scaling factors

  [Michele Simionato]
  * Improved the task distribution in the ebrisk calculator
  * Fixed a bug in ebrisk with aggregate_by when building the rup_loss_table
  * Storing the asset loss table in scenario_risk, but only for assets and
    events above over a `loss_ratio_threshold` parameter
  * Storing the asset damage table in scenario_damage and event based damage,
    but only for assets and events above a `collapse_threshold` parameter
  * Avoided transferring the GMFs upfront in scenario_damage, scenario_risk
    and event_based_damage

  [Daniele Viganò]
  * Included pandas in the engine distribution

  [Michele Simionato]
  * Avoided reading multiple time the gsim logic tree file and relative files
  * Added a check for duplicate sites in the site model file
  * Implemented an event_based_damage calculator
  * Added an API /v1/calc/ID/extract/gmf_data?event_id=XXX
  * Added an API /v1/calc/ID/extract/num_events
  * Fixed the /v1/calc/ID/status endpoint to return an error 404 when needed
  * Removed the "sites are overdetermined" check, since it now unneeded
  * Turned the calculation of consequences into a plugin architecture

  [Matteo Nastasi]
  * Add '/v1/ini_defaults' web api entry point to retrieve all default
    values for ini attributes (attrs without a default are not returned)

  [Michele Simionato]
  * Renamed rlzi -> rlzi in the sigma-epsilon dataset and exporter
  * Renamed id -> asset_id in all the relevant CSV exporters
  * Renamed rlzi -> rlz_id in the dmg_by_event.csv output
  * Renamed rupid -> rup_id in the ruptures.csv output
  * Renamed id -> event_id in the events.csv output and gmfs.csv output
  * Renamed sid -> site_id in the gmfs.csv output
  * Renamed ordinal -> rlz_id in the realizations.csv output

  [Alberto Chiusole]
  * Changed the way how the available number of CPU cores is computed

  [Kendra Johnson, Robin Gee]
  * Added GMPEs for Rietbrock-Edwards (2019) and Yenier-Atkinson (2015)

  [Michele Simionato]
  * Added more check on the IMTs and made it possible to import a GMF.csv
    file with more IMTs than needed
  * Enabled magnitude-dependent pointsource_distance
  * Removed the syntax for magnitude-dependent maximum distance, since
    now it can be automatically determined by the engine
  * Saving more information in the case of single-site classical hazard
  * Extended `pointsource_distance` to generic sources
  * Removed the boundary information from the CSV rupture exporter
  * Changed the /extract/rupture/XXX API to returns a TOML that can be
    used by a scenario calculator
  * Added general support for file-reading GMPEs
  * Made it possible to disaggregate on multiple realizations
    with the parameters `rlz_index` or `num_rlzs_disagg`
  * Fixed downloading the ShakeMaps (again)
  * Better error message in case of too large maximum_distance
  * Optimized the case of point sources with an hypocenter distribution and
    GSIMs independent from it and in general the case of ruptures with
    similar distances

  [Graeme Weatherill]
  * Updates SERA craton GMPE to reflect updates to NGA East site response model

  [Michele Simionato]
  * Fixed and HDF5 SWMR issue in large disaggregation calculations
  * Made `rrup` the unique acceptable `filter_distance`
  * Fixed disaggregation with a parent calculation
  * Models with duplicated values in the hypocenter and/or nodal plane
    distributions are now automatically optimized
  * Fixed an issue with missing noDamageLimit causing NaN values in
    scenario_damage calculations
  * Added more validations for predefined hazard, like forbidding the site model

  [Marco Pagani]
  * Adding the shift_hypo option for distributed seismicity

  [Michele Simionato]
  * Raised an early error for extra-large GMF calculations
  * Reduced the GMF storage by using 32 bit per event ID instead of 64 bit
  * Raised an error in case of duplicated sites in the site model
  * Fixed the case of implicit grid with a site model: sites could be
    incorrectly discarded
  * Fixed the ShakeMap downloader to find also unzipped `uncertaintly.xml`
    files
  * Fixed the rupture exporters to export the rupture ID and not the
    rupture serial
  * Removed the non-interesting `agg_maps` outputs
  * Changed the task distribution in the classical calculator and added
    a `task_multiplier` parameter

  [Marco Pagani]
  * Fixed a bug in the GenericGmpeAvgSA

  [Michele Simionato]
  * Added a `/v1/calc/validate_zip` endpoint to validate input archives
  * Deprecated inferring the intensity measure levels from the risk functions
  * Fixed a too strict check on the minimum intensities of parent an child
    calculations
  * Extended the ebrisk calculator to compute at the same time both the
    aggregate curves by tag and the total curves

  [Marco Pagani]
  * Implemented Morikawa and Fujiwara (2013) GMM

  [Michele Simionato]
  * Changed the seed algorithm in sampling with more than one source model,
    thus avoiding using more GMPEs than needed in some cases
  * If `ground_motion_fields=false` is set, the GMFs are not stored even
    if `hazard_curves_from_gmfs=true`
  * `oq show job_info` now works while the calculation is running
  * Reduced the sent data transfer in ebrisk calculations
  * Deprecated the old syntax for the `reqv` feature
  * Added short aliases for hazard statistics `mean`, `max` and `std`
  * Reduced substantially the memory occupation in the task queue
  * Added an API `/extract/sources` and an experimental `oq plot sources`
  * Added a check on valid input keys in the job.ini
  * Fixed the check on dependent calculations
  * Specifying at the same time both a grid and individual sites is an error

  [Daniele Viganò]
  * Docker containers rebased on CentOS 8
  * Fixed an issue causing zombie `ssh` processes
    when using `zmq` as task distribution mechanism
  * Introduced support for RHEL/CentOS 8

  [Michele Simionato]
  * Added a check for no GMFs in event_based_risk
  * Avoided transferring the site collection
  * Storing the sources in TOML format

 -- Matteo Nastasi (GEM Foundation) <nastasi@openquake.org>  Mon, 20 Jan 2020 10:14:51 +0000

python3-oq-engine (3.7.1-1~xenial01) xenial; urgency=low

  [Michele Simionato]
  * Fixed disaggregation with a parent calculation
  * Fixed the case of implicit grid with a site model: sites could be
    incorrectly discarded
  * Fixed the ShakeMap downloader to find also unzipped `uncertaintly.xml`
    files
  * Fixed the rupture exporters to export the rupture ID and not the
    rupture serial

  [Marco Pagani]
  * Fixed a bug in the GenericGmpeAvgSA

 -- Matteo Nastasi (GEM Foundation) <nastasi@openquake.org>  Fri, 25 Oct 2019 08:05:41 +0000

python3-oq-engine (3.7.0-1~xenial01) xenial; urgency=low

  [Michele Simionato]
  * Hiding calculations that fail before the pre-execute phase (for instance,
    because of missing files); they already give a clear error
  * Added an early check on truncation_level in presence of correlation model

  [Guillaume Daniel]
  * Implemented Ameri (2017) GMPE

  [Michele Simionato]
  * Changed the ruptures CSV exporter to use commas instead of tabs
  * Added a check forbidding `aggregate_by` for non-ebrisk calculators
  * Introduced a task queue
  * Removed the `cache_XXX.hdf5` files by using the SWMR mode of h5py

  [Kris Vanneste]
  * Updated the coefficients table for the atkinson_2015 to the actual
    values in the paper.

  [Michele Simionato]
  * Added an `/extract/agg_curves` API to extract both absolute and relative
    loss curves from an ebrisk calculation
  * Changed `oq reset --yes` to remove oqdata/user only in single-user mode
  * Now the engine automatically sorts the user-provided intensity_measure_types
  * Optimized the aggregation by tag
  * Fixed a bug with the binning when disaggregating around the date line
  * Fixed a prefiltering bug with complex fault sources: in some cases, blocks
    ruptures were incorrectly discarded
  * Changed the sampling algorithm for the GMPE logic trees: now it does
    not require building the full tree in memory
  * Raised clear errors for geometry files without quotes or with the wrong
    header in the multi_risk calculator
  * Changed the realizations.csv exporter to export '[FromShakeMap]' instead
    of '[FromFile]' when needed
  * Changed the agg_curves exporter to export all realizations in a single file
    and all statistics in a single file
  * Added rlz_id, rup_id and year to the losses_by_event output for ebrisk
  * Fixed a bug in the ruptures XML exporter: the multiplicity was multiplied
    (incorrectly) by the number of realizations
  * Fixed the pre-header of the CSV outputs to get proper CSV files
  * Replaced the 64 bit event IDs in event based and scenario calculations
    with 32 bit integers, for the happiness of Excel users

  [Daniele Viganò]
  * Numpy 1.16, Scipy 1.3 and h5py 2.9 are now required

  [Michele Simionato]
  * Changed the ebrisk calculator to read the CompositeRiskModel directly
    from the datastore, which means 20x less data transfer for Canada

  [Anirudh Rao]
  * Fixed a bug in the gmf CSV importer: the coordinates were being
    sorted and new site_ids assigned even though the user input sites
    csv file had site_ids defined

  [Michele Simionato]
  * Fixed a bug in the rupture CSV exporter: the boundaries of a GriddedRupture
    were exported with lons and lats inverted
  * Added some metadata to the CSV risk outputs
  * Changed the distribution mechanism in ebrisk to reduce the slow tasks

  [Graeme Weatherill]
  * Updates Kotha et al. (2019) GMPE to July 2019 coefficients
  * Adds subclasses to Kotha et al. (2019) to implement polynomial site
    response models and geology+slope site response model
  * Adds QA test to exercise all of the SERA site response calculators

  [Michele Simionato]
  * Internal: there is not need to call ``gsim.init()`` anymore

  [Graeme Weatherill]
  * Adds parametric GMPE for cratonic regions in Europe

  [Michele Simionato]
  * In the agglosses output of scenario_risk the losses were incorrectly
    multiplied by the realization weight
  * Removed the output `sourcegroups` and added the output `events`

  [Graeme Weatherill]
  * Adds new meta ground motion models to undertake PSHA using design code
    based amplification coefficients (Eurocode 8, Pitilakis et al., 2018)
  * Adds site amplification model of Sandikkaya & Dinsever (2018)

  [Marco Pagani]
  * Added a new rupture-site metric: the azimuth to the closest point on the
    rupture

  [Michele Simionato]
  * Fixed a regression in disaggregation with nonparametric sources, which
    were effectively discarded
  * The site amplification has been disabled by default in the ShakeMap
    calculator, since it is usually already taken into account by the USGS

  [Daniele Viganò]
  * Deleted calculations are not removed from the database anymore
  * Removed the 'oq dbserver restart' command since it was broken

  [Richard Styron]
  * Fixed `YoungsCoppersmith1985MFD.from_total_moment_rate()`: due to numeric
    errors it was producing incorrect seismicity rates

  [Michele Simionato]
  * Now we generate the output `disagg_by_src` during disaggregation even in the
    case of multiple realizations
  * Changed the way the random seed is set for BT and PM distributions
  * The filenames generated by `disagg_by_src` exporter now contains the site ID
    and not longitude and latitude, consistently with the other exporters
  * Accepted again meanLRs greater than 1 in vulnerability functions of kind LN
  * Fixed a bug in event based with correlation and a filtered site collection
  * Fixed the CSV exporter for the realizations in the case of scenarios
    with parametric GSIMs
  * Removed some misleading warnings for calculations with a site model
  * Added a check for missing `risk_investigation_time` in ebrisk
  * Reduced drastically (I measured improvements over 40x) memory occupation,
    data transfer and data storage for multi-sites disaggregation
  * Sites for which the disaggregation PoE cannot be reached are discarded
    and a warning is printed, rather than killing the whole computation
  * `oq show performance` can be called in the middle of a computation again
  * Filtered out the far away distances and reduced the time spent in
    saving the performance info by orders of magnitude in large disaggregations
  * Reduced the data transfer by reading the data directly from the
    datastore in disaggregation calculations
  * Reduced the memory consumption sending disaggregation tasks incrementally
  * Added an extract API disagg_layer
  * Moved `max_sites_disagg` from openquake.cfg into the job.ini
  * Fixed a bug with the --config option: serialize_jobs could not be overridden
  * Implemented insured losses

 -- Matteo Nastasi (GEM Foundation) <nastasi@openquake.org>  Thu, 26 Sep 2019 08:51:44 +0000

python3-oq-engine (3.6.0-1~xenial01) xenial; urgency=low

  [Michele Simionato]
  * In some cases `applyToSources` was giving a fake error about the source
    not being in the source model even if it actually was

  [Chris Van Houtte]
  * Adds the Van Houtte et al. (2018) significant duration model for New
    Zealand

  [Michele Simionato]
  * Added a way to compute and plot the MFD coming from an event based
  * Storing the MFDs in TOML format inside the datastore

  [Robin Gee]
  * Moves b4 constant into COEFFS table for GMPE Sharma et al., 2009

  [Graeme Weatherill]
  * Adds functionality to Cauzzi et al. (2014) and Derras et al. (2014)
    calibrated GMPEs for Germany to use either finite or point source distances

  [Michele Simionato]
  * Restored the ability to associate site model parameters to a grid of sites
  * Made it possible to set `hazard_curves_from_gmfs=true` with
    `ground_motion_fields=false` in the event based hazard calculator
  * Introduced a mechanism to split the tasks based on an estimated duration
  * Integrated `oq plot_memory` into `oq plot`
  * Removed `NaN` values for strike and dip when exporting griddedRuptures
  * Fixed `oq reset` to work in multi-user mode
  * Extended the source_id-filtering feature in the job.ini to multiple sources
  * Supported WKT files for the binary perils in the multi_risk calculator
  * Added an early check on the coefficients of variation and loss ratios of
    vulnerability functions with the Beta distribution
  * Made sure that `oq engine --dc` removes the HDF5 cache file too
  * Removed the flag `optimize_same_id_sources` because it is useless now
  * Introduced a soft limit at 65,536 sites for event_based calculations
  * Fixed a performance regression in ucerf_classical that was filtering
    before splitting, thus becoming extra-slow
  * Improved the progress log, that was delayed for large classical calculations
  * Exported the ruptures as 3D multi-polygons (instead of 2D ones)
  * Changed the `aggregate_by` exports for consistency with the others
  * Changed the losses_by_event exporter for ebrisk, to make it more
    consistent with scenario_risk and event_based_risk
  * Changed the agglosses and losses_by_event exporters in scenario_risk,
    by adding a column with the realization index
  * Changed the generation of the hazard statistics to consume very little
    memory
  * Fixed a bug with concurrent_tasks being inherited from the parent
    calculation instead of using the standard default
  * Removed the dependency from mock, since it is included in unittest.mock
  * For scenario, replaced the `branch_path` with the GSIM representation in
    the realizations output
  * Added a check for suspiciously large source geometries
  * Deprecated the XML disaggregation exporters in favor of the CSV exporters
  * Turned the disaggregation calculator into a classical post-calculator
    to use the precomputed distances and speedup the computation even more
  * Fixed the disaggregation calculator by discarding the ruptures outside
    the integration distance
  * Optimized the speed of the disaggregation calculator by moving a statistical
    functions outside of the inner loop
  * Changed the file names of the exported disaggregation outputs
  * Fixed an export agg_curves issue with pre-imported exposures
  * Fixed an export agg_curves issue when the hazard statistics are different
    from the risk statistics
  * Removed the disaggregation statistics: now the engine disaggregates only on
    a single realization (default: the closest to the mean)
  * Forbidden disaggregation matrices with more than 1 million elements
  * Reduced the data transfer when computing the hazard curves
  * Optimized the reading of large CSV exposures
  * Fixed the --hc functionality across users
  * Optimized the reduction of the site collection on the exposure sites
  * Made more robust the gsim logic tree parser: lines like
    `<uncertaintyModel gmpe_table="../gm_tables/Woffshore_low_clC.hdf5">`
    are accepted again
  * Added a check against duplicated values in nodal plane distributions and
    hypocenter depth distributions
  * Changed the support for zipped exposures and source models: now the
    name of the archive must be written explicitly in the job.ini
  * Added support for numpy 1.16.3, scipy 1.3.0, h5py 2.9.0
  * Removed the special case for event_based_risk running two calculations

  [Graeme Weatherill]
  * Adds the Tromans et al. (2019) adjustable GMPE for application to PSHA
    in the UK

  [Michele Simionato]
  * Optimized src.sample_ruptures for (multi)point sources and are sources
  * Fixed a mutability bug in the DistancesContext and made all context
    arrays read-only: the fix may affect calculations using the GMPEs
    berge_thierry_2003, cauzzi_faccioli_2008 and zhao_2006;
  * Fixed a bug with the minimum_distance feature
  * Fixed a bug in the exporter of the aggregate loss curves: now the loss
    ratios are computed correctly even in presence of occupants
  * Removed the (long time deprecated) capability to read hazard curves and
    ground motion fields from XML files: you must use CSV files instead

  [Marco Pagani]
  * Implemented a modified GMPE that add between and within std to GMPEs only
    supporting total std

  [Michele Simionato]
  * Added the ability to use a taxonomy_mapping.csv file
  * Fixed a bug in classical_damage from CSV: for hazard intensity measure
    levels different from the fragility levels, the engine was giving incorrect
    results
  * Serialized also the source model logic tree inside the datastore
  * Added a check on missing intensity_measure_types in event based
  * Fixed `oq prepare_site_model` in the case of an empty datadir
  * Added a comment line with useful metadata to the engine CSV outputs
  * Removed the long time deprecated event loss table exporter for event based
    risk and enhanced the losses_by_event exporter to export the realization ID
  * Removed the long time deprecated GMF XML exporter for scenario
  * IMT-dependent weights in the gsim logic tree can be zero, to discard
    contributions outside the range of validity of (some of the) GSIMs
  * Now it is possible to export individual hazard curves from an event
  * Added a view gmvs_to_hazard

 -- Matteo Nastasi (GEM Foundation) <nastasi@openquake.org>  Tue, 16 Jul 2019 08:42:10 +0000

python3-oq-engine (3.5.2-1~xenial01) xenial; urgency=low

  [Daniele Viganò]
  * Fixed packaging issue, the .hdf5 tables for Canada were missing

  [Michele Simionato]
  * Fixed regression in the gsim logic tree parser for the case
    of .hdf5 tables

 -- Matteo Nastasi (GEM Foundation) <nastasi@openquake.org>  Fri, 31 May 2019 08:01:08 +0000

python3-oq-engine (3.5.1-1~xenial01) xenial; urgency=low

  [Michele Simionato]
  * Added a `rlzi` column to to sig_eps.csv output
  * Accepted GMF CSV files without a `rlzi` column
  * Accepted a list-like syntax like `return_periods=[30, 60, 120, 240, 480]`
    in the job.ini, as written in the manual
  * Fixed a bug in the asset_risk exporter for uppercase tags

  [Paul Henshaw]
  * Fixed an encoding bug while reading XML files on Windows

 -- Matteo Nastasi (GEM Foundation) <nastasi@openquake.org>  Mon, 20 May 2019 13:49:25 +0000

python3-oq-engine (3.5.0-1~xenial01) xenial; urgency=low

  [Giovanni Lanzano]
  * Lanzano and Luzi (2019) GMPE for volcanic zones in Italy

  [Michele Simionato]
  * Now it is possible to export individual hazard curves from an event
    based calculation by setting `hazard_curves_from_gmfs = true` and
    `individual_curves = true (before only the statistics were saved)
  * Made it possible to download remote source models
  * Removed the branching level concept in the logic trees
  * Made it possible to produce individual loss maps and curves with the
    ebrisk calculator with a single line `aggregate_by=id`
  * Added a limit of 2**32 events in event based calculations


 [Michele Simionato]
  * Now it is possible to export individual hazard curves from an event
    based calculation by setting `hazard_curves_from_gmfs = true` and
    `individual_curves = true (before only the statistics were saved)

  [Graeme Weatherill]
  * Adds adaptation of Abrahamson et al. (2016) 'BC Hydro' GMPEs calibrated
    to Mediterranean data and with epistemic adjustment factors

  [Chris Van Houtte]
  * Added new class to bradley_2013b.py for hazard maps
  * Modified test case_37 to test multiple sites

  [Marco Pagani]
  * Fixed a bug in the logic tree parser and added a check to forbid logic
    trees with applyToSources without applyToBranches, unless there is a
    single source model branch

  [Michele Simionato]
  * Removed the experimental parameter `prefilter_sources`

  [Daniele Viganò]
  * Multiple DbServer ZMQ connections are restored to avoid errors under heavy
    load and/or on slower machines

  [Michele Simionato]
  * Removed the ugly registration of custom signals at import time: now they
    are registered only if `engine.run_calc` is called
  * Removed the dependency from rtree
  * Removed all calls to ProcessPool.shutdown to speed up the tests and to
    avoid non-deterministic errors in atexit._run_exitfuncs

  [Marco Pagani]
  * Added tabular GMPEs as provided by Michal Kolaj, Natural Resources Canada

  [Michele Simionato]
  * Extended the ebrisk calculator to support coefficients of variations

  [Graeme Weatherill]
  * Adds Kotha et al (2019) shallow crustal GMPE for SERA
  * Adds 'ExperimentalWarning' to possible GMPE warnings
  * Adds kwargs to check_gsim function

  [Michele Simionato]
  * Fixed problems like SA(0.7) != SA(0.70) in iml_disagg
  * Exposed the outputs of the classical calculation in event based
    calculations with `compare_with_classical=true`
  * Made it possible to serialize together all kind of risk functions,
    including consequence functions that before were not HDF5-serializable
  * Fixed a MemoryError when counting the number of bytes stored in large
    HDF5 datasets
  * Extended `asset_hazard_distance` to a dictionary for usage with multi_risk
  * Extended oq prepare_site_model to work with sites.csv files
  * Optimized the validation of the source model logic tree: now checking
    the sources IDs is 5x faster
  * Went back to the old logic in sampling: the weights are used for the
    sampling and the statistics are computed with identical weights
  * Avoided to transfer the epsilons by storing them in the cache file
    and changed the event to epsilons associations
  * Reduced the data transfer in the computation of the hazard curves, causing
    in some time huge speedups (over 100x)
  * Implemented a flag `modal_damage_state` to display only the most likely
    damage state in the output `dmg_by_asset` of scenario damage calculations
  * Reduced substantially the memory occupation in classical calculations
    by including the prefiltering phase in the calculation phase

  [Daniele Viganò]
  * Added a 'serialize_jobs' setting to the openquake.cfg
    which limits the maximum number of jobs that can be run in parallel

  [Michele Simionato]
  * Fixed two exporters for the ebrisk calculator (agg_curves-stats and
    losses_by_event)
  * Fixed two subtle bugs when reading site_model.csv files
  * Added /extract/exposure_metadata and /extract/asset_risk
  * Introduced an experimental multi_risk calculator for volcanic risk

  [Guillaume Daniel]
  * Updating of Berge-Thierry (2003) GSIM and addition of several alternatives
    for use with Mw

  [Michele Simionato]
  * Changed the classical_risk calculator to use the same loss ratios for all
    taxonomies and then optimized all risk calculators
  * Temporarily removed the `insured_losses` functionality
  * Extended `oq restore` to download from URLs
  * Removed the column 'gsims' from the output 'realizations'
  * Better parallelized the source splitting in classical calculations
  * Added a check for missing hazard in scenario_risk/scenario_damage
  * Improved the GsimLogicTree parser to get the line number information, a
    feature that was lost with the passage to Python 3.5
  * Added a check against mispellings in the loss type in the risk keys
  * Changed the aggregation WebAPI from
    aggregate_by/taxonomy,occupancy/avg_losses?kind=mean&loss_type=structural to
    aggregate/avg_losses?kind=mean&loss_type=structural&tag=taxonomy&tag=occupancy
  * Do not export the stddevs in scenario_damage in the case of 1 event
  * Fixed export bug for GMFs imported from a file
  * Fixed an encoding error when storing a GMPETable
  * Fixed an error while exporting the hazard curves generated by a GMPETable
  * Removed the deprecated feature aggregate_by/curves_by_tag

 -- Matteo Nastasi (GEM Foundation) <nastasi@openquake.org>  Mon, 13 May 2019 09:27:18 +0000

python3-oq-engine (3.4.0-2~xenial01) xenial; urgency=low

  [Michele Simionato]
  * Compatibility with 'decorator' version >= 4.2

  [Giovanni Lanzano]
  * Contributed a GMPE SkarlatoudisEtAlSSlab2013

  [Michele Simionato]
  * Changed the event loss table exporter to export also rup_id and year
  * Extended the ebrisk calculator to compute loss curves and maps

  [Rodolfo Puglia]
  * Spectral acceleration amplitudes at 2.5, 2.75 and 4 seconds added

  [Marco Pagani]
  * Improved the event based calculator to account for cluster-based models

  [Michele Simionato]
  * Removed the now redundant command `oq extract hazard/rlzs`

  [Daniele Viganò]
  * Fixed 'oq abort' to always mark killed jobs as 'aborted'

  [Michele Simionato]
  * Made it possible to use in the Starmap tasks without a monitor argument
  * Stored the sigma and epsilon parameters for each event in event based
    and scenario calculations and extended the gmf_data exporter consequently
  * Fixed the realizations CSV exporter which was truncating the names of the
    GSIMs
  * Deprecated the XML exporters for hcurves, hmaps, uhs
  * Introduced a `sap.script` decorator
  * Used the WebExtractor in `oq importcalc`
  * Restored validation of the source_model_logic_tree.xml file
  * Raised an early error for missing occupants in the exposure
  * Added a check to forbid duplicate file names in the `uncertaintyModel` tag
  * Made it possible to store the asset loss table in the ebrisk calculator
    by specifying `asset_loss_table=true` in the job.ini
  * Added a flag `oq info --parameters` to show the job.ini parameters
  * Removed the `source_name` column from the disagg by source output

  [Rao Anirudh]
  * Fixed wrong investigation_time in the calculation of loss maps from
    loss curves

  [Robin Gee]
  * Added capability to optionally specify a `time_cutoff` parameter to
    declustering time window

  [Michele Simionato]
  * Merged the commands `oq plot_hmaps` and `oq plot_uhs` inside `oq plot`
  * Changed the storage of hazard curves and hazard maps to make it consistent
    with the risk outputs and Extractor-friendly

  [Chris Van Houtte]
  * Added necessary gsims to run the Canterbury Seismic Hazard Model
    in Gerstenberger et al. (2014)
  * Added a new gsim file mcverry_2006_chch.py to have the Canterbury-
    specific classes.
  * Added a new gsim file bradley_2013b.py to implement the
    Christchurch-specific modifications to the Bradley2013 base model.

  [Michele Simionato]
  * Added a check on the intensity measure types and levels in the job.ini,
    to make sure they are ordered by period
  * Reduced the number of client sockets to the DbServer that was causing
    (sporadically) the hanging of calculations on Windows
  * Extended the WebAPI to be able to extract specific hazard curves, maps
    and UHS (i.e. IMT-specific and site specific)
  * Removed the realization index from the event loss table export, since
    is it redundant
  * Forced all lowercase Python files in the engine codebase
  * Removed the dependency from nose

  [Robin Gee]
  * Updated GMPE of Yu et al. (2013)

  [Michele Simionato]
  * Added an `Extractor` client class leveraging the WebAPI and enhanced
    `oq plot_hmaps` to display remote hazard maps
  * Added a check when disaggregation is attempted on a source model
    with atomic source groups
  * Implemented serialization/deserialization of GSIM instances to TOML
  * Added a check against mispelled rupture distance names and fixed
    the drouet_alpes_2015 GSIMs
  * Changed the XML syntax used to define dictionaries IMT -> GSIM
  * Now GSIM classes have an `.init()` method to manage notrivial
    initializations, i.e. expensive initializations or initializations
    requiring access to the filesystem
  * Fixed a bug in event based that made it impossible to use GMPETables
  * Associated the events to the realizations even in scenario_risk: this
    involved changing the generation of the epsilons in the case of asset
    correlation. Now there is a single aggregate losses output for all
    realizations
  * Removed the rlzi column from the GMF CSV export
  * Introduced a new parameter `ebrisk_maxweight` in the job.ini
  * For classical calculations with few sites, store information about the
    realization closest to the mean hazard curve for each site
  * Removed the max_num_sites limit on the event based calculator

  [Valerio Poggi]
  * Added an AvgSA intensity measure type and a GenericGmpeAvgSA which is
    able to use it

  [Michele Simionato]
  * Introduced the ability to launch subtasks from tasks
  * Stored rupture information in classical calculations with few sites

  [Chris Van Houtte]
  * Adding conversion from geometric mean to larger horizontal component in
    bradley_2013.py

  [Michele Simionato]
  * Fixed a bug in applyToSources for the case of multiple sources
  * Moved the prefiltering on the workers to save memory
  * Exported the aggregated loss ratios in avg losses and agg losses
  * Removed the variables quantile_loss_curves and mean_loss_curves: they
    were duplicating quantile_hazard_curves and mean_hazard_curves
  * Only ruptures boundingbox-close to the site collection are stored

  [Marco Pagani]
  * Added cluster model to classical PSHA calculator

  [Michele Simionato]
  * Fixed a bug in scenario_damage from ShakeMap with noDamageLimit=0
  * Avoided the MemoryError in the controller node by speeding up the saving
    of the information about the sources
  * Turned utils/reduce_sm into a proper command
  * Fixed a wrong coefficient in the ShakeMap amplification
  * Fixed a bug in the hazard curves export (the filename did not contain
    the period of the IMT thus producing duplicated files)
  * Parallelized the reading of the exposure

  [Marco Pagani]
  * Fixed the implementation on mutex ruptures

  [Michele Simionato]
  * Changed the aggregated loss curves exporter
  * Added an experimental calculator ebrisk
  * Changed the ordering of the events (akin to a change of seed in the
    asset correlation)

  [Robin Gee]
  * Fixed bug in tusa_langer_2016.py BA08SE model - authors updated b2 coeff
  * Fixed bug in tusa_langer_2016.py related to coeffs affecting Repi models

  [Michele Simionato]
  * Added a check to forbid to set `ses_per_logic_tree_path = 0`
  * Added an API `/extract/event_info/eidx`
  * Splitting the sources in classical calculators and not in event based
  * Removed `max_site_model_distance`
  * Extended the logic used in event_based_risk - read the hazard sites
    from the site model, not from the exposure - to all calculators
  * In classical_bcr calculations with a CSV exposure the retrofitted field
    was not read. Now a missing retrofitted value is an error

 -- Matteo Nastasi (GEM Foundation) <nastasi@openquake.org>  Mon, 18 Mar 2019 10:32:00 +0000

python3-oq-engine (3.3.0-1~xenial01) xenial; urgency=low

  [Graeme Weatherill]
  * Adds GMPE suite for national PSHA for Germany

  [Daniele Viganò]
  * Added a warning box when an unsupported browser is used to view the WebUI
  * Updated Docker containers to support a multi-node deployment
    with a shared directory
  * Moved the Docker containers source code from oq-builders
  * Updated the documentation related to the shared directory
    which is now mandatory for multi-node deployments

  [Matteo Nastasi]
  * Removed tests folders

  [Stéphane Drouet]
  * Added Drouet & Cotton (2015) GMPE including 2017 erratum

  [Michele Simionato]
  * Optimized the memory occupation in classical calculations (Context.poe_map)
  * Fixed a wrong counting of the ruptures in split fault sources with
    an hypo_list/slip_list causing the calculation to fail
  * Made the export of uniform hazard spectra fast
  * Made the `std` hazard output properly exportable
  * Replaced the `~` in the header of the UHS csv files with a `-`
  * Restored the `individual_curves` flag even for the hazard curves
  * Implemented dGMPE weights per intensity measure type
  * Extended `--reuse-hazard` to all calculators
  * Fixed a bug in event_based_risk from GMFs with coefficients of variations

  [Graeme Weatherill]
  * Adds magnitude scaling relation for Germany

  [Michele Simionato]
  * Used floats for the the GSIM realization weights, not Python Decimals
  * Added a flag `fast_sampling`, by default False
  * Added an API `/extract/src_loss_table/<loss_type>`
  * Removed the rupture filtering from `sample_ruptures` and optimized it in
    the `RuptureGetter` by making use of the bounding box
  * Raised the limit on `ses_per_logic_tree_path` from 2**16 to 2**32;
  * Added a parameter `max_num_sites` to increase the number of sites accepted
    by an event based calculation up to 2 ** 32 (the default is still 2 ** 16)
  * Added a command `oq compare` to compare hazard curves and maps within
    calculations
  * Extended the engine to read transparently zipped source models and exposures
  * Restored the check for invalid source IDs in applyToSources
  * Extended the command `oq zip` to zip source models and exposures
  * Parallelized the associations event ID -> realization ID
  * Improved the message when assets are discarded in scenario calculations
  * Implemented aggregation by multiple tags, plus a special case for the
    country code in event based risk

  [Marco Pagani]
  * Added two modified versions of the Bindi et al. (2011) to be used in a
    backbone approach to compute hazard in Italy
  * Added a modified version of Berge-Thierry et al. 2003 supporting Mw

  [Michele Simionato]
  * Changed the way loss curves and loss maps are stored in order to unify
    the aggregation logic with the one used for the average losses
  * Now it is possible to compute the ruptures without specifying the sites
  * Added an early check for the case of missing intensity measure types
  * Deprecated the case of exposure, site model and region_grid_spacing all
    set at the same time
  * Implemented multi-exposure functionality in event based risk
  * Changed the event based calculator to store the ruptures incrementally
    without keeping them all in memory
  * Refactored the UCERF event based calculator to work as much as possible
    the regular calculator
  * Optimized the management and storage of the aggregate losses in the event
    based risk calculation; also, reduced the memory consumption
  * Changed the default for `individual_curves` to "false", which is the right
    default for large calculations
  * Optimized the saving of the events
  * Removed the `save_ruptures` flag in the job.ini since ruptures must be saved
    always
  * Optimized the rupture generation in case of sampling and changed the
    algorithm and seeds
  * Fixed a bug with the IMT `SA(1)` considered different from `SA(1.0)`
  * Removed the long-time deprecated GMF exporter in XML format for event_based
  * Added a re-use hazard feature in event_based_risk in single-file mode
  * Made the event ID unique also in scenario calculations with
    multiple realizations
  * Removed the annoying hidden .zip archives littering the export directory
  * Added an easy way to read the exposure header
  * Added a way to run Python scripts using the engine libraries via `oq shell`
  * Improved the minimum_magnitude feature
  * Fixed the check on missing hazard IMTs
  * Reduced substantially the memory occupation in event based risk
  * Added the option `spatial_correlation=no correlation` for risk calculations
    from ShakeMaps
  * Removed the experimental calculator `ucerf_risk`
  * Optimized the sampling of time-independent sources for the case of
   `prefilter_sources=no`
  * Changed the algorithm associating events to SESs and made the event based
    hazard calculator faster in the case of many SESs
  * Reduced substantially the memory consumption in event based risk
  * Made it possible to read multiple site model files in the same calculation
  * Implemented a smart single job.ini file mode for event based risk
  * Now warnings for invalid parameters are logged in the database too
  * Fixed `oq export avg_losses-stats` for the case of one realization
  * Added `oq export losses_by_tag` and `oq export curves_by_tag`
  * Extended `oq export` to work in a multi-user situation
  * Forbidden event based calculations with more than `max_potential_paths`
    in the case of full enumeration
  * Saved a large amount of memory in event_based_risk calculations
  * Added a command `oq export losses_by_tag/<tagname> <calc_id>`
  * Extended `oq zip` to zip the risk files together with the hazard files
  * Changed the building convention for the event IDs and made them unique
    in the event loss table, even in the case of full enumeration
  * Optimized the splitting of complex fault sources
  * Fixed the ShakeMap download procedure for `uncertainty.zip` archives
    with an incorrect structure (for instance for ci3031111)
  * Disabled the spatial correlation in risk-from-ShakeMap by default
  * Optimized the rupture sampling where there is a large number of SESs
  * Extended the `reqv` feature to multiple tectonic region types and
    removed the spinning/floating for the TRTs using the feature
  * Reduced the GMPE logic tree upfront for TRTs missing in the source model
  * Fixed the ShakeMap downloader to use the USGS GeoJSON feed
  * Improved the error message when there are more than 65536 distinct tags
    in the exposure
  * Turned `vs30measured` into an optional parameter

  [Chris Van Houtte]
  * Added `siteclass` as a site parameter, and `reference_site_class` as
    a site parameter than can be specified by the user in the ini file
  * Added new classes to mcverry_2006.py to take siteclass as a predictor
  * Updated comments in mcverry_2006.py
  * Added new mcverry_2006 test tables to account for difference in site
    parameter
  * Added qa_test_data classical case_32

  [Michele Simionato]
  * Fixed the rupture exporter for Canada
  * Extended the `oq prepare_site_model` to optionally generate the
    fields z1pt0, z2pt5 and vs30measured
  * It is now an error to specify both the sites and the site model in the
    job.ini, to avoid confusion with the precedency
  * Implemented a reader for site models in CSV format
  * Made the export_dir relative to the input directory
  * Better error message for ShakeMaps with zero stddev
  * Added a source_id-filtering feature in the job.ini
  * Added a check on non-homogeneous tectonic region types in a source group
  * Fixed the option `oq engine --config-file` that broke a few releases ago
  * Replaced `nodal_dist_collapsing_distance` and
     `hypo_dist_collapsing_distance` with `pointsource_distance` and made
     use of them in the classical and event based calculators

  [Graeme Weatherill]
  * Fixes to hmtk completeness tables for consistent rates and addition of
    more special methods to catalogue

  [Michele Simionato]
  * Restricted ChiouYoungs2008SWISS01 to StdDev.TOTAL to avoid a bug
    when computing the GMFs with inter/intra stddevs
  * Raised an error if assets are discarded because too far from the hazard
    sites (before it was just a warning)
  * Added an attribute .srcidx to every event based rupture and stored it
  * Fixed an issue with the Byte Order Mark (BOM) for CSV exposures prepared
    with Microsoft Excel
  * Reduced the site collection instead of just filtering it; this fixes
    a source filtering bug and changes the numbers in case of GMF-correlation
  * Added a command `oq prepare_site_model` to prepare a sites.csv file
    containing the vs30 and changed the engine to use it
  * Added a cutoff when storing a PoE=1 from a CSV file, thus avoiding NaNs
    in classical_damage calculations
  * Reduced the data transfer in the risk model by only considering the
    taxonomies relevant for the exposure
  * Extended `oq engine --run` to accept a list of files
  * Optimized the saving of the risk results in event based in the case of
    many sites and changed the command `oq show portfolio_loss` to show
    mean and standard deviation of the portfolio loss for each loss type

  [Marco Pagani]
  * Added a first and preliminary version of the GMM for the Canada model
    represented in an analytical form.
  * Added a modified version of Atkinson and Macias to be used for the
    calculation of hazard in NSHMP2014.
  * Added support for PGA to the Si and Midorikawa (1999).

  [Michele Simionato]
  * Made it possible to run the risk over an hazard calculation of another user
  * Worked around the OverflowError: cannot serialize a bytes object larger
    than 4 GiB in event based calculations
  * Started using Python 3.6 features
  * Fixed the check on vulnerability function ID uniqueness for NRML 0.5
  * Ruptures and GMFs are now computed concurrently, thus mitigating the
    issue of slow tasks
  * Changed the name of the files containing the disaggregation outputs:
    instead of longitude and latitude they contain the site ID now
  * If a worker runs close to out of memory, now a warning appears in the
    main log
  * 'lons' and 'lats' are now spelled 'lon' and 'lat' in
    the REQUIRES_SITES_PARAMETERS to be consistent with site_model.xml

  [Daniele Viganò]
  * Fixed a bug about 'The openquake master lost its controlling terminal'
    when running with 'nohup' from command line

  [Michele Simionato]
  * The `export_dir` is now created recursively, i.e. subdirectories are
    automatically created if needed
  * Fixed a bug with the minimum_magnitude feature and extended it to be
    tectonic region type dependent
  * Changed the rupture generation to yield bunches of ruptures, thus avoiding
    the 4GB pickle limit
  * Parallelized the splitting of the sources, thus making the preprocessing
    faster

  [Marco Pagani]
  * Implemented two additional versions of the Silva et al. 2002 GMPE
  * Added the possibility of setting rake to 'undefined'
  * Added first 'modified GMPE' implementing the site term for Canada 2015 model
  * Fixed a bug in the disaggregation calculation due to wrong binning of magnitudes

  [Michele Simionato]
  * Now the combination uniform_hazard_spectra=true and mean_hazard_curves=false
    is accepted again, as requested by Laurentiu Danciu

  [Daniele Viganò]
  * Support for Ubuntu Trusty is removed
  * Replaced supervisord with systemd in Ubuntu packages

  [Michele Simionato]
  * Changed the way the rupture geometries are stored to be consistent with
    the source geometries
  * We are now saving information about the source geometries in the datastore
    (experimentally)
  * Fixed a bug in event based with sampling causing incorrect GMFs
  * Unified all distribution mechanisms to returns the outputs via zmq
  * Added a check for inconsistent IMTs between hazard and risk
  * Replaced the forking processpool with a spawning processpool

 -- Matteo Nastasi (GEM Foundation) <nastasi@openquake.org>  Mon, 07 Jan 2019 13:51:24 +0000

python3-oq-engine (3.2.0-1~xenial01) xenial; urgency=low

  [Kendra Johnson]
  * Implemented a version of Munson and Thurber (1997) for use with the
    USGS Hawaii hazard model
  * Implemented PGA for Campbell (1997)

  [Matteo Nastasi]
  * specified 'amd64' as the only architecture supported by ubuntu packages

  [Michele Simionato]
  * Changed the source writer: now the `srcs_weights` are written in the XML
    file only if they are nontrivial
  * Changed the algorithm assigning the seeds: they are now generated before
    the source splitting; also, a seed-related bug in the splitting was fixed
  * For event based, moved the rupture generation in the prefiltering phase

  [Daniele Viganò]
  * Fixed a bug with CTRL-C when using the `processpool` distribution

  [Robin Gee]
  * Raised the source ID length limit in the validation from 60 to 75 characters
    to allow sources with longer IDs

  [Michele Simionato]
  * Introduced a `multi_node` flag in `openquake.cfg` and used it to
    fully parallelize the prefiltering in a cluster
  * Used the rupture seed as rupture ID in event based calculations
  * Changed the deprecation mechanism of GSIMs to use a class attribute
    `superseded_by=NewGsimClass`
  * Solved the pickling bug in event based hazard by using generator tasks
  * Improved the distribution of the risk tasks by changing the weight

  [Pablo Heresi]
  * Contributed the HM2018CorrelationModel

  [Michele Simionato]
  * Restored the `individual_curves` flag that for the moment is used for the
    risk curves
  * Introduced two experimental new parameters `floating_distance` and
    `spinning_distance` to reduce hypocenter distributions and nodal plane
    distributions of ruptures over the corresponding distances
  * Optimized the parsing of the logic tree when there is no "applyToSources"
  * Made the IMT classes extensible in client code
  * Reduced the hazard maps from 64 to 32 bit, to be consistent with the
    hazard curves and to reduce by half the download time

  [Graeme Weatherill]
  * Implements a fix of Montalva et al (2016) for new coefficients (now
    Montalva et al. (2017))

  [Michele Simionato]
  * Parallelized the reading of the source models
  * Optimized `oq info --report` by not splitting the sources in that case
  * Speedup the download of the hazard curves, maps and uhs
  * Honored `concurrent_tasks` in the prefiltering phase too
  * It is now legal to compute uniform hazard spectra for a single period
  * Added command `oq plot_memory`
  * Introduced a MultiGMPE concept
  * Saved the size of the datastore in the database and used it in the WebUI

  [Graeme Weatherill]
  * Adds geotechnical related IMTs

  [Michele Simionato]
  * Renamed /extract/agglosses -> /extract/agg_losses and same for aggdamages
  * Supported equivalent epicentral distance with a `reqv_hdf5` file
  * Fixed the risk from ShakeMap feature in the case of missing IMTs
  * Changed the way gmf_data/indices and ruptures are stored
  * Added experimental support for dask
  * Added 11 new site parameters for geotechnic hazard
  * Changed the SiteCollection to store only the parameters required by the
    GSIMs

  [Robin Gee]
  * The number of sites is now an argument in the method _get_stddevs()
    in the GMPE of Kanno, 2006

  [Michele Simionato]
  * Changed the serialization of ruptures to HDF5: the geometries are now
    stored in a different dataset
  * Bug fix: the asset->site association was performed even when not needed
  * Made it possible to serialize to .hdf5 multipoint sources and
    nonparametric gridded sources
  * Added a check on source model logic tree files: the uncertaintyModel
    values cannot be repeated in the same branchset
  * Added a flag `std_hazard_curves`; by setting it to `true` the user can
    compute the standard deviation of the hazard curves across realizations

  [Marco Pagani]
  * Added Thingbaijam et al. (2017) magnitude-scaling relationship

  [Michele Simionato]
  * Added an /extract/ API for event_based_mfd
  * Fixed a bug in the classical_damage calculators: multiple loss types
    were not treated correctly

  [Marco Pagani]
  * Adding tests to the method computing decimal time

  [Michele Simionato]
  * Removed the event_based_rupture calculator and three others
  * Added a field `size_mb` to the `output` table in the database and made
    it visible in the WebUI as a tooltip
  * Added a command `oq check_input job.ini` to check the input files
  * Made the loss curves and maps outputs from an event based risk calculation
    visible to the engine and the WebUI (only the stats)
  * Added a check on duplicated branchIDs in GMPE logic trees

  [Daniele Viganò]
  * Fixed a bug when reading exposure with utf8 names on systems with non-utf8
    terminals (Windows)
  * Changed the openquake.cfg file and added a dbserver.listen parameter
  * Added the hostname in the WebUI page. It can be customize by the user
    via the `local_settings.py` file

  [Michele Simionato]
  * Added a Content-Length to the outputs downloadable from the WebUI
  * Fixed a bug when extracting gmf_data from a hazard calculation with a
    filtered site collection
  * Stored an attributed `events.max_gmf_size`
  * Added a check on exposures with missing loss types
  * Added a LargeExposureGrid error to protect the user by tricky exposures
    (i.e. France with assets in the Antilles)
  * Changed the event_based_risk calculator to compute the loss curves and
    maps directly; removed the asset_loss_table
  * Changed the event_based_risk calculator to distribute by GMFs always
  * Optimized the memory consumption in the UCERF classical calculator
  * Added a parameter `minimum_magnitude` in the job.ini
  * Added an utility `utils/combine_mean_curves.py`

 -- Matteo Nastasi (GEM Foundation) <nastasi@openquake.org>  Thu, 06 Sep 2018 12:27:53 +0000

python3-oq-engine (3.1.0-1~xenial01) xenial; urgency=low

  [Marco Pagani and Changlong Li]
  * Added a version of the Yu et al. (2013) GMPE supporting Mw

  [Michele Simionato]
  * Reduced the data transfer in the UCERF calculators
  * Stored the zipped input files in the datastore for reproducibility
  * Fixed a regression when reading GMFs from an XML in absence of a sites.csv
    file

  [Robin Gee]
  * Extend `oq to_shapefile` method to also work with `YoungsCoppersmithMFD`
    and `arbitraryMFD` MFD typologies.

  [Michele Simionato]
  * Now the hazard statistics can be computed efficiently even in a single
    calculation, i.e. without the `--hc` option
  * Added a check on the Python version in the `oq` command
  * Reduced the data transfer when sending the site collection
  * Changed the default `filter_distance`

  [Daniele Viganò]
  * Fixed a bug where the PID was not saved into the database
    when using the command line interface
  * Made it impossible to fire  multiple `CTRL-C` in sequence
    to allow processes teardown and tasks revocation when Celery is used

  [Michele Simionato]
  * Used `scipy.spatial.distance.cdist` in `Mesh.get_min_distance`
  * Prefiltered sites and assets in scenario calculations
  * Made it possible to specify the `filter_distance` in the `job.ini`
  * Made rtree optional again and disabled it in macOS
  * Optimized the SiteCollection class and doubled the speed of distance
    calculations in most continental scale calculations
  * Fixed an ordering bug in event based risk from GMFs when using a
    vulnerability function with PMF
  * Replaced Rtree with KDtree except in the source filtering
  * Parallelized the source prefiltering
  * Removed the tiling feature from the classical calculator
  * Undeprecated `hazardlib.calc.stochastic.stochastic_event_set` and
    made its signature right
  * Removed the source typology from the ruptures and reduced the rupture
    hierarchy
  * Removed the mesh spacing from PlanarSurfaces
  * Optimized the instantiation of the rtree index
  * Replaced the old prefiltering mechanism with the new one

  [Daniele Viganò]
  * Managed the case of a dead controlling terminal (SIGHUP)

  [Michele Simionato]
  * Removed Decimal numbers from the PMF distribution in hazardlib
  * Fixed another tricky bug with rtree filtering across the international
    date line
  * Added a parameter `prefilter_sources` with values `rtree|numpy|no`
  * Removed the prefiltering on the workers, resulting in a huge speedup
    for gridded ruptures at the cost of a larger data transfer
  * Changed the `losses_by_event` output to export a single .csv file with
    all realizations
  * Added a `cross_correlation` parameter used when working with shakemaps
  * Now sites and exposure can be set at the same time in the job.ini
  * Introduced a `preclassical` calculator
  * Extended the scenario_damage calculator to export `dmg_by_event`
    outputs as well as `losses_by_event` outputs if there is a consequence
    model
  * Unified `region` and `region_constraint` parameters in the job.ini
  * Added a check to forbid duplicated GSIMs in the logic tree
  * Introduced some changes to the `realizations` exporter (renamed field
    `uid` -> `branch_path` and removed the `model` field)
  * Added a command `oq celery inspect`
  * Reduced the check on too many realizations to a warning, except for
    event based calculations
  * Improved the hazard exporter to exports only data for the filtered
    site collection and not the full site collection
  * Extended the BCR exporter to export the asset tags

  [Catalina Yepes]
  * Revised/enhanced the risk demos

  [Michele Simionato]
  * Added a warning about the option `optimize_same_id_sources` when the user
    should take advantage of it

  [Daniele Viganò]
  * `celery-status` script converted into `oq celery status` command
  * Removed Django < 1.10 backward compatibility
  * Updated Python dependices (numpy 1.14, scipy 1.0.1,
    Django 1.10+, Celery 4+)

  [Michele Simionato]
  * Implemented scenario_risk/scenario_damage from shakemap calculators
  * Exported the asset tags in the asset based risk outputs
  * Fixed a numeric issue for nonparametric sources causing the hazard curves
    to saturate at high intensities
  * Added an utility to download shakemaps
  * Added an XML exporter for the site model
  * Slight change to the correlation module to fix a bug in the SMTK
  * Added a distribution mechanism `threadpool`

 -- Matteo Nastasi (GEM Foundation) <nastasi@openquake.org>  Fri, 01 Jun 2018 09:02:01 +0000

python3-oq-engine (3.0.0-1~precise01) precise; urgency=low

  [Michele Simionato]
  * Fixed a bug with newlines in the logic tree path breaking the CSV exporter
    for the realizations output
  * When setting the event year, each stochastic event set is now considered
    independent
  * Fixed a bug in the HMTK plotting libraries and added the ability to
    customize the figure size
  * Fixed bug in the datastore: now we automatically look for the attributes
    in the parent dataset, if the dataset is missing in the child datastore
  * Extended extract_losses_by_asset to the event based risk calculator
  * Stored in source_info the number of events generated per source
  * Added a script utils/reduce_sm to reduce the source model of a calculation
    by removing all the sources not affecting the hazard
  * Deprecated `openquake.hazardlib.calc.stochastic.stochastic_event_set`
  * Fixed the export of ruptures with a GriddedSurface geometry
  * Added a check for wrong or missing `<occupancyPeriods>` in the exposure
  * Fixed the issue of slow tasks in event_based_risk from precomputed GMFs
    for sites without events
  * Now the engine automatically associates the exposure to a grid if
    `region_grid_spacing` is given and the sites are not specified otherwise
  * Extracting the site mesh from the exposure before looking at the site model
  * Added a check on probs_occur summing up to 1 in the SourceWriter
  * `oq show job_info` now shows the received data amount while the
    calculation is progressing

  [Daniele Viganò]
  * Removed support for Python 2 in `setup.py`
  * Removed files containing Python 2 dependencies
  * Added support for WebUI groups/permissions on the
    export outputs and datastore API endpoints

  [Michele Simionato]
  * Fixed `oq show` for multiuser with parent calculations
  * Fixed `get_spherical_bounding_box` for griddedSurfaces
  * Implemented disaggregation by source only for the case
    of a single realization in the logic tree (experimental)
  * Replaced celery with celery_zmq as distribution mechanism
  * Extended `oq info` to work on source model logic tree files
  * Added a check against duplicated fields in the exposure CSV
  * Implemented event based with mutex sources (experimental)
  * Add an utility to read XML shakemap files in hazardlib
  * Added a check on IMTs for GMFs read from CSV

  [Daniele Viganò]
  * Changed the default DbServer port in Linux packages from 1908 to 1907

  [Michele Simionato]
  * Logged rupture floating factor and rupture spinning factor
  * Added an extract API for losses_by_asset
  * Added a check against GMF csv files with more than one realization
  * Fixed the algorithm setting the event year for event based with sampling
  * Added a command `oq importcalc` to import a remote calculation in the
    local database
  * Stored avg_losses-stats in event based risk if there are multiple
    realizations
  * Better error message in case of overlapping sites in sites.csv
  * Added a an investigation time attribute to source models with
    nonparametric sources
  * Bug fix: in some cases the calculator `event_based_rupture` was generating
    too few tasks and the same happened for classical calculation with
    `optimize_same_id_sources=true
  * Changed the ordering of the epsilons in scenario_risk
  * Added the ability to use a pre-imported risk model
  * Very small result values in scenario_damage (< 1E-7) are clipped to zero,
    to hide numerical artifacts
  * Removed an obsolete PickleableSequence class
  * Fixed error in classical_risk when num_statistics > num_realizations
  * Fixed a TypeError when reading CSV exposures with occupancy periods
  * Extended the check on duplicated source IDs to models in format NRML 0.5
  * Added a warning when reading the sources if .count_ruptures() is
    suspiciously slow
  * Changed the splitting logic: now all sources are split upfront
  * Improved the splitting of complex fault sources
  * Added a script to renumber source models with non-unique source IDs
  * Made the datastore of calculations using GMPETables relocatable; in
    practice you can run the Canada model on a cluster, copy the .hdf5 on
    a laptop and do the postprocessing there, a feat previously impossible.

  [Valerio Poggi]
  * Included a method to export data directly from the Catalogue() object into
    standard HMTK format.

  [Michele Simionato]
  * Now the parameter `disagg_outputs` is honored, i.e. only the specified
    outputs are extracted from the disaggregation matrix and stored
  * Implemented statistical disaggregation outputs (experimental)
  * Fixed a small bug: we were reading the source model twice in disaggregation
  * Added a check to discard results coming from the wrong calculation
    for the distribution mode `celery_zmq`
  * Removed the long time deprecated commands
    `oq engine --run-hazard` and `oq engine --run-risk`
  * Added a distribution mode `celery_zmq`
  * Added the ability to use a preimported exposure in risk calculations
  * Substantial cleanup of the parallelization framework
  * Fixed a bug with nonparametric sources producing negative probabilities

 -- Matteo Nastasi (GEM Foundation) <nastasi@openquake.org>  Mon, 09 Apr 2018 09:52:32 +0200

python3-oq-engine (2.9.0-1~precise01) precise; urgency=low

  [Michele Simionato]
  * Deprecated the NRML format for the GMFs

  [Matteo Nastasi]
  * Debian package moved to Python 3.5

  [Graeme Weatherill]
  * Small bug fix for Derras et al (2014) GMPE when Rjb = 0.0

  [Michele Simionato]
  * Improved the .rst reports for classical calculations with tiling
  * Reduced the data transfer in the event based risk calculator by
    reading the event IDs directly from the workers
  * Integrated the gmf_ebrisk calculator inside the event based calculator
  * Improved the weighting algorithm for the sources in the event based
    rupture calculator
  * Improved error message for source model files declared as nrml/0.5 when
    they actually are nrml/0.4
  * Optimized the classical_bcr calculator for the case of many realizations
  * Extended the exposure CSV importer to manage the `retrofitted` field

  [Marco Pagani, Changlong Li]
  * Adds the Yu et al. (2013) GMPEs

  [Michele Simionato]
  * Fixed a bug in the hazard outputs: they were displayed in the WebUI even
    if they were missing
  * Implemented splitting of nonparametric sources

  [Marco Pagani]
  * Fixed the 'get_closest_points' method for the
    `openquake.hazardlib.geo.surface.gridded.GriddedSurface` class

  [Michele Simionato]
  * Now the source model paths are relative to the source model logic tree file
  * Fixed an international date line bug when using rtree for prefiltering
  * Deprecated `nrml.parse`, it is now called `nrml.to_python`
  * Improved the task distribution by splitting the AreaSources upfront
    and by improving the weighting algorithm

  [Daniele Viganò]
  * TMPDIR can be customized via the `openquake.cfg` file
  * Updated dependencies compatibility in setup.py

  [Michele Simionato]
  * If the hazard is precomputed, setting the `site_model_file`,
    `gsim_logic_tree_file` or `source_model_logic_tree_file` gives a warning
  * Removed the obsolete API `/extract/qgis-` and added `extract/hcurves`,
    `extract/hmaps`, `extract/uhs` for use with the QGIS plugin
  * Removed the deprecated GeoJSON exporters
  * Fixed a bug with `oq engine --run job.ini --exports npz`
  * Fixed the ordering of the IMTs in hazardlib
  * `oq engine --delete-calculation` now aborts the calculation first
  * Added some documentation about how to access the datastore
  * Introduced a minimum_distance for the GSIMs
  * Fixed several small issues with the UCERF calculators; now ucerf_hazard
    can be used as a precalculator of gmf_ebrisk
  * Initial support for disaggregation by source
  * Added the ability to import large exposures as CSV (experimental)
  * Changed the source weights to be proportional to the number of GSIMs
    relevant for the tectonic region type, thus improving the task distribution

  [Daniele Viganò]
  * The RPM python3-oq-engine package replaced python-oq-engine
  * RPM packages moved to Python 3.5

  [Michele Simionato]
  * Added the ability to dump a specific calculation
  * Changed the signature of the extract command to `oq extract what calc_id`,
    where `what` is a path info plus query string;

  [Graeme Weatherill]
  * Implements significant duration GMPEs of Bommer et al. (2009) and Afshari &
    Stewart (2016)
  * Adds significant duration IMT definitions to support IMTs

  [Michele Simionato]
  * Run the DbServer as a detached process
  * Improved the test coverage for event based with GMF correlation
  * Optimized the event based risk calculator from ruptures: now the ruptures
    are instantiated in the workers and not in the controller if possible
  * Exported the parameter `ses_per_logic_tree_path` in the ruptures.csv file
  * Improved the display names for the risk outputs
  * Added a /v1/:calc_id/abort route to the engine server and Abort buttons
    to the WebUI
  * Fixed the seeds properly in the case of vulnerability functions with PMFs:
    now even if the ground motion fields are all equal, the risk numbers
    will be different since there is a different seed per each field
  * Stored a rupture loss table in event based risk calculations
  * Made sure that the number of effective ruptures is stored in csm_info
  * Fixed the HMTK tests to work with numpy from 1.11 to 1.14
  * Added a command `oq shell` to open an embedded (I)Python shell
  * Turned the 'realizations' output into a dynamic output

  [Matteo Nastasi]
  * Split package from python-oq-engine to python-oq-engine,
    python-oq-engine-master and python-oq-engine-worker
  * Implemented an API `/v1/on_same_fs` to check filesystem accessibility
    between engine and a client application

  [Michele Simionato]
  * Reduced the data transfer when computing the hazard curves in postprocessing
  * Removed the FilteredSiteCollection class

  [Nick Ackerley]
  * Some improvements to the plotting routines of the HMTK

  [Michele Simionato]
  * Removed the ability to run `oq engine --run job_h.ini,job_r.ini`
  * Forbidden the site model in gmf_ebrisk calculations
  * When the option `--hc` is given the ruptures can now be read directly
    from the workers, thus saving some startup time
  * Optimized the storage of the ruptures: the site IDs are not saved anymore
  * Added a check for missing `risk_investigation_time`
  * Reduced the data transfer in the gmf_ebrisk calculator
  * Now the gmf_ebrisk calculator builds the aggregate loss curves too
  * Extended the gmf_ebrisk calculator to use the GMFs produced by an event
    based hazard calculation, both via CSV and via the --hc option
  * Fixed a performance bug in the computations of the aggregate loss curves
    by reading the full event loss table at once
  * Fixed `oq zip` to work with gmf_ebrisk calculations
  * Fixed a serious bug in the gmf_ebrisk calculator: the results were in most
    cases wrong and dependent on the number of spawned tasks
  * Now the `master_seed` controls the generation of the epsilons in all
    situations (before in event_based_risk without `asset_correlation` it was
    managed by `random_seed`)
  * Changed the management of the epsilons in the gmf_ebrisk calculator to
    be the same as in the event_based_risk calculator
  * Added a check on the input files: the listed paths must be relative paths
  * Fixed a bug when storing the disagg-bins in the case the lenghts of the
    arrays are not the same for all sites
  * In the case of a single tile the prefiltering was applied twice: fixed the
    problem and generally improved the filtering/weighting of the sources
  * Fixed the CSV exporter for disaggregation outputs when iml_disagg is set

  [Graeme Weatherill]
  * Fixed ASK14 GMPE behaviour to remove ValueError
  * Implements comprehensive suite of NGA East ground motion models for
    central and eastern United States
  * Minor modification of check_gsim functions to permit instantiated classes
    to be passed

 -- Matteo Nastasi (GEM Foundation) <nastasi@openquake.org>  Mon, 26 Feb 2018 08:53:58 +0100

python3-oq-engine (2.8.0-0~precise01) precise; urgency=low

  [Michele Simionato]
  * `iml_disagg` and `poes_disagg` cannot coexist in the job.ini file
  * Added a check on `conditional_loss_poes` in the event_based_risk calculator:
    now it requires `asset_loss_table` to be set

  [Anirudh Rao]
  * Sorted taxonomies before comparison in the BCR calculator

  [Michele Simionato]
  * Optimized the disaggregation calculation by performing the PMF extraction
    only once at the end of the calculation and not in the workers
  * Added an `oq zip` command
  * Avoided running an useless classical calculation if `iml_disagg` is given

  [Valerio Poggi]
  * Implemented subclasses for ZhaoEtAl2006Asc and AtkinsonBoore2006 to account
    for the distance filter used by SGS in their PSHA model for Saudi Arabia.
    Distance threshold is hard coded to 5km in this implementation.

  [Michele Simionato]
  * Added a warning if the aggregated probability of exceedence (poe_agg) in
    a disaggregation output is very dissimilar from poes_disagg
  * Removed the flag `split_sources`
  * Optimized the operation `arrange_data_in_bins` in the disaggregation
    calculator and reduced the data transfer by the number of tectonic
    region types
  * Improved the sending of the sources to the workers, especially for the
    MultiPointSources
  * Better error message if the user sets a wrong site_id in the sites.csv file
  * Now the distance and lon lat bins for disaggregation are built directly
    from the integration distance
  * Used uniform bins for disaggregation (before they were potentially
    different across realizations / source models)
  * Improved the error message if the user forgets both sites and sites.csv
    in a calculation starting from predetermined GMFs
  * Improved the error message if the user specifies a non-existing file in
    the job.ini
  * Change the ordering of the TRT bins in disaggregation: now they are
    ordered lexicographically
  * Added more validity checks on the job.ini file for disaggregation
  * Changed the .hdf5 format generated by `oq extract -1 hazard/rlzs`; you can
    still produce the old format by using `oq extract -1 qgis-hazard/rlzs`
  * Optimized the disaggregation calculator by instantiating
    `scipy.stats.truncnorm` only once per task and not once per rupture
  * Optimized the disaggregation calculator when `iml_disagg` is specified,
    by caching duplicated results
  * Made sure that `oq dbserver stop` also stops the zmq workers if the zmq
    distribution is enabled
  * Added a check when disaggregating for a PoE too big for the source model
  * If `iml_disagg` is given, forbid `intensity_measure_types_and_levels`
  * Fixed the disaggregation outputs when `iml_disagg` is given: the PoE has
    been removed by the name of the output and correct PoE is in the XML file
  * Fixed `oq export loss_curves/rlzs` for event_based_risk/case_master
  * Removed the obsolete parameter `loss_curve_resolution`
  * Fixed a Python 3 unicode error with `oq engine --run job.zip`
  * Added a command `oq abort <calc_id>`
  * Stored the avg_losses in classical risk in the same way as in
    event_based_risk and made them exportable with the same format
  * Removed the outputs losses_by_tag from the event based risk calculators
    and changed the default for the avg_losses flag to True
  * WebUI: now every job runs in its own process and has name oq-job-<ID>
  * Refactored the WebUI tests to use the DbServer and django.test.Client
  * Added an experimental feature `optimize_same_id_sources`
  * Fixed a bug in gmf_ebrisk when there are zero losses and added more
    validity checks on the CSV file
  * The parameter `number_of_ground_motion_fields` is back to being optional in
    scenario calculators reading the GMFs from a file, since it can be inferred
  * Removed the deprecated risk outputs dmg_by_tag, dmg_total,
    losses_by_tag, losses_total
  * Deprecated the .geojson exporters for hazard curves and maps
  * We now keep the realization weights in case of logic tree sampling (before
    they were rescaled to 1 / R and considered all equals)
  * Optimized sampling for extra-large logic trees
  * Added a check on missing `source_model_logic_tree`
  * Fix to the gmf_ebrisk calculator: the realization index in the event loss
    table was incorrect and too many rows were saved
  * Added a way to restrict the source logic model tree by setting a sm_lt_path
    variable in the job.ini (experimental)
  * Fixed the precedence order when reading openquake.cfd

 -- Matteo Nastasi (GEM Foundation) <nastasi@openquake.org>  Wed, 29 Nov 2017 14:33:05 +0100

python-oq-engine (2.7.0-0~precise01) precise; urgency=low

  [Michele Simionato]
  * Fixed the risk exporters for tags containing non-ASCII characters

  [Valerio Poggi]
  * Implemented the Pankow and Pechmann 2004 GMPE (not verified)

  [Graeme Weatherill]
  * Added Derras et al. (2014) GMPE
  * Implemented the Zhao et al. (2016) GMPE for active shallow crustal,
    subduction interface and subduction slab events
  * Adds 'rvolc' (volcanic path distance) to the distance context

  [Michele Simionato]
  * The outputs loss_curves-rlzs and loss_curves-stats are now visible again
    as engine outputs (before they were hidden)
  * Added a debug command `oq plot_assets` and fixed `oq plot_sites`
  * Added a flag `--multipoint` to the command `oq upgrade_nrml`
  * Deprecated several outputs: hcurves-rlzs, agg_loss_table, losses_total,
    dmg_by_tag, dmg_total, losses_by_tag, losses_by_tag-rlzs
  * Extended the command `oq extract job_id` to check the database
  * Optimized the scenario damage calculator by vectorizing the calculation
    of the damage states
  * Extended the FragilityFunctions to accept sequences/arrays of intensity
    levels, as requested by Hyeuk Ryu

  [Daniele Viganò]
  * Added support for groups in the WebUI/API server

  [Michele Simionato]
  * Added an experimental distribution mode of kind "zmq"
  * Implemented an API `/extract/agglosses/loss_type?tagname1=tagvalue1&...`
    with the ability to select all tagvalues (`*`) for a given tagname
  * Deprecated reading hazard curves from CSV, since it was an experimental
    features and nobody is using it
  * Changed the exporter of the event loss table to export all realizations
   into a single file

  [Graeme Weatherill]
  * Adds the Bindi et al. (2017) GMPEs for Joyner-Boore and Hypocentral
    Distance

  [Michele Simionato]
  * Made it mandatory to specify the sites for all calculators reading the
    GMFs from a CSV file
  * Tested also the case of calculators requiring a shared_dir
  * Improved the error checking when parsing vulnerability functions with PMF

  [Daniele Viganò]
  * Fixed a bug in `oq reset` command which was not stopping
    the DbServer properly

  [Michele Simionato]
  * Implemented an API `/extract/aggcurves/loss_type?tagname1=tagvalue1&...`
  * Implemented an API `/extract/aggdamages/loss_type?tagname1=tagvalue1&...`
  * Every time a new calculation starts, we check if there is a newer version
    of the engine available on GitHub
  * Changed the search logic for the configuration file `openquake.cfg`
  * Implemented an API `/extract/agglosses/loss_type?tagname1=tagvalue1&...`
  * Fixed several bugs in the gmf_ebrisk calculator, in particular in presence
    of asset correlation and missing values on some sites
  * Fixed a bug with logging configured a WARN level instead of INFO level
    if rtree was missing (affecting only `oq run`)
  * Changed the ScenarioDamage demo to use two GSIMs
  * Added a node `<tagNames>` in the exposure
  * Added a web API to extract the attributes of a datastore object
  * Fixed `oq to_shapefile` and `oq from_shapefile` to work with NRML 0.5
    (except MultiPointSources)
  * Added information about the loss units to the `agg_curve` outputs
  * `oq extract hazard/rlzs` now extracts one realization at the time
  * The rupture filtering is now applied during disaggregation
  * Changed the /extract wen API to return a compressed .npz file
  * Fixed a bug with multi-realization disaggregation, celery and no
    shared_dir: now the calculation does not hang anymore

 -- Matteo Nastasi (GEM Foundation) <nastasi@openquake.org>  Thu, 19 Oct 2017 13:53:08 +0200

python-oq-engine (2.6.0-0~precise01) precise; urgency=low

  [Michele Simionato]
  * Fixed the GMF .npz export when the GMFs are extracted from a file
  * Stored the number of nonzero losses per asset and realization in
    event_based_risk calculations with asset_loss_table=True

  [Daniele Viganò]
  * Fixed 'openquake' user creation in RPM when SELinux is in enforcing mode
  * Changed the behaviour during RPM upgrades:
    the old openquake.cfg configuration file is left untouched and the new one
    installed as openquake.cfg.rpmnew

  [Michele Simionato]
  * Added a check on `number_of_ground_motion_fields` when the GMFs are
    extracted from a NRML file
  * Added a command `oq extract` able to extract hazard outputs into HDF5 files
  * Fixed a bug when reading GMFs from a NRML file: the hazard sites were
    read from the exposure (incorrectly) and not from the GMFs
  * Fixed a bug in MultiMFDs of kind `arbitraryMFD`

  [Valerio Poggi]
  * Implemented the Atkinson (2010) GMPE as subclass `Atkinson2010Hawaii`
    of `BooreAtkinson2008`

  [Michele Simionato]
  * Used the new loss curves algorithm for the asset loss curves and loss maps
  * Added a generic `extract` functionality to the web API
  * Fixed a bug when computing the rjb distances with multidimensional meshes
  * Changed the GMF CSV exporter to export the sites too; unified it with the
    event based one

  [Daniele Viganò]
  * Changed the 'CTRL-C' behaviour to make sure that all children
    processes are killed when a calculation in interrupted

  [Michele Simionato]
  * Fixed a bug in the statistical loss curves exporter for classical_risk
  * Replaced the agg_curve outputs with losses by return period outputs
  * Turned the DbServer into a multi-threaded server
  * Used zmq in the DbServer
  * Fixed correct_complex_sources.py
  * Fixed `oq export hcurves-rlzs -e hdf5`
  * Changed the source weighting algorithm: now it is proportional to the
    the number of affected sites
  * Added a command `oq show dupl_sources` and enhances `oq info job.ini`
    to display information about the duplicated sources
  * Added a flag `split_sources` in the job.ini (default False)
  * Updated the demos to the format NRML 0.5

  [Valerio Poggi]
  * Implemented the Munson and Thurber 1997 (Volcanic) GMPE

  [Graeme Weatherill]
  * Adapts CoeffsTable to be instantiated with dictionaries as well as strings

  [Daniele Viganò]
  * Extended the 'oq reset' command to work on multi user installations

  [Michele Simionato]
  * Fixed a bug: if there are multiple realizations and no hazard stats,
    it is an error to set hazard_maps=true or uniform_hazard_spectra=true
  * Implemented aggregation by asset tag in the risk calculators
  * Fixed a small bug in the HMTK (in `get_depth_pmf`)
  * Extended the demo LogicTreeCase1ClassicalPSHA to two IMTs and points
  * Added a documentation page `oq-commands.md`
  * Removed the automatic gunzip functionality and added an automatic
    checksum functionality plus an `oq checksum` command
  * Made the demo LogicTreeCase2ClassicalPSHA faster
  * Fixed the export by realization of the hazard outputs
  * Changed the generation of loss_maps in event based risk, without the option
    `--hc`: now it is done in parallel, except when reading the loss ratios
  * Renamed `--version-db` to `--db-version`, to avoid
    confusions between `oq --version` and `oq engine -version`
  * Fixed bug in the exported outputs: a calculation cannot export the results
    of its parent
  * Extended the `sz` field in the rupture surface to 2 bytes, making it
    possible to use a smaller mesh spacing
  * Changed the ordering of the fields in the loss curves and loss maps
    generated by the event based risk calculator; now the insured fields
    are at the end, before they were intermixed with each loss type
  * Changed the format of array `all_loss_ratios/indices`
  * The size in bytes of the GMFs was saved incorrectly
  * Added an exporter gmf_scenario/rup-XXX working also for event based
  * First version of the calculator gmf_ebrisk
  * Implemented risk statistics for the classical_damage calculator
  * Added a .csv importer for the ground motion fields
  * Implemented risk statistics for the classical_bcr calculator

  [Armando Scarpati]
  * Show to the user the error message when deleting a calculation
    in the WebUI fails

  [Michele Simionato]
  * Better error message when running a risk file in absence of hazard
    calculation
  * Changed the sampling logic in event based calculators
  * Imported GMFs from external file into the datastore

  [Daniele Viganò]
  * Added the 'celery-status' script in 'utils' to check the
    task distribution in a multi-node celery setup

  [Michele Simionato]
  * Removed an excessive check from the WebUI: now if an output exists,
    it can be downloaded even if the calculation was not successful

  [Armando Scarpati]
  * Visualized the calculation_mode in the WebUI

  [Michele Simionato]
  * Made the upgrade_manager transactional again
  * Changed the storage of the GMFs; as a consequence the exported .csv
    has a different format

  [Daniele Viganò]
  * Fixed a bug introduced by a change in Django 1.10 that was causing
    the HTTP requests log to be caught by our logging system and
    then saved in the DbServer
  * Updated requirements to allow installation of Django 1.11 (LTS)

  [Michele Simionato]
  * Added two commands `oq dump` and `oq restore`
  * Added a check that on the number of intensity measure types when
    generating uniform hazard spectra (must be > 1)

 -- Matteo Nastasi (GEM Foundation) <nastasi@openquake.org>  Mon, 25 Sep 2017 15:05:45 +0200

python-oq-engine (2.5.0-0~precise01) precise; urgency=low

  [Armando Scarpati]
  * Added a confirmation dialog when trying to remove a calculation via the
    WebUI

  [Michele Simionato]
  * Hazard maps were not exposed to the engine in event based calculations
  * Fixed the check on the DbServer instance: it was failing in presence
    of symbolic links
  * Optimized MultiMFD objects for the case of homogeneous parameters
  * Added an .npz exporter for the scenario_damage output `dmg_by_asset`
  * Removed the pickled CompositeSourceModel from the datastore
  * Improved the error message when the rupture mesh spacing is too small
  * Unified the versions of baselib, hazardlib and engine
  * Raised a clear error if the user does not set the `calculation_mode`
  * Made it is possible to pass the hdf5 full path to the DataStore class
  * Made it possible to use CELERY_RESULT_BACKEND != 'rpc://'

  [Michele Simionato, Daniele Viganò]
  * Merged the `oq-hazardlib` repository into `oq-engine`.
    The `python-oq-hazardlib` package is now provided by `python-oq-engine`

  [Michele Simionato]
  * Added CSV exports for the agg_curve outputs
  * Fixed a bug in `oq export hcurves-rlzs --exports hdf5`
  * Restored the parameter sites_per_tile with a default of 20,000, i.e.
    tiling starts automatically if there are more than 20,000 sites
  * Better error message for invalid exposures
  * Removed the deprecated XML outputs of the risk calculators
  * Added an end point `v1/calc/XXX/oqparam` to extract the calculation
    parameters as a JSON dictionary
  * Fixed the excessive logic tree reduction in event based calculators
  * Improved the command `oq db`
  * Fixed an encoding bug when logging a filename with a non-ASCII character
  * Fixed a bug when exporting a GMF with `ruptureId=0`
  * Added a parameter `disagg_outputs` to specify the kind of disaggregation
    outputs to export
  * Raised an early error if the consequence model is missing some taxonomies
  * Restored the tiling functionality in the classical calculator; to enable
    it, set `num_tiles` in the job.ini file
  * If there are no statistical hazard curves to compute, do not transfer
    anything
  * Fixed a small bug in `oq plot` and added a test

  [Daniele Viganò]
  * Added `collectstatic` and `createsuperuser` subcommands to the
    `oq webui` command
  * Added a `local_settings.py.pam` template to use PAM as the authentication
    provider for API and WebUI
  * Now the command `oq webui start` tries to open a browser tab
    with the WebUI loaded

 -- Daniele Viganò (GEM Foundation) <daniele@openquake.org>  Wed, 14 Jun 2017 10:32:28 +0200

python-oq-engine (2.4.0-0~precise01) precise; urgency=low

  [Michele Simionato]
  * Now the command `oq export loss_curves/rlz-XXX` works both for the
    `classical_risk` calculator and the `event_based_risk` calculator

  [Daniele Viganò]
  * Remove the default 30 day-old view limit in the WebUI calculation list

  [Michele Simionato]
  * Fixed a broken import affecting the command `oq upgrade_nrml`
  * Made it possible to specify multiple file names in <uncertaintyValue/>
    in the source_model_logic_tree file
  * Reduced the data transfer in the object `RlzsAssoc` and improved the
    postprocessing of hazard curves when the option `--hc` is given
  * Changed the `ruptures.xml` exporter to export unique ruptures
  * Fixed a bug when downloading the outputs from the WebUI on Windows
  * Made `oq info --report` fast again by removing the rupture fine filtering
  * Improved the readibility of the CSV export `dmg_total`
  * Removed the column `eid` from the CSV export `ruptures`; also
    renamed the field `serial` to `rup_id` and reordered the fields
  * Changed the event loss table exporter: now it exports an additional
    column with the `rup_id`
  * Changed scenario npz export to export also the GMFs outside the maximum
    distance
  * Fixed scenario npz export when there is a single event
  * Replaced the event tags with numeric event IDs
  * The mean hazard curves are now generated by default
  * Improved the help message of the command `oq purge`
  * Added a `@reader` decorator to mark tasks reading directly from the
    file system
  * Removed the .txt exporter for the GMFs, used internally in the tests
  * Fixed a bug with relative costs which affected master for a long time,
    but not the release 2.3. The insured losses were wrong in that case.
  * Added an .hdf5 exporter for the asset loss table
  * Loss maps and aggregate losses are computed in parallel or sequentially
    depending if the calculation is a postprocessing calculation or not
  * Deprecated the XML risk exporters
  * Removed the .ext5 file
  * Restored the parameter `asset_loss_table` in the event based calculators
  * Added a full .hdf5 exporter for `hcurves-rlzs`
  * Removed the `individual_curves` flag: now by default only the statistical
    hazard outputs are exported
  * Saved *a lot* of memory in the computation of the hazard curves and stats
  * Renamed the parameter `all_losses` to `asset_loss_table`
  * Added an experimental version of the event based risk calculator which
    is able to use GMFs imported from an external file
  * Added a `max_curve` functionality to compute the upper limit of the
    hazard curves amongst realizations
  * Raised an error if the user specifies `quantile_loss_curves`
    or `conditional_loss_poes` in a classical_damage calculation
  * Added a CSV exporter for the benefit-cost-ratio calculator
  * The classical_risk calculator now reads directly the probability maps,
    not the hazard curves
  * Turned the loss curves into on-demand outputs
    for the event based risk calculator
  * The loss ratios are now stored in the datastore and not in an
    external .ext5 file
  * The engine outputs are now streamed by the WebUI
  * Used a temporary export directory in the tests, to avoid conflicts
    in multiuser situations
  * Added an .npz exporter for the loss maps
  * Raised an error early when using a complex logic tree in scenario
    calculations
  * Changed the CSV exporter for the loss curves: now it exports all the
    curves for a given site for the classical_risk calculator
  * Fixed the save_ruptures procedure when there are more than 256
    surfaces in the MultiSurface
  * Renamed the `csq_` outputs of the scenario_damage to `losses_`
  * Changed the way scenario_damage are stored internally to be more
    consistent with the other calculators
  * Removed the GSIM from the exported file name of the risk outputs
  * New CSV exporter for GMFs generated by the event based calculator
  * The event IDs are now unique and a constraint on the maximum
    number of source groups (65,536) has been added
  * Added an output `losses_by_event` to the scenario_risk calculator
  * Changed the output `ruptures.csv` to avoid duplications
  * Added an output `losses_by_taxon` to the scenario_risk calculator
  * Fixed a performance bug in `get_gmfs`: now the scenario risk and damage
    calculators are orders of magnitude faster for big arrays
  * Added an export test for the event loss table in the case of multiple TRTs
  * Removed the experimental `rup_data` output
  * Added an .npz export for the output `losses_by_asset`
  * Exported the scenario_risk aggregate losses in a nicer format

  [Daniele Viganò]
  * The 'oq webui' command now works on a multi-user installation
  * Splitted RPM packages into python-oq-engine (single node)and
    python-oq-engine-master/python-oq-engine-worker (multi-node)

  [Paolo Tormene]
  * The 'Continue' button in the Web UI is now available also for risk
    calculations

  [Michele Simionato]
  * Fixed a Python 3 bug in the WebUI when continuing a calculation: the
    hazard_calculation_id was passed as a string and not as an integer
  * Changed to rupture storage to use variable length-arrays, with a speedup
    of two orders of magnitude
  * Avoided storing twice the rupture events
  * Optimized the serialization of ruptures on HDF5 by using a `sids` output
  * Changed the Web UI button from "Run Risk" to "Continue"
  * The `avg` field in the loss curves is computed as the integral of the curve
    again, and it is not extracted from the avg_losses output anymore
  * Made the `fullreport` exportable
  * Fixed the `rup_data` export, since the boundary field was broken
  * Restored the output `losses_by_taxon` in the event_based_risk calculator
  * Fixed the calculator event based UCERF so that average losses can
    be stored

  [Daniele Viganò]
  * Added a check to verify that an 'oq' client is talking to the
    right DbServer instance
  * Introduced an optional argument for 'oq dbserver' command line
    to be able to override its default interface binding behaviour

  [Michele Simionato]
  * Optimized the event based calculators by reducing the number of calls
    to the GmfComputer and by using larger arrays
  * Added a check on missing vulnerability functions for some loss type
    for some taxonomy
  * Now we save the GMFs on the .ext5 file, not the datastore
  * Fixed bug in event_based_risk: it was impossible to use vulnerability
    functions with "PM" distribution
  * Fixed bug in event_based_risk: the ebrisk calculator is required as
    precalculator of event_based_risk, not others
  * Fixed bug in scenario_risk: the output `all_losses-rlzs` was aggregated
    incorrectly
  * Now the ucerf_risk calculators transfer only the events, not the ruptures,
    thus reducing the data transfer of several orders of magnitude
  * Added a view `get_available_gsims` to the WebUI and fixed the API docs
  * Introduced a configuration parameter `max_site_model_distance` with default
    of 5 km
  * Implemented sampling in the UCERF event based hazard calculator

  [Daniele Viganò]
  * Use threads instead of processes in DbServer because SQLite3
    isn't fork-safe on macOS Sierra

  [Michele Simionato]
  * Fixed a TypeError when deleting a calculation from the WebUI
  * Extended the command `oq to_hdf5` to manage source model files too
  * Improved significantly the performance of the event based calculator
    when computing the GMFs and not the hazard curves
  * Stored information about the mean ground motion in the datastore
  * Saved the rupture mesh with 32 floats instead of 64 bit floats
  * Raised the limit on the event IDs from 2^16 to 2^32 per task
  * Fixed classical_risk: there was an error when computing the statistics
    in the case of multiple assets of the same taxonomy on the same site
  * Changed the UCERF event based calculators to parallelize by SES
  * Fixed a site model bug: when the sites are extracted from the site model
    there is no need to perform geospatial queries to get the parameters
  * Added a command `oq normalize` to produce good `sites.csv` files
  * Introduced a `ses_seed` parameter to specify the seed used to generate
    the stochastic event sets; `random_seed` is used for the sampling only
  * Changed the `build_rcurves` procedure to read the loss ratios directly from
    the workers

 -- Matteo Nastasi (GEM Foundation) <nastasi@openquake.org>  Tue, 23 May 2017 10:46:56 +0200

python-oq-engine (2.3.0-0~precise01) precise; urgency=low

  [Michele Simionato]
  * `oq info --report` now filters the ruptures and reports the correct
    number of effective ruptures even for classical calculators
  * Stripped the TRT information from the event loss table CSV export
    and optimized its performance
  * Fixed a bug when storing the GMPE logic tree file in the datastore
  * Added a command `oq run_tiles` (experimental)
  * Fixed the event based calculator so that it can run UCERF ruptures
  * Fixed a bug in the scenario_risk calculator in case of multiple assets
    of the same taxonomy on the same site with no insurance losses
  * Now the event IDs are generated in the workers in the event based calculator
    and there is a limit of 65536 tasks with 65536 ruptures each
  * Changed the UCERF classical calculators to compute one branch at the time
  * Fixed the header `occupants:float32` in the CSV risk exports involving
    occupants
  * Fixed the name of the zipped files downloaded by the Web UI: there
    was a spurious dot
  * Fixed the UCERF classical calculator in the case of sampling
  * Reduced the size of the event tags in the event based calculators, thus
    saving GB of disk space in UCERF calculations
  * Fixed the name of the files downloaded by the Web UI: they must not
    contain slashes
  * Now deleting a calculation from the Web UI really deletes it, before
    if was only hiding it

  [Daniele Viganò]
  * Moved the OpenQuake Engine manual sources inside doc/manual

  [Michele Simionato]
  * Introduced an experimental classical time dependent UCERF calculator
  * Added a dynamic output for source group information
  * Changed the UCERF rupture calculator to fully store the ruptures
  * Fixed a bug in `combine_maps`: realizations with zero probability were
    discarded, thus breaking the computation of the statistics
  * Added a command `oq reset` to reset database and datastores
  * Reduced the data transfer back and disk space occupation for UCERF
    event based risk calculations
  * Tasks meant to be used with a shared directory are now marked with a
    boolean attribute `.shared_dir_on`
  * Added a warning when running event based risk calculations with sampling
  * Made sure that the openquake.cfg file is read only once

  [Daniele Viganò]
  * Moved the openquake.cfg config file inside the python package
    under openquake/engine/openquake.cfg
  * Removed support to OQ_LOCAL_CFG_PATH and OQ_SITE_CFG_PATH vars;
    only the OQ_CONFIG_FILE enviroment variable is read

  [Michele Simionato]
  * If there is a single realization, do not compute the statistics
  * Changed the separator from comma to tab for the output `ruptures`
  * If there are no conditional_loss_poes, the engine does not try to
    export the loss maps anymore
  * Fixed `oq engine --make-html-report` when using Python 3
  * Fixed bug when running `oq info job.ini` with NRML 0.5 source models

 -- Matteo Nastasi (GEM Foundation) <nastasi@openquake.org>  Thu, 23 Feb 2017 14:37:44 +0100

python-oq-engine (2.2.0-0~precise01) precise; urgency=low

  [Michele Simionato]
  * Fixed an HDF5 bug by not using a `vstr` array for the asset references
  * Fixed a wrong error message generated by `oq purge`
  * Added information about the rupture in the event loss table exports
  * Fixed a bug and added a test calculation with nonparametric sources
  * Fixed the classical UCERF calculator when there is more than one branch
  * Added .npz exporter for gmf_data for event based calculations

  [Daniele Viganò]
  * Port WebUI/API server to Django 1.9 and 1.10
  * Add dependencies to setup.py
  * Update Copyright to 2017

  [Michele Simionato]
  * Increased the splitting of ComplexFaultSources
  * Added a way to reuse the CompositeSourceModel from a previous computation
  * Turned the loss maps into dynamically generated outputs
  * Extended the source model writer to serialize the attributes
    src_interdep, rup_interdep, srcs_weights
  * Fixed a bug when exporting the uniform hazard spectra in presence of
    IMTs non spectral acceleration
  * Fixed a bug when computing the loss maps in presence of insurance,
    temporarily introduced in master
  * Made the datastore for event based risk calculations much lighter
    by computing the statistical outputs at export time
  * Now it is possible to post process event based risk outputs with the
    `--hc` option
  * Added a command `oq to_hdf5` to convert .npz files into .hdf5 files
  * Moved commonlib.parallel into baselib
  * Merged the experimental calculator ebrisk into event_based_risk and
    used correctly the random_seed for generating the GMFs (not the master_seed)
  * Added a flag `ignore_covs` to ignore the coefficients of variation
  * Changed the GMF scenario exporter to avoid generating composite arrays with
    a large number of fields
  * Exporting in .npz format rather than HDF5
  * Introduced a `shared_dir` parameter in openquake.cfg
  * Fixed a serialization bug for planar surfaces
  * Removed the flag `asset_loss_table`: the loss ratios are
    saved if and only if the `loss_ratios` dictionary is non-empty
  * Added a CSV exporter for the GMFs in the event based calculator
  * Added a CSV exporter for the rup_data output
  * Added a CSV exporter for the disaggregation output
  * Stored the disaggregation matrices directly (no pickle)
  * Turned the CompositeRiskModel into a HDF5-serializable object
  * Fixed all doctests for Python 3

  [Daniele Viganò]
  * Removed the 'oq-engine' wrapper (command already deprecated)

  [Michele Simionato]
  * Assigned a year label to each seismic event in the event based calculator
  * Now the ebrisk calculator supports the case of asset_correlation=1 too
  * Made it possible to export the losses generated by a specific event
  * Lowered the limit on the length of source IDs to 60 chars
  * Fixed excessive strictness when validating `consequenceFunction.id`
  * Added an `ucerf_rupture` calculator able to store seismic events and
    rupture data and reduced the data transfer

  [Daniele Viganò]
  * MANIFEST now includes all files, with any extension located in the
    tests folders. It is now possible to run tests from an installation
    made with packages

  [Michele Simionato]
  * Improved error message when the user gives a source model file instead of
    a source model logic tree file
  * Fixed the management of negative calculation IDs
  * Relaxed the tolerance so that the tests pass on Mac OS X
  * Implemented csv exporter for the ruptures
  * Optimized the epsilon generation in the ebrisk calculator for
    asset_correlation=0
  * Improved the performance of the scenario risk calculators
  * Now by default we do not save the ruptures anymore
  * Fixed a memory leak recently introduced in parallel.py
  * Simplified classical_risk (the numbers can be slightly different now)
  * Serialized the ruptures in the HDF5 properly (no pickle)
  * Introduced a parameter `iml_disagg` in the disaggregation calculator
  * Fixed `oq reduce` to preserve the NRML version
  * Fixed a bug when splitting the fault sources by magnitude

 -- Matteo Nastasi (GEM Foundation) <nastasi@openquake.org>  Mon, 23 Jan 2017 14:36:48 +0100

python-oq-engine (2.1.0-0~precise01) precise; urgency=low

  [Michele Simionato]
  * There is now a flag `save_ruptures` that can be turned off on demand;
    by default the ruptures are always saved in the event based calculators
  * Optimized the memory consumption when using a ProcessPoolExecutor (i.e
    fork before reading the source model) by means of a `wakeup` task
  * Reduced the splitting of the fault sources
  * Added a view `task_slowest` displaying info about the slowest task
    (only for classical calculations for the moment)
  * concurrent_tasks=0 disable the concurrency
  * Optimized the saving time of the GMFs
  * Changed the default number of concurrent tasks and increased the
    relative weight of point sources and area sources
  * Fixed the UCERF event loss table export and added a test for it
  * Optimized the computation of the event loss table
  * Introduced two new calculators ucerf_risk and ucerf_risk_fast

  [Paolo Tormene]
  * Added to the engine server the possibility to log in and out
    programmatically by means of HTTP POST requests

  [Michele Simionato]
  * Optimized the memory consumption of the event based risk calculators
  * Extended the `oq show` command to work in a multi-user environment
  * Improved the test coverage of the exports in the WebUI
  * Removed the SourceManager: now the sources are filtered in the workers
    and we do not split in tiles anymore
  * Made the full datastore downloadable from the WebUI
  * Added a command "oq db" to send commands the engine database
    (for internal usage)
  * By default the WebUI now displays only the last 100 calculations
  * Added more validity checks to the disaggregation parameters; split the
    sources even in the disaggregation phase
  * Added an optimized event based calculator computing the total losses by
    taxonomy and nothing else
  * Filtered the sources up front when there are few sites (<= 10)
  * Reduced the number of tasks generated when filter_sources is False
  * Saved engine_version and hazardlib_version as attributes of the datastore
  * Avoided saving the ruptures when ground_motion_fields is True
  * Finalized the HDF5 export for hazard curves, hazard maps and uniform
    hazard spectra
  * Restored a weight of 1 for each rupture in the event based calculator
  * Removed the MultiHazardCurveXMLWriter
  * Improved the saving of the ruptures in event based calculations
  * Reduced the data transfer due to the `rlzs_by_gsim` parameter
  * Added an HDF5 export for scenario GMFs
  * If `filter_sources` if false, the light sources are not filtered, but the
    heavy sources are always filtered
  * Now the dbserver can be stopped correctly with CTRL-C
  * Parallelized the splitting of heavy sources
  * Changed the event loss table exporter: now a single file per realization
    is exported, containing all the loss types
  * Removed the dependency from the Django ORM
  * Now the WebUI restarts the ProcessPoolExecutor at the end of each job,
    to conserve resources
  * Optimized the computation of hazard curves and statistics, especially
    for the memory consumption
  * Reduced the data transfer due to the `rlzs_assoc` and `oqparam` objects
  * Fixed a bug in the disaggregation calculator when a source group has
    been filtered away by the maximum distance criterium
  * Fixed an encoding error in the reports when the description contains a
    non-ASCII character
  * Changed the distribution framework: celery is supported in a way more
    consistent with the other approaches; moreover, ipyparallel is supported
  * Hazard maps are now a fake output, dynamically generated at export time
  * Made the number of produced tasks proportional to the number of tiles
  * Raised an error for event_based_risk producing no GMFs
  * Added a view for the slow sources
  * Transmitted the attributes of a SourceGroup to the underlying sources
  * Fixed the names of exported files for hazard maps in .geojson format
  * Added an header with metadata to the exported hazard curves and maps
  * Avoid storing filtered-away probability maps, thus fixing a bug
  * Restored the precalculation consistency check that was disabled during the
    transition to engine 2.0
  * Fixed a bug with `oq engine --delete-calculation`
  * Hazard curves/maps/uniform spectra can now be recomputed
  * Restored the early check on missing taxonomies
  * Raise an early error if an user forget the `rupture_mesh_spacing` parameter
  * Fixed a bug while deleting jobs from the db in Ubuntu 12.04
  * Ported the shapefile converter from the nrml_converters
  * Added source model information in the file `realizations.csv`
  * `oq engine --run job.ini --exports csv` now also exports the realizations
  * Introduced the format NRML 0.5 for source models
  * Added a check on the version in case of export errors
  * Extended `oq purge` to remove calculations from the database too
  * Fixed `--make-html-report`: the view task_info was not registered
  * Stored several strings as HDF5-variable-length strings
  * Fixed an export bug for the hazard curves in .geojson format
  * Removed the array cost_types from the datastore
  * Taxonomies with chars not in the range a-z0-9 were incorrectly rejected
  * Improved the XML parsing utilities in speed, memory, portability and
    easy of use
  * Forbidden the reuse of exposure because is was fragile and error prone
  * Fixed a bug with the `realizations` array, which in hazard calculations
    was empty in the datastore

 -- Matteo Nastasi (GEM Foundation) <nastasi@openquake.org>  Fri, 14 Oct 2016 11:07:26 +0200

python-oq-engine (2.0.0-0~precise01) precise; urgency=low

  [Michele Simionato]
  * Quoted the taxonomies in the CSV exports
  * Fixed a bug in classical_damage and added a master test for it
  * Fixed the escaping of the taxonomies in the datastore
  * Fixed the names of the exported risk files
  * Fixed a segfault in the WebUI when exporting files with h5py >= 2.4
  * Added a command `oq dbserver` to start/stop the database server
  * The engine exports the hazard curves one file per IMT
  * Exported lon and lat with 5 digits after the decimal point
  * Added a command `oq info --build-reports`
  * Introduced experimental support for exporting .hdf5 files

  [Daniele Viganò]
  * Reworked substantially the engine documentation: removed obsolete pages,
    updated to engine 2.0 and added instructions for Windows and Mac OS X
  * Remove oq_create_db script, db is created by the DbServer
  * Move oq_reset_db into utils and clean old code

  [Michele Simionato]
  * Now the DbServer automatically upgrades the database if needed
  * Renamed oq-lite -> oq and added a subcommand `oq engine`
  * Added a CSV reader for the hazard curves
  * Having time_event=None in the hazard part of a calculation is now valid
  * Added an exporter for the rupture data, including the occurrence rate
  * Refactored the CSV exporters
  * Moved celeryconfig.py; now celery must be started with
    `celery worker --config openquake.engine.celeryconfig`
  * Added a default location `~/oqdata/dbserver.log` for the DbServer log
  * Added an early check on the SA periods supported by the GSIMs
  * Now the gsim_logic_tree file is parsed only once
  * Added a document about the architecture of the engine
  * The realizations are now exported as a CSV file
  * Escaped taxonomies in the datastore
  * The Web UI log tool is now escaping the HTML
  * Moved openquake.commonlib.commands -> openquake.commands and
    openquake.commonlib.valid -> openquake.risklib.valid to have a
    linear tower of internal dependencies
  * Supported all versions of Django >= 1.5
  * Provided a better error message in the absence of openquake.cfg
  * Removed the check on the export_dir when using the WebUI
  * Reduce the data transfer of the realization association object
  * If uniform_hazard_spectra is true, the UHS curves are generated
    even if hazard_maps is false; the hazard maps are not exported
  * Optimized the filtering of PointSources
  * Initial work on the UCERF event based hazard calculator
  * Added a test calculation crossing the International Date Line (Alaska)

  [Daniele Viganò]
  * Remove the dependency from the python 'pwd' package which is not
    available on Windows
  * Supervisord init scripts are now provided for the dbserver, celery
    and the webui. Celery is not started by default, other two are.

  [Michele Simionato]
  * Another export fix: made sure it is run by the current user
  * Fixed the export: if the export directory does not exist, it is created
  * Introduced the configuration variable `multi_user`, false for source
    installations and true for package installations
  * Fixed the WebUI export
  * Removed the .txt outputs from the WebUI page engine/<output_id>/outputs
    (they are useful only internally)
  * Fixed the export: first the xml exporter is tried and then the csv exporter;
    if both are available, only the first is used, not both of them
  * Optimized the case when the epsilons are not required, i.e. all the
    covariance coefficients are zero in the vulnerability functions
  * Added another test for event based risk (`case_miriam`)
  * Revisited the distribution mechanism and refined the weight of the
    ruptures in the event based calculators to avoid generating slow tasks
  * Added an automatic help for the subcommands of oq-lite and managed
    --version correctly
  * The event based risk calculator now use different seeds for different
    realizations; also, the performance has been substantially improved
  * Improved the .rst reports with data transfer information
  * Removed the RlzsAssoc object from the datastore
  * Fixed the number of tasks generated by the risk calculators
  * Refactored the serialization of CompositionInfo instances to HDF5
  * Used exponential notation with 5 decimal digits in most exported XML files
  * Refactored the sampling mechanics in the event based calculators
  * The event_based_risk calculator infers the minimum intensity of the GMFs
    from the vulnerability functions (if not specified in the job.ini)
  * Fixed the `avg_losses-stats`: they were not generated in absence of
    loss curves
  * Added a command `oq-lite info --exports`
  * Added filtering on the mininum intensity also in the event based
    hazard calculator; improved the performance and memory occupation
  * Added a view displaying the calculation times by source typology
  * Fixed the test of GMPETable after the correction in hazardlib
  * Optimized the saving of the asset loss table
  * Optimized the case of multiple assets of the same taxonomy on the
    same point and introduced a datastore view `assets_by_site`
  * Fixed HDF5 segmentation faults in the tests for Ubuntu 16.04

  [Daniele Viganò]
  * Add support for Ubuntu 16.04 (xenial) packages
  * Removed the openquake_worker.cfg file because it is not used anymore

  [Michele Simionato]
  * Replaced PostgreSQL with SQLite
  * Introduced a dbserver to mediate the interaction with the database
  * Restored the signal handler to manage properly `kill` signals so that
    the workers are revoked when a process is killed manually
  * Fixed in a more robust way the duplicated log bug
  * Made more robust the killing of processes by patching concurrent.futures
  * Fixed a critical bug with celery not being used even when `use_celery`
    was true.
  * Improved the validation of NRML files
  * Added a command `oq-engine --show-log <job_id>`

  [Daniele Viganò]
  * Use the 'postgresql' meta package as dependency of the .deb
    package to support newer versions of Postgres; this makes
    Trusty package installable on Ubuntu 16.04 and Debian 8

  [Daniele Viganò, Michele Simionato]
  * Fixed a bug in `oq-engine --export-outputs`

  [Daniele Viganò, Matteo Nastasi]
  * Allow installation of the binary package on Ubuntu derivatives

  [Matteo Nastasi]
  * Backport of libhdf5 and h5py for ubuntu 'precise' serie

  [Michele Simionato]
  * Removed openquake/engine/settings.py
  * Made the dependency on celery required only in cluster installations
  * Integrated the authentication database in the engine server database
  * Fixed the description in the Web UI (before it was temporarily set to
    the string "A job").
  * Introduced filtering on the minimum intensity of the ground shaking
  * Solved the issue of serializing large SES collections, over the HDF5 limit
  * The loss maps and curves XML exporters now export the coordinates
    of the assets, not the coordinates of the closest hazard site
  * Stored the job.ini parameters into a table in the datastore
  * Added a check on the IMTs coming from the risk models
  * Changed the aggregate loss table exporter to export the event tags,
    not the event IDs
  * Fixed a bug with the CSV export of the ground motion fields
  * Fixed a bug with the export of UHS curves with `--exports=xml`
  * Reduced substantially the data transfer and the memory occupation
    for event based calculations with a large number of assets: we
    can run the California exposure with half million assets now
  * Fixed a bug in the SESCollection exporter
  * Changed the asset<->epsilons association: before for a given taxonomy the
    assets were ordered by `asset_ref`, now they are ordered by `id`. This
    has a minor impact on the numbers sensitive to the epsilons, akin to a
    change of seeds
  * Added a test on the ordering of the epsilons
  * Accepted `.` and `|` as valid characters for source IDs
  * Changed the GMF calculator to use a single seed per unique rupture
  * Changed the SESCollection exporter: now a single file is exported, before
    we were exporting one file per source model path per tectonic region model
  * Changed the event based calculators to avoid duplicating ruptures
    occurring more than once
  * Changed the risk calculators to work in blocks of assets on the same site
  * Made it possible to set different integration distances for different
    tectonic region types
  * Optimized the aggregation by asset in the event based risk calculator
  * Reporting the source_id when the filtering fails

 -- Matteo Nastasi (GEM Foundation) <nastasi@openquake.org>  Tue, 21 Jun 2016 14:17:03 +0200

python-oq-engine (1.9.1-0~precise01) precise; urgency=low

  [Michele Simionato]
  * Fixed a bug in the Web UI when running a risk calculation starting
    from a previous calculation

 -- Matteo Nastasi (GEM Foundation) <nastasi@openquake.org>  Mon, 07 Mar 2016 11:11:59 +0100

python-oq-engine (1.9.0-0~precise01) precise; urgency=low

  [Michele Simionato]
  * Fixed a bug such that in some circumstances the logging stream handler
    was instantiated twice, resulting in duplicated logs
  * Changed the default job status to 'executing' (was 'pre_executing')
  * Fixed the ordering of the logs in the Web UI
  * Removed the dependency from PostGIS
  * Restored the monitoring which was accidentally removed
  * Removed the obsolete option `--hazard-output-id`
  * Printed the names of the files exported by the engine, even when there
    are multiple files for a single output
  * Introduced four new tables job, output, log, performance: all the other
    60+ database tables are not used anymore

 -- Matteo Nastasi (GEM Foundation) <nastasi@openquake.org>  Wed, 02 Mar 2016 14:33:38 +0100

python-oq-engine (1.8.0-0~precise01) precise; urgency=low

  [Michele Simionato]
  * Removed two `oq-engine` switches (`--export-stats` and `--list-inputs`)
    and fixed `--show-view`; unified `--delete-hazard-calculation` and
    `--delete-risk-calculation` into a single `--delete-calculation`
  * Updated `make_html_report.py` to extract the full report from the
    datastore
  * If `use_celery` is true, use celery to determine a good default for
    the parameter `concurrent_tasks`
  * Made celery required only in cluster situations
  * Fixed the duplication of exported result in the classical_damage
    calculator when there is more than one realization
  * Removed several obsolete or deprecated switches from the `oq-engine` command
  * Replaced all classical calculators with their lite counterparts
  * Fixed the site-ordering in the UHS exporter (by lon-lat)

  [Paolo Tormene]
  * Added API to validate NRML

  [Michele Simionato]
  * The engine can now zip files larger than 2 GB (used in the export)
  * Now the loss maps and curves are exported with a fixed ordering: first
    by lon-lat, then by asset ID
  * Replaced the old disaggregation calculator with the oq-lite one

 -- Matteo Nastasi (GEM Foundation) <nastasi@openquake.org>  Mon, 15 Feb 2016 12:06:54 +0100

python-oq-engine (1.7.0-0~precise01) precise; urgency=low

  [Michele Simionato]
  * Fixed an encoding bug in --lhc
  * Fixed an export bug: it is now possible to export the outputs generated
    by another user, if the read permissions are set correctly

 -- Matteo Nastasi (GEM Foundation) <nastasi@openquake.org>  Mon, 14 Dec 2015 10:40:26 +0100

python-oq-engine (1.6.0-0~precise01) precise; urgency=low

  [Daniele Viganò]
  * Added the oq_reset_db script. It removes and recreates the database and
    the datastore

  [Matteo Nastasi]
  * Demos moved to /usr/share/openquake/risklib

  [Michele Simionato]
  * Removed the 'view' button from the Web UI
  * Removed the epsilon_sampling configuration parameter
  * Made customizable the display_name of datastore outputs (before it was
    identical to the datastore key)
  * The zip files generated for internal use of the Web UI are now hidden
  * Made visible to the engine only the exportable outputs of the datastore
  * Closed explicitly the datastore after each calculation
  * Replaced the old scenario calculators with the HDF5-based calculators
  * Fixed a very subtle bug in the association queries: some sites outside
    of the region constraint were not discarded in some situations
  * Removed the self-termination feature `terminate_job_when_celery_is_down`
  * Removed the epsilon sampling "feature" from the scenario_risk calculator
  * Replaced the event based calculators based on Postgres with the new ones
    based on the HDF5 technology

 -- Matteo Nastasi (GEM Foundation) <nastasi@openquake.org>  Tue, 17 Nov 2015 11:29:47 +0100

python-oq-engine (1.5.1-0~precise01) precise; urgency=low

  [Michele Simionato]
  * Fixed a bug affecting exposures with multiple assets on the same site

 -- Matteo Nastasi (GEM Foundation) <nastasi@openquake.org>  Fri, 25 Sep 2015 14:22:08 +0200

python-oq-engine (1.5.0-0~precise01) precise; urgency=low

  [Michele Simionato]
  * The event based calculators in the engine are now officially deprecated
    and they raise a warning when used
  * Optimization: we do not generate the full epsilon matrix if all
    coefficients of variation are zero
  * Fixed two subtle bugs in the management of the epsilons: it means that
    all event based risk calculations with nonzero coefficients of variations
    will produce slightly different numbers with respect to before
  * Removed excessive checking on the exposure attributes 'deductible' and
    'insuredLimit' that made it impossible to run legitimate calculations
  * Changed the meaning of 'average_loss' for the aggregated curves: now it
    is the sum of the aggregated losses in the event loss table,
    before it was extracted from the aggregated loss curve
  * Changed the way the average losses (and insured average losses) are
    computed by the event based risk calculator: now they are extracted
    from the event loss table, before they were extracted from the loss curves
  * Set to NULL the stddev_losses and stddev_insured_losses for the event based
    risk calculator, since they were computed incorrectly
  * Introduced a new experimental command
    'oq-engine --show-view CALCULATION_ID VIEW_NAME'; the only view available
    for the moment is 'mean_avg_losses'
  * Negative calculation IDs are interpreted in a Pythonic way, i.e. -1
    means the last calculation, -2 the calculation before the last one, etc.
  * If a site parameter is more distant than 5 kilometers from its closest
    site, a warning is logged
  * Changed the splitting of fault sources to reduce the number of generated
    sources and avoid data transfer failures if rupture_mesh_spacing is too
    small
  * Changed the event loss table export: now the CSV file does not contain
    the magnitude and the rows are ordered by rupture tag first and loss second
  * Removed the calculator EventBasedBCR
  * Longitude and latitude are now rounded to 5 digits
  * Fixed a very subtle bug in the vulnerability functions, potentially
    affecting calculations with nonzero coefficients of variation and nonzero
    minIML; the numbers produced by the engine were incorrect; see
    https://bugs.launchpad.net/oq-engine/+bug/1459926
  * 'investigation_time' has been replaced by 'risk_investigation_time' in
    risk configuration files
  * Initial support for Django 1.7

  [Daniele Viganò]
  * Removed the bin/openquake wrapper: now only bin/oq-engine is
    available

  [Michele Simionato]
  * Added parameter parallel_source_splitting in openquake.cfg

  [Daniele Viganò]
  * setup.py improvements
  * Added MANIFEST.in
  * celeryconfig.py moved from /usr/openquake/engine to
    /usr/share/openquake/engine

  [Matteo Nastasi]
  * Packaging system improvement

 -- Matteo Nastasi (GEM Foundation) <nastasi@openquake.org>  Wed, 23 Sep 2015 15:48:01 +0200

python-oq-engine (1.4.1-0~precise01) precise; urgency=low

  [Michele Simionato]
  * Added a new 'ebr' hazard/risk calculator
  * Fixed the engine core export: now it can export datastore outputs as
    zip files
  * Now the parameter concurrent_tasks is read from the .ini file
  * Parallelized the source splitting procedure
  * Fixed a bug in the hazard calculators which were not using the parameter
    concurrent_tasks from the configuration file

 -- Matteo Nastasi (GEM Foundation) <nastasi@openquake.org>  Fri, 15 May 2015 10:06:26 +0200

python-oq-engine (1.4.0-2~precise01) precise; urgency=low

  [Daniele Viganò]
  * Fixed debian/control: add missing lsb-release to build deps

 -- Matteo Nastasi (GEM Foundation) <nastasi@openquake.org>  Fri, 08 May 2015 14:33:26 +0200

python-oq-engine (1.4.0-1~precise01) precise; urgency=low

  [Matteo Nastasi, Daniele Viganò]
  * Fixed dependencies version management

 -- Matteo Nastasi (GEM Foundation) <nastasi@openquake.org>  Thu, 07 May 2015 14:14:09 +0200

python-oq-engine (1.4.0-0~precise01) precise; urgency=low

  [Matteo Nastasi, Daniele Viganò]
  * Add binary package support for both Ubuntu 12.04 (Precise)
    and Ubuntu 14.04 (Trusty)

  [Michele Simionato]
  * Removed the SiteModel table: now the association between the sites and the
    site model is done by using hazardlib.geo.geodetic.min_distance

  [Daniele Viganò]
  * added authentication support to the 'engineweb' and the 'engineserver'

  [Michele Simionato]
  * the aggregate loss curves can be exported in CSV format

  [Matteo Nastasi]
  * added 'outtypes' attribute with list of possible output types for
    each output item in outputs list API command
  * added '/v1/calc/<id>/status' API command
  * added 'engineweb' django application as local web client for oq-engine

  [Michele Simionato]
  * Renamed the maximum_distance parameter of the risk calculators to
    asset_hazard_distance, to avoid confusion with the maximum_distance
    parameter of the hazard calculators, which has a different meaning;
    is it an error to set the maximum_distance in a job_risk.ini file
  * Added to the API an URL /v1/calc/:calc_id/remove to hide jobs
  * A new key is_running is added to the list of dictionaries returned by
    the URL /v1/calc/list
  * Replaced the mock tests for the engine server with real functional tests
  * Added a resource /v1/calc/:calc_id/traceback to get the traceback of a
    failed calculation
  * Now the logs are stored also in the database, both for the controller node
    and the worker nodes
  * Bypassed Django when deleting calculations from the database: this avoids
    running out of memory for large calculations
  * Fixed an issue in the scenario calculator: the GMFs were not filtered
    according to the distance to the rupture
  * Now critical errors appear in the log file
  * Added a --run command to run hazard and risk together
  * Fixed bug in the event based calculator; in the case
    number_of_logic_tree_samples > 0 it was generating incorrect hazard curves.
    Also improved (a lot) the performance in this case.
  * Fixed a tricky bug happening when some tectonic region type are filtered
    away.
  * The event based risk calculator now save only the non-zero losses in
    the table event_loss_asset.
  * Added a CSV exporter for the Stochastic Event Sets, for debugging purposes.
  * The GMF CSV exporter now sorts the output by rupture tag.

  [Matteo Nastasi]
  * Each pull request must be accompanied by an update of the debian
    changelog now.

 -- Matteo Nastasi (GEM Foundation) <nastasi@openquake.org>  Thu, 07 May 2015 11:33:24 +0200

python-oq-engine (1.3.0-1) precise; urgency=low

  [Matteo Nastasi]
  * gunzip xml demos files after copied into /usr/openquake/engine directory

 -- Matteo Nastasi (GEM Foundation) <nastasi@openquake.org>  Thu, 26 Feb 2015 16:35:20 +0100

python-oq-engine (1.3.0-0) precise; urgency=low

  [Michele Simionato]
  * Updated python-django dependency >= 1.6.1, (our repository already
    includes a backported version for Ubuntu 'precise' 12.04); this change
    makes unnecessary "standard_conforming_strings" postgresql configuration
    variable setting
  * The event based risk calculator is able to disaggregate the event loss
    table per asset. To enable this feature, just list the assets you are
    interested in in the job.ini file: "specific_assets = a1 a2 a3"
  * We have a new hazard calculator, which can be invoked by setting in the
    job.ini file: "calculation_mode = classical_tiling"
    This calculators is the same as the classical calculator (i.e. you will
    get the same numbers) but instead of considering all the hazard sites at
    once, it splits them in tiles and compute the hazard curves for each tile
    sequentially. The intended usage is for very large calculations that
    exceed the available memory. It is especially convenient when you have
    very large logic trees and you are interested only in the statistics (i.e.
    mean curves and quantile curves). In that case you should use it with the
    option individual_curves=false. Notice that this calculator is still in
    an experimental stage and at the moment is does not support UHS curves.
    Hazard maps and hazard curves are supported.
  * We have a new risk calculator, which can be invoked by setting in the
    job.ini file: "calculation_mode = classical_damage"
    This calculator is able to compute the damage distribution for each asset
    starting from the hazard curves produced by the classical
    (or classical_tiling) calculator and a set of fragility functions. Also
    this calculator should be considered in experimental stage.
  * A significant change has been made when the parameter
    number_of_logic_tree_samples is set to a non-zero value. Now, if a branch
    of the source model logic tree is sampled twice we will generate the
    ruptures twice; before the ruptures were generated once and counted twice.
    For the classical calculator there is no effect on the numbers (sampling
    the same branch twice will produce two copies of identical ruptures);
    however, for the event based calculator, sampling the same branch twice
    will produce different ruptures. For instance, in the case of a simple
    source model with a single tectonic region type, before we would have
    generated a single file with the stochastic event sets, now we generate
    number_of_logic_tree_samples files with different stochastic event sets.
    The previous behavior was an optimization-induced bug.
  * Better validation of the input files (fragility models, job.ini)
  * The ability to extract the sites from the site_model.xml file
  * Several missing QA tests have been added
  * The export mechanism has been enhanced and more outputs are being exported
    in CSV format
  * New parameter complex_fault_mesh_spacing
  * Some error messages have been improved
  * A lot of functionality has been ported from the engine to oq-lite,
    i.e.  a lite version of the engine that does not depend on
    PostgreSQL/PostGIS/Django nor from RabbitMQ/Celery. This version is
    much easier to install than the regular engine and it is meant for
    small/medium computation that do not require a cluster. The engine
    demos, have been moved to the oq-risklib repository, so that they can
    be run via the oq-lite command without installing the full engine.
  * Currently the following calculators have been ported (all are to be
    intended as experimental): classical hazard, classical tiling, event
    based hazard, scenario hazard, classical risk, scenario damage,
    classical damage.

 -- Matteo Nastasi (GEM Foundation) <nastasi@openquake.org>  Thu, 26 Feb 2015 10:44:03 +0100

python-oq-engine (1.2.2-0) precise; urgency=low

  * consistency in version management between debian/ubuntu package and
    library from git sources

 -- Matteo Nastasi (GEM Foundation) <nastasi@openquake.org>  Thu, 18 Dec 2014 16:25:05 +0100

python-oq-engine (1.2.1-2) precise; urgency=low

  * Fixed custom dependencies versions (again)

 -- Matteo Nastasi (GEM Foundation) <nastasi@openquake.org>  Tue, 16 Dec 2014 10:48:19 +0100

python-oq-engine (1.2.1-1) precise; urgency=low

  * Fixed custom dependencies versions

 -- Matteo Nastasi (GEM Foundation) <nastasi@openquake.org>  Tue, 16 Dec 2014 09:48:19 +0100

python-oq-engine (1.2.1-0) precise; urgency=low

  * Fixed the logging handler

 -- Matteo Nastasi (GEM Foundation) <nastasi@openquake.org>  Mon, 15 Dec 2014 10:17:30 +0100

python-oq-engine (1.2.0-3) precise; urgency=low

  * Add constraint on python-django dependency version

 -- Matteo Nastasi (GEM Foundation) <nastasi@openquake.org>  Thu, 11 Dec 2014 10:04:45 +0100

python-oq-engine (1.2.0-2) precise; urgency=low

  * More precise exception message

 -- Matteo Nastasi (GEM Foundation) <nastasi@openquake.org>  Wed, 10 Dec 2014 16:21:06 +0100

python-oq-engine (1.2.0-1) precise; urgency=low

  * Bugs fixed in 1.2 release: http://goo.gl/GjbF2r
  * Replace a reference to the 'openquake' command with 'oq-engine'
  * Moved the expected outputs of the ScenarioDamage QA tests in qa_tests_data
  * Moved the logic tree realizations into commonlib
  * It is now possible to compute the uniform spectra even when
    individual_curves is false
  * Reduced the precision when exporting GMFs to XML
  * Fixed test_job_from_file
  * Delayed the OqParam validation
  * Simplified the monitoring
  * Extract the QA tests data from the engine
  * Renamed commonlib.general -> baselib.general
  * Removed the dependency from oq-commonlib
  * Avoid warning no XML exporter for event_loss
  * Update packager and postinst to use the openquake2 db (new default one)
  * Use shallow-clone to improve CI builds speed
  * Download calculation results as files
  * Added an API to retrieve the engine version
  * Unified the export framework for hazard and risk
  * Fast export of the GMFs
  * Fast scenario export
  * Fixed test_is_readable_all_files_lack_permissions when run as root
  * Now 'test_script_lower_than_current_version' does not require an Internet
    connection
  * Warn the user if she asks for statistical outputs but using a single hazard
    output
  * Move the calculation of input/output weights into commonlib
  * Changed the export_dir in several tests
  * Now the packagers makes a HTML report with the performances of the demos
  * Remove hardcoded references to openquake2 in oq_create_db
  * Move JobStats creation inside job_from_file
  * Fixed precision
  * Align openquake_worker.cfg with openquake.cfg
  * Implement memory hard limit control
  * Using commonlib.readinput.get_source_models
  * Check that the hazard calculation mode is consistent with risk calculation
    mode
  * Rollback only if a transaction is on
  * Fixed a bug in export_risk
  * Daily html report
  * Reflected the API change in commonlib.readinput.get_oqparam
  * Updated the engine to cope with the changes in risklib and commonlib
  * Fixed the name of the SES file
  * Changed some hard-coded weights in general.py
  * Changed the import of the calc module
  * Drop risk calculation table
  * Simplified the risk calculators
  * Reflected the API change in hazardlib.calc.gmf.GmfComputer
  * Added a test for duplicated tags in import_gmf_scenario.py
  * Implemented losses per event per asset
  * Dependency check
  * Removed more risk unit tests
  * Removed another couple of redundant tests
  * Remove check on setup.py version since now it's taken from init
  * Fixed _calc_to_response_data
  * Fixed bug when running risk calculations from the platform
  * openquake wrapper script
  * Changed version number in setup.py too
  * Updated version to 1.2
  * Renamed nrml_version->commonlib_version
  * Fixed a bug in the engine server (wrong calculation_id)
  * Fix oq-engine command name in output list
  * Removed the dependency from nrmllib
  * Fixed two merge errors
  * Important fixes pre-2.0 copied from the better-risk branch
  * Renamed the command openquake->oq-engine
  * Change ses collection
  * Fixed the migration script 0007
  * Fixed a bug with the quantile_hazard_curves attribute
  * Removed EventBasedHazardCalculatorTestCase
  * Remove the hazard_calculation table
  * correct complex source for wrong order in edges points
  * missing file open fixed
  * Removed routing tests
  * Added the script correct_complex_sources
  * Complex surf validation
  * Insert the IMT in the db, if not already there
  * The intensity measure types are now sorted also in the scenario calculator
  * Simplified the QA test scenario_damage/case_4
  * Enable 'set -x' when $GEM_SET_DEBUG is true
  * Remove a try finally in engine server task.py
  * Simplification because now the maximum_distance is mandatory
  * Fixed a wrong source model used in the Event Based export test
  * Fixed the what_if_I_upgrade check
  * Added a table imt_taxonomy
  * Fixed the management of missing db upgrades
  * Now the engine is using the new validation mechanism for the hazard sources
  * Fixed the name of a field (risk_job_id->job_id)
  * Special case when the hazard is known at the exact sites of the assets
  * Moved the epsilons from the getters to the database
  * Update the database name in openquake_worker.cfg
  * Removed the old validation mechanism
  * The parameter concurrent_tasks must be available to the workers too
  * Solved the problem with UHS
  * Fixed master https://ci.openquake.org/job/master_oq-engine/1208
  * If individual_curves is set, multi-imt curves must not be generated
  * --what-if-I-upgrade functionality
  * Stats only
  * Short output summary
  * Removed task_no
  * Hazard curves from gmfs
  * Fixed a critical bug with --hazard-output-id
  * Fix the test check_limits_event_based
  * Changed the output_weight for the event based calculator
  * Introduced --hazard-job-id and made it possible to reuse exposures imported
    in the hazard part of the computation
  * Replaced the ScenarioGetter with the GroundMotionFieldGetter
  * Return loss matrix
  * Removed --schema-path from oq_create_db
  * Calculation limits
  * Fixed a bug on tablespace permissions
  * Make the event based calculator more debuggable
  * Added the column uniq_ruptures to the table source_info
  * Db migrations
  * Db migrations 2
  * Saved more sources in source_info
  * Perform means and quantiles in memory
  * Parallel filtering
  * Reintroduce the 'terminate_job_when_celery_is_down' config option
  * Fix risk disaggregation
  * Ordering the sources after filtering-splitting
  * Source ordering
  * Gmf from ruptures
  * Fixed a stupid bug with OQ_TERMINATE_JOB_WHEN_CELERY_IS_DOWN
  * Introduced a variable OQ_TERMINATE_JOB_WHEN_CELERY_IS_DOWN
  * The random seeds have now a default value of 42
  * Added a check for invalid quantile computations
  * Now hazard calculations can be deleted safely
  * Add a file openquake_worker.cfg to be read in the workers
  * Simplified the LOG_FORMAT by removing the name
  * Avoid an ugly error when no tasks are spawned
  * Added a view on the event loss table for convenience of analysis
  * Epsilon sampling feature
  * Distribute-by-rupture phase 2
  * Restored distribution-by-rupture in the event based calculator
  * Provide a good error message when a source model contains GSIMs not in the
    file gsim_logic_tree
  * Moved parse_config from the engine to commonlib
  * Added a test checking the existence of the __init__.py files and fixed the
    QA test classical/case_15
  * Refactored initialize_realizations and added a warning when
    num_samples > num_realizations
  * Fixed a missing import
  * Saving the rupture hypocenter fully into the database
  * Removed an offending ALTER OWNER
  * Source info table
  * Added a test for sampling a large source model logic tree
  * Hazard curves from gmfs
  * Removed num_sites and num_sources from job_stats
  * Removed redundant tests
  * Retrieved the correct output directly, not via an order by
  * Making use of commonlib.parallel in the engine
  * Enhanced qatest_1, so that it subsumes regression_1 and regression_2
  * Taking advantage of the new riskloaders in commonlib
  * Added a missing integer cast
  * Changed disagg/case_1 to use full enumeration
  * Fixed the ordering of the ruptures in the event based calculator
  * Fixed a bug in the GroundMotionValuesGetter
  * Reflected the API change in refactor-risk-model
  * Sent the tectonic region types with less sources first, and fixed
    an ordering bug in a QA test
  * Turn AMQPChannelExceptions into warnings
  * Hide the SES output from a scenario calculator
  * Add a debug flag to enable set -x in packager.sh
  * Better task spawning
  * Reflected the changes to the GmfComputer in hazardlib
  * Fixed the bug in the risk event based calculator with multiple realizations
  * Fix gmf duplication
  * Removed the need for logictree.enumerate_paths
  * Fixed a small bug
  * Removed a commonlib dependency breaking the oqcreate script
  * Now the indices of the filtered sites are stored in the
    ProbabilisticRupture table
  * Fixed another import
  * Fixed a wrong import
  * Moved logictree to commonlib and fixed all the tests
  * Removed the obsolete table hzrdr.ses and small refactoring
  * Tasks with fewer assets are submitted first
  * Better parallelization of the risk calculators
  * Reducing the celery timeout from 30s to 3s
  * Fixed a tricky bug in the scenario calculator with duplicate imts
  * Fixed the ScenarioExportTestCase by changing the position of the points
  * The scenario calculator is now block-size independent
  * Use only the relevant tectonic region types to build the GMPE logic tree
  * Fixed a broadcasting in the classical calculator
  * Saving memory on the controller node
  * Restored the source model sampling feature
  * Complex logic tree test
  * Solved the block size dependence in the risk calculators
  * Fixed a critical ordering bug
  * Changed the _do_run_calc signature
  * Avoid returning duplicated data in the classical calculator
  * Changed the order of the statements in 01-remove-cnode_stats.sql
  * Added a cache on the GSIMs for the probabilities of no exceedence in the
    classical calculator
  * Fix the export of GmfSets in the case of multiple source models
  * Fixed underflow error in postgres
  * Fixed a bug with celery ping
  * Avoid errors on signals when the engine is run through the server
  * Errors in a task are converted into a RuntimeError
  * Remove calculation unit
  * The IML must be extrapolated to zero for large poes
  * Log a warning when more than 80% of the memory is used
  * Refactored the hazard getters
  * Removed the SES table
  * Added a nice error message for far away sources
  * Add support in the engine for a local_settings.py
  * Send the site collection via rabbitmq, not via the database
  * Improvements to the CeleryNodeMonitor
  * Minimal tweaks to the risk calculators
  * Save the number of sites in JobStats as soon as it is available
  * Fix branch var to be compliant within the new CI git plugin
  * Restored the lost fine monitoring on the hazard getters
  * Cluster monitor
  * Celery check
  * Removed the obsolete table uiapi.cnode_stats
  * Make use of the light site collection introduced in hazardlib
  * Optimize the disaggregation calculator
  * Fix a memory leak of celery
  * Remove python-gdal and fix issue with postinst
  * Manual pickling/unpickling
  * Updates Copyright to 2014
  * The rupture tag must be unique
  * Turn SIGTERM into SIGINT
  * Remove another engine-server test script from pylint
  * Removed the dependency on the current working directory from
    utils_config_test
  * Replace README.txt with README.md in the packager script
  * Increase the tolerance in the disaggregation test
  * Readme merge
  * Avoid storing copies of the ruptures
  * Untrapped exceptions in oqtask give ugly error messages
  * Support for posting zipfiles to the engine-server
  * Using iter_native in celery
  * Added test for the loss_fraction exporter
  * Fixed a missing loss_type in export_loss_fraction_xml
  * Merging the engine server inside the engine repository
  * Removing ruptures phase 2
  * Restored qatest 1
  * Added tests for failing computations
  * Removed the progress handler from the engine
  * Better error and logging management
  * Exclude tests folder from pylint check
  * Fixing the build master_oq-engine #790
  * Ruptures are not read from the database anymore, only written
  * In development mode celery is automatically started/stopped together with
    the engine server
  * Remove common directory from risk demos
  * Remove duplication hazard risk
  * Removing the duplication run_hazard/run_risk in engine.py
  * Renamed directories and packages to be consistent with GEM conventions
  * Fixed test_initialize_sources
  * Getting a more uniform distribution of the tasks
  * Remove celery
  * Remove time_span from disaggregation calculator
  * Return the traceback from celery to the controller node
  * If there are no GMVs within the maximum distance for the given assets, the
    computation should not fail with an ugly error but print a warning
  * Better error management
  * Fixed a stupid error in compute_hazard_curves
  * Support for non-parametric sources
  * Fixed the issue of slow sources
  * Fixed the two upgrade scripts breaking the migration from 1.0 to 1.1
  * Add --export-hazard-outputs and --export-risk-outputs switches; also add
    geojson export for hazard curves
  * Light monitor
  * Set CELERY_MAX_CACHED_RESULTS = 1
  * Changed from relative path to full path
  * Fix the feature "import gmf scenario data from file"
  * version: remove warning for pkg install + git program installed case
  * Remove block_size and point_source_block_size
  * Move the unit tests inside the openquake.engine directory
  * Version visualization improvement
  * Added missing CASCADE on a DB migration script
  * Raised the tolerance in ClassicalHazardCase13TestCase
  * In the event based calculator split by ruptures, not by SES
  * BROKER_POOL_LIMIT is causing problem so set it to none
  * Split area sources
  * Force BROKER_POOL_LIMIT to 10
  * Fixed an upgrade script
  * Prefiltering sources in all calculators
  * Savaged the easy part of the work on the decouple-logic-trees branch
  * Changed the way hazard map are interpolated
  * Fixed a bug with static urls
  * Remove database related code
  * Removed hazard curve progress
  * Improved the IMT management in the engine by leveraging the new
    functionality in hazardlib
  * Configuration file for storing oq-platform connection parameters
  * Add loss type to risk outputs
  * Remove parsed source
  * Fix remove demos symlinks
  * gmf.lt_realization_id can be NULL
  * Fixed the _prep_geometry feature of Risk and Hazard calculations
  * Remove a reference to the removed view hzrdr.gmf_family
  * Engine-Server: support for multiple platform installations
  * Removed the complete_logic_tree flags
  * Fixed setup.py
  * Removed the SourceProgress table
  * New risk demos
  * Run a risk calculation
  * Remove validation on site models
  * Removed the rest of the stuff related to the supervisor
  * Removed the supervisor, redis, kombu and related stuff
  * Removed a wrong import
  * An import ordering issue is breaking Jenkins
  * Various small fixes for oq_create_db script
  * Do not register a progress handler if it is not passed
  * Engine Unit test fix
  * Geonode integration
  * Progress Bar support
  * Finally fixed the dependency from the blocksize in the event based
    calculator
  * A simple fix for engine_test.py
  * Replace numpy arrays with postgres array fields in output tables
  * Dump and restore Stochastic Event Set
  * Removed the old distribution and used parallelize as default distribution
    mechanism everywhere
  * Change the distribution in the risk calculators
  * Save in job_stats how much the database increased during the current
    computation
  * Removed calc_num task properly
  * Change dist classical
  * Improve the table job_stats
  * Now the CacheImporter infers the fields from the database, in the right
    order
  * Removed parsed_rupture_model from the db
  * The revoke command should not terminate the workers
  * Remove JobCompletedError
  * Override hazard investigation time in risk event based calculator
  * Companion of https://github.com/gem/oq-engine/pull/1298/
  * Companion of https://github.com/gem/oq-nrmllib/pull/116
  * Simplify schema
  * Filter the sources before storing them in the database
  * Improve the parallelize distribution
  * Fix disaggregation
  * Changed the distance in hazardlib
  * Improve memory consumption in the GMF calculation
  * The file with the exported disagg matrix must contain the poe in the name
  * The multiple sites QA test (classical/case_13) broke
  * Solve the dependency from the parameter concurrent_tasks
  * QA test for multiple sites
  * Cross domain ajax fix for view methods [r=matley] [f=*1234765]
  * Tweaks to make platform calcs work [r=matley] [f=*1234765]
  * Create job and calculation objects in a transaction
  * Make test fixtures optional
  * Get the list of the available magnitude scaling relationships at runtime
  * Save memory when exporting the GMF
  * Fixed a typo in an ordering query
  * Insured loss curves statistics
  * When exporting the GMF, we need to export the rupture tags, not the ids
  * Hazard Curve Parser import update [r=micheles] [f=*trivial]
  * To save space in the db and to avoid running into the text field size
    limit, change model_content.raw_content to store gzipped content
  * Add a tag to the ruptures
  * Change the dump/restore procedures to work with directories, not tarfiles
  * Fix risk QA tests fixtures
  * Documentation for the REST API
  * Fix hazard_curve_multi export path
  * Revise insured losses algorithm
  * Post-calculation migration
  * Correction of baseline DB revision
  * Review Risk demos
  * A couple of fixes to scenario tests
  * Compute standard deviation of losses
  * Validate time_event
  * Add 404 responses in the case of non-existent artifacts
  * Run calcs, part 2
  * Minor loss map export fix
  * Fix for installing source code via pip/git
  * Remove cache from HazardCurveGetterPerAsset
  * Changed an import from nrmllib
  * Pyflakes fixes to the calculators and engine module
  * Reading logic trees from DB - follow up (fix for a careless refactoring
    error)
  * Raise an error when no gmvs are available in a scenario computation
  * Small fix in dump_hazards.py: the filenames list contained duplicates
  * Add 'engine' functionality to disable the job supervisor
  * Read logic trees from DB (instead of the filesystem)
  * Extend forms.CharField to allow null values
  * Small fixes to the script restore_hazards.py
  * Update test fixtures used for risk scenario calculations
  * Trivial: Some small tweaks/cleanups
  * File parsing fix
  * Risk BaseCalculator refactoring
  * Run calculations via REST API (initial sketch)
  * Better input loading (update to 'engine' API)
  * Update Risk Event Based QA test
  * Fixed a very subtle bug with the ordering of sites
  * Added index to hzrdi.hazard_site
  * Updated tests to the new interface
    of 'openquake.engine.db.models.SiteCollection'
  * Compute ground motion values from Stochastic Event Set
    in a risk calculation
  * "List calc results" views
  * Misc. engine fixes to stabilize the build
  * Record all OQ software versions in oq_job
  * Export to path or file (not just path)
  * Minor fix to risk QA test collection
  * Engine API improvements
  * Hazard map GeoJSON export
  * Refactoring: moved risk calculation logic to risklib
  * GeoJSON loss map support
  * GeoJSON export prep
  * Include API version in URLs
  * 'calc info' views
  * Rough sketch of the 'list calculations' views
  * Export loss_fraction quantile fix
  * Fix 'hazard_curve_multi' export
  * Fix Risk QA test collection (nosetests)
  * Remove site_collection column from the database
  * Pack and risk demos LP: #1197737
  * Added more monitoring to the hazard calculators

 -- Matteo Nastasi (GEM Foundation) <nastasi@openquake.org>  Wed, 10 Dec 2014 11:17:03 +0100

python-oq-engine (1.0.0-1) precise; urgency=low

  * 'occupants' is now a float
  * Hazard curve import tool: updated NRML hazard curve parser
  * Made sure that the task_ids are stored in the performance table soon enough
    (LP: #1180271)
  * Added fixtures for risk tests
  * Some support to compute avg and std for the GMFs (LP: #1192413)
  * Renamed the GMF tables (LP: #1192512)
  * Kill running celery tasks on job failure (LP: #1180271)
  * Removed 'patches' folder
  * Event loss csv: fix delimiting character (LP: #1192179)
  * Fixed restore_hazards_test.py (LP: #1189772)
  * Fix restore hazards (LP: #1189772)
  * Fix risk/classical/case_3 (LP: #1190569)
  * Fix get_asset_chunk unit test
  * Added dumping of ses_collection/ses/ses_rupture (LP: #1189750)
  * Fixed the issue with sequences in restore_hazards.py (LP: #1189772)
  * Risk Probabilistic Event Based Calculator - QA Test
  * Fix the GMF export and tables (LP: #1169078,#1187413)
  * Some work to fix qa_tests/risk/event_based_bcr (LP: #1188497)
  * Run risk demos to test the package (LP: #1188117)
  * Update risk demos
  * renamed units -> number_of_units. Support for asset_category == "population"
    (LP: #1188104)
  * Fixed the z1pt0<->z2pt5 inversion problem (LP: #1186490)
  * Removed the special case for gmf_scenario
  * Exposure DB schema update (LP: #1185488)
  * Fix the site_data table to store one site per row; change gmf_agg to point
    to site_data (LP: #1184603)
  * Fix export of Benefit Cost Ratio calculator outputs. (LP: #1181182)
  * Inserted the GMFs with the CacheInserter instead of the BulkInserter
    (LP: #1184624)
  * Added better instrumentation to the hazard getters
  * Make the engine smart enough to infer the right block size (LP: #1183329)
  * New risk demos (LP: #1180698,#1181182)
  * Time event validation fix (LP: #1181235)
  * Unicode list cast fix
  * Implement distribution by SES in the event based hazard calculator
    (LP: #1040141)
  * Remove gmf scenario (LP: #1170628)
  * Purge gmf table (LP: #1170632)
  * Parallelize the queries of kind "insert into gmf agg" by using the standard
    mechanism (LP: #1178054)
  * Skipped hazard/event_based/case_4/test.py (LP: #1181908)
  * Remove the dependency from the gmf/gmf_set tables in the XML export
    procedure (LP: #1169078)
  * Saved memory in the hazard getters by returning only the distinct GMFs
    (LP: #1175941)
  * Fixed the case of no gmfcollections and cleaned up the post processing
    mechanism (LP: #1176887)
  * Filter the ruptures according to the maximum_distance criterium
    (LP: #1178571)
  * New hazard demos (LP: #1168756)
  * Parallelize insert into gmf_agg table (LP: #1178054)
  * Removed some verbose logs in debug mode (LP: #1170938)
  * lxc sandbox - improved CI with sandboxed source tests (LP: #1177319)
  * Report "calculation", not the job (LP: #1178583)
  * Fix performance_monitor_test.py on Mac OS X (LP: #1177403)
  * Remove config.gem files from demos
  * Vulnerability functions for contents, occupants and non-structural damage
    (LP: #1174231)
  * Improved the memory profiling (LP: #1175941)
  * Cleanup of the hazard getters and small improvements to help the performance
    analysis of risk calculators (LP: #1175941)
  * Add a facility to import hazard_curves from XML files (LP: #1175452)
  * Refactoring of risk calculators (LP: #1175702)
  * Added references to RiskCalculation model
  * --config-file option (LP: #1174316)
  * Update calls to risklib to the latest interface (LP: #1174301)
  * Event-Based Hazard: Better hazard curve / GMF validation (LP: #1167302)
  * Improved hazard doc
  * CONTRIBUTORS.txt
  * DB cleanup
  * --optimize-source-model pre-processing option (LP: #1096867)
  * Relax validation rules on interest rate for benefit-cost ratio analysis
    (LP: #1172324)
  * Support non-unique taxonomy -> IMT association across different
    vulnerability files (LP: #1171782)
  * Point source block size (LP: #1096867)
  * Use "hazard curve multi imt" also when all the realizations are considered
    (LP: #1171389)
  * Fix aggregate loss curve computation (LP: #1171361)
  * Add instrumentation via the EnginePerformanceMonitor to all the calculators
    (LP: #1171060)
  * Replaced run_job_sp with run_hazard_job (LP: #1153512)
  * Cleanup input reuse
  * Simplify hazard getter query
  * Add a forgotten constrain ON DELETE CASCADE on the table gmf_agg
    (LP: #1170637)
  * Mean loss curve computation updated (LP: #1168454,#1169886,#1170630)
  * Changed the generation of hazard_curves to use the gmf_agg table
    (LP: #1169703)
  * Add geospatial index on gmf_agg
  * Fix hazard map and UHS export filenames (include PoE) (LP: #1169988)
  * Lower the parameter ses_per_logic_tree_path in the event_based QA tests to
    make them much faster (LP: #1169883)
  * Fix Event based mean loss curve computation (LP: #1168454)
  * An attempt to solve the memory occupation issue for the event_based risk
    calculator (LP: #1169577)
  * Update event based mean/quantile loss curve computation (LP: #1168454)
  * Fix disagg export file name (LP: #1163276)
  * Include 'investigation_time' in exported UHS XML (LP: #1169106)
  * Raise warnings when invalid/unknown/unnecessary params are specified
    (LP: #1164324)
  * Fix characteristic fault rupture serialization (LP: #1169069)
  * Fixed a bug in event_based/core_test.py due to the version of mock used
    (LP: #1167310)
  * Make sure the generated XML are valid according to NRML (LP: #1169106)
  * Fix the tests of the event_based depending on random number details
    (LP: #1167310)
  * Scenario risk is using "default" connection on a cluster (LP: #1167969)
  * Add a mechanism to populate the db from CSV files, without the need to run
    a fake calculation (LP: #1167310,#1167693)
  * Source model NRML to hazardlib conversion now throws useful error messages
    (LP: #1154512)
  * Organization of hazard exports (LP: #1163276)
  * Some trivial optimizations in Risk Event Based calculator
  * Do not use 'default' user on raw cursors. (LP: #1167776)
  * Removed a bunch of old test fixtures
  * release updated
  * hazard curves in multiple imts (LP: #1160427)
  * Critical fix to disaggregation interpolation (LP: #1167245)
  * Fix setup.py version number
  * Fix char source logic tree validation (LP: #1166756)
  * Update version to 1.0
  * Reflect latest interface changes in risklib (LP: #1166252)
  * Event base performance (LP: #1168233)
  * Fix a "reproducibility" issue when getting hazard sites from exposure
    (LP: #1163818)
  * Disaggregation in event based risk calculator (LP: #1160993)
  * Read 'sites' from 'sites_csv' (LP: #1097618)
  * add debconf tool to manage postgresql.conf file modification
  * Issue 1160993 (LP: #1160993,#1160845)
  * Importing GMF from XML: step 2 (LP: #1160398)
  * Disaggregation of losses by taxonomy (LP: #1160845)
  * Vulnerability model validation (LP: #1157072)
  * Big docs cleanup
  * Mean and quantile Loss map support (LP: #1159865)
  * Event-Based Hazard: Save multi-surface ruptures (LP: #1144225)
  * Fix loss curve export (LP: #1157072)
  * Fix an incorrect parameter in event-based hazard QA tests, cases 2 and 4
  * end-to-end qa tests for Scenario Risk and Scenario Damage
  * Trivial fix for setup.py
  * New E2E regression tests
  * Updated QA tests due to change in risklib
  * Engine cleanup
  * Characteristic source logic tree support (LP: #1144225)
  * Added a script to dump the hazard outputs needed for the risk (LP: #1156998)
  * Remove complete logic tree flags when redundant (LP: #1155904)
  * Do not read risk inputs from fylesystem but from ModelContent
  * Remove --force-inputs feature (LP: #1154552)
  * UHS Export (LP: #1082312)
  * UHS post-processing (LP: #1082312)
  * Fragility model using structure dependent IMT (LP: #1154549)
  * Correct bin/openquake help string for --log-level
  * Hazard post-processing code cleanup (LP: #1082312)
  * Allow Event-Based hazard post-processing to run without celery
  * More event-based hazard QA tests (LP: #1088864)
  * Real errors are masked in the qa_test since the real computation runs in a
    subprocess (LP: #1153512)
  * Minor simplification of the hazard_getter query
  * Correlation model qa tests (LP: #1097646)
  * Vulnerability model using structure dependent intensity measure types
    (LP: #1149270)
  * Fix a broken scenario hazard export test
  * Support for Characteristic Fault Sources (LP: #1144225)
  * Added a missing KILOMETERS_TO_METERS conversion in the hazard_getters
  * Average Losses (LP: #1152237)
  * Improved the error message for unavailable gsims
  * Companion changes to https://github.com/gem/oq-risklib/pull/38
  * Fix 1144741 (LP: #1144741)
  * Fix 1144388 (LP: #1144388)
  * Fixed ordering bug in the XML export of gmf_scenario (LP: #1152172)
  * Don't save hazard curves to the DB which are all zeros (LP: #1096926)
  * Add hazard nose attribute to the hazard QA test
  * Avoid fully qualified name in the XML <uncertaintyModel> tag (LP: #1116398)
  * Fix Scenario Risk calculator
  * New CLI functionality: delete old calculations (LP: #1117052)
  * DB security cleanup (LP: #1117052)
  * Event-Based Hazard Spatial Correlation QA tests (LP: #1099467)
  * Correct OQ engine version in db script
  * Preloaded exposure (LP: #1132902)
  * 1132708 and 1132731 (LP: #1132731)
  * Stabilize classical hazard QA test case 11
  * DB schema bootstrap script now runs silently by default
  * Fix aggregate loss export test
  * Fix a broken disagg/core test
  * Easy hazard getters optimization (LP: #1132708)
  * Fix progress risk
  * Event loss tables (LP: #1132699)
  * Fix the memory occupation issue for the scenario_risk calculator
    (LP: #1132018,#1132017)
  * Performance monitor to measure times and memory occupation of bottleneck
    code (LP: #1132017)
  * Scenario insured losses
  * Version fix (already present fix in master, add a test to verify it)
  * Classical Hazard QA test, SA IMT case (LP: #1073591)
  * Optimize hazard curve insertion (LP: #1100332)
  * updates due to the latest risklib api changes
  * Fixed the bug introduced by change the location field from Geometry to
    Geography
  * "openquake --version broked" fix
  * Fixed bug in the distribution of the realizations logic
  * Simplified the hazard getters so that they are pickleable without effort
  * Update to disaggregation equation (LP: #1116262)
  * Scenario Aggregated Loss
  * Risk maximum distance (LP: #1095582)
  * Add timestamps to calculation summary output (LP: #1129271)
  * More efficient hazard curve update transactions. (LP: #1121825)
  * Scenario risk tests
  * Added parameter taxonomies_from_fragility_model (LP: #1122817)
  * Add a check for missing taxonomies in the scenario_damage calculator
    (LP: #1122817)
  * Add '_update_progress' for clearer profiling (LP: #1121825)
  * Removed many global dictionaries and adopted a convention-over-configuration
    approach
  * Generation of ground motion fields only within a certain distance from the
    rupture (LP: #1121940)
  * Link between Rupture / Stochastic Event Set and Ground motion field outputs
    (LP: #1119553)
  * Fixed the qa_test for scenario_damage
  * Fix HazardCalculation.get_imts()
  * Donot save absolute losses (LP: #1096881)
  * Scenario hazard: fix a reference to the site collection
  * Fixes scenario hazard correlation
  * Scenario risk
  * Changed DmgState to have a foreign key to OqJob, not to Output; also removed
    the CollapseMap special treatment (LP: #1100371)
  * Drop upload table
  * Remove several global dictionaries from the engine
  * Mean and quantile Loss curve computation (LP: #1101270)
  * Cache the SiteCollection to avoid redundant recreation (LP: #1096915)
  * Scenario hazard correlation model (LP: #1097646)

 -- Matteo Nastasi (GEM Foundation) <nastasi@openquake.org>  Mon, 24 Jun 2013 17:39:07 +0200

python-oq-engine (0.9.1-1) precise; urgency=low

  * upstream release

 -- Matteo Nastasi (GEM Foundation) <nastasi@openquake.org>  Mon, 11 Feb 2013 11:00:54 +0100

python-oq-engine (0.8.3-3) precise; urgency=low

  * Add missing monitor.py source

 -- Muharem Hrnjadovic <mh@foldr3.com>  Tue, 23 Oct 2012 10:16:18 +0200

python-oq-engine (0.8.3-2) precise; urgency=low

  * Use arch-independent JAVA_HOME env. variable values (LP: #1069804)

 -- Muharem Hrnjadovic <mh@foldr3.com>  Mon, 22 Oct 2012 15:30:39 +0200

python-oq-engine (0.8.3-1) precise; urgency=low

  * upstream release

 -- Muharem Hrnjadovic <mh@foldr3.com>  Fri, 19 Oct 2012 19:53:00 +0200

python-oq-engine (0.8.2-5) precise; urgency=low

  * Make sure the vs30_type param is capitalized (LP: #1050792)

 -- Muharem Hrnjadovic <mh@foldr3.com>  Fri, 21 Sep 2012 12:01:34 +0200

python-oq-engine (0.8.2-4) precise; urgency=low

  * fix JAVA_HOME value so it works in ubuntu 12.04 LTS (LP: #1051941)

 -- Muharem Hrnjadovic <mh@foldr3.com>  Mon, 17 Sep 2012 14:52:12 +0200

python-oq-engine (0.8.2-3) precise; urgency=low

  * Insured loss probabilistic event based calculator (LP: #1045318)

 -- Muharem Hrnjadovic <mh@foldr3.com>  Wed, 05 Sep 2012 09:22:36 +0200

python-oq-engine (0.8.2-2) precise; urgency=low

  * remove namespace/module ambiguity

 -- Muharem Hrnjadovic <mh@foldr3.com>  Tue, 04 Sep 2012 17:08:17 +0200

python-oq-engine (0.8.2-1) precise; urgency=low

  * Upstream release (LP: #1045214)

 -- Muharem Hrnjadovic <mh@foldr3.com>  Tue, 04 Sep 2012 08:52:53 +0200

python-oq-engine (0.8.1-5) precise; urgency=low

  * rm threaded serialization patch (since it increases overall run time)

 -- Muharem Hrnjadovic <mh@foldr3.com>  Wed, 25 Jul 2012 17:01:32 +0200

python-oq-engine (0.8.1-4) precise; urgency=low

  * Try threaded serialization in order to fix performance regression
    (LP: #1027874)

 -- Muharem Hrnjadovic <mh@foldr3.com>  Mon, 23 Jul 2012 13:21:32 +0200

python-oq-engine (0.8.1-3) precise; urgency=low

  * Fix import exception when DJANGO_SETTINGS_MODULE is not set (LP: #1027776)

 -- Muharem Hrnjadovic <mh@foldr3.com>  Mon, 23 Jul 2012 09:08:01 +0200

python-oq-engine (0.8.1-2) precise; urgency=low

  * Fix for region discretization bug (LP: #1027041)

 -- Muharem Hrnjadovic <mh@foldr3.com>  Sun, 22 Jul 2012 10:12:25 +0200

python-oq-engine (0.8.1-1) precise; urgency=low

  * new upstream release (LP: #1027030)

 -- Muharem Hrnjadovic <mh@foldr3.com>  Fri, 20 Jul 2012 15:06:18 +0200

python-oq-engine (0.7.0-4) precise; urgency=low

  * fix typo in oq_restart script (LP: #994565)

 -- Muharem Hrnjadovic <mh@foldr3.com>  Fri, 04 May 2012 15:01:54 +0200

python-oq-engine (0.7.0-3) precise; urgency=low

  * Correct the version displayed by OpenQuake (on demand).

 -- Muharem Hrnjadovic <mh@foldr3.com>  Fri, 04 May 2012 08:20:18 +0200

python-oq-engine (0.7.0-2) oneiric; urgency=low

  * Fix bug in the classical PSHA calculator (LP: #984055)

 -- Muharem Hrnjadovic <mh@foldr3.com>  Wed, 02 May 2012 22:00:59 +0200

python-oq-engine (0.7.0-1) oneiric; urgency=low

  * Upstream release, rev. 0.7.0

 -- Muharem Hrnjadovic <mh@foldr3.com>  Wed, 02 May 2012 21:34:03 +0200

python-oq-engine (0.6.1-9) oneiric; urgency=low

  * Fix db router config for the oqmif schema (LP: #993256)

 -- Muharem Hrnjadovic <mh@foldr3.com>  Wed, 02 May 2012 15:23:40 +0200

python-oq-engine (0.6.1-8) oneiric; urgency=low

  * Re-apply fix for ERROR: role "oq_ged4gem" does not exist (LP: #968056)

 -- Muharem Hrnjadovic <mh@foldr3.com>  Wed, 02 May 2012 10:23:40 +0200

python-oq-engine (0.6.1-7) oneiric; urgency=low

  * delete obsolete .pyc files in /usr/openquake (LP: #984912)

 -- Muharem Hrnjadovic <mh@foldr3.com>  Thu, 19 Apr 2012 10:28:45 +0200

python-oq-engine (0.6.1-6) oneiric; urgency=low

  * Remove spurious 'oqmif' db user from settings.py (LP: #980769)

 -- Muharem Hrnjadovic <mh@foldr3.com>  Fri, 13 Apr 2012 14:35:54 +0200

python-oq-engine (0.6.1-5) oneiric; urgency=low

  * Pass the postgres port to the 'createlang' command as well.

 -- Muharem Hrnjadovic <mh@foldr3.com>  Fri, 13 Apr 2012 10:37:26 +0200

python-oq-engine (0.6.1-4) oneiric; urgency=low

  * Fix psql invocation.

 -- Muharem Hrnjadovic <mh@foldr3.com>  Fri, 13 Apr 2012 06:01:12 +0200

python-oq-engine (0.6.1-3) oneiric; urgency=low

  * Support machines with multiple postgres versions (LP: #979881)

 -- Muharem Hrnjadovic <mh@foldr3.com>  Fri, 13 Apr 2012 05:49:41 +0200

python-oq-engine (0.6.1-2) oneiric; urgency=low

  * Fix oq_restart_workers script so it uses the correct db table (oq_job)

 -- Muharem Hrnjadovic <mh@foldr3.com>  Wed, 04 Apr 2012 11:29:36 +0200

python-oq-engine (0.6.1-1) oneiric; urgency=low

  * OpenQuake 0.6.1 upstream release (LP: #971541)

 -- Muharem Hrnjadovic <mh@foldr3.com>  Tue, 03 Apr 2012 08:52:39 +0200

python-oq-engine (0.6.0-15) oneiric; urgency=low

  * Support machines with multiple postgres versions (LP: #979881)

 -- Muharem Hrnjadovic <mh@foldr3.com>  Thu, 12 Apr 2012 18:56:58 +0200

python-oq-engine (0.6.0-14) oneiric; urgency=low

  * Improved version string, post-installation actions

 -- Muharem Hrnjadovic <mh@foldr3.com>  Fri, 30 Mar 2012 17:21:40 +0200

python-oq-engine (0.6.0-13) oneiric; urgency=low

  * proper fix for GMF serialization problem (LP: #969014)

 -- Muharem Hrnjadovic <mh@foldr3.com>  Fri, 30 Mar 2012 15:14:41 +0200

python-oq-engine (0.6.0-12) oneiric; urgency=low

  * Fix GMF serialization in the hazard event based calculator (LP: #969014)

 -- Muharem Hrnjadovic <mh@foldr3.com>  Fri, 30 Mar 2012 12:15:44 +0200

python-oq-engine (0.6.0-11) oneiric; urgency=low

  * Fix ERROR: role "oq_ged4gem" does not exist (LP: #968056)

 -- Muharem Hrnjadovic <mh@foldr3.com>  Thu, 29 Mar 2012 10:44:23 +0200

python-oq-engine (0.6.0-10) oneiric; urgency=low

  * Fix BaseHazardCalculator, so self.calc gets initialized.

 -- Muharem Hrnjadovic <mh@foldr3.com>  Fri, 23 Mar 2012 07:20:47 +0100

python-oq-engine (0.6.0-9) oneiric; urgency=low

  * Turn off accidental worker-side logic tree processing (LP: #962788)

 -- Muharem Hrnjadovic <mh@foldr3.com>  Fri, 23 Mar 2012 06:27:36 +0100

python-oq-engine (0.6.0-8) oneiric; urgency=low

  * Package tested and ready for deployment.

 -- Muharem Hrnjadovic <mh@foldr3.com>  Tue, 20 Mar 2012 15:54:31 +0100

python-oq-engine (0.6.0-7) oneiric; urgency=low

  * All demos pass, rebuild this package

 -- Muharem Hrnjadovic <mh@foldr3.com>  Wed, 07 Mar 2012 18:12:26 +0100

python-oq-engine (0.6.0-6) oneiric; urgency=low

  * Another db user fix

 -- Muharem Hrnjadovic <mh@foldr3.com>  Wed, 07 Mar 2012 17:18:31 +0100

python-oq-engine (0.6.0-5) oneiric; urgency=low

  * Fix database users

 -- Muharem Hrnjadovic <mh@foldr3.com>  Wed, 07 Mar 2012 16:39:49 +0100

python-oq-engine (0.6.0-4) oneiric; urgency=low

  * Fix distro series

 -- Muharem Hrnjadovic <mh@foldr3.com>  Wed, 07 Mar 2012 09:25:57 +0100

python-oq-engine (0.6.0-3) precise; urgency=low

  * Added license file

 -- Muharem Hrnjadovic <mh@foldr3.com>  Wed, 07 Mar 2012 08:35:12 +0100

python-oq-engine (0.6.0-2) oneiric; urgency=low

  * added sample celeryconfig.py file

 -- Muharem Hrnjadovic <mh@foldr3.com>  Mon, 05 Mar 2012 20:07:23 +0100

python-oq-engine (0.6.0-1) oneiric; urgency=low

  * OpenQuake rev. 0.6.0 upstream release (LP: #946879)
  * add postgresql-plpython-9.1 dependency (LP: #929429)

 -- Muharem Hrnjadovic <mh@foldr3.com>  Mon, 05 Mar 2012 11:05:22 +0100

python-oq-engine (0.5.1-2) oneiric; urgency=low

  * add postrm script (LP: #906613)

 -- Muharem Hrnjadovic <mh@foldr3.com>  Thu, 02 Feb 2012 13:00:06 +0100

python-oq-engine (0.5.1-1) oneiric; urgency=low

  * 0.5.1 upstream release (LP: #925339)

 -- Muharem Hrnjadovic <mh@foldr3.com>  Thu, 02 Feb 2012 10:11:58 +0100

python-oq-engine (0.5.0-9) oneiric; urgency=low

  * Fix error resulting from backporting code.

 -- Muharem Hrnjadovic <mh@foldr3.com>  Wed, 25 Jan 2012 16:27:49 +0100

python-oq-engine (0.5.0-8) oneiric; urgency=low

  * Fix hazard map serialization failure (LP: #921604)

 -- Muharem Hrnjadovic <mh@foldr3.com>  Wed, 25 Jan 2012 16:06:54 +0100

python-oq-engine (0.5.0-7) oneiric; urgency=low

  * Remove one last 'sudo' from db setup script

 -- Muharem Hrnjadovic <mh@foldr3.com>  Wed, 25 Jan 2012 12:17:35 +0100

python-oq-engine (0.5.0-6) oneiric; urgency=low

  * NRML files are written only once (LP: #914614)
  * optimize parallel results collection (LP: #914613)
  * fix "current realization" progress counter value (LP: #914477)

 -- Muharem Hrnjadovic <mh@foldr3.com>  Thu, 19 Jan 2012 15:16:51 +0100

python-oq-engine (0.5.0-5) oneiric; urgency=low

  * Revert to the usual database user names.

 -- Muharem Hrnjadovic <mh@foldr3.com>  Tue, 10 Jan 2012 10:49:49 +0100

python-oq-engine (0.5.0-4) oneiric; urgency=low

  * Remove "sudo" from db setup script (LP: #914139)

 -- Muharem Hrnjadovic <mh@foldr3.com>  Tue, 10 Jan 2012 08:18:14 +0100

python-oq-engine (0.5.0-3) oneiric; urgency=low

  * Fix demo files.

 -- Muharem Hrnjadovic <mh@foldr3.com>  Mon, 09 Jan 2012 21:10:08 +0100

python-oq-engine (0.5.0-2) oneiric; urgency=low

  * Calculation and serialization are to be carried out in parallel
    (LP: #910985)

 -- Muharem Hrnjadovic <mh@foldr3.com>  Mon, 09 Jan 2012 15:53:05 +0100

python-oq-engine (0.5.0-1) oneiric; urgency=low

  * Prepare rel. 0.5.0 of python-oq-engine (LP: #913540)
  * set JAVA_HOME for celeryd (LP: #911697)

 -- Muharem Hrnjadovic <mh@foldr3.com>  Mon, 09 Jan 2012 07:15:31 +0100

python-oq-engine (0.4.6-11) oneiric; urgency=low

  * Facilitate java-side kvs connection caching
    (LP: #894261, #907760, #907993).

 -- Muharem Hrnjadovic <mh@foldr3.com>  Mon, 02 Jan 2012 13:42:42 +0100

python-oq-engine (0.4.6-10) oneiric; urgency=low

  * Only use one amqp log handler per celery worker (LP: #907360).

 -- Muharem Hrnjadovic <mh@foldr3.com>  Mon, 02 Jan 2012 13:10:50 +0100

python-oq-engine (0.4.6-9) oneiric; urgency=low

  * add a debian/preinst script that makes sure we have no garbage
    from previous package installation lying around (LP: #906613).

 -- Muharem Hrnjadovic <mh@foldr3.com>  Tue, 20 Dec 2011 10:43:12 +0100

python-oq-engine (0.4.6-8) oneiric; urgency=low

  * Repackage 0.4.6-6 (no asynchronous classical PSHA code)
    for oneiric (also fix the postgres-9.1 issues).

 -- Muharem Hrnjadovic <mh@foldr3.com>  Fri, 16 Dec 2011 11:34:47 +0100

python-oq-engine (0.4.6-6) oneiric; urgency=low

  * Make sure /var/lib/openquake/disagg-results exists and has an
    appropriate owner and permissions (LP: #904659)

 -- Muharem Hrnjadovic <mh@foldr3.com>  Thu, 15 Dec 2011 12:26:28 +0100

python-oq-engine (0.4.6-5) natty; urgency=low

  * Make sure the demos that were broken in 0.4.6 are not installed
    (LP: #901112)

 -- Muharem Hrnjadovic <mh@foldr3.com>  Fri, 09 Dec 2011 16:40:50 +0100

python-oq-engine (0.4.6-4) natty; urgency=low

  * Tolerate the failure of chown and/or chmod on /var/lib/openquake
    (LP: #902083)

 -- Muharem Hrnjadovic <mh@foldr3.com>  Fri, 09 Dec 2011 10:38:46 +0100

python-oq-engine (0.4.6-3) natty; urgency=low

  * Remove UHS changes in order to fix python-java-bridge failures
    (LP: #900617)

 -- Muharem Hrnjadovic <mh@foldr3.com>  Fri, 09 Dec 2011 07:51:19 +0100

python-oq-engine (0.4.6-2) oneiric; urgency=low

  * Add missing dependency, python-h5py (LP: #900300)

 -- Muharem Hrnjadovic <mh@foldr3.com>  Mon, 05 Dec 2011 15:09:37 +0100

python-oq-engine (0.4.6-1) oneiric; urgency=low

  * Upstream release (LP: #898634)
  * Make postgres dependencies less version dependent (LP: #898622)

 -- Muharem Hrnjadovic <mh@foldr3.com>  Mon, 05 Dec 2011 10:51:46 +0100

python-oq-engine (0.4.4-19) oneiric; urgency=low

  * Functions called from celery tasks should not make use of logic trees
    (LP: #880743)

 -- Muharem Hrnjadovic <mh@foldr3.com>  Mon, 24 Oct 2011 14:37:41 +0200

python-oq-engine (0.4.4-18) oneiric; urgency=low

  * Add python-setuptools as a python-oq-engine dependency (LP: #877915)

 -- Muharem Hrnjadovic <mh@foldr3.com>  Sun, 23 Oct 2011 18:29:41 +0200

python-oq-engine (0.4.4-17) oneiric; urgency=low

  * Refresh the demos and make sure the newest ones are always installed
    under /usr/openquake/demos

 -- Muharem Hrnjadovic <mh@foldr3.com>  Sun, 23 Oct 2011 18:12:59 +0200

python-oq-engine (0.4.4-16) oneiric; urgency=low

  * Remove superfluous OPENQUAKE_ROOT import.

 -- Muharem Hrnjadovic <mh@foldr3.com>  Sun, 23 Oct 2011 16:42:17 +0200

python-oq-engine (0.4.4-15) oneiric; urgency=low

  * Added the python code needed for the new logic tree implementation
    (LP: #879451)

 -- Muharem Hrnjadovic <mh@foldr3.com>  Sun, 23 Oct 2011 12:27:15 +0200

python-oq-engine (0.4.4-14) oneiric; urgency=low

  * leave exceptions raised by celery tasks alone (LP: #878736)

 -- Muharem Hrnjadovic <mh@foldr3.com>  Thu, 20 Oct 2011 12:30:50 +0200

python-oq-engine (0.4.4-13) oneiric; urgency=low

  * Avoid failures while reraising exceptions (LP: #877992)

 -- Muharem Hrnjadovic <mh@foldr3.com>  Wed, 19 Oct 2011 15:03:58 +0200

python-oq-engine (0.4.4-12) natty; urgency=low

  * Impose upper limit on JVM memory usage (LP: #821002)

 -- Muharem Hrnjadovic <mh@foldr3.com>  Mon, 17 Oct 2011 17:35:40 +0200

python-oq-engine (0.4.4-11) oneiric; urgency=low

  * add python-oq-engine_0.4.4.orig.tar.gz to upload

 -- Muharem Hrnjadovic <mh@foldr3.com>  Fri, 14 Oct 2011 11:57:11 +0200

python-oq-engine (0.4.4-10) oneiric; urgency=low

  * Ubuntu 11.10 upload.

 -- Muharem Hrnjadovic <mh@foldr3.com>  Fri, 14 Oct 2011 11:37:17 +0200

python-oq-engine (0.4.4-9) natty; urgency=low

  * 'new_in_this_release' files apply to latest upgrade (LP: #873205)

 -- Muharem Hrnjadovic <mh@foldr3.com>  Thu, 13 Oct 2011 10:36:04 +0200

python-oq-engine (0.4.4-8) natty; urgency=low

  * Make sure all demo files are unzipped (LP: #872816)

 -- Muharem Hrnjadovic <mh@foldr3.com>  Thu, 13 Oct 2011 10:17:08 +0200

python-oq-engine (0.4.4-7) natty; urgency=low

  * More robust detection of the 'openquake' system group (LP #872814)

 -- Muharem Hrnjadovic <mh@foldr3.com>  Wed, 12 Oct 2011 14:37:40 +0200

python-oq-engine (0.4.4-6) natty; urgency=low

  * make the demo files writable by owner *and* group.

 -- Muharem Hrnjadovic <mh@foldr3.com>  Tue, 11 Oct 2011 16:09:51 +0200

python-oq-engine (0.4.4-5) natty; urgency=low

  * Remove unneeded database users (LP #872277)
  * fix smoketests (add DEPTHTO1PT0KMPERSEC, VS30_TYPE parameter defaults)

 -- Muharem Hrnjadovic <mh@foldr3.com>  Tue, 11 Oct 2011 15:48:20 +0200

python-oq-engine (0.4.4-4) natty; urgency=low

  * turn off -x flag in debian/postinst
  * unzip the example files in /usr/openquake/demos

 -- Muharem Hrnjadovic <mh@foldr3.com>  Tue, 11 Oct 2011 14:55:30 +0200

python-oq-engine (0.4.4-3) natty; urgency=low

  * fix lintian warning

 -- Muharem Hrnjadovic <mh@foldr3.com>  Tue, 11 Oct 2011 14:26:25 +0200

python-oq-engine (0.4.4-2) natty; urgency=low

  * Use dh_installexamples to include the smoketests in the package.

 -- Muharem Hrnjadovic <mh@foldr3.com>  Tue, 11 Oct 2011 12:23:06 +0200

python-oq-engine (0.4.4-1) natty; urgency=low

  * fix permissions for config files in /etc/openquake (LP #850766)
  * be more intelligent about pg_hba.conf files (LP #848579)
  * add smoke tests to the package (LP #810982)

 -- Muharem Hrnjadovic <mh@foldr3.com>  Tue, 11 Oct 2011 11:47:30 +0200

python-oq-engine (0.4.3-21) natty; urgency=low

  * Remove unneeded dependency on fabric (LP: #852004)

 -- Muharem Hrnjadovic <mh@foldr3.com>  Fri, 16 Sep 2011 20:47:49 +0000

python-oq-engine (0.4.3-20) natty; urgency=low

  * Shut down celery prior to restarting postgres and setting up the database
    (LP: #846388)

 -- Muharem Hrnjadovic <mh@foldr3.com>  Sat, 10 Sep 2011 19:47:56 +0200

python-oq-engine (0.4.3-19) natty; urgency=low

  * Close all db connections in order to prevent package upgrade failures
   (LP: 846279)

 -- Muharem Hrnjadovic <mh@foldr3.com>  Sat, 10 Sep 2011 09:37:34 +0200

python-oq-engine (0.4.3-18) natty; urgency=low

  * declare the "include_defaults" flag in the openquake script (LP: #845994)

 -- Muharem Hrnjadovic <mh@foldr3.com>  Fri, 09 Sep 2011 22:38:40 +0200

python-oq-engine (0.4.3-17) natty; urgency=low

  * package the correct software revision (LP: #845583)

 -- Muharem Hrnjadovic <mh@foldr3.com>  Fri, 09 Sep 2011 15:00:05 +0200

python-oq-engine (0.4.3-16) natty; urgency=low

  * Add all required db users to pg_hba.conf (LP: #845461)

 -- Muharem Hrnjadovic <mh@foldr3.com>  Fri, 09 Sep 2011 11:25:41 +0200

python-oq-engine (0.4.3-15) natty; urgency=low

  * Remove obsolete dependency on python-geoalchemy (LP: #845439)

 -- Muharem Hrnjadovic <mh@foldr3.com>  Fri, 09 Sep 2011 10:25:25 +0200

python-oq-engine (0.4.3-14) natty; urgency=low

  * turn off 'set -x' in debian/postinst

 -- Muharem Hrnjadovic <mh@foldr3.com>  Fri, 09 Sep 2011 07:18:34 +0200

python-oq-engine (0.4.3-13) natty; urgency=low

  * Better detection of postgresql-8.4

 -- Muharem Hrnjadovic <mh@foldr3.com>  Fri, 09 Sep 2011 07:16:11 +0200

python-oq-engine (0.4.3-12) natty; urgency=low

  * detect the absence of the rabbitmq and postgres services and refrain
    from the corresponding initialization actions  (LP: #845344)

 -- Muharem Hrnjadovic <mh@foldr3.com>  Fri, 09 Sep 2011 06:47:32 +0200

python-oq-engine (0.4.3-11) natty; urgency=low

  * Fix logging sink configuration file and location.

 -- Muharem Hrnjadovic <mh@foldr3.com>  Wed, 07 Sep 2011 14:31:51 +0200

python-oq-engine (0.4.3-10) natty; urgency=low

  * Fix database user/permissions for admin schema.

 -- Muharem Hrnjadovic <mh@foldr3.com>  Wed, 07 Sep 2011 14:07:30 +0200

python-oq-engine (0.4.3-9) natty; urgency=low

  * turn off 'set -x' in debian/postinst

 -- Muharem Hrnjadovic <mh@foldr3.com>  Tue, 06 Sep 2011 17:44:37 +0200

python-oq-engine (0.4.3-8) natty; urgency=low

  * Fixed database (user) setup and general breakage (LP: #842472)

 -- Muharem Hrnjadovic <mh@foldr3.com>  Tue, 06 Sep 2011 17:42:51 +0200

python-oq-engine (0.4.3-7) natty; urgency=low

  * Fix database (user) setup (LP: #842472)
  * Copy configuration file to /etc/openquake (LP: #842468)

 -- Muharem Hrnjadovic <mh@foldr3.com>  Tue, 06 Sep 2011 15:34:17 +0200

python-oq-engine (0.4.3-6) natty; urgency=low

  * Delay the import of openquake.engine.job to allow the user to see the version
    and/or help without errors (LP: #842604)

 -- Muharem Hrnjadovic <mh@foldr3.com>  Tue, 06 Sep 2011 14:37:06 +0200

python-oq-engine (0.4.3-5) natty; urgency=low

  * Copy configuration file to /usr/openquake (LP: #842468)

 -- Muharem Hrnjadovic <mh@foldr3.com>  Tue, 06 Sep 2011 11:45:55 +0200

python-oq-engine (0.4.3-4) natty; urgency=low

  * Fix 'Architecture' field in debian/control.

 -- Muharem Hrnjadovic <mh@foldr3.com>  Mon, 05 Sep 2011 21:35:10 +0200

python-oq-engine (0.4.3-3) natty; urgency=low

  * Add Django as a dependency (LP: #830974)

 -- Muharem Hrnjadovic <mh@foldr3.com>  Mon, 05 Sep 2011 21:33:01 +0200

python-oq-engine (0.4.3-2) natty; urgency=low

  * Make db error detection smarter (LP: #819710)

 -- Muharem Hrnjadovic <mh@foldr3.com>  Mon, 05 Sep 2011 21:30:16 +0200

python-oq-engine (0.4.3-1) natty; urgency=low

  * Upstream release (LP: #839424)

 -- Muharem Hrnjadovic <mh@foldr3.com>  Mon, 05 Sep 2011 18:13:42 +0200

python-oq-engine (0.4.1-12) natty; urgency=low

  * Better error detection for schema creation output (LP #819710)
  * Remove unneeded python-guppy dependency (LP #826487)

 -- Muharem Hrnjadovic <mh@foldr3.com>  Mon, 15 Aug 2011 03:16:43 +0200

python-oq-engine (0.4.1-11) natty; urgency=low

  * Add the cache garbage collector script (LP #817541)

 -- Muharem Hrnjadovic <mh@foldr3.com>  Thu, 28 Jul 2011 16:56:33 +0200

python-oq-engine (0.4.1-10) natty; urgency=low

  * The name of the default db should be 'openquake'

 -- Muharem Hrnjadovic <mh@foldr3.com>  Tue, 26 Jul 2011 15:47:18 +0200

python-oq-engine (0.4.1-9) natty; urgency=low

  * postgresql reload after pg_hba.conf modification was missing

 -- Muharem Hrnjadovic <mh@foldr3.com>  Tue, 26 Jul 2011 15:28:52 +0200

python-oq-engine (0.4.1-8) natty; urgency=low

  * log4j.properties needs to live in the openquake source code tree
    (LP #816397)

 -- Muharem Hrnjadovic <mh@foldr3.com>  Tue, 26 Jul 2011 14:52:20 +0200

python-oq-engine (0.4.1-7) natty; urgency=low

  * Fix obsolete celeryconfig.py file.

 -- Muharem Hrnjadovic <mh@foldr3.com>  Tue, 26 Jul 2011 14:24:25 +0200

python-oq-engine (0.4.1-6) natty; urgency=low

  * Move xml schemas to the openquake source code tree (LP #816375)

 -- Muharem Hrnjadovic <mh@foldr3.com>  Tue, 26 Jul 2011 13:52:56 +0200

python-oq-engine (0.4.1-5) natty; urgency=low

  * Fix mistake in postinst (db init output in now redirected correctly)

 -- Muharem Hrnjadovic <mh@foldr3.com>  Tue, 26 Jul 2011 12:16:20 +0200

python-oq-engine (0.4.1-4) natty; urgency=low

  * database initialisation is now checked for errors

 -- Muharem Hrnjadovic <mh@foldr3.com>  Tue, 26 Jul 2011 11:25:18 +0200

python-oq-engine (0.4.1-3) natty; urgency=low

  * when invoked from postinst the sudo commands in the create_oq_schema
    script break it (since the latter is run by the postgres user)

 -- Muharem Hrnjadovic <mh@foldr3.com>  Tue, 26 Jul 2011 07:58:31 +0200

python-oq-engine (0.4.1-2) natty; urgency=low

  * get_uiapi_writer_session() has defaults (LP #815912)
  * moved the db-rooted source code tree under openquake (LP #816232)

 -- Muharem Hrnjadovic <mh@foldr3.com>  Tue, 26 Jul 2011 06:35:03 +0200

python-oq-engine (0.4.1-1) natty; urgency=low

  * OpenQuake 0.4.1 release
  * add postgresql-8.4 as a recommended package (LP #810953)
  * configure the OpenQuake database if postgres is installed (LP #810955)
  * add dependencies (LP #813961)
  * add the sticky bit to /usr/openquake (LP #810985)

 -- Muharem Hrnjadovic <mh@foldr3.com>  Thu, 21 Jul 2011 11:48:36 +0200

python-oq-engine (0.3.9-6) natty; urgency=low

  * The rabbitmq-server and redis-server packages should be merely recommended
    since we may want to install the openquake package on worker machines but
    deploy the two daemons in question elsewhere.

 -- Muharem Hrnjadovic <mh@foldr3.com>  Tue, 14 Jun 2011 20:12:50 +0200

python-oq-engine (0.3.9-5) natty; urgency=low

  * The number of celery tasks is based on the number of CPUs/cores
    (when the HAZARD_TASKS parameter is not set).

 -- Muharem Hrnjadovic <mh@foldr3.com>  Thu, 09 Jun 2011 15:15:54 +0200

python-oq-engine (0.3.9-4) natty; urgency=low

  * Create /usr/openquake in postinst

 -- Muharem Hrnjadovic <mh@foldr3.com>  Tue, 07 Jun 2011 16:43:24 +0200

python-oq-engine (0.3.9-3) natty; urgency=low

  * Added java-oq dependency

 -- Muharem Hrnjadovic <mh@foldr3.com>  Tue, 07 Jun 2011 14:58:44 +0200

python-oq-engine (0.3.9-2) natty; urgency=low

  * Added the python-geoalchemy dependency.

 -- Muharem Hrnjadovic <mh@foldr3.com>  Tue, 07 Jun 2011 10:30:02 +0200

python-oq-engine (0.3.9-1) natty; urgency=low

  * Upstream OpenQuake python sources.

 -- Muharem Hrnjadovic <mh@foldr3.com>  Mon, 06 Jun 2011 11:42:24 +0200<|MERGE_RESOLUTION|>--- conflicted
+++ resolved
@@ -1,10 +1,7 @@
   [Michele Simionato]
-<<<<<<< HEAD
   * Fixed the ShakeMap calculator failing with a TypeError:
     get_array_usgs_id() got an unexpected keyword argument 'id'
-=======
   * Added `conseq_ratio` in the aggcurves exporter for event_based_damage
->>>>>>> 7ed209d0
   * Added a `conditional_spectrum` calculator
   * Fixed an array<->scalar bug in abrahamson_gulerce_2020
   * Restored the classical tiling calculator
