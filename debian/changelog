--- conflicted
+++ resolved
@@ -1,9 +1,6 @@
   [Michele Simionato]
-<<<<<<< HEAD
   * Added a `/v1/calc/validate_zip` endpoint to validate input archives
-=======
   * Deprecated inferring the intensity measure levels from the risk functions
->>>>>>> 51da84c8
   * Removed the deprecated generation of loss curves and maps for each asset
     from the event_based_risk calculator
   * Fixed a too strict check on the minimum intensities of parent an child
