--- conflicted
+++ resolved
@@ -1,10 +1,6 @@
   [Michele Simionato]
-<<<<<<< HEAD
-  * Changed the event_based_risk calculator to transfer filtered GMFs
-=======
   * Fixed a performance issue in large event based risk calculations with a 4x
     speedup for Chile
->>>>>>> 21e703d1
   * Increased `sys.recursionlimit` to 1500 to solve a rare pickling issue
   * Added a parameter `max_aggregations` with a default of 100,000
   * Changed the risk calculators to reuse the hazard exposure (if any)
