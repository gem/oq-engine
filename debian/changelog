  [Michele Simionato]
<<<<<<< HEAD
  * Extracted the sites preferably from the site model and changed the
    asset-site association procedure to remove sites and assets when possible
=======
  * Added an attribute .srcidx to every event based rupture and stored it
>>>>>>> bfc40cac
  * Fixed an issue with the Byte Order Mark (BOM) for CSV exposures prepared
    with Microsoft Excel
  * Reduced the site collection instead of just filtering it; this fixes
    a source filtering bug and changes the numbers in case of GMF-correlation
  * Added a command `oq prepare_site_model` to prepare a sites.csv file
    containing the vs30 and changed the engine to use it
  * Added a cutoff when storing a PoE=1 from a CSV file, thus avoiding NaNs
    in classical_damage calculations
  * Reduced the data transfer in the risk model by only considering the
    taxonomies relevant for the exposure
  * Extended `oq engine --run` to accept a comma-separated list of files
  * Optimized the saving of the risk results in event based in the case of
    many sites and changed the command `oq show portfolio_loss` to show
    mean and standard deviation of the portfolio loss for each loss type

  [Marco Pagani]
  * Added a first [preliminary] version of the GMM for the Canada model
    represented in an analytical form.
  * Added a modified version of Atkinson and Macias to be used for the
    calculation of hazard in NSHMP2014.

  [Michele Simionato]
  * Made it possible to run the risk over an hazard calculation of another user
  * Worked around the OverflowError: cannot serialize a bytes object larger
    than 4 GiB in event based calculations
  * Started using Python 3.6 features
  * Fixed the check on vulnerability function ID uniqueness for NRML 0.5
  * Ruptures and GMFs are now computed concurrently, thus mitigating the
    issue of slow tasks
  * Changed the name of the files containing the disaggregation outputs:
    instead of longitude and latitude they contain the site ID now
  * If a worker runs close to out of memory, now a warning appears in the
    main log
  * 'lons' and 'lats' are now spelled 'lon' and 'lat' in
    the REQUIRES_SITES_PARAMETERS to be consistent with site_model.xml

  [Daniele Viganò]
  * Fixed a bug about 'The openquake master lost its controlling terminal'
    when running with 'nohup' from command line

  [Michele Simionato]
  * The `export_dir` is now created recursively, i.e. subdirectories are
    automatically created if needed
  * Fixed a bug with the minimum_magnitude feature and extended it to be
    tectonic region type dependent
  * Changed the rupture generation to yield bunches of ruptures, thus avoiding
    the 4GB pickle limit
  * Parallelized the splitting of the sources, thus making the preprocessing
    faster

  [Marco Pagani]
  * Implemented two additional versions of the Silva et al. 2002 GMPE
  * Added the possibility of setting rake to 'undefined'
  * Added first 'modified GMPE' implementing the site term for Canada 2015 model
  * Fixed a bug in the disaggregation calculation due to wrong binning of magnitudes

  [Michele Simionato]
  * Now the combination uniform_hazard_spectra=true and mean_hazard_curves=false
    is accepted again, as requested by Laurentiu Danciu

  [Daniele Viganò]
  * Support for Ubuntu Trusty is removed
  * Replaced supervisord with systemd in Ubuntu packages

  [Michele Simionato]
  * Changed the way the rupture geometries are stored to be consistent with
    the source geometries
  * We are now saving information about the source geometries in the datastore
    (experimentally)
  * Fixed a bug in event based with sampling causing incorrect GMFs
  * Unified all distribution mechanisms to returns the outputs via zmq
  * Added a check for inconsistent IMTs between hazard and risk
  * Replaced the forking processpool with a spawning processpool

python3-oq-engine (3.2.0-1~xenial01) xenial; urgency=low

  [Kendra Johnson]
  * Implemented a version of Munson and Thurber (1997) for use with the
    USGS Hawaii hazard model
  * Implemented PGA for Campbell (1997)

  [Matteo Nastasi]
  * specified 'amd64' as the only architecture supported by ubuntu packages

  [Michele Simionato]
  * Changed the source writer: now the `srcs_weights` are written in the XML
    file only if they are nontrivial
  * Changed the algorithm assigning the seeds: they are now generated before
    the source splitting; also, a seed-related bug in the splitting was fixed
  * For event based, moved the rupture generation in the prefiltering phase

  [Daniele Viganò]
  * Fixed a bug with CTRL-C when using the `processpool` distribution

  [Robin Gee]
  * Raised the source ID length limit in the validation from 60 to 75 characters
    to allow sources with longer IDs

  [Michele Simionato]
  * Introduced a `multi_node` flag in `openquake.cfg` and used it to
    fully parallelize the prefiltering in a cluster
  * Used the rupture seed as rupture ID in event based calculations
  * Changed the deprecation mechanism of GSIMs to use a class attribute
    `superseded_by=NewGsimClass`
  * Solved the pickling bug in event based hazard by using generator tasks
  * Improved the distribution of the risk tasks by changing the weight

  [Pablo Heresi]
  * Contributed the HM2018CorrelationModel

  [Michele Simionato]
  * Restored the `individual_curves` flag that for the moment is used for the
    risk curves
  * Introduced two experimental new parameters `floating_distance` and
    `spinning_distance` to reduce hypocenter distributions and nodal plane
    distributions of ruptures over the corresponding distances
  * Optimized the parsing of the logic tree when there is no "applyToSources"
  * Made the IMT classes extensible in client code
  * Reduced the hazard maps from 64 to 32 bit, to be consistent with the
    hazard curves and to reduce by half the download time

  [Graeme Weatherill]
  * Implements a fix of Montalva et al (2016) for new coefficients (now
    Montalva et al. (2017))

  [Michele Simionato]
  * Parallelized the reading of the source models
  * Optimized `oq info --report` by not splitting the sources in that case
  * Speedup the download of the hazard curves, maps and uhs
  * Honored `concurrent_tasks` in the prefiltering phase too
  * It is now legal to compute uniform hazard spectra for a single period
  * Added command `oq plot_memory`
  * Introduced a MultiGMPE concept
  * Saved the size of the datastore in the database and used it in the WebUI

  [Graeme Weatherill]
  * Adds geotechnical related IMTs

  [Michele Simionato]
  * Renamed /extract/agglosses -> /extract/agg_losses and same for aggdamages
  * Supported equivalent epicentral distance with a `reqv_hdf5` file
  * Fixed the risk from ShakeMap feature in the case of missing IMTs
  * Changed the way gmf_data/indices and ruptures are stored
  * Added experimental support for dask
  * Added 11 new site parameters for geotechnic hazard
  * Changed the SiteCollection to store only the parameters required by the
    GSIMs

  [Robin Gee]
  * The number of sites is now an argument in the method _get_stddevs()
    in the GMPE of Kanno, 2006

  [Michele Simionato]
  * Changed the serialization of ruptures to HDF5: the geometries are now
    stored in a different dataset
  * Bug fix: the asset->site association was performed even when not needed
  * Made it possible to serialize to .hdf5 multipoint sources and
    nonparametric gridded sources
  * Added a check on source model logic tree files: the uncertaintyModel
    values cannot be repeated in the same branchset
  * Added a flag `std_hazard_curves`; by setting it to `true` the user can
    compute the standard deviation of the hazard curves across realizations

  [Marco Pagani]
  * Added Thingbaijam et al. (2017) magnitude-scaling relationship

  [Michele Simionato]
  * Added an /extract/ API for event_based_mfd
  * Fixed a bug in the classical_damage calculators: multiple loss types
    were not treated correctly

  [Marco Pagani]
  * Adding tests to the method computing decimal time

  [Michele Simionato]
  * Removed the event_based_rupture calculator and three others
  * Added a field `size_mb` to the `output` table in the database and made
    it visible in the WebUI as a tooltip
  * Added a command `oq check_input job.ini` to check the input files
  * Made the loss curves and maps outputs from an event based risk calculation
    visible to the engine and the WebUI (only the stats)
  * Added a check on duplicated branchIDs in GMPE logic trees

  [Daniele Viganò]
  * Fixed a bug when reading exposure with utf8 names on systems with non-utf8
    terminals (Windows)
  * Changed the openquake.cfg file and added a dbserver.listen parameter
  * Added the hostname in the WebUI page. It can be customize by the user
    via the `local_settings.py` file

  [Michele Simionato]
  * Added a Content-Length to the outputs downloadable from the WebUI
  * Fixed a bug when extracting gmf_data from a hazard calculation with a
    filtered site collection
  * Stored an attributed `events.max_gmf_size`
  * Added a check on exposures with missing loss types
  * Added a LargeExposureGrid error to protect the user by tricky exposures
    (i.e. France with assets in the Antilles)
  * Changed the event_based_risk calculator to compute the loss curves and
    maps directly; removed the asset_loss_table
  * Changed the event_based_risk calculator to distribute by GMFs always
  * Optimized the memory consumption in the UCERF classical calculator
  * Added a parameter `minimum_magnitude` in the job.ini
  * Added an utility `utils/combine_mean_curves.py`

 -- Matteo Nastasi (GEM Foundation) <nastasi@openquake.org>  Thu, 06 Sep 2018 12:27:53 +0000

python3-oq-engine (3.1.0-1~xenial01) xenial; urgency=low

  [Marco Pagani and Changlong Li]
  * Added a version of the Yu et al. (2013) GMPE supporting Mw

  [Michele Simionato]
  * Reduced the data transfer in the UCERF calculators
  * Stored the zipped input files in the datastore for reproducibility
  * Fixed a regression when reading GMFs from an XML in absence of a sites.csv
    file

  [Robin Gee]
  * Extend `oq to_shapefile` method to also work with `YoungsCoppersmithMFD`
    and `arbitraryMFD` MFD typologies.

  [Michele Simionato]
  * Now the hazard statistics can be computed efficiently even in a single
    calculation, i.e. without the `--hc` option
  * Added a check on the Python version in the `oq` command
  * Reduced the data transfer when sending the site collection
  * Changed the default `filter_distance`

  [Daniele Viganò]
  * Fixed a bug where the PID was not saved into the database
    when using the command line interface
  * Made it impossible to fire  multiple `CTRL-C` in sequence
    to allow processes teardown and tasks revocation when Celery is used

  [Michele Simionato]
  * Used `scipy.spatial.distance.cdist` in `Mesh.get_min_distance`
  * Prefiltered sites and assets in scenario calculations
  * Made it possible to specify the `filter_distance` in the `job.ini`
  * Made rtree optional again and disabled it in macOS
  * Optimized the SiteCollection class and doubled the speed of distance
    calculations in most continental scale calculations
  * Fixed an ordering bug in event based risk from GMFs when using a
    vulnerability function with PMF
  * Replaced Rtree with KDtree except in the source filtering
  * Parallelized the source prefiltering
  * Removed the tiling feature from the classical calculator
  * Undeprecated `hazardlib.calc.stochastic.stochastic_event_set` and
    made its signature right
  * Removed the source typology from the ruptures and reduced the rupture
    hierarchy
  * Removed the mesh spacing from PlanarSurfaces
  * Optimized the instantiation of the rtree index
  * Replaced the old prefiltering mechanism with the new one

  [Daniele Viganò]
  * Managed the case of a dead controlling terminal (SIGHUP)

  [Michele Simionato]
  * Removed Decimal numbers from the PMF distribution in hazardlib
  * Fixed another tricky bug with rtree filtering across the international
    date line
  * Added a parameter `prefilter_sources` with values `rtree|numpy|no`
  * Removed the prefiltering on the workers, resulting in a huge speedup
    for gridded ruptures at the cost of a larger data transfer
  * Changed the `losses_by_event` output to export a single .csv file with
    all realizations
  * Added a `cross_correlation` parameter used when working with shakemaps
  * Now sites and exposure can be set at the same time in the job.ini
  * Introduced a `preclassical` calculator
  * Extended the scenario_damage calculator to export `dmg_by_event`
    outputs as well as `losses_by_event` outputs if there is a consequence
    model
  * Unified `region` and `region_constraint` parameters in the job.ini
  * Added a check to forbid duplicated GSIMs in the logic tree
  * Introduced some changes to the `realizations` exporter (renamed field
    `uid` -> `branch_path` and removed the `model` field)
  * Added a command `oq celery inspect`
  * Reduced the check on too many realizations to a warning, except for
    event based calculations
  * Improved the hazard exporter to exports only data for the filtered
    site collection and not the full site collection
  * Extended the BCR exporter to export the asset tags

  [Catalina Yepes]
  * Revised/enhanced the risk demos

  [Michele Simionato]
  * Added a warning about the option `optimize_same_id_sources` when the user
    should take advantage of it

  [Daniele Viganò]
  * `celery-status` script converted into `oq celery status` command
  * Removed Django < 1.10 backward compatibility
  * Updated Python dependices (numpy 1.14, scipy 1.0.1,
    Django 1.10+, Celery 4+)

  [Michele Simionato]
  * Implemented scenario_risk/scenario_damage from shakemap calculators
  * Exported the asset tags in the asset based risk outputs
  * Fixed a numeric issue for nonparametric sources causing the hazard curves
    to saturate at high intensities
  * Added an utility to download shakemaps
  * Added an XML exporter for the site model
  * Slight change to the correlation module to fix a bug in the SMTK
  * Added a distribution mechanism `threadpool`

 -- Matteo Nastasi (GEM Foundation) <nastasi@openquake.org>  Fri, 01 Jun 2018 09:02:01 +0000

python3-oq-engine (3.0.0-1~precise01) precise; urgency=low

  [Michele Simionato]
  * Fixed a bug with newlines in the logic tree path breaking the CSV exporter
    for the realizations output
  * When setting the event year, each stochastic event set is now considered
    independent
  * Fixed a bug in the HMTK plotting libraries and added the ability to
    customize the figure size
  * Fixed bug in the datastore: now we automatically look for the attributes
    in the parent dataset, if the dataset is missing in the child datastore
  * Extended extract_losses_by_asset to the event based risk calculator
  * Stored in source_info the number of events generated per source
  * Added a script utils/reduce_sm to reduce the source model of a calculation
    by removing all the sources not affecting the hazard
  * Deprecated `openquake.hazardlib.calc.stochastic.stochastic_event_set`
  * Fixed the export of ruptures with a GriddedSurface geometry
  * Added a check for wrong or missing `<occupancyPeriods>` in the exposure
  * Fixed the issue of slow tasks in event_based_risk from precomputed GMFs
    for sites without events
  * Now the engine automatically associates the exposure to a grid if
    `region_grid_spacing` is given and the sites are not specified otherwise
  * Extracting the site mesh from the exposure before looking at the site model
  * Added a check on probs_occur summing up to 1 in the SourceWriter
  * `oq show job_info` now shows the received data amount while the
    calculation is progressing

  [Daniele Viganò]
  * Removed support for Python 2 in `setup.py`
  * Removed files containing Python 2 dependencies
  * Added support for WebUI groups/permissions on the
    export outputs and datastore API endpoints

  [Michele Simionato]
  * Fixed `oq show` for multiuser with parent calculations
  * Fixed `get_spherical_bounding_box` for griddedSurfaces
  * Implemented disaggregation by source only for the case
    of a single realization in the logic tree (experimental)
  * Replaced celery with celery_zmq as distribution mechanism
  * Extended `oq info` to work on source model logic tree files
  * Added a check against duplicated fields in the exposure CSV
  * Implemented event based with mutex sources (experimental)
  * Add an utility to read XML shakemap files in hazardlib
  * Added a check on IMTs for GMFs read from CSV

  [Daniele Viganò]
  * Changed the default DbServer port in Linux packages from 1908 to 1907

  [Michele Simionato]
  * Logged rupture floating factor and rupture spinning factor
  * Added an extract API for losses_by_asset
  * Added a check against GMF csv files with more than one realization
  * Fixed the algorithm setting the event year for event based with sampling
  * Added a command `oq importcalc` to import a remote calculation in the
    local database
  * Stored avg_losses-stats in event based risk if there are multiple
    realizations
  * Better error message in case of overlapping sites in sites.csv
  * Added a an investigation time attribute to source models with
    nonparametric sources
  * Bug fix: in some cases the calculator `event_based_rupture` was generating
    too few tasks and the same happened for classical calculation with
    `optimize_same_id_sources=true
  * Changed the ordering of the epsilons in scenario_risk
  * Added the ability to use a pre-imported risk model
  * Very small result values in scenario_damage (< 1E-7) are clipped to zero,
    to hide numerical artifacts
  * Removed an obsolete PickleableSequence class
  * Fixed error in classical_risk when num_statistics > num_realizations
  * Fixed a TypeError when reading CSV exposures with occupancy periods
  * Extended the check on duplicated source IDs to models in format NRML 0.5
  * Added a warning when reading the sources if .count_ruptures() is
    suspiciously slow
  * Changed the splitting logic: now all sources are split upfront
  * Improved the splitting of complex fault sources
  * Added a script to renumber source models with non-unique source IDs
  * Made the datastore of calculations using GMPETables relocatable; in
    practice you can run the Canada model on a cluster, copy the .hdf5 on
    a laptop and do the postprocessing there, a feat previously impossible.

  [Valerio Poggi]
  * Included a method to export data directly from the Catalogue() object into
    standard HMTK format.

  [Michele Simionato]
  * Now the parameter `disagg_outputs` is honored, i.e. only the specified
    outputs are extracted from the disaggregation matrix and stored
  * Implemented statistical disaggregation outputs (experimental)
  * Fixed a small bug: we were reading the source model twice in disaggregation
  * Added a check to discard results coming from the wrong calculation
    for the distribution mode `celery_zmq`
  * Removed the long time deprecated commands
    `oq engine --run-hazard` and `oq engine --run-risk`
  * Added a distribution mode `celery_zmq`
  * Added the ability to use a preimported exposure in risk calculations
  * Substantial cleanup of the parallelization framework
  * Fixed a bug with nonparametric sources producing negative probabilities

 -- Matteo Nastasi (GEM Foundation) <nastasi@openquake.org>  Mon, 09 Apr 2018 09:52:32 +0200

python3-oq-engine (2.9.0-1~precise01) precise; urgency=low

  [Michele Simionato]
  * Deprecated the NRML format for the GMFs

  [Matteo Nastasi]
  * Debian package moved to Python 3.5

  [Graeme Weatherill]
  * Small bug fix for Derras et al (2014) GMPE when Rjb = 0.0

  [Michele Simionato]
  * Improved the .rst reports for classical calculations with tiling
  * Reduced the data transfer in the event based risk calculator by
    reading the event IDs directly from the workers
  * Integrated the gmf_ebrisk calculator inside the event based calculator
  * Improved the weighting algorithm for the sources in the event based
    rupture calculator
  * Improved error message for source model files declared as nrml/0.5 when
    they actually are nrml/0.4
  * Optimized the classical_bcr calculator for the case of many realizations
  * Extended the exposure CSV importer to manage the `retrofitted` field

  [Marco Pagani, Changlong Li]
  * Adds the Yu et al. (2013) GMPEs

  [Michele Simionato]
  * Fixed a bug in the hazard outputs: they were displayed in the WebUI even
    if they were missing
  * Implemented splitting of nonparametric sources

  [Marco Pagani]
  * Fixed the 'get_closest_points' method for the
    `openquake.hazardlib.geo.surface.gridded.GriddedSurface` class

  [Michele Simionato]
  * Now the source model paths are relative to the source model logic tree file
  * Fixed an international date line bug when using rtree for prefiltering
  * Deprecated `nrml.parse`, it is now called `nrml.to_python`
  * Improved the task distribution by splitting the AreaSources upfront
    and by improving the weighting algorithm

  [Daniele Viganò]
  * TMPDIR can be customized via the `openquake.cfg` file
  * Updated dependencies compatibility in setup.py

  [Michele Simionato]
  * If the hazard is precomputed, setting the `site_model_file`,
    `gsim_logic_tree_file` or `source_model_logic_tree_file` gives a warning
  * Removed the obsolete API `/extract/qgis-` and added `extract/hcurves`,
    `extract/hmaps`, `extract/uhs` for use with the QGIS plugin
  * Removed the deprecated GeoJSON exporters
  * Fixed a bug with `oq engine --run job.ini --exports npz`
  * Fixed the ordering of the IMTs in hazardlib
  * `oq engine --delete-calculation` now aborts the calculation first
  * Added some documentation about how to access the datastore
  * Introduced a minimum_distance for the GSIMs
  * Fixed several small issues with the UCERF calculators; now ucerf_hazard
    can be used as a precalculator of gmf_ebrisk
  * Initial support for disaggregation by source
  * Added the ability to import large exposures as CSV (experimental)
  * Changed the source weights to be proportional to the number of GSIMs
    relevant for the tectonic region type, thus improving the task distribution

  [Daniele Viganò]
  * The RPM python3-oq-engine package replaced python-oq-engine
  * RPM packages moved to Python 3.5

  [Michele Simionato]
  * Added the ability to dump a specific calculation
  * Changed the signature of the extract command to `oq extract what calc_id`,
    where `what` is a path info plus query string;

  [Graeme Weatherill]
  * Implements significant duration GMPEs of Bommer et al. (2009) and Afshari &
    Stewart (2016)
  * Adds significant duration IMT definitions to support IMTs

  [Michele Simionato]
  * Run the DbServer as a detached process
  * Improved the test coverage for event based with GMF correlation
  * Optimized the event based risk calculator from ruptures: now the ruptures
    are instantiated in the workers and not in the controller if possible
  * Exported the parameter `ses_per_logic_tree_path` in the ruptures.csv file
  * Improved the display names for the risk outputs
  * Added a /v1/:calc_id/abort route to the engine server and Abort buttons
    to the WebUI
  * Fixed the seeds properly in the case of vulnerability functions with PMFs:
    now even if the ground motion fields are all equal, the risk numbers
    will be different since there is a different seed per each field
  * Stored a rupture loss table in event based risk calculations
  * Made sure that the number of effective ruptures is stored in csm_info
  * Fixed the HMTK tests to work with numpy from 1.11 to 1.14
  * Added a command `oq shell` to open an embedded (I)Python shell
  * Turned the 'realizations' output into a dynamic output

  [Matteo Nastasi]
  * Split package from python-oq-engine to python-oq-engine,
    python-oq-engine-master and python-oq-engine-worker
  * Implemented an API `/v1/on_same_fs` to check filesystem accessibility
    between engine and a client application

  [Michele Simionato]
  * Reduced the data transfer when computing the hazard curves in postprocessing
  * Removed the FilteredSiteCollection class

  [Nick Ackerley]
  * Some improvements to the plotting routines of the HMTK

  [Michele Simionato]
  * Removed the ability to run `oq engine --run job_h.ini,job_r.ini`
  * Forbidden the site model in gmf_ebrisk calculations
  * When the option `--hc` is given the ruptures can now be read directly
    from the workers, thus saving some startup time
  * Optimized the storage of the ruptures: the site IDs are not saved anymore
  * Added a check for missing `risk_investigation_time`
  * Reduced the data transfer in the gmf_ebrisk calculator
  * Now the gmf_ebrisk calculator builds the aggregate loss curves too
  * Extended the gmf_ebrisk calculator to use the GMFs produced by an event
    based hazard calculation, both via CSV and via the --hc option
  * Fixed a performance bug in the computations of the aggregate loss curves
    by reading the full event loss table at once
  * Fixed `oq zip` to work with gmf_ebrisk calculations
  * Fixed a serious bug in the gmf_ebrisk calculator: the results were in most
    cases wrong and dependent on the number of spawned tasks
  * Now the `master_seed` controls the generation of the epsilons in all
    situations (before in event_based_risk without `asset_correlation` it was
    managed by `random_seed`)
  * Changed the management of the epsilons in the gmf_ebrisk calculator to
    be the same as in the event_based_risk calculator
  * Added a check on the input files: the listed paths must be relative paths
  * Fixed a bug when storing the disagg-bins in the case the lenghts of the
    arrays are not the same for all sites
  * In the case of a single tile the prefiltering was applied twice: fixed the
    problem and generally improved the filtering/weighting of the sources
  * Fixed the CSV exporter for disaggregation outputs when iml_disagg is set

  [Graeme Weatherill]
  * Fixed ASK14 GMPE behaviour to remove ValueError
  * Implements comprehensive suite of NGA East ground motion models for
    central and eastern United States
  * Minor modification of check_gsim functions to permit instantiated classes
    to be passed

 -- Matteo Nastasi (GEM Foundation) <nastasi@openquake.org>  Mon, 26 Feb 2018 08:53:58 +0100

python3-oq-engine (2.8.0-0~precise01) precise; urgency=low

  [Michele Simionato]
  * `iml_disagg` and `poes_disagg` cannot coexist in the job.ini file
  * Added a check on `conditional_loss_poes` in the event_based_risk calculator:
    now it requires `asset_loss_table` to be set

  [Anirudh Rao]
  * Sorted taxonomies before comparison in the BCR calculator

  [Michele Simionato]
  * Optimized the disaggregation calculation by performing the PMF extraction
    only once at the end of the calculation and not in the workers
  * Added an `oq zip` command
  * Avoided running an useless classical calculation if `iml_disagg` is given

  [Valerio Poggi]
  * Implemented subclasses for ZhaoEtAl2006Asc and AtkinsonBoore2006 to account
    for the distance filter used by SGS in their PSHA model for Saudi Arabia.
    Distance threshold is hard coded to 5km in this implementation.

  [Michele Simionato]
  * Added a warning if the aggregated probability of exceedence (poe_agg) in
    a disaggregation output is very dissimilar from poes_disagg
  * Removed the flag `split_sources`
  * Optimized the operation `arrange_data_in_bins` in the disaggregation
    calculator and reduced the data transfer by the number of tectonic
    region types
  * Improved the sending of the sources to the workers, especially for the
    MultiPointSources
  * Better error message if the user sets a wrong site_id in the sites.csv file
  * Now the distance and lon lat bins for disaggregation are built directly
    from the integration distance
  * Used uniform bins for disaggregation (before they were potentially
    different across realizations / source models)
  * Improved the error message if the user forgets both sites and sites.csv
    in a calculation starting from predetermined GMFs
  * Improved the error message if the user specifies a non-existing file in
    the job.ini
  * Change the ordering of the TRT bins in disaggregation: now they are
    ordered lexicographically
  * Added more validity checks on the job.ini file for disaggregation
  * Changed the .hdf5 format generated by `oq extract -1 hazard/rlzs`; you can
    still produce the old format by using `oq extract -1 qgis-hazard/rlzs`
  * Optimized the disaggregation calculator by instantiating
    `scipy.stats.truncnorm` only once per task and not once per rupture
  * Optimized the disaggregation calculator when `iml_disagg` is specified,
    by caching duplicated results
  * Made sure that `oq dbserver stop` also stops the zmq workers if the zmq
    distribution is enabled
  * Added a check when disaggregating for a PoE too big for the source model
  * If `iml_disagg` is given, forbid `intensity_measure_types_and_levels`
  * Fixed the disaggregation outputs when `iml_disagg` is given: the PoE has
    been removed by the name of the output and correct PoE is in the XML file
  * Fixed `oq export loss_curves/rlzs` for event_based_risk/case_master
  * Removed the obsolete parameter `loss_curve_resolution`
  * Fixed a Python 3 unicode error with `oq engine --run job.zip`
  * Added a command `oq abort <calc_id>`
  * Stored the avg_losses in classical risk in the same way as in
    event_based_risk and made them exportable with the same format
  * Removed the outputs losses_by_tag from the event based risk calculators
    and changed the default for the avg_losses flag to True
  * WebUI: now every job runs in its own process and has name oq-job-<ID>
  * Refactored the WebUI tests to use the DbServer and django.test.Client
  * Added an experimental feature `optimize_same_id_sources`
  * Fixed a bug in gmf_ebrisk when there are zero losses and added more
    validity checks on the CSV file
  * The parameter `number_of_ground_motion_fields` is back to being optional in
    scenario calculators reading the GMFs from a file, since it can be inferred
  * Removed the deprecated risk outputs dmg_by_tag, dmg_total,
    losses_by_tag, losses_total
  * Deprecated the .geojson exporters for hazard curves and maps
  * We now keep the realization weights in case of logic tree sampling (before
    they were rescaled to 1 / R and considered all equals)
  * Optimized sampling for extra-large logic trees
  * Added a check on missing `source_model_logic_tree`
  * Fix to the gmf_ebrisk calculator: the realization index in the event loss
    table was incorrect and too many rows were saved
  * Added a way to restrict the source logic model tree by setting a sm_lt_path
    variable in the job.ini (experimental)
  * Fixed the precedence order when reading openquake.cfd

 -- Matteo Nastasi (GEM Foundation) <nastasi@openquake.org>  Wed, 29 Nov 2017 14:33:05 +0100

python-oq-engine (2.7.0-0~precise01) precise; urgency=low

  [Michele Simionato]
  * Fixed the risk exporters for tags containing non-ASCII characters

  [Valerio Poggi]
  * Implemented the Pankow and Pechmann 2004 GMPE (not verified)

  [Graeme Weatherill]
  * Added Derras et al. (2014) GMPE
  * Implemented the Zhao et al. (2016) GMPE for active shallow crustal,
    subduction interface and subduction slab events
  * Adds 'rvolc' (volcanic path distance) to the distance context

  [Michele Simionato]
  * The outputs loss_curves-rlzs and loss_curves-stats are now visible again
    as engine outputs (before they were hidden)
  * Added a debug command `oq plot_assets` and fixed `oq plot_sites`
  * Added a flag `--multipoint` to the command `oq upgrade_nrml`
  * Deprecated several outputs: hcurves-rlzs, agg_loss_table, losses_total,
    dmg_by_tag, dmg_total, losses_by_tag, losses_by_tag-rlzs
  * Extended the command `oq extract job_id` to check the database
  * Optimized the scenario damage calculator by vectorizing the calculation
    of the damage states
  * Extended the FragilityFunctions to accept sequences/arrays of intensity
    levels, as requested by Hyeuk Ryu

  [Daniele Viganò]
  * Added support for groups in the WebUI/API server

  [Michele Simionato]
  * Added an experimental distribution mode of kind "zmq"
  * Implemented an API `/extract/agglosses/loss_type?tagname1=tagvalue1&...`
    with the ability to select all tagvalues (`*`) for a given tagname
  * Deprecated reading hazard curves from CSV, since it was an experimental
    features and nobody is using it
  * Changed the exporter of the event loss table to export all realizations
   into a single file

  [Graeme Weatherill]
  * Adds the Bindi et al. (2017) GMPEs for Joyner-Boore and Hypocentral
    Distance

  [Michele Simionato]
  * Made it mandatory to specify the sites for all calculators reading the
    GMFs from a CSV file
  * Tested also the case of calculators requiring a shared_dir
  * Improved the error checking when parsing vulnerability functions with PMF

  [Daniele Viganò]
  * Fixed a bug in `oq reset` command which was not stopping
    the DbServer properly

  [Michele Simionato]
  * Implemented an API `/extract/aggcurves/loss_type?tagname1=tagvalue1&...`
  * Implemented an API `/extract/aggdamages/loss_type?tagname1=tagvalue1&...`
  * Every time a new calculation starts, we check if there is a newer version
    of the engine available on GitHub
  * Changed the search logic for the configuration file `openquake.cfg`
  * Implemented an API `/extract/agglosses/loss_type?tagname1=tagvalue1&...`
  * Fixed several bugs in the gmf_ebrisk calculator, in particular in presence
    of asset correlation and missing values on some sites
  * Fixed a bug with logging configured a WARN level instead of INFO level
    if rtree was missing (affecting only `oq run`)
  * Changed the ScenarioDamage demo to use two GSIMs
  * Added a node `<tagNames>` in the exposure
  * Added a web API to extract the attributes of a datastore object
  * Fixed `oq to_shapefile` and `oq from_shapefile` to work with NRML 0.5
    (except MultiPointSources)
  * Added information about the loss units to the `agg_curve` outputs
  * `oq extract hazard/rlzs` now extracts one realization at the time
  * The rupture filtering is now applied during disaggregation
  * Changed the /extract wen API to return a compressed .npz file
  * Fixed a bug with multi-realization disaggregation, celery and no
    shared_dir: now the calculation does not hang anymore

 -- Matteo Nastasi (GEM Foundation) <nastasi@openquake.org>  Thu, 19 Oct 2017 13:53:08 +0200

python-oq-engine (2.6.0-0~precise01) precise; urgency=low

  [Michele Simionato]
  * Fixed the GMF .npz export when the GMFs are extracted from a file
  * Stored the number of nonzero losses per asset and realization in
    event_based_risk calculations with asset_loss_table=True

  [Daniele Viganò]
  * Fixed 'openquake' user creation in RPM when SELinux is in enforcing mode
  * Changed the behaviour during RPM upgrades:
    the old openquake.cfg configuration file is left untouched and the new one
    installed as openquake.cfg.rpmnew

  [Michele Simionato]
  * Added a check on `number_of_ground_motion_fields` when the GMFs are
    extracted from a NRML file
  * Added a command `oq extract` able to extract hazard outputs into HDF5 files
  * Fixed a bug when reading GMFs from a NRML file: the hazard sites were
    read from the exposure (incorrectly) and not from the GMFs
  * Fixed a bug in MultiMFDs of kind `arbitraryMFD`

  [Valerio Poggi]
  * Implemented the Atkinson (2010) GMPE as subclass `Atkinson2010Hawaii`
    of `BooreAtkinson2008`

  [Michele Simionato]
  * Used the new loss curves algorithm for the asset loss curves and loss maps
  * Added a generic `extract` functionality to the web API
  * Fixed a bug when computing the rjb distances with multidimensional meshes
  * Changed the GMF CSV exporter to export the sites too; unified it with the
    event based one

  [Daniele Viganò]
  * Changed the 'CTRL-C' behaviour to make sure that all children
    processes are killed when a calculation in interrupted

  [Michele Simionato]
  * Fixed a bug in the statistical loss curves exporter for classical_risk
  * Replaced the agg_curve outputs with losses by return period outputs
  * Turned the DbServer into a multi-threaded server
  * Used zmq in the DbServer
  * Fixed correct_complex_sources.py
  * Fixed `oq export hcurves-rlzs -e hdf5`
  * Changed the source weighting algorithm: now it is proportional to the
    the number of affected sites
  * Added a command `oq show dupl_sources` and enhances `oq info job.ini`
    to display information about the duplicated sources
  * Added a flag `split_sources` in the job.ini (default False)
  * Updated the demos to the format NRML 0.5

  [Valerio Poggi]
  * Implemented the Munson and Thurber 1997 (Volcanic) GMPE

  [Graeme Weatherill]
  * Adapts CoeffsTable to be instantiated with dictionaries as well as strings

  [Daniele Viganò]
  * Extended the 'oq reset' command to work on multi user installations

  [Michele Simionato]
  * Fixed a bug: if there are multiple realizations and no hazard stats,
    it is an error to set hazard_maps=true or uniform_hazard_spectra=true
  * Implemented aggregation by asset tag in the risk calculators
  * Fixed a small bug in the HMTK (in `get_depth_pmf`)
  * Extended the demo LogicTreeCase1ClassicalPSHA to two IMTs and points
  * Added a documentation page `oq-commands.md`
  * Removed the automatic gunzip functionality and added an automatic
    checksum functionality plus an `oq checksum` command
  * Made the demo LogicTreeCase2ClassicalPSHA faster
  * Fixed the export by realization of the hazard outputs
  * Changed the generation of loss_maps in event based risk, without the option
    `--hc`: now it is done in parallel, except when reading the loss ratios
  * Renamed `--version-db` to `--db-version`, to avoid
    confusions between `oq --version` and `oq engine -version`
  * Fixed bug in the exported outputs: a calculation cannot export the results
    of its parent
  * Extended the `sz` field in the rupture surface to 2 bytes, making it
    possible to use a smaller mesh spacing
  * Changed the ordering of the fields in the loss curves and loss maps
    generated by the event based risk calculator; now the insured fields
    are at the end, before they were intermixed with each loss type
  * Changed the format of array `all_loss_ratios/indices`
  * The size in bytes of the GMFs was saved incorrectly
  * Added an exporter gmf_scenario/rup-XXX working also for event based
  * First version of the calculator gmf_ebrisk
  * Implemented risk statistics for the classical_damage calculator
  * Added a .csv importer for the ground motion fields
  * Implemented risk statistics for the classical_bcr calculator

  [Armando Scarpati]
  * Show to the user the error message when deleting a calculation
    in the WebUI fails

  [Michele Simionato]
  * Better error message when running a risk file in absence of hazard
    calculation
  * Changed the sampling logic in event based calculators
  * Imported GMFs from external file into the datastore

  [Daniele Viganò]
  * Added the 'celery-status' script in 'utils' to check the
    task distribution in a multi-node celery setup

  [Michele Simionato]
  * Removed an excessive check from the WebUI: now if an output exists,
    it can be downloaded even if the calculation was not successful

  [Armando Scarpati]
  * Visualized the calculation_mode in the WebUI

  [Michele Simionato]
  * Made the upgrade_manager transactional again
  * Changed the storage of the GMFs; as a consequence the exported .csv
    has a different format

  [Daniele Viganò]
  * Fixed a bug introduced by a change in Django 1.10 that was causing
    the HTTP requests log to be caught by our logging system and
    then saved in the DbServer
  * Updated requirements to allow installation of Django 1.11 (LTS)

  [Michele Simionato]
  * Added two commands `oq dump` and `oq restore`
  * Added a check that on the number of intensity measure types when
    generating uniform hazard spectra (must be > 1)

 -- Matteo Nastasi (GEM Foundation) <nastasi@openquake.org>  Mon, 25 Sep 2017 15:05:45 +0200

python-oq-engine (2.5.0-0~precise01) precise; urgency=low

  [Armando Scarpati]
  * Added a confirmation dialog when trying to remove a calculation via the
    WebUI

  [Michele Simionato]
  * Hazard maps were not exposed to the engine in event based calculations
  * Fixed the check on the DbServer instance: it was failing in presence
    of symbolic links
  * Optimized MultiMFD objects for the case of homogeneous parameters
  * Added an .npz exporter for the scenario_damage output `dmg_by_asset`
  * Removed the pickled CompositeSourceModel from the datastore
  * Improved the error message when the rupture mesh spacing is too small
  * Unified the versions of baselib, hazardlib and engine
  * Raised a clear error if the user does not set the `calculation_mode`
  * Made it is possible to pass the hdf5 full path to the DataStore class
  * Made it possible to use CELERY_RESULT_BACKEND != 'rpc://'

  [Michele Simionato, Daniele Viganò]
  * Merged the `oq-hazardlib` repository into `oq-engine`.
    The `python-oq-hazardlib` package is now provided by `python-oq-engine`

  [Michele Simionato]
  * Added CSV exports for the agg_curve outputs
  * Fixed a bug in `oq export hcurves-rlzs --exports hdf5`
  * Restored the parameter sites_per_tile with a default of 20,000, i.e.
    tiling starts automatically if there are more than 20,000 sites
  * Better error message for invalid exposures
  * Removed the deprecated XML outputs of the risk calculators
  * Added an end point `v1/calc/XXX/oqparam` to extract the calculation
    parameters as a JSON dictionary
  * Fixed the excessive logic tree reduction in event based calculators
  * Improved the command `oq db`
  * Fixed an encoding bug when logging a filename with a non-ASCII character
  * Fixed a bug when exporting a GMF with `ruptureId=0`
  * Added a parameter `disagg_outputs` to specify the kind of disaggregation
    outputs to export
  * Raised an early error if the consequence model is missing some taxonomies
  * Restored the tiling functionality in the classical calculator; to enable
    it, set `num_tiles` in the job.ini file
  * If there are no statistical hazard curves to compute, do not transfer
    anything
  * Fixed a small bug in `oq plot` and added a test

  [Daniele Viganò]
  * Added `collectstatic` and `createsuperuser` subcommands to the
    `oq webui` command
  * Added a `local_settings.py.pam` template to use PAM as the authentication
    provider for API and WebUI
  * Now the command `oq webui start` tries to open a browser tab
    with the WebUI loaded

 -- Daniele Viganò (GEM Foundation) <daniele@openquake.org>  Wed, 14 Jun 2017 10:32:28 +0200

python-oq-engine (2.4.0-0~precise01) precise; urgency=low

  [Michele Simionato]
  * Now the command `oq export loss_curves/rlz-XXX` works both for the
    `classical_risk` calculator and the `event_based_risk` calculator

  [Daniele Viganò]
  * Remove the default 30 day-old view limit in the WebUI calculation list

  [Michele Simionato]
  * Fixed a broken import affecting the command `oq upgrade_nrml`
  * Made it possible to specify multiple file names in <uncertaintyValue/>
    in the source_model_logic_tree file
  * Reduced the data transfer in the object `RlzsAssoc` and improved the
    postprocessing of hazard curves when the option `--hc` is given
  * Changed the `ruptures.xml` exporter to export unique ruptures
  * Fixed a bug when downloading the outputs from the WebUI on Windows
  * Made `oq info --report` fast again by removing the rupture fine filtering
  * Improved the readibility of the CSV export `dmg_total`
  * Removed the column `eid` from the CSV export `ruptures`; also
    renamed the field `serial` to `rup_id` and reordered the fields
  * Changed the event loss table exporter: now it exports an additional
    column with the `rup_id`
  * Changed scenario npz export to export also the GMFs outside the maximum
    distance
  * Fixed scenario npz export when there is a single event
  * Replaced the event tags with numeric event IDs
  * The mean hazard curves are now generated by default
  * Improved the help message of the command `oq purge`
  * Added a `@reader` decorator to mark tasks reading directly from the
    file system
  * Removed the .txt exporter for the GMFs, used internally in the tests
  * Fixed a bug with relative costs which affected master for a long time,
    but not the release 2.3. The insured losses were wrong in that case.
  * Added an .hdf5 exporter for the asset loss table
  * Loss maps and aggregate losses are computed in parallel or sequentially
    depending if the calculation is a postprocessing calculation or not
  * Deprecated the XML risk exporters
  * Removed the .ext5 file
  * Restored the parameter `asset_loss_table` in the event based calculators
  * Added a full .hdf5 exporter for `hcurves-rlzs`
  * Removed the `individual_curves` flag: now by default only the statistical
    hazard outputs are exported
  * Saved *a lot* of memory in the computation of the hazard curves and stats
  * Renamed the parameter `all_losses` to `asset_loss_table`
  * Added an experimental version of the event based risk calculator which
    is able to use GMFs imported from an external file
  * Added a `max_curve` functionality to compute the upper limit of the
    hazard curves amongst realizations
  * Raised an error if the user specifies `quantile_loss_curves`
    or `conditional_loss_poes` in a classical_damage calculation
  * Added a CSV exporter for the benefit-cost-ratio calculator
  * The classical_risk calculator now reads directly the probability maps,
    not the hazard curves
  * Turned the loss curves into on-demand outputs
    for the event based risk calculator
  * The loss ratios are now stored in the datastore and not in an
    external .ext5 file
  * The engine outputs are now streamed by the WebUI
  * Used a temporary export directory in the tests, to avoid conflicts
    in multiuser situations
  * Added an .npz exporter for the loss maps
  * Raised an error early when using a complex logic tree in scenario
    calculations
  * Changed the CSV exporter for the loss curves: now it exports all the
    curves for a given site for the classical_risk calculator
  * Fixed the save_ruptures procedure when there are more than 256
    surfaces in the MultiSurface
  * Renamed the `csq_` outputs of the scenario_damage to `losses_`
  * Changed the way scenario_damage are stored internally to be more
    consistent with the other calculators
  * Removed the GSIM from the exported file name of the risk outputs
  * New CSV exporter for GMFs generated by the event based calculator
  * The event IDs are now unique and a constraint on the maximum
    number of source groups (65,536) has been added
  * Added an output `losses_by_event` to the scenario_risk calculator
  * Changed the output `ruptures.csv` to avoid duplications
  * Added an output `losses_by_taxon` to the scenario_risk calculator
  * Fixed a performance bug in `get_gmfs`: now the scenario risk and damage
    calculators are orders of magnitude faster for big arrays
  * Added an export test for the event loss table in the case of multiple TRTs
  * Removed the experimental `rup_data` output
  * Added an .npz export for the output `losses_by_asset`
  * Exported the scenario_risk aggregate losses in a nicer format

  [Daniele Viganò]
  * The 'oq webui' command now works on a multi-user installation
  * Splitted RPM packages into python-oq-engine (single node)and
    python-oq-engine-master/python-oq-engine-worker (multi-node)

  [Paolo Tormene]
  * The 'Continue' button in the Web UI is now available also for risk
    calculations

  [Michele Simionato]
  * Fixed a Python 3 bug in the WebUI when continuing a calculation: the
    hazard_calculation_id was passed as a string and not as an integer
  * Changed to rupture storage to use variable length-arrays, with a speedup
    of two orders of magnitude
  * Avoided storing twice the rupture events
  * Optimized the serialization of ruptures on HDF5 by using a `sids` output
  * Changed the Web UI button from "Run Risk" to "Continue"
  * The `avg` field in the loss curves is computed as the integral of the curve
    again, and it is not extracted from the avg_losses output anymore
  * Made the `fullreport` exportable
  * Fixed the `rup_data` export, since the boundary field was broken
  * Restored the output `losses_by_taxon` in the event_based_risk calculator
  * Fixed the calculator event based UCERF so that average losses can
    be stored

  [Daniele Viganò]
  * Added a check to verify that an 'oq' client is talking to the
    right DbServer instance
  * Introduced an optional argument for 'oq dbserver' command line
    to be able to override its default interface binding behaviour

  [Michele Simionato]
  * Optimized the event based calculators by reducing the number of calls
    to the GmfComputer and by using larger arrays
  * Added a check on missing vulnerability functions for some loss type
    for some taxonomy
  * Now we save the GMFs on the .ext5 file, not the datastore
  * Fixed bug in event_based_risk: it was impossible to use vulnerability
    functions with "PM" distribution
  * Fixed bug in event_based_risk: the ebrisk calculator is required as
    precalculator of event_based_risk, not others
  * Fixed bug in scenario_risk: the output `all_losses-rlzs` was aggregated
    incorrectly
  * Now the ucerf_risk calculators transfer only the events, not the ruptures,
    thus reducing the data transfer of several orders of magnitude
  * Added a view `get_available_gsims` to the WebUI and fixed the API docs
  * Introduced a configuration parameter `max_site_model_distance` with default
    of 5 km
  * Implemented sampling in the UCERF event based hazard calculator

  [Daniele Viganò]
  * Use threads instead of processes in DbServer because SQLite3
    isn't fork-safe on macOS Sierra

  [Michele Simionato]
  * Fixed a TypeError when deleting a calculation from the WebUI
  * Extended the command `oq to_hdf5` to manage source model files too
  * Improved significantly the performance of the event based calculator
    when computing the GMFs and not the hazard curves
  * Stored information about the mean ground motion in the datastore
  * Saved the rupture mesh with 32 floats instead of 64 bit floats
  * Raised the limit on the event IDs from 2^16 to 2^32 per task
  * Fixed classical_risk: there was an error when computing the statistics
    in the case of multiple assets of the same taxonomy on the same site
  * Changed the UCERF event based calculators to parallelize by SES
  * Fixed a site model bug: when the sites are extracted from the site model
    there is no need to perform geospatial queries to get the parameters
  * Added a command `oq normalize` to produce good `sites.csv` files
  * Introduced a `ses_seed` parameter to specify the seed used to generate
    the stochastic event sets; `random_seed` is used for the sampling only
  * Changed the `build_rcurves` procedure to read the loss ratios directly from
    the workers

 -- Matteo Nastasi (GEM Foundation) <nastasi@openquake.org>  Tue, 23 May 2017 10:46:56 +0200

python-oq-engine (2.3.0-0~precise01) precise; urgency=low

  [Michele Simionato]
  * `oq info --report` now filters the ruptures and reports the correct
    number of effective ruptures even for classical calculators
  * Stripped the TRT information from the event loss table CSV export
    and optimized its performance
  * Fixed a bug when storing the GMPE logic tree file in the datastore
  * Added a command `oq run_tiles` (experimental)
  * Fixed the event based calculator so that it can run UCERF ruptures
  * Fixed a bug in the scenario_risk calculator in case of multiple assets
    of the same taxonomy on the same site with no insurance losses
  * Now the event IDs are generated in the workers in the event based calculator
    and there is a limit of 65536 tasks with 65536 ruptures each
  * Changed the UCERF classical calculators to compute one branch at the time
  * Fixed the header `occupants:float32` in the CSV risk exports involving
    occupants
  * Fixed the name of the zipped files downloaded by the Web UI: there
    was a spurious dot
  * Fixed the UCERF classical calculator in the case of sampling
  * Reduced the size of the event tags in the event based calculators, thus
    saving GB of disk space in UCERF calculations
  * Fixed the name of the files downloaded by the Web UI: they must not
    contain slashes
  * Now deleting a calculation from the Web UI really deletes it, before
    if was only hiding it

  [Daniele Viganò]
  * Moved the OpenQuake Engine manual sources inside doc/manual

  [Michele Simionato]
  * Introduced an experimental classical time dependent UCERF calculator
  * Added a dynamic output for source group information
  * Changed the UCERF rupture calculator to fully store the ruptures
  * Fixed a bug in `combine_maps`: realizations with zero probability were
    discarded, thus breaking the computation of the statistics
  * Added a command `oq reset` to reset database and datastores
  * Reduced the data transfer back and disk space occupation for UCERF
    event based risk calculations
  * Tasks meant to be used with a shared directory are now marked with a
    boolean attribute `.shared_dir_on`
  * Added a warning when running event based risk calculations with sampling
  * Made sure that the openquake.cfg file is read only once

  [Daniele Viganò]
  * Moved the openquake.cfg config file inside the python package
    under openquake/engine/openquake.cfg
  * Removed support to OQ_LOCAL_CFG_PATH and OQ_SITE_CFG_PATH vars;
    only the OQ_CONFIG_FILE enviroment variable is read

  [Michele Simionato]
  * If there is a single realization, do not compute the statistics
  * Changed the separator from comma to tab for the output `ruptures`
  * If there are no conditional_loss_poes, the engine does not try to
    export the loss maps anymore
  * Fixed `oq engine --make-html-report` when using Python 3
  * Fixed bug when running `oq info job.ini` with NRML 0.5 source models

 -- Matteo Nastasi (GEM Foundation) <nastasi@openquake.org>  Thu, 23 Feb 2017 14:37:44 +0100

python-oq-engine (2.2.0-0~precise01) precise; urgency=low

  [Michele Simionato]
  * Fixed an HDF5 bug by not using a `vstr` array for the asset references
  * Fixed a wrong error message generated by `oq purge`
  * Added information about the rupture in the event loss table exports
  * Fixed a bug and added a test calculation with nonparametric sources
  * Fixed the classical UCERF calculator when there is more than one branch
  * Added .npz exporter for gmf_data for event based calculations

  [Daniele Viganò]
  * Port WebUI/API server to Django 1.9 and 1.10
  * Add dependencies to setup.py
  * Update Copyright to 2017

  [Michele Simionato]
  * Increased the splitting of ComplexFaultSources
  * Added a way to reuse the CompositeSourceModel from a previous computation
  * Turned the loss maps into dynamically generated outputs
  * Extended the source model writer to serialize the attributes
    src_interdep, rup_interdep, srcs_weights
  * Fixed a bug when exporting the uniform hazard spectra in presence of
    IMTs non spectral acceleration
  * Fixed a bug when computing the loss maps in presence of insurance,
    temporarily introduced in master
  * Made the datastore for event based risk calculations much lighter
    by computing the statistical outputs at export time
  * Now it is possible to post process event based risk outputs with the
    `--hc` option
  * Added a command `oq to_hdf5` to convert .npz files into .hdf5 files
  * Moved commonlib.parallel into baselib
  * Merged the experimental calculator ebrisk into event_based_risk and
    used correctly the random_seed for generating the GMFs (not the master_seed)
  * Added a flag `ignore_covs` to ignore the coefficients of variation
  * Changed the GMF scenario exporter to avoid generating composite arrays with
    a large number of fields
  * Exporting in .npz format rather than HDF5
  * Introduced a `shared_dir` parameter in openquake.cfg
  * Fixed a serialization bug for planar surfaces
  * Removed the flag `asset_loss_table`: the loss ratios are
    saved if and only if the `loss_ratios` dictionary is non-empty
  * Added a CSV exporter for the GMFs in the event based calculator
  * Added a CSV exporter for the rup_data output
  * Added a CSV exporter for the disaggregation output
  * Stored the disaggregation matrices directly (no pickle)
  * Turned the CompositeRiskModel into a HDF5-serializable object
  * Fixed all doctests for Python 3

  [Daniele Viganò]
  * Removed the 'oq-engine' wrapper (command already deprecated)

  [Michele Simionato]
  * Assigned a year label to each seismic event in the event based calculator
  * Now the ebrisk calculator supports the case of asset_correlation=1 too
  * Made it possible to export the losses generated by a specific event
  * Lowered the limit on the length of source IDs to 60 chars
  * Fixed excessive strictness when validating `consequenceFunction.id`
  * Added an `ucerf_rupture` calculator able to store seismic events and
    rupture data and reduced the data transfer

  [Daniele Viganò]
  * MANIFEST now includes all files, with any extension located in the
    tests folders. It is now possible to run tests from an installation
    made with packages

  [Michele Simionato]
  * Improved error message when the user gives a source model file instead of
    a source model logic tree file
  * Fixed the management of negative calculation IDs
  * Relaxed the tolerance so that the tests pass on Mac OS X
  * Implemented csv exporter for the ruptures
  * Optimized the epsilon generation in the ebrisk calculator for
    asset_correlation=0
  * Improved the performance of the scenario risk calculators
  * Now by default we do not save the ruptures anymore
  * Fixed a memory leak recently introduced in parallel.py
  * Simplified classical_risk (the numbers can be slightly different now)
  * Serialized the ruptures in the HDF5 properly (no pickle)
  * Introduced a parameter `iml_disagg` in the disaggregation calculator
  * Fixed `oq reduce` to preserve the NRML version
  * Fixed a bug when splitting the fault sources by magnitude

 -- Matteo Nastasi (GEM Foundation) <nastasi@openquake.org>  Mon, 23 Jan 2017 14:36:48 +0100

python-oq-engine (2.1.0-0~precise01) precise; urgency=low

  [Michele Simionato]
  * There is now a flag `save_ruptures` that can be turned off on demand;
    by default the ruptures are always saved in the event based calculators
  * Optimized the memory consumption when using a ProcessPoolExecutor (i.e
    fork before reading the source model) by means of a `wakeup` task
  * Reduced the splitting of the fault sources
  * Added a view `task_slowest` displaying info about the slowest task
    (only for classical calculations for the moment)
  * concurrent_tasks=0 disable the concurrency
  * Optimized the saving time of the GMFs
  * Changed the default number of concurrent tasks and increased the
    relative weight of point sources and area sources
  * Fixed the UCERF event loss table export and added a test for it
  * Optimized the computation of the event loss table
  * Introduced two new calculators ucerf_risk and ucerf_risk_fast

  [Paolo Tormene]
  * Added to the engine server the possibility to log in and out
    programmatically by means of HTTP POST requests

  [Michele Simionato]
  * Optimized the memory consumption of the event based risk calculators
  * Extended the `oq show` command to work in a multi-user environment
  * Improved the test coverage of the exports in the WebUI
  * Removed the SourceManager: now the sources are filtered in the workers
    and we do not split in tiles anymore
  * Made the full datastore downloadable from the WebUI
  * Added a command "oq db" to send commands the engine database
    (for internal usage)
  * By default the WebUI now displays only the last 100 calculations
  * Added more validity checks to the disaggregation parameters; split the
    sources even in the disaggregation phase
  * Added an optimized event based calculator computing the total losses by
    taxonomy and nothing else
  * Filtered the sources up front when there are few sites (<= 10)
  * Reduced the number of tasks generated when filter_sources is False
  * Saved engine_version and hazardlib_version as attributes of the datastore
  * Avoided saving the ruptures when ground_motion_fields is True
  * Finalized the HDF5 export for hazard curves, hazard maps and uniform
    hazard spectra
  * Restored a weight of 1 for each rupture in the event based calculator
  * Removed the MultiHazardCurveXMLWriter
  * Improved the saving of the ruptures in event based calculations
  * Reduced the data transfer due to the `rlzs_by_gsim` parameter
  * Added an HDF5 export for scenario GMFs
  * If `filter_sources` if false, the light sources are not filtered, but the
    heavy sources are always filtered
  * Now the dbserver can be stopped correctly with CTRL-C
  * Parallelized the splitting of heavy sources
  * Changed the event loss table exporter: now a single file per realization
    is exported, containing all the loss types
  * Removed the dependency from the Django ORM
  * Now the WebUI restarts the ProcessPoolExecutor at the end of each job,
    to conserve resources
  * Optimized the computation of hazard curves and statistics, especially
    for the memory consumption
  * Reduced the data transfer due to the `rlzs_assoc` and `oqparam` objects
  * Fixed a bug in the disaggregation calculator when a source group has
    been filtered away by the maximum distance criterium
  * Fixed an encoding error in the reports when the description contains a
    non-ASCII character
  * Changed the distribution framework: celery is supported in a way more
    consistent with the other approaches; moreover, ipyparallel is supported
  * Hazard maps are now a fake output, dynamically generated at export time
  * Made the number of produced tasks proportional to the number of tiles
  * Raised an error for event_based_risk producing no GMFs
  * Added a view for the slow sources
  * Transmitted the attributes of a SourceGroup to the underlying sources
  * Fixed the names of exported files for hazard maps in .geojson format
  * Added an header with metadata to the exported hazard curves and maps
  * Avoid storing filtered-away probability maps, thus fixing a bug
  * Restored the precalculation consistency check that was disabled during the
    transition to engine 2.0
  * Fixed a bug with `oq engine --delete-calculation`
  * Hazard curves/maps/uniform spectra can now be recomputed
  * Restored the early check on missing taxonomies
  * Raise an early error if an user forget the `rupture_mesh_spacing` parameter
  * Fixed a bug while deleting jobs from the db in Ubuntu 12.04
  * Ported the shapefile converter from the nrml_converters
  * Added source model information in the file `realizations.csv`
  * `oq engine --run job.ini --exports csv` now also exports the realizations
  * Introduced the format NRML 0.5 for source models
  * Added a check on the version in case of export errors
  * Extended `oq purge` to remove calculations from the database too
  * Fixed `--make-html-report`: the view task_info was not registered
  * Stored several strings as HDF5-variable-length strings
  * Fixed an export bug for the hazard curves in .geojson format
  * Removed the array cost_types from the datastore
  * Taxonomies with chars not in the range a-z0-9 were incorrectly rejected
  * Improved the XML parsing utilities in speed, memory, portability and
    easy of use
  * Forbidden the reuse of exposure because is was fragile and error prone
  * Fixed a bug with the `realizations` array, which in hazard calculations
    was empty in the datastore

 -- Matteo Nastasi (GEM Foundation) <nastasi@openquake.org>  Fri, 14 Oct 2016 11:07:26 +0200

python-oq-engine (2.0.0-0~precise01) precise; urgency=low

  [Michele Simionato]
  * Quoted the taxonomies in the CSV exports
  * Fixed a bug in classical_damage and added a master test for it
  * Fixed the escaping of the taxonomies in the datastore
  * Fixed the names of the exported risk files
  * Fixed a segfault in the WebUI when exporting files with h5py >= 2.4
  * Added a command `oq dbserver` to start/stop the database server
  * The engine exports the hazard curves one file per IMT
  * Exported lon and lat with 5 digits after the decimal point
  * Added a command `oq info --build-reports`
  * Introduced experimental support for exporting .hdf5 files

  [Daniele Viganò]
  * Reworked substantially the engine documentation: removed obsolete pages,
    updated to engine 2.0 and added instructions for Windows and Mac OS X
  * Remove oq_create_db script, db is created by the DbServer
  * Move oq_reset_db into utils and clean old code

  [Michele Simionato]
  * Now the DbServer automatically upgrades the database if needed
  * Renamed oq-lite -> oq and added a subcommand `oq engine`
  * Added a CSV reader for the hazard curves
  * Having time_event=None in the hazard part of a calculation is now valid
  * Added an exporter for the rupture data, including the occurrence rate
  * Refactored the CSV exporters
  * Moved celeryconfig.py; now celery must be started with
    `celery worker --config openquake.engine.celeryconfig`
  * Added a default location `~/oqdata/dbserver.log` for the DbServer log
  * Added an early check on the SA periods supported by the GSIMs
  * Now the gsim_logic_tree file is parsed only once
  * Added a document about the architecture of the engine
  * The realizations are now exported as a CSV file
  * Escaped taxonomies in the datastore
  * The Web UI log tool is now escaping the HTML
  * Moved openquake.commonlib.commands -> openquake.commands and
    openquake.commonlib.valid -> openquake.risklib.valid to have a
    linear tower of internal dependencies
  * Supported all versions of Django >= 1.5
  * Provided a better error message in the absence of openquake.cfg
  * Removed the check on the export_dir when using the WebUI
  * Reduce the data transfer of the realization association object
  * If uniform_hazard_spectra is true, the UHS curves are generated
    even if hazard_maps is false; the hazard maps are not exported
  * Optimized the filtering of PointSources
  * Initial work on the UCERF event based hazard calculator
  * Added a test calculation crossing the International Date Line (Alaska)

  [Daniele Viganò]
  * Remove the dependency from the python 'pwd' package which is not
    available on Windows
  * Supervisord init scripts are now provided for the dbserver, celery
    and the webui. Celery is not started by default, other two are.

  [Michele Simionato]
  * Another export fix: made sure it is run by the current user
  * Fixed the export: if the export directory does not exists, it is created
  * Introduced the configuration variable `multi_user`, false for source
    installations and true for package installations
  * Fixed the WebUI export
  * Removed the .txt outputs from the WebUI page engine/<output_id>/outputs
    (they are useful only internally)
  * Fixed the export: first the xml exporter is tried and then the csv exporter;
    if both are available, only the first is used, not both of them
  * Optimized the case when the epsilons are not required, i.e. all the
    covariance coefficients are zero in the vulnerability functions
  * Added another test for event based risk (`case_miriam`)
  * Revisited the distribution mechanism and refined the weight of the
    ruptures in the event based calculators to avoid generating slow tasks
  * Added an automatic help for the subcommands of oq-lite and managed
    --version correctly
  * The event based risk calculator now use different seeds for different
    realizations; also, the performance has been substantially improved
  * Improved the .rst reports with data transfer information
  * Removed the RlzsAssoc object from the datastore
  * Fixed the number of tasks generated by the risk calculators
  * Refactored the serialization of CompositionInfo instances to HDF5
  * Used exponential notation with 5 decimal digits in most exported XML files
  * Refactored the sampling mechanics in the event based calculators
  * The event_based_risk calculator infers the minimum intensity of the GMFs
    from the vulnerability functions (if not specified in the job.ini)
  * Fixed the `avg_losses-stats`: they were not generated in absence of
    loss curves
  * Added a command `oq-lite info --exports`
  * Added filtering on the mininum intensity also in the event based
    hazard calculator; improved the performance and memory occupation
  * Added a view displaying the calculation times by source typology
  * Fixed the test of GMPETable after the correction in hazardlib
  * Optimized the saving of the asset loss table
  * Optimized the case of multiple assets of the same taxonomy on the
    same point and introduced a datastore view `assets_by_site`
  * Fixed HDF5 segmentation faults in the tests for Ubuntu 16.04

  [Daniele Viganò]
  * Add support for Ubuntu 16.04 (xenial) packages
  * Removed the openquake_worker.cfg file because it is not used anymore

  [Michele Simionato]
  * Replaced PostgreSQL with SQLite
  * Introduced a dbserver to mediate the interaction with the database
  * Restored the signal handler to manage properly `kill` signals so that
    the workers are revoked when a process is killed manually
  * Fixed in a more robust way the duplicated log bug
  * Made more robust the killing of processes by patching concurrent.futures
  * Fixed a critical bug with celery not being used even when `use_celery`
    was true.
  * Improved the validation of NRML files
  * Added a command `oq-engine --show-log <job_id>`

  [Daniele Viganò]
  * Use the 'postgresql' meta package as dependency of the .deb
    package to support newer versions of Postgres; this makes
    Trusty package installable on Ubuntu 16.04 and Debian 8

  [Daniele Viganò, Michele Simionato]
  * Fixed a bug in `oq-engine --export-outputs`

  [Daniele Viganò, Matteo Nastasi]
  * Allow installation of the binary package on Ubuntu derivatives

  [Matteo Nastasi]
  * Backport of libhdf5 and h5py for ubuntu 'precise' serie

  [Michele Simionato]
  * Removed openquake/engine/settings.py
  * Made the dependency on celery required only in cluster installations
  * Integrated the authentication database in the engine server database
  * Fixed the description in the Web UI (before it was temporarily set to
    the string "A job").
  * Introduced filtering on the minimum intensity of the ground shaking
  * Solved the issue of serializing large SES collections, over the HDF5 limit
  * The loss maps and curves XML exporters now export the coordinates
    of the assets, not the coordinates of the closest hazard site
  * Stored the job.ini parameters into a table in the datastore
  * Added a check on the IMTs coming from the risk models
  * Changed the aggregate loss table exporter to export the event tags,
    not the event IDs
  * Fixed a bug with the CSV export of the ground motion fields
  * Fixed a bug with the export of UHS curves with `--exports=xml`
  * Reduced substantially the data transfer and the memory occupation
    for event based calculations with a large number of assets: we
    can run the California exposure with half million assets now
  * Fixed a bug in the SESCollection exporter
  * Changed the asset<->epsilons association: before for a given taxonomy the
    assets were ordered by `asset_ref`, now they are ordered by `id`. This
    has a minor impact on the numbers sensitive to the epsilons, akin to a
    change of seeds
  * Added a test on the ordering of the epsilons
  * Accepted `.` and `|` as valid characters for source IDs
  * Changed the GMF calculator to use a single seed per unique rupture
  * Changed the SESCollection exporter: now a single file is exported, before
    we were exporting one file per source model path per tectonic region model
  * Changed the event based calculators to avoid duplicating ruptures
    occurring more than once
  * Changed the risk calculators to work in blocks of assets on the same site
  * Made it possible to set different integration distances for different
    tectonic region types
  * Optimized the aggregation by asset in the event based risk calculator
  * Reporting the source_id when the filtering fails

 -- Matteo Nastasi (GEM Foundation) <nastasi@openquake.org>  Tue, 21 Jun 2016 14:17:03 +0200

python-oq-engine (1.9.1-0~precise01) precise; urgency=low

  [Michele Simionato]
  * Fixed a bug in the Web UI when running a risk calculation starting
    from a previous calculation

 -- Matteo Nastasi (GEM Foundation) <nastasi@openquake.org>  Mon, 07 Mar 2016 11:11:59 +0100

python-oq-engine (1.9.0-0~precise01) precise; urgency=low

  [Michele Simionato]
  * Fixed a bug such that in some circumstances the logging stream handler
    was instantiated twice, resulting in duplicated logs
  * Changed the default job status to 'executing' (was 'pre_executing')
  * Fixed the ordering of the logs in the Web UI
  * Removed the dependency from PostGIS
  * Restored the monitoring which was accidentally removed
  * Removed the obsolete option `--hazard-output-id`
  * Printed the names of the files exported by the engine, even when there
    are multiple files for a single output
  * Introduced four new tables job, output, log, performance: all the other
    60+ database tables are not used anymore

 -- Matteo Nastasi (GEM Foundation) <nastasi@openquake.org>  Wed, 02 Mar 2016 14:33:38 +0100

python-oq-engine (1.8.0-0~precise01) precise; urgency=low

  [Michele Simionato]
  * Removed two `oq-engine` switches (`--export-stats` and `--list-inputs`)
    and fixed `--show-view`; unified `--delete-hazard-calculation` and
    `--delete-risk-calculation` into a single `--delete-calculation`
  * Updated `make_html_report.py` to extract the full report from the
    datastore
  * If `use_celery` is true, use celery to determine a good default for
    the parameter `concurrent_tasks`
  * Made celery required only in cluster situations
  * Fixed the duplication of exported result in the classical_damage
    calculator when there is more than one realization
  * Removed several obsolete or deprecated switches from the `oq-engine` command
  * Replaced all classical calculators with their lite counterparts
  * Fixed the site-ordering in the UHS exporter (by lon-lat)

  [Paolo Tormene]
  * Added API to validate NRML

  [Michele Simionato]
  * The engine can now zip files larger than 2 GB (used in the export)
  * Now the loss maps and curves are exported with a fixed ordering: first
    by lon-lat, then by asset ID
  * Replaced the old disaggregation calculator with the oq-lite one

 -- Matteo Nastasi (GEM Foundation) <nastasi@openquake.org>  Mon, 15 Feb 2016 12:06:54 +0100

python-oq-engine (1.7.0-0~precise01) precise; urgency=low

  [Michele Simionato]
  * Fixed an encoding bug in --lhc
  * Fixed an export bug: it is now possible to export the outputs generated
    by another user, if the read permissions are set correctly

 -- Matteo Nastasi (GEM Foundation) <nastasi@openquake.org>  Mon, 14 Dec 2015 10:40:26 +0100

python-oq-engine (1.6.0-0~precise01) precise; urgency=low

  [Daniele Viganò]
  * Added the oq_reset_db script. It removes and recreates the database and
    the datastore

  [Matteo Nastasi]
  * Demos moved to /usr/share/openquake/risklib

  [Michele Simionato]
  * Removed the 'view' button from the Web UI
  * Removed the epsilon_sampling configuration parameter
  * Made customizable the display_name of datastore outputs (before it was
    identical to the datastore key)
  * The zip files generated for internal use of the Web UI are now hidden
  * Made visible to the engine only the exportable outputs of the datastore
  * Closed explicitly the datastore after each calculation
  * Replaced the old scenario calculators with the HDF5-based calculators
  * Fixed a very subtle bug in the association queries: some sites outside
    of the region constraint were not discarded in some situations
  * Removed the self-termination feature `terminate_job_when_celery_is_down`
  * Removed the epsilon sampling "feature" from the scenario_risk calculator
  * Replaced the event based calculators based on Postgres with the new ones
    based on the HDF5 technology

 -- Matteo Nastasi (GEM Foundation) <nastasi@openquake.org>  Tue, 17 Nov 2015 11:29:47 +0100

python-oq-engine (1.5.1-0~precise01) precise; urgency=low

  [Michele Simionato]
  * Fixed a bug affecting exposures with multiple assets on the same site

 -- Matteo Nastasi (GEM Foundation) <nastasi@openquake.org>  Fri, 25 Sep 2015 14:22:08 +0200

python-oq-engine (1.5.0-0~precise01) precise; urgency=low

  [Michele Simionato]
  * The event based calculators in the engine are now officially deprecated
    and they raise a warning when used
  * Optimization: we do not generate the full epsilon matrix if all
    coefficients of variation are zero
  * Fixed two subtle bugs in the management of the epsilons: it means that
    all event based risk calculations with nonzero coefficients of variations
    will produce slightly different numbers with respect to before
  * Removed excessive checking on the exposure attributes 'deductible' and
    'insuredLimit' that made it impossible to run legitimate calculations
  * Changed the meaning of 'average_loss' for the aggregated curves: now it
    is the sum of the aggregated losses in the event loss table,
    before it was extracted from the aggregated loss curve
  * Changed the way the average losses (and insured average losses) are
    computed by the event based risk calculator: now they are extracted
    from the event loss table, before they were extracted from the loss curves
  * Set to NULL the stddev_losses and stddev_insured_losses for the event based
    risk calculator, since they were computed incorrectly
  * Introduced a new experimental command
    'oq-engine --show-view CALCULATION_ID VIEW_NAME'; the only view available
    for the moment is 'mean_avg_losses'
  * Negative calculation IDs are interpreted in a Pythonic way, i.e. -1
    means the last calculation, -2 the calculation before the last one, etc.
  * If a site parameter is more distant than 5 kilometers from its closest
    site, a warning is logged
  * Changed the splitting of fault sources to reduce the number of generated
    sources and avoid data transfer failures if rupture_mesh_spacing is too
    small
  * Changed the event loss table export: now the CSV file does not contain
    the magnitude and the rows are ordered by rupture tag first and loss second
  * Removed the calculator EventBasedBCR
  * Longitude and latitude are now rounded to 5 digits
  * Fixed a very subtle bug in the vulnerability functions, potentially
    affecting calculations with nonzero coefficients of variation and nonzero
    minIML; the numbers produced by the engine were incorrect; see
    https://bugs.launchpad.net/oq-engine/+bug/1459926
  * 'investigation_time' has been replaced by 'risk_investigation_time' in
    risk configuration files
  * Initial support for Django 1.7

  [Daniele Viganò]
  * Removed the bin/openquake wrapper: now only bin/oq-engine is
    available

  [Michele Simionato]
  * Added parameter parallel_source_splitting in openquake.cfg

  [Daniele Viganò]
  * setup.py improvements
  * Added MANIFEST.in
  * celeryconfig.py moved from /usr/openquake/engine to
    /usr/share/openquake/engine

  [Matteo Nastasi]
  * Packaging system improvement

 -- Matteo Nastasi (GEM Foundation) <nastasi@openquake.org>  Wed, 23 Sep 2015 15:48:01 +0200

python-oq-engine (1.4.1-0~precise01) precise; urgency=low

  [Michele Simionato]
  * Added a new 'ebr' hazard/risk calculator
  * Fixed the engine core export: now it can export datastore outputs as
    zip files
  * Now the parameter concurrent_tasks is read from the .ini file
  * Parallelized the source splitting procedure
  * Fixed a bug in the hazard calculators which were not using the parameter
    concurrent_tasks from the configuration file

 -- Matteo Nastasi (GEM Foundation) <nastasi@openquake.org>  Fri, 15 May 2015 10:06:26 +0200

python-oq-engine (1.4.0-2~precise01) precise; urgency=low

  [Daniele Viganò]
  * Fixed debian/control: add missing lsb-release to build deps

 -- Matteo Nastasi (GEM Foundation) <nastasi@openquake.org>  Fri, 08 May 2015 14:33:26 +0200

python-oq-engine (1.4.0-1~precise01) precise; urgency=low

  [Matteo Nastasi, Daniele Viganò]
  * Fixed dependencies version management

 -- Matteo Nastasi (GEM Foundation) <nastasi@openquake.org>  Thu, 07 May 2015 14:14:09 +0200

python-oq-engine (1.4.0-0~precise01) precise; urgency=low

  [Matteo Nastasi, Daniele Viganò]
  * Add binary package support for both Ubuntu 12.04 (Precise)
    and Ubuntu 14.04 (Trusty)

  [Michele Simionato]
  * Removed the SiteModel table: now the association between the sites and the
    site model is done by using hazardlib.geo.geodetic.min_distance

  [Daniele Viganò]
  * added authentication support to the 'engineweb' and the 'engineserver'

  [Michele Simionato]
  * the aggregate loss curves can be exported in CSV format

  [Matteo Nastasi]
  * added 'outtypes' attribute with list of possible output types for
    each output item in outputs list API command
  * added '/v1/calc/<id>/status' API command
  * added 'engineweb' django application as local web client for oq-engine

  [Michele Simionato]
  * Renamed the maximum_distance parameter of the risk calculators to
    asset_hazard_distance, to avoid confusion with the maximum_distance
    parameter of the hazard calculators, which has a different meaning;
    is it an error to set the maximum_distance in a job_risk.ini file
  * Added to the API an URL /v1/calc/:calc_id/remove to hide jobs
  * A new key is_running is added to the list of dictionaries returned by
    the URL /v1/calc/list
  * Replaced the mock tests for the engine server with real functional tests
  * Added a resource /v1/calc/:calc_id/traceback to get the traceback of a
    failed calculation
  * Now the logs are stored also in the database, both for the controller node
    and the worker nodes
  * Bypassed Django when deleting calculations from the database: this avoids
    running out of memory for large calculations
  * Fixed an issue in the scenario calculator: the GMFs were not filtered
    according to the distance to the rupture
  * Now critical errors appear in the log file
  * Added a --run command to run hazard and risk together
  * Fixed bug in the event based calculator; in the case
    number_of_logic_tree_samples > 0 it was generating incorrect hazard curves.
    Also improved (a lot) the performance in this case.
  * Fixed a tricky bug happening when some tectonic region type are filtered
    away.
  * The event based risk calculator now save only the non-zero losses in
    the table event_loss_asset.
  * Added a CSV exporter for the Stochastic Event Sets, for debugging purposes.
  * The GMF CSV exporter now sorts the output by rupture tag.

  [Matteo Nastasi]
  * Each pull request must be accompanied by an update of the debian
    changelog now.

 -- Matteo Nastasi (GEM Foundation) <nastasi@openquake.org>  Thu, 07 May 2015 11:33:24 +0200

python-oq-engine (1.3.0-1) precise; urgency=low

  [Matteo Nastasi]
  * gunzip xml demos files after copied into /usr/openquake/engine directory

 -- Matteo Nastasi (GEM Foundation) <nastasi@openquake.org>  Thu, 26 Feb 2015 16:35:20 +0100

python-oq-engine (1.3.0-0) precise; urgency=low

  [Michele Simionato]
  * Updated python-django dependency >= 1.6.1, (our repository already
    includes a backported version for Ubuntu 'precise' 12.04); this change
    makes unnecessary "standard_conforming_strings" postgresql configuration
    variable setting
  * The event based risk calculator is able to disaggregate the event loss
    table per asset. To enable this feature, just list the assets you are
    interested in in the job.ini file: "specific_assets = a1 a2 a3"
  * We have a new hazard calculator, which can be invoked by setting in the
    job.ini file: "calculation_mode = classical_tiling"
    This calculators is the same as the classical calculator (i.e. you will
    get the same numbers) but instead of considering all the hazard sites at
    once, it splits them in tiles and compute the hazard curves for each tile
    sequentially. The intended usage is for very large calculations that
    exceed the available memory. It is especially convenient when you have
    very large logic trees and you are interested only in the statistics (i.e.
    mean curves and quantile curves). In that case you should use it with the
    option individual_curves=false. Notice that this calculator is still in
    an experimental stage and at the moment is does not support UHS curves.
    Hazard maps and hazard curves are supported.
  * We have a new risk calculator, which can be invoked by setting in the
    job.ini file: "calculation_mode = classical_damage"
    This calculator is able to compute the damage distribution for each asset
    starting from the hazard curves produced by the classical
    (or classical_tiling) calculator and a set of fragility functions. Also
    this calculator should be considered in experimental stage.
  * A significant change has been made when the parameter
    number_of_logic_tree_samples is set to a non-zero value. Now, if a branch
    of the source model logic tree is sampled twice we will generate the
    ruptures twice; before the ruptures were generated once and counted twice.
    For the classical calculator there is no effect on the numbers (sampling
    the same branch twice will produce two copies of identical ruptures);
    however, for the event based calculator, sampling the same branch twice
    will produce different ruptures. For instance, in the case of a simple
    source model with a single tectonic region type, before we would have
    generated a single file with the stochastic event sets, now we generate
    number_of_logic_tree_samples files with different stochastic event sets.
    The previous behavior was an optimization-induced bug.
  * Better validation of the input files (fragility models, job.ini)
  * The ability to extract the sites from the site_model.xml file
  * Several missing QA tests have been added
  * The export mechanism has been enhanced and more outputs are being exported
    in CSV format
  * New parameter complex_fault_mesh_spacing
  * Some error messages have been improved
  * A lot of functionality has been ported from the engine to oq-lite,
    i.e.  a lite version of the engine that does not depend on
    PostgreSQL/PostGIS/Django nor from RabbitMQ/Celery. This version is
    much easier to install than the regular engine and it is meant for
    small/medium computation that do not require a cluster. The engine
    demos, have been moved to the oq-risklib repository, so that they can
    be run via the oq-lite command without installing the full engine.
  * Currently the following calculators have been ported (all are to be
    intended as experimental): classical hazard, classical tiling, event
    based hazard, scenario hazard, classical risk, scenario damage,
    classical damage.

 -- Matteo Nastasi (GEM Foundation) <nastasi@openquake.org>  Thu, 26 Feb 2015 10:44:03 +0100

python-oq-engine (1.2.2-0) precise; urgency=low

  * consistency in version management between debian/ubuntu package and
    library from git sources

 -- Matteo Nastasi (GEM Foundation) <nastasi@openquake.org>  Thu, 18 Dec 2014 16:25:05 +0100

python-oq-engine (1.2.1-2) precise; urgency=low

  * Fixed custom dependencies versions (again)

 -- Matteo Nastasi (GEM Foundation) <nastasi@openquake.org>  Tue, 16 Dec 2014 10:48:19 +0100

python-oq-engine (1.2.1-1) precise; urgency=low

  * Fixed custom dependencies versions

 -- Matteo Nastasi (GEM Foundation) <nastasi@openquake.org>  Tue, 16 Dec 2014 09:48:19 +0100

python-oq-engine (1.2.1-0) precise; urgency=low

  * Fixed the logging handler

 -- Matteo Nastasi (GEM Foundation) <nastasi@openquake.org>  Mon, 15 Dec 2014 10:17:30 +0100

python-oq-engine (1.2.0-3) precise; urgency=low

  * Add constraint on python-django dependency version

 -- Matteo Nastasi (GEM Foundation) <nastasi@openquake.org>  Thu, 11 Dec 2014 10:04:45 +0100

python-oq-engine (1.2.0-2) precise; urgency=low

  * More precise exception message

 -- Matteo Nastasi (GEM Foundation) <nastasi@openquake.org>  Wed, 10 Dec 2014 16:21:06 +0100

python-oq-engine (1.2.0-1) precise; urgency=low

  * Bugs fixed in 1.2 release: http://goo.gl/GjbF2r
  * Replace a reference to the 'openquake' command with 'oq-engine'
  * Moved the expected outputs of the ScenarioDamage QA tests in qa_tests_data
  * Moved the logic tree realizations into commonlib
  * It is now possible to compute the uniform spectra even when
    individual_curves is false
  * Reduced the precision when exporting GMFs to XML
  * Fixed test_job_from_file
  * Delayed the OqParam validation
  * Simplified the monitoring
  * Extract the QA tests data from the engine
  * Renamed commonlib.general -> baselib.general
  * Removed the dependency from oq-commonlib
  * Avoid warning no XML exporter for event_loss
  * Update packager and postinst to use the openquake2 db (new default one)
  * Use shallow-clone to improve CI builds speed
  * Download calculation results as files
  * Added an API to retrieve the engine version
  * Unified the export framework for hazard and risk
  * Fast export of the GMFs
  * Fast scenario export
  * Fixed test_is_readable_all_files_lack_permissions when run as root
  * Now 'test_script_lower_than_current_version' does not require an Internet
    connection
  * Warn the user if she asks for statistical outputs but using a single hazard
    output
  * Move the calculation of input/output weights into commonlib
  * Changed the export_dir in several tests
  * Now the packagers makes a HTML report with the performances of the demos
  * Remove hardcoded references to openquake2 in oq_create_db
  * Move JobStats creation inside job_from_file
  * Fixed precision
  * Align openquake_worker.cfg with openquake.cfg
  * Implement memory hard limit control
  * Using commonlib.readinput.get_source_models
  * Check that the hazard calculation mode is consistent with risk calculation
    mode
  * Rollback only if a transaction is on
  * Fixed a bug in export_risk
  * Daily html report
  * Reflected the API change in commonlib.readinput.get_oqparam
  * Updated the engine to cope with the changes in risklib and commonlib
  * Fixed the name of the SES file
  * Changed some hard-coded weights in general.py
  * Changed the import of the calc module
  * Drop risk calculation table
  * Simplified the risk calculators
  * Reflected the API change in hazardlib.calc.gmf.GmfComputer
  * Added a test for duplicated tags in import_gmf_scenario.py
  * Implemented losses per event per asset
  * Dependency check
  * Removed more risk unit tests
  * Removed another couple of redundant tests
  * Remove check on setup.py version since now it's taken from init
  * Fixed _calc_to_response_data
  * Fixed bug when running risk calculations from the platform
  * openquake wrapper script
  * Changed version number in setup.py too
  * Updated version to 1.2
  * Renamed nrml_version->commonlib_version
  * Fixed a bug in the engine server (wrong calculation_id)
  * Fix oq-engine command name in output list
  * Removed the dependency from nrmllib
  * Fixed two merge errors
  * Important fixes pre-2.0 copied from the better-risk branch
  * Renamed the command openquake->oq-engine
  * Change ses collection
  * Fixed the migration script 0007
  * Fixed a bug with the quantile_hazard_curves attribute
  * Removed EventBasedHazardCalculatorTestCase
  * Remove the hazard_calculation table
  * correct complex source for wrong order in edges points
  * missing file open fixed
  * Removed routing tests
  * Added the script correct_complex_sources
  * Complex surf validation
  * Insert the IMT in the db, if not already there
  * The intensity measure types are now sorted also in the scenario calculator
  * Simplified the QA test scenario_damage/case_4
  * Enable 'set -x' when $GEM_SET_DEBUG is true
  * Remove a try finally in engine server task.py
  * Simplification because now the maximum_distance is mandatory
  * Fixed a wrong source model used in the Event Based export test
  * Fixed the what_if_I_upgrade check
  * Added a table imt_taxonomy
  * Fixed the management of missing db upgrades
  * Now the engine is using the new validation mechanism for the hazard sources
  * Fixed the name of a field (risk_job_id->job_id)
  * Special case when the hazard is known at the exact sites of the assets
  * Moved the epsilons from the getters to the database
  * Update the database name in openquake_worker.cfg
  * Removed the old validation mechanism
  * The parameter concurrent_tasks must be available to the workers too
  * Solved the problem with UHS
  * Fixed master https://ci.openquake.org/job/master_oq-engine/1208
  * If individual_curves is set, multi-imt curves must not be generated
  * --what-if-I-upgrade functionality
  * Stats only
  * Short output summary
  * Removed task_no
  * Hazard curves from gmfs
  * Fixed a critical bug with --hazard-output-id
  * Fix the test check_limits_event_based
  * Changed the output_weight for the event based calculator
  * Introduced --hazard-job-id and made it possible to reuse exposures imported
    in the hazard part of the computation
  * Replaced the ScenarioGetter with the GroundMotionFieldGetter
  * Return loss matrix
  * Removed --schema-path from oq_create_db
  * Calculation limits
  * Fixed a bug on tablespace permissions
  * Make the event based calculator more debuggable
  * Added the column uniq_ruptures to the table source_info
  * Db migrations
  * Db migrations 2
  * Saved more sources in source_info
  * Perform means and quantiles in memory
  * Parallel filtering
  * Reintroduce the 'terminate_job_when_celery_is_down' config option
  * Fix risk disaggregation
  * Ordering the sources after filtering-splitting
  * Source ordering
  * Gmf from ruptures
  * Fixed a stupid bug with OQ_TERMINATE_JOB_WHEN_CELERY_IS_DOWN
  * Introduced a variable OQ_TERMINATE_JOB_WHEN_CELERY_IS_DOWN
  * The random seeds have now a default value of 42
  * Added a check for invalid quantile computations
  * Now hazard calculations can be deleted safely
  * Add a file openquake_worker.cfg to be read in the workers
  * Simplified the LOG_FORMAT by removing the name
  * Avoid an ugly error when no tasks are spawned
  * Added a view on the event loss table for convenience of analysis
  * Epsilon sampling feature
  * Distribute-by-rupture phase 2
  * Restored distribution-by-rupture in the event based calculator
  * Provide a good error message when a source model contains GSIMs not in the
    file gsim_logic_tree
  * Moved parse_config from the engine to commonlib
  * Added a test checking the existence of the __init__.py files and fixed the
    QA test classical/case_15
  * Refactored initialize_realizations and added a warning when
    num_samples > num_realizations
  * Fixed a missing import
  * Saving the rupture hypocenter fully into the database
  * Removed an offending ALTER OWNER
  * Source info table
  * Added a test for sampling a large source model logic tree
  * Hazard curves from gmfs
  * Removed num_sites and num_sources from job_stats
  * Removed redundant tests
  * Retrieved the correct output directly, not via an order by
  * Making use of commonlib.parallel in the engine
  * Enhanced qatest_1, so that it subsumes regression_1 and regression_2
  * Taking advantage of the new riskloaders in commonlib
  * Added a missing integer cast
  * Changed disagg/case_1 to use full enumeration
  * Fixed the ordering of the ruptures in the event based calculator
  * Fixed a bug in the GroundMotionValuesGetter
  * Reflected the API change in refactor-risk-model
  * Sent the tectonic region types with less sources first, and fixed
    an ordering bug in a QA test
  * Turn AMQPChannelExceptions into warnings
  * Hide the SES output from a scenario calculator
  * Add a debug flag to enable set -x in packager.sh
  * Better task spawning
  * Reflected the changes to the GmfComputer in hazardlib
  * Fixed the bug in the risk event based calculator with multiple realizations
  * Fix gmf duplication
  * Removed the need for logictree.enumerate_paths
  * Fixed a small bug
  * Removed a commonlib dependency breaking the oqcreate script
  * Now the indices of the filtered sites are stored in the
    ProbabilisticRupture table
  * Fixed another import
  * Fixed a wrong import
  * Moved logictree to commonlib and fixed all the tests
  * Removed the obsolete table hzrdr.ses and small refactoring
  * Tasks with fewer assets are submitted first
  * Better parallelization of the risk calculators
  * Reducing the celery timeout from 30s to 3s
  * Fixed a tricky bug in the scenario calculator with duplicate imts
  * Fixed the ScenarioExportTestCase by changing the position of the points
  * The scenario calculator is now block-size independent
  * Use only the relevant tectonic region types to build the GMPE logic tree
  * Fixed a broadcasting in the classical calculator
  * Saving memory on the controller node
  * Restored the source model sampling feature
  * Complex logic tree test
  * Solved the block size dependence in the risk calculators
  * Fixed a critical ordering bug
  * Changed the _do_run_calc signature
  * Avoid returning duplicated data in the classical calculator
  * Changed the order of the statements in 01-remove-cnode_stats.sql
  * Added a cache on the GSIMs for the probabilities of no exceedence in the
    classical calculator
  * Fix the export of GmfSets in the case of multiple source models
  * Fixed underflow error in postgres
  * Fixed a bug with celery ping
  * Avoid errors on signals when the engine is run through the server
  * Errors in a task are converted into a RuntimeError
  * Remove calculation unit
  * The IML must be extrapolated to zero for large poes
  * Log a warning when more than 80% of the memory is used
  * Refactored the hazard getters
  * Removed the SES table
  * Added a nice error message for far away sources
  * Add support in the engine for a local_settings.py
  * Send the site collection via rabbitmq, not via the database
  * Improvements to the CeleryNodeMonitor
  * Minimal tweaks to the risk calculators
  * Save the number of sites in JobStats as soon as it is available
  * Fix branch var to be compliant within the new CI git plugin
  * Restored the lost fine monitoring on the hazard getters
  * Cluster monitor
  * Celery check
  * Removed the obsolete table uiapi.cnode_stats
  * Make use of the light site collection introduced in hazardlib
  * Optimize the disaggregation calculator
  * Fix a memory leak of celery
  * Remove python-gdal and fix issue with postinst
  * Manual pickling/unpickling
  * Updates Copyright to 2014
  * The rupture tag must be unique
  * Turn SIGTERM into SIGINT
  * Remove another engine-server test script from pylint
  * Removed the dependency on the current working directory from
    utils_config_test
  * Replace README.txt with README.md in the packager script
  * Increase the tolerance in the disaggregation test
  * Readme merge
  * Avoid storing copies of the ruptures
  * Untrapped exceptions in oqtask give ugly error messages
  * Support for posting zipfiles to the engine-server
  * Using iter_native in celery
  * Added test for the loss_fraction exporter
  * Fixed a missing loss_type in export_loss_fraction_xml
  * Merging the engine server inside the engine repository
  * Removing ruptures phase 2
  * Restored qatest 1
  * Added tests for failing computations
  * Removed the progress handler from the engine
  * Better error and logging management
  * Exclude tests folder from pylint check
  * Fixing the build master_oq-engine #790
  * Ruptures are not read from the database anymore, only written
  * In development mode celery is automatically started/stopped together with
    the engine server
  * Remove common directory from risk demos
  * Remove duplication hazard risk
  * Removing the duplication run_hazard/run_risk in engine.py
  * Renamed directories and packages to be consistent with GEM conventions
  * Fixed test_initialize_sources
  * Getting a more uniform distribution of the tasks
  * Remove celery
  * Remove time_span from disaggregation calculator
  * Return the traceback from celery to the controller node
  * If there are no GMVs within the maximum distance for the given assets, the
    computation should not fail with an ugly error but print a warning
  * Better error management
  * Fixed a stupid error in compute_hazard_curves
  * Support for non-parametric sources
  * Fixed the issue of slow sources
  * Fixed the two upgrade scripts breaking the migration from 1.0 to 1.1
  * Add --export-hazard-outputs and --export-risk-outputs switches; also add
    geojson export for hazard curves
  * Light monitor
  * Set CELERY_MAX_CACHED_RESULTS = 1
  * Changed from relative path to full path
  * Fix the feature "import gmf scenario data from file"
  * version: remove warning for pkg install + git program installed case
  * Remove block_size and point_source_block_size
  * Move the unit tests inside the openquake.engine directory
  * Version visualization improvement
  * Added missing CASCADE on a DB migration script
  * Raised the tolerance in ClassicalHazardCase13TestCase
  * In the event based calculator split by ruptures, not by SES
  * BROKER_POOL_LIMIT is causing problem so set it to none
  * Split area sources
  * Force BROKER_POOL_LIMIT to 10
  * Fixed an upgrade script
  * Prefiltering sources in all calculators
  * Savaged the easy part of the work on the decouple-logic-trees branch
  * Changed the way hazard map are interpolated
  * Fixed a bug with static urls
  * Remove database related code
  * Removed hazard curve progress
  * Improved the IMT management in the engine by leveraging the new
    functionality in hazardlib
  * Configuration file for storing oq-platform connection parameters
  * Add loss type to risk outputs
  * Remove parsed source
  * Fix remove demos symlinks
  * gmf.lt_realization_id can be NULL
  * Fixed the _prep_geometry feature of Risk and Hazard calculations
  * Remove a reference to the removed view hzrdr.gmf_family
  * Engine-Server: support for multiple platform installations
  * Removed the complete_logic_tree flags
  * Fixed setup.py
  * Removed the SourceProgress table
  * New risk demos
  * Run a risk calculation
  * Remove validation on site models
  * Removed the rest of the stuff related to the supervisor
  * Removed the supervisor, redis, kombu and related stuff
  * Removed a wrong import
  * An import ordering issue is breaking Jenkins
  * Various small fixes for oq_create_db script
  * Do not register a progress handler if it is not passed
  * Engine Unit test fix
  * Geonode integration
  * Progress Bar support
  * Finally fixed the dependency from the blocksize in the event based
    calculator
  * A simple fix for engine_test.py
  * Replace numpy arrays with postgres array fields in output tables
  * Dump and restore Stochastic Event Set
  * Removed the old distribution and used parallelize as default distribution
    mechanism everywhere
  * Change the distribution in the risk calculators
  * Save in job_stats how much the database increased during the current
    computation
  * Removed calc_num task properly
  * Change dist classical
  * Improve the table job_stats
  * Now the CacheImporter infers the fields from the database, in the right
    order
  * Removed parsed_rupture_model from the db
  * The revoke command should not terminate the workers
  * Remove JobCompletedError
  * Override hazard investigation time in risk event based calculator
  * Companion of https://github.com/gem/oq-engine/pull/1298/
  * Companion of https://github.com/gem/oq-nrmllib/pull/116
  * Simplify schema
  * Filter the sources before storing them in the database
  * Improve the parallelize distribution
  * Fix disaggregation
  * Changed the distance in hazardlib
  * Improve memory consumption in the GMF calculation
  * The file with the exported disagg matrix must contain the poe in the name
  * The multiple sites QA test (classical/case_13) broke
  * Solve the dependency from the parameter concurrent_tasks
  * QA test for multiple sites
  * Cross domain ajax fix for view methods [r=matley] [f=*1234765]
  * Tweaks to make platform calcs work [r=matley] [f=*1234765]
  * Create job and calculation objects in a transaction
  * Make test fixtures optional
  * Get the list of the available magnitude scaling relationships at runtime
  * Save memory when exporting the GMF
  * Fixed a typo in an ordering query
  * Insured loss curves statistics
  * When exporting the GMF, we need to export the rupture tags, not the ids
  * Hazard Curve Parser import update [r=micheles] [f=*trivial]
  * To save space in the db and to avoid running into the text field size
    limit, change model_content.raw_content to store gzipped content
  * Add a tag to the ruptures
  * Change the dump/restore procedures to work with directories, not tarfiles
  * Fix risk QA tests fixtures
  * Documentation for the REST API
  * Fix hazard_curve_multi export path
  * Revise insured losses algorithm
  * Post-calculation migration
  * Correction of baseline DB revision
  * Review Risk demos
  * A couple of fixes to scenario tests
  * Compute standard deviation of losses
  * Validate time_event
  * Add 404 responses in the case of non-existent artifacts
  * Run calcs, part 2
  * Minor loss map export fix
  * Fix for installing source code via pip/git
  * Remove cache from HazardCurveGetterPerAsset
  * Changed an import from nrmllib
  * Pyflakes fixes to the calculators and engine module
  * Reading logic trees from DB - follow up (fix for a careless refactoring
    error)
  * Raise an error when no gmvs are available in a scenario computation
  * Small fix in dump_hazards.py: the filenames list contained duplicates
  * Add 'engine' functionality to disable the job supervisor
  * Read logic trees from DB (instead of the filesystem)
  * Extend forms.CharField to allow null values
  * Small fixes to the script restore_hazards.py
  * Update test fixtures used for risk scenario calculations
  * Trivial: Some small tweaks/cleanups
  * File parsing fix
  * Risk BaseCalculator refactoring
  * Run calculations via REST API (initial sketch)
  * Better input loading (update to 'engine' API)
  * Update Risk Event Based QA test
  * Fixed a very subtle bug with the ordering of sites
  * Added index to hzrdi.hazard_site
  * Updated tests to the new interface
    of 'openquake.engine.db.models.SiteCollection'
  * Compute ground motion values from Stochastic Event Set
    in a risk calculation
  * "List calc results" views
  * Misc. engine fixes to stabilize the build
  * Record all OQ software versions in oq_job
  * Export to path or file (not just path)
  * Minor fix to risk QA test collection
  * Engine API improvements
  * Hazard map GeoJSON export
  * Refactoring: moved risk calculation logic to risklib
  * GeoJSON loss map support
  * GeoJSON export prep
  * Include API version in URLs
  * 'calc info' views
  * Rough sketch of the 'list calculations' views
  * Export loss_fraction quantile fix
  * Fix 'hazard_curve_multi' export
  * Fix Risk QA test collection (nosetests)
  * Remove site_collection column from the database
  * Pack and risk demos LP: #1197737
  * Added more monitoring to the hazard calculators

 -- Matteo Nastasi (GEM Foundation) <nastasi@openquake.org>  Wed, 10 Dec 2014 11:17:03 +0100

python-oq-engine (1.0.0-1) precise; urgency=low

  * 'occupants' is now a float
  * Hazard curve import tool: updated NRML hazard curve parser
  * Made sure that the task_ids are stored in the performance table soon enough
    (LP: #1180271)
  * Added fixtures for risk tests
  * Some support to compute avg and std for the GMFs (LP: #1192413)
  * Renamed the GMF tables (LP: #1192512)
  * Kill running celery tasks on job failure (LP: #1180271)
  * Removed 'patches' folder
  * Event loss csv: fix delimiting character (LP: #1192179)
  * Fixed restore_hazards_test.py (LP: #1189772)
  * Fix restore hazards (LP: #1189772)
  * Fix risk/classical/case_3 (LP: #1190569)
  * Fix get_asset_chunk unit test
  * Added dumping of ses_collection/ses/ses_rupture (LP: #1189750)
  * Fixed the issue with sequences in restore_hazards.py (LP: #1189772)
  * Risk Probabilistic Event Based Calculator - QA Test
  * Fix the GMF export and tables (LP: #1169078,#1187413)
  * Some work to fix qa_tests/risk/event_based_bcr (LP: #1188497)
  * Run risk demos to test the package (LP: #1188117)
  * Update risk demos
  * renamed units -> number_of_units. Support for asset_category == "population"
    (LP: #1188104)
  * Fixed the z1pt0<->z2pt5 inversion problem (LP: #1186490)
  * Removed the special case for gmf_scenario
  * Exposure DB schema update (LP: #1185488)
  * Fix the site_data table to store one site per row; change gmf_agg to point
    to site_data (LP: #1184603)
  * Fix export of Benefit Cost Ratio calculator outputs. (LP: #1181182)
  * Inserted the GMFs with the CacheInserter instead of the BulkInserter
    (LP: #1184624)
  * Added better instrumentation to the hazard getters
  * Make the engine smart enough to infer the right block size (LP: #1183329)
  * New risk demos (LP: #1180698,#1181182)
  * Time event validation fix (LP: #1181235)
  * Unicode list cast fix
  * Implement distribution by SES in the event based hazard calculator
    (LP: #1040141)
  * Remove gmf scenario (LP: #1170628)
  * Purge gmf table (LP: #1170632)
  * Parallelize the queries of kind "insert into gmf agg" by using the standard
    mechanism (LP: #1178054)
  * Skipped hazard/event_based/case_4/test.py (LP: #1181908)
  * Remove the dependency from the gmf/gmf_set tables in the XML export
    procedure (LP: #1169078)
  * Saved memory in the hazard getters by returning only the distinct GMFs
    (LP: #1175941)
  * Fixed the case of no gmfcollections and cleaned up the post processing
    mechanism (LP: #1176887)
  * Filter the ruptures according to the maximum_distance criterium
    (LP: #1178571)
  * New hazard demos (LP: #1168756)
  * Parallelize insert into gmf_agg table (LP: #1178054)
  * Removed some verbose logs in debug mode (LP: #1170938)
  * lxc sandbox - improved CI with sandboxed source tests (LP: #1177319)
  * Report "calculation", not the job (LP: #1178583)
  * Fix performance_monitor_test.py on Mac OS X (LP: #1177403)
  * Remove config.gem files from demos
  * Vulnerability functions for contents, occupants and non-structural damage
    (LP: #1174231)
  * Improved the memory profiling (LP: #1175941)
  * Cleanup of the hazard getters and small improvements to help the performance
    analysis of risk calculators (LP: #1175941)
  * Add a facility to import hazard_curves from XML files (LP: #1175452)
  * Refactoring of risk calculators (LP: #1175702)
  * Added references to RiskCalculation model
  * --config-file option (LP: #1174316)
  * Update calls to risklib to the latest interface (LP: #1174301)
  * Event-Based Hazard: Better hazard curve / GMF validation (LP: #1167302)
  * Improved hazard doc
  * CONTRIBUTORS.txt
  * DB cleanup
  * --optimize-source-model pre-processing option (LP: #1096867)
  * Relax validation rules on interest rate for benefit-cost ratio analysis
    (LP: #1172324)
  * Support non-unique taxonomy -> IMT association across different
    vulnerability files (LP: #1171782)
  * Point source block size (LP: #1096867)
  * Use "hazard curve multi imt" also when all the realizations are considered
    (LP: #1171389)
  * Fix aggregate loss curve computation (LP: #1171361)
  * Add instrumentation via the EnginePerformanceMonitor to all the calculators
    (LP: #1171060)
  * Replaced run_job_sp with run_hazard_job (LP: #1153512)
  * Cleanup input reuse
  * Simplify hazard getter query
  * Add a forgotten constrain ON DELETE CASCADE on the table gmf_agg
    (LP: #1170637)
  * Mean loss curve computation updated (LP: #1168454,#1169886,#1170630)
  * Changed the generation of hazard_curves to use the gmf_agg table
    (LP: #1169703)
  * Add geospatial index on gmf_agg
  * Fix hazard map and UHS export filenames (include PoE) (LP: #1169988)
  * Lower the parameter ses_per_logic_tree_path in the event_based QA tests to
    make them much faster (LP: #1169883)
  * Fix Event based mean loss curve computation (LP: #1168454)
  * An attempt to solve the memory occupation issue for the event_based risk
    calculator (LP: #1169577)
  * Update event based mean/quantile loss curve computation (LP: #1168454)
  * Fix disagg export file name (LP: #1163276)
  * Include 'investigation_time' in exported UHS XML (LP: #1169106)
  * Raise warnings when invalid/unknown/unnecessary params are specified
    (LP: #1164324)
  * Fix characteristic fault rupture serialization (LP: #1169069)
  * Fixed a bug in event_based/core_test.py due to the version of mock used
    (LP: #1167310)
  * Make sure the generated XML are valid according to NRML (LP: #1169106)
  * Fix the tests of the event_based depending on random number details
    (LP: #1167310)
  * Scenario risk is using "default" connection on a cluster (LP: #1167969)
  * Add a mechanism to populate the db from CSV files, without the need to run
    a fake calculation (LP: #1167310,#1167693)
  * Source model NRML to hazardlib conversion now throws useful error messages
    (LP: #1154512)
  * Organization of hazard exports (LP: #1163276)
  * Some trivial optimizations in Risk Event Based calculator
  * Do not use 'default' user on raw cursors. (LP: #1167776)
  * Removed a bunch of old test fixtures
  * release updated
  * hazard curves in multiple imts (LP: #1160427)
  * Critical fix to disaggregation interpolation (LP: #1167245)
  * Fix setup.py version number
  * Fix char source logic tree validation (LP: #1166756)
  * Update version to 1.0
  * Reflect latest interface changes in risklib (LP: #1166252)
  * Event base performance (LP: #1168233)
  * Fix a "reproducibility" issue when getting hazard sites from exposure
    (LP: #1163818)
  * Disaggregation in event based risk calculator (LP: #1160993)
  * Read 'sites' from 'sites_csv' (LP: #1097618)
  * add debconf tool to manage postgresql.conf file modification
  * Issue 1160993 (LP: #1160993,#1160845)
  * Importing GMF from XML: step 2 (LP: #1160398)
  * Disaggregation of losses by taxonomy (LP: #1160845)
  * Vulnerability model validation (LP: #1157072)
  * Big docs cleanup
  * Mean and quantile Loss map support (LP: #1159865)
  * Event-Based Hazard: Save multi-surface ruptures (LP: #1144225)
  * Fix loss curve export (LP: #1157072)
  * Fix an incorrect parameter in event-based hazard QA tests, cases 2 and 4
  * end-to-end qa tests for Scenario Risk and Scenario Damage
  * Trivial fix for setup.py
  * New E2E regression tests
  * Updated QA tests due to change in risklib
  * Engine cleanup
  * Characteristic source logic tree support (LP: #1144225)
  * Added a script to dump the hazard outputs needed for the risk (LP: #1156998)
  * Remove complete logic tree flags when redundant (LP: #1155904)
  * Do not read risk inputs from fylesystem but from ModelContent
  * Remove --force-inputs feature (LP: #1154552)
  * UHS Export (LP: #1082312)
  * UHS post-processing (LP: #1082312)
  * Fragility model using structure dependent IMT (LP: #1154549)
  * Correct bin/openquake help string for --log-level
  * Hazard post-processing code cleanup (LP: #1082312)
  * Allow Event-Based hazard post-processing to run without celery
  * More event-based hazard QA tests (LP: #1088864)
  * Real errors are masked in the qa_test since the real computation runs in a
    subprocess (LP: #1153512)
  * Minor simplification of the hazard_getter query
  * Correlation model qa tests (LP: #1097646)
  * Vulnerability model using structure dependent intensity measure types
    (LP: #1149270)
  * Fix a broken scenario hazard export test
  * Support for Characteristic Fault Sources (LP: #1144225)
  * Added a missing KILOMETERS_TO_METERS conversion in the hazard_getters
  * Average Losses (LP: #1152237)
  * Improved the error message for unavailable gsims
  * Companion changes to https://github.com/gem/oq-risklib/pull/38
  * Fix 1144741 (LP: #1144741)
  * Fix 1144388 (LP: #1144388)
  * Fixed ordering bug in the XML export of gmf_scenario (LP: #1152172)
  * Don't save hazard curves to the DB which are all zeros (LP: #1096926)
  * Add hazard nose attribute to the hazard QA test
  * Avoid fully qualified name in the XML <uncertaintyModel> tag (LP: #1116398)
  * Fix Scenario Risk calculator
  * New CLI functionality: delete old calculations (LP: #1117052)
  * DB security cleanup (LP: #1117052)
  * Event-Based Hazard Spatial Correlation QA tests (LP: #1099467)
  * Correct OQ engine version in db script
  * Preloaded exposure (LP: #1132902)
  * 1132708 and 1132731 (LP: #1132731)
  * Stabilize classical hazard QA test case 11
  * DB schema bootstrap script now runs silently by default
  * Fix aggregate loss export test
  * Fix a broken disagg/core test
  * Easy hazard getters optimization (LP: #1132708)
  * Fix progress risk
  * Event loss tables (LP: #1132699)
  * Fix the memory occupation issue for the scenario_risk calculator
    (LP: #1132018,#1132017)
  * Performance monitor to measure times and memory occupation of bottleneck
    code (LP: #1132017)
  * Scenario insured losses
  * Version fix (already present fix in master, add a test to verify it)
  * Classical Hazard QA test, SA IMT case (LP: #1073591)
  * Optimize hazard curve insertion (LP: #1100332)
  * updates due to the latest risklib api changes
  * Fixed the bug introduced by change the location field from Geometry to
    Geography
  * "openquake --version broked" fix
  * Fixed bug in the distribution of the realizations logic
  * Simplified the hazard getters so that they are pickleable without effort
  * Update to disaggregation equation (LP: #1116262)
  * Scenario Aggregated Loss
  * Risk maximum distance (LP: #1095582)
  * Add timestamps to calculation summary output (LP: #1129271)
  * More efficient hazard curve update transactions. (LP: #1121825)
  * Scenario risk tests
  * Added parameter taxonomies_from_fragility_model (LP: #1122817)
  * Add a check for missing taxonomies in the scenario_damage calculator
    (LP: #1122817)
  * Add '_update_progress' for clearer profiling (LP: #1121825)
  * Removed many global dictionaries and adopted a convention-over-configuration
    approach
  * Generation of ground motion fields only within a certain distance from the
    rupture (LP: #1121940)
  * Link between Rupture / Stochastic Event Set and Ground motion field outputs
    (LP: #1119553)
  * Fixed the qa_test for scenario_damage
  * Fix HazardCalculation.get_imts()
  * Donot save absolute losses (LP: #1096881)
  * Scenario hazard: fix a reference to the site collection
  * Fixes scenario hazard correlation
  * Scenario risk
  * Changed DmgState to have a foreign key to OqJob, not to Output; also removed
    the CollapseMap special treatment (LP: #1100371)
  * Drop upload table
  * Remove several global dictionaries from the engine
  * Mean and quantile Loss curve computation (LP: #1101270)
  * Cache the SiteCollection to avoid redundant recreation (LP: #1096915)
  * Scenario hazard correlation model (LP: #1097646)

 -- Matteo Nastasi (GEM Foundation) <nastasi@openquake.org>  Mon, 24 Jun 2013 17:39:07 +0200

python-oq-engine (0.9.1-1) precise; urgency=low

  * upstream release

 -- Matteo Nastasi (GEM Foundation) <nastasi@openquake.org>  Mon, 11 Feb 2013 11:00:54 +0100

python-oq-engine (0.8.3-3) precise; urgency=low

  * Add missing monitor.py source

 -- Muharem Hrnjadovic <mh@foldr3.com>  Tue, 23 Oct 2012 10:16:18 +0200

python-oq-engine (0.8.3-2) precise; urgency=low

  * Use arch-independent JAVA_HOME env. variable values (LP: #1069804)

 -- Muharem Hrnjadovic <mh@foldr3.com>  Mon, 22 Oct 2012 15:30:39 +0200

python-oq-engine (0.8.3-1) precise; urgency=low

  * upstream release

 -- Muharem Hrnjadovic <mh@foldr3.com>  Fri, 19 Oct 2012 19:53:00 +0200

python-oq-engine (0.8.2-5) precise; urgency=low

  * Make sure the vs30_type param is capitalized (LP: #1050792)

 -- Muharem Hrnjadovic <mh@foldr3.com>  Fri, 21 Sep 2012 12:01:34 +0200

python-oq-engine (0.8.2-4) precise; urgency=low

  * fix JAVA_HOME value so it works in ubuntu 12.04 LTS (LP: #1051941)

 -- Muharem Hrnjadovic <mh@foldr3.com>  Mon, 17 Sep 2012 14:52:12 +0200

python-oq-engine (0.8.2-3) precise; urgency=low

  * Insured loss probabilistic event based calculator (LP: #1045318)

 -- Muharem Hrnjadovic <mh@foldr3.com>  Wed, 05 Sep 2012 09:22:36 +0200

python-oq-engine (0.8.2-2) precise; urgency=low

  * remove namespace/module ambiguity

 -- Muharem Hrnjadovic <mh@foldr3.com>  Tue, 04 Sep 2012 17:08:17 +0200

python-oq-engine (0.8.2-1) precise; urgency=low

  * Upstream release (LP: #1045214)

 -- Muharem Hrnjadovic <mh@foldr3.com>  Tue, 04 Sep 2012 08:52:53 +0200

python-oq-engine (0.8.1-5) precise; urgency=low

  * rm threaded serialization patch (since it increases overall run time)

 -- Muharem Hrnjadovic <mh@foldr3.com>  Wed, 25 Jul 2012 17:01:32 +0200

python-oq-engine (0.8.1-4) precise; urgency=low

  * Try threaded serialization in order to fix performance regression
    (LP: #1027874)

 -- Muharem Hrnjadovic <mh@foldr3.com>  Mon, 23 Jul 2012 13:21:32 +0200

python-oq-engine (0.8.1-3) precise; urgency=low

  * Fix import exception when DJANGO_SETTINGS_MODULE is not set (LP: #1027776)

 -- Muharem Hrnjadovic <mh@foldr3.com>  Mon, 23 Jul 2012 09:08:01 +0200

python-oq-engine (0.8.1-2) precise; urgency=low

  * Fix for region discretization bug (LP: #1027041)

 -- Muharem Hrnjadovic <mh@foldr3.com>  Sun, 22 Jul 2012 10:12:25 +0200

python-oq-engine (0.8.1-1) precise; urgency=low

  * new upstream release (LP: #1027030)

 -- Muharem Hrnjadovic <mh@foldr3.com>  Fri, 20 Jul 2012 15:06:18 +0200

python-oq-engine (0.7.0-4) precise; urgency=low

  * fix typo in oq_restart script (LP: #994565)

 -- Muharem Hrnjadovic <mh@foldr3.com>  Fri, 04 May 2012 15:01:54 +0200

python-oq-engine (0.7.0-3) precise; urgency=low

  * Correct the version displayed by OpenQuake (on demand).

 -- Muharem Hrnjadovic <mh@foldr3.com>  Fri, 04 May 2012 08:20:18 +0200

python-oq-engine (0.7.0-2) oneiric; urgency=low

  * Fix bug in the classical PSHA calculator (LP: #984055)

 -- Muharem Hrnjadovic <mh@foldr3.com>  Wed, 02 May 2012 22:00:59 +0200

python-oq-engine (0.7.0-1) oneiric; urgency=low

  * Upstream release, rev. 0.7.0

 -- Muharem Hrnjadovic <mh@foldr3.com>  Wed, 02 May 2012 21:34:03 +0200

python-oq-engine (0.6.1-9) oneiric; urgency=low

  * Fix db router config for the oqmif schema (LP: #993256)

 -- Muharem Hrnjadovic <mh@foldr3.com>  Wed, 02 May 2012 15:23:40 +0200

python-oq-engine (0.6.1-8) oneiric; urgency=low

  * Re-apply fix for ERROR: role "oq_ged4gem" does not exist (LP: #968056)

 -- Muharem Hrnjadovic <mh@foldr3.com>  Wed, 02 May 2012 10:23:40 +0200

python-oq-engine (0.6.1-7) oneiric; urgency=low

  * delete obsolete .pyc files in /usr/openquake (LP: #984912)

 -- Muharem Hrnjadovic <mh@foldr3.com>  Thu, 19 Apr 2012 10:28:45 +0200

python-oq-engine (0.6.1-6) oneiric; urgency=low

  * Remove spurious 'oqmif' db user from settings.py (LP: #980769)

 -- Muharem Hrnjadovic <mh@foldr3.com>  Fri, 13 Apr 2012 14:35:54 +0200

python-oq-engine (0.6.1-5) oneiric; urgency=low

  * Pass the postgres port to the 'createlang' command as well.

 -- Muharem Hrnjadovic <mh@foldr3.com>  Fri, 13 Apr 2012 10:37:26 +0200

python-oq-engine (0.6.1-4) oneiric; urgency=low

  * Fix psql invocation.

 -- Muharem Hrnjadovic <mh@foldr3.com>  Fri, 13 Apr 2012 06:01:12 +0200

python-oq-engine (0.6.1-3) oneiric; urgency=low

  * Support machines with multiple postgres versions (LP: #979881)

 -- Muharem Hrnjadovic <mh@foldr3.com>  Fri, 13 Apr 2012 05:49:41 +0200

python-oq-engine (0.6.1-2) oneiric; urgency=low

  * Fix oq_restart_workers script so it uses the correct db table (oq_job)

 -- Muharem Hrnjadovic <mh@foldr3.com>  Wed, 04 Apr 2012 11:29:36 +0200

python-oq-engine (0.6.1-1) oneiric; urgency=low

  * OpenQuake 0.6.1 upstream release (LP: #971541)

 -- Muharem Hrnjadovic <mh@foldr3.com>  Tue, 03 Apr 2012 08:52:39 +0200

python-oq-engine (0.6.0-15) oneiric; urgency=low

  * Support machines with multiple postgres versions (LP: #979881)

 -- Muharem Hrnjadovic <mh@foldr3.com>  Thu, 12 Apr 2012 18:56:58 +0200

python-oq-engine (0.6.0-14) oneiric; urgency=low

  * Improved version string, post-installation actions

 -- Muharem Hrnjadovic <mh@foldr3.com>  Fri, 30 Mar 2012 17:21:40 +0200

python-oq-engine (0.6.0-13) oneiric; urgency=low

  * proper fix for GMF serialization problem (LP: #969014)

 -- Muharem Hrnjadovic <mh@foldr3.com>  Fri, 30 Mar 2012 15:14:41 +0200

python-oq-engine (0.6.0-12) oneiric; urgency=low

  * Fix GMF serialization in the hazard event based calculator (LP: #969014)

 -- Muharem Hrnjadovic <mh@foldr3.com>  Fri, 30 Mar 2012 12:15:44 +0200

python-oq-engine (0.6.0-11) oneiric; urgency=low

  * Fix ERROR: role "oq_ged4gem" does not exist (LP: #968056)

 -- Muharem Hrnjadovic <mh@foldr3.com>  Thu, 29 Mar 2012 10:44:23 +0200

python-oq-engine (0.6.0-10) oneiric; urgency=low

  * Fix BaseHazardCalculator, so self.calc gets initialized.

 -- Muharem Hrnjadovic <mh@foldr3.com>  Fri, 23 Mar 2012 07:20:47 +0100

python-oq-engine (0.6.0-9) oneiric; urgency=low

  * Turn off accidental worker-side logic tree processing (LP: #962788)

 -- Muharem Hrnjadovic <mh@foldr3.com>  Fri, 23 Mar 2012 06:27:36 +0100

python-oq-engine (0.6.0-8) oneiric; urgency=low

  * Package tested and ready for deployment.

 -- Muharem Hrnjadovic <mh@foldr3.com>  Tue, 20 Mar 2012 15:54:31 +0100

python-oq-engine (0.6.0-7) oneiric; urgency=low

  * All demos pass, rebuild this package

 -- Muharem Hrnjadovic <mh@foldr3.com>  Wed, 07 Mar 2012 18:12:26 +0100

python-oq-engine (0.6.0-6) oneiric; urgency=low

  * Another db user fix

 -- Muharem Hrnjadovic <mh@foldr3.com>  Wed, 07 Mar 2012 17:18:31 +0100

python-oq-engine (0.6.0-5) oneiric; urgency=low

  * Fix database users

 -- Muharem Hrnjadovic <mh@foldr3.com>  Wed, 07 Mar 2012 16:39:49 +0100

python-oq-engine (0.6.0-4) oneiric; urgency=low

  * Fix distro series

 -- Muharem Hrnjadovic <mh@foldr3.com>  Wed, 07 Mar 2012 09:25:57 +0100

python-oq-engine (0.6.0-3) precise; urgency=low

  * Added license file

 -- Muharem Hrnjadovic <mh@foldr3.com>  Wed, 07 Mar 2012 08:35:12 +0100

python-oq-engine (0.6.0-2) oneiric; urgency=low

  * added sample celeryconfig.py file

 -- Muharem Hrnjadovic <mh@foldr3.com>  Mon, 05 Mar 2012 20:07:23 +0100

python-oq-engine (0.6.0-1) oneiric; urgency=low

  * OpenQuake rev. 0.6.0 upstream release (LP: #946879)
  * add postgresql-plpython-9.1 dependency (LP: #929429)

 -- Muharem Hrnjadovic <mh@foldr3.com>  Mon, 05 Mar 2012 11:05:22 +0100

python-oq-engine (0.5.1-2) oneiric; urgency=low

  * add postrm script (LP: #906613)

 -- Muharem Hrnjadovic <mh@foldr3.com>  Thu, 02 Feb 2012 13:00:06 +0100

python-oq-engine (0.5.1-1) oneiric; urgency=low

  * 0.5.1 upstream release (LP: #925339)

 -- Muharem Hrnjadovic <mh@foldr3.com>  Thu, 02 Feb 2012 10:11:58 +0100

python-oq-engine (0.5.0-9) oneiric; urgency=low

  * Fix error resulting from backporting code.

 -- Muharem Hrnjadovic <mh@foldr3.com>  Wed, 25 Jan 2012 16:27:49 +0100

python-oq-engine (0.5.0-8) oneiric; urgency=low

  * Fix hazard map serialization failure (LP: #921604)

 -- Muharem Hrnjadovic <mh@foldr3.com>  Wed, 25 Jan 2012 16:06:54 +0100

python-oq-engine (0.5.0-7) oneiric; urgency=low

  * Remove one last 'sudo' from db setup script

 -- Muharem Hrnjadovic <mh@foldr3.com>  Wed, 25 Jan 2012 12:17:35 +0100

python-oq-engine (0.5.0-6) oneiric; urgency=low

  * NRML files are written only once (LP: #914614)
  * optimize parallel results collection (LP: #914613)
  * fix "current realization" progress counter value (LP: #914477)

 -- Muharem Hrnjadovic <mh@foldr3.com>  Thu, 19 Jan 2012 15:16:51 +0100

python-oq-engine (0.5.0-5) oneiric; urgency=low

  * Revert to the usual database user names.

 -- Muharem Hrnjadovic <mh@foldr3.com>  Tue, 10 Jan 2012 10:49:49 +0100

python-oq-engine (0.5.0-4) oneiric; urgency=low

  * Remove "sudo" from db setup script (LP: #914139)

 -- Muharem Hrnjadovic <mh@foldr3.com>  Tue, 10 Jan 2012 08:18:14 +0100

python-oq-engine (0.5.0-3) oneiric; urgency=low

  * Fix demo files.

 -- Muharem Hrnjadovic <mh@foldr3.com>  Mon, 09 Jan 2012 21:10:08 +0100

python-oq-engine (0.5.0-2) oneiric; urgency=low

  * Calculation and serialization are to be carried out in parallel
    (LP: #910985)

 -- Muharem Hrnjadovic <mh@foldr3.com>  Mon, 09 Jan 2012 15:53:05 +0100

python-oq-engine (0.5.0-1) oneiric; urgency=low

  * Prepare rel. 0.5.0 of python-oq-engine (LP: #913540)
  * set JAVA_HOME for celeryd (LP: #911697)

 -- Muharem Hrnjadovic <mh@foldr3.com>  Mon, 09 Jan 2012 07:15:31 +0100

python-oq-engine (0.4.6-11) oneiric; urgency=low

  * Facilitate java-side kvs connection caching
    (LP: #894261, #907760, #907993).

 -- Muharem Hrnjadovic <mh@foldr3.com>  Mon, 02 Jan 2012 13:42:42 +0100

python-oq-engine (0.4.6-10) oneiric; urgency=low

  * Only use one amqp log handler per celery worker (LP: #907360).

 -- Muharem Hrnjadovic <mh@foldr3.com>  Mon, 02 Jan 2012 13:10:50 +0100

python-oq-engine (0.4.6-9) oneiric; urgency=low

  * add a debian/preinst script that makes sure we have no garbage
    from previous package installation lying around (LP: #906613).

 -- Muharem Hrnjadovic <mh@foldr3.com>  Tue, 20 Dec 2011 10:43:12 +0100

python-oq-engine (0.4.6-8) oneiric; urgency=low

  * Repackage 0.4.6-6 (no asynchronous classical PSHA code)
    for oneiric (also fix the postgres-9.1 issues).

 -- Muharem Hrnjadovic <mh@foldr3.com>  Fri, 16 Dec 2011 11:34:47 +0100

python-oq-engine (0.4.6-6) oneiric; urgency=low

  * Make sure /var/lib/openquake/disagg-results exists and has an
    appropriate owner and permissions (LP: #904659)

 -- Muharem Hrnjadovic <mh@foldr3.com>  Thu, 15 Dec 2011 12:26:28 +0100

python-oq-engine (0.4.6-5) natty; urgency=low

  * Make sure the demos that were broken in 0.4.6 are not installed
    (LP: #901112)

 -- Muharem Hrnjadovic <mh@foldr3.com>  Fri, 09 Dec 2011 16:40:50 +0100

python-oq-engine (0.4.6-4) natty; urgency=low

  * Tolerate the failure of chown and/or chmod on /var/lib/openquake
    (LP: #902083)

 -- Muharem Hrnjadovic <mh@foldr3.com>  Fri, 09 Dec 2011 10:38:46 +0100

python-oq-engine (0.4.6-3) natty; urgency=low

  * Remove UHS changes in order to fix python-java-bridge failures
    (LP: #900617)

 -- Muharem Hrnjadovic <mh@foldr3.com>  Fri, 09 Dec 2011 07:51:19 +0100

python-oq-engine (0.4.6-2) oneiric; urgency=low

  * Add missing dependency, python-h5py (LP: #900300)

 -- Muharem Hrnjadovic <mh@foldr3.com>  Mon, 05 Dec 2011 15:09:37 +0100

python-oq-engine (0.4.6-1) oneiric; urgency=low

  * Upstream release (LP: #898634)
  * Make postgres dependencies less version dependent (LP: #898622)

 -- Muharem Hrnjadovic <mh@foldr3.com>  Mon, 05 Dec 2011 10:51:46 +0100

python-oq-engine (0.4.4-19) oneiric; urgency=low

  * Functions called from celery tasks should not make use of logic trees
    (LP: #880743)

 -- Muharem Hrnjadovic <mh@foldr3.com>  Mon, 24 Oct 2011 14:37:41 +0200

python-oq-engine (0.4.4-18) oneiric; urgency=low

  * Add python-setuptools as a python-oq-engine dependency (LP: #877915)

 -- Muharem Hrnjadovic <mh@foldr3.com>  Sun, 23 Oct 2011 18:29:41 +0200

python-oq-engine (0.4.4-17) oneiric; urgency=low

  * Refresh the demos and make sure the newest ones are always installed
    under /usr/openquake/demos

 -- Muharem Hrnjadovic <mh@foldr3.com>  Sun, 23 Oct 2011 18:12:59 +0200

python-oq-engine (0.4.4-16) oneiric; urgency=low

  * Remove superfluous OPENQUAKE_ROOT import.

 -- Muharem Hrnjadovic <mh@foldr3.com>  Sun, 23 Oct 2011 16:42:17 +0200

python-oq-engine (0.4.4-15) oneiric; urgency=low

  * Added the python code needed for the new logic tree implementation
    (LP: #879451)

 -- Muharem Hrnjadovic <mh@foldr3.com>  Sun, 23 Oct 2011 12:27:15 +0200

python-oq-engine (0.4.4-14) oneiric; urgency=low

  * leave exceptions raised by celery tasks alone (LP: #878736)

 -- Muharem Hrnjadovic <mh@foldr3.com>  Thu, 20 Oct 2011 12:30:50 +0200

python-oq-engine (0.4.4-13) oneiric; urgency=low

  * Avoid failures while reraising exceptions (LP: #877992)

 -- Muharem Hrnjadovic <mh@foldr3.com>  Wed, 19 Oct 2011 15:03:58 +0200

python-oq-engine (0.4.4-12) natty; urgency=low

  * Impose upper limit on JVM memory usage (LP: #821002)

 -- Muharem Hrnjadovic <mh@foldr3.com>  Mon, 17 Oct 2011 17:35:40 +0200

python-oq-engine (0.4.4-11) oneiric; urgency=low

  * add python-oq-engine_0.4.4.orig.tar.gz to upload

 -- Muharem Hrnjadovic <mh@foldr3.com>  Fri, 14 Oct 2011 11:57:11 +0200

python-oq-engine (0.4.4-10) oneiric; urgency=low

  * Ubuntu 11.10 upload.

 -- Muharem Hrnjadovic <mh@foldr3.com>  Fri, 14 Oct 2011 11:37:17 +0200

python-oq-engine (0.4.4-9) natty; urgency=low

  * 'new_in_this_release' files apply to latest upgrade (LP: #873205)

 -- Muharem Hrnjadovic <mh@foldr3.com>  Thu, 13 Oct 2011 10:36:04 +0200

python-oq-engine (0.4.4-8) natty; urgency=low

  * Make sure all demo files are unzipped (LP: #872816)

 -- Muharem Hrnjadovic <mh@foldr3.com>  Thu, 13 Oct 2011 10:17:08 +0200

python-oq-engine (0.4.4-7) natty; urgency=low

  * More robust detection of the 'openquake' system group (LP #872814)

 -- Muharem Hrnjadovic <mh@foldr3.com>  Wed, 12 Oct 2011 14:37:40 +0200

python-oq-engine (0.4.4-6) natty; urgency=low

  * make the demo files writable by owner *and* group.

 -- Muharem Hrnjadovic <mh@foldr3.com>  Tue, 11 Oct 2011 16:09:51 +0200

python-oq-engine (0.4.4-5) natty; urgency=low

  * Remove unneeded database users (LP #872277)
  * fix smoketests (add DEPTHTO1PT0KMPERSEC, VS30_TYPE parameter defaults)

 -- Muharem Hrnjadovic <mh@foldr3.com>  Tue, 11 Oct 2011 15:48:20 +0200

python-oq-engine (0.4.4-4) natty; urgency=low

  * turn off -x flag in debian/postinst
  * unzip the example files in /usr/openquake/demos

 -- Muharem Hrnjadovic <mh@foldr3.com>  Tue, 11 Oct 2011 14:55:30 +0200

python-oq-engine (0.4.4-3) natty; urgency=low

  * fix lintian warning

 -- Muharem Hrnjadovic <mh@foldr3.com>  Tue, 11 Oct 2011 14:26:25 +0200

python-oq-engine (0.4.4-2) natty; urgency=low

  * Use dh_installexamples to include the smoketests in the package.

 -- Muharem Hrnjadovic <mh@foldr3.com>  Tue, 11 Oct 2011 12:23:06 +0200

python-oq-engine (0.4.4-1) natty; urgency=low

  * fix permissions for config files in /etc/openquake (LP #850766)
  * be more intelligent about pg_hba.conf files (LP #848579)
  * add smoke tests to the package (LP #810982)

 -- Muharem Hrnjadovic <mh@foldr3.com>  Tue, 11 Oct 2011 11:47:30 +0200

python-oq-engine (0.4.3-21) natty; urgency=low

  * Remove unneeded dependency on fabric (LP: #852004)

 -- Muharem Hrnjadovic <mh@foldr3.com>  Fri, 16 Sep 2011 20:47:49 +0000

python-oq-engine (0.4.3-20) natty; urgency=low

  * Shut down celery prior to restarting postgres and setting up the database
    (LP: #846388)

 -- Muharem Hrnjadovic <mh@foldr3.com>  Sat, 10 Sep 2011 19:47:56 +0200

python-oq-engine (0.4.3-19) natty; urgency=low

  * Close all db connections in order to prevent package upgrade failures
   (LP: 846279)

 -- Muharem Hrnjadovic <mh@foldr3.com>  Sat, 10 Sep 2011 09:37:34 +0200

python-oq-engine (0.4.3-18) natty; urgency=low

  * declare the "include_defaults" flag in the openquake script (LP: #845994)

 -- Muharem Hrnjadovic <mh@foldr3.com>  Fri, 09 Sep 2011 22:38:40 +0200

python-oq-engine (0.4.3-17) natty; urgency=low

  * package the correct software revision (LP: #845583)

 -- Muharem Hrnjadovic <mh@foldr3.com>  Fri, 09 Sep 2011 15:00:05 +0200

python-oq-engine (0.4.3-16) natty; urgency=low

  * Add all required db users to pg_hba.conf (LP: #845461)

 -- Muharem Hrnjadovic <mh@foldr3.com>  Fri, 09 Sep 2011 11:25:41 +0200

python-oq-engine (0.4.3-15) natty; urgency=low

  * Remove obsolete dependency on python-geoalchemy (LP: #845439)

 -- Muharem Hrnjadovic <mh@foldr3.com>  Fri, 09 Sep 2011 10:25:25 +0200

python-oq-engine (0.4.3-14) natty; urgency=low

  * turn off 'set -x' in debian/postinst

 -- Muharem Hrnjadovic <mh@foldr3.com>  Fri, 09 Sep 2011 07:18:34 +0200

python-oq-engine (0.4.3-13) natty; urgency=low

  * Better detection of postgresql-8.4

 -- Muharem Hrnjadovic <mh@foldr3.com>  Fri, 09 Sep 2011 07:16:11 +0200

python-oq-engine (0.4.3-12) natty; urgency=low

  * detect the absence of the rabbitmq and postgres services and refrain
    from the corresponding initialization actions  (LP: #845344)

 -- Muharem Hrnjadovic <mh@foldr3.com>  Fri, 09 Sep 2011 06:47:32 +0200

python-oq-engine (0.4.3-11) natty; urgency=low

  * Fix logging sink configuration file and location.

 -- Muharem Hrnjadovic <mh@foldr3.com>  Wed, 07 Sep 2011 14:31:51 +0200

python-oq-engine (0.4.3-10) natty; urgency=low

  * Fix database user/permissions for admin schema.

 -- Muharem Hrnjadovic <mh@foldr3.com>  Wed, 07 Sep 2011 14:07:30 +0200

python-oq-engine (0.4.3-9) natty; urgency=low

  * turn off 'set -x' in debian/postinst

 -- Muharem Hrnjadovic <mh@foldr3.com>  Tue, 06 Sep 2011 17:44:37 +0200

python-oq-engine (0.4.3-8) natty; urgency=low

  * Fixed database (user) setup and general breakage (LP: #842472)

 -- Muharem Hrnjadovic <mh@foldr3.com>  Tue, 06 Sep 2011 17:42:51 +0200

python-oq-engine (0.4.3-7) natty; urgency=low

  * Fix database (user) setup (LP: #842472)
  * Copy configuration file to /etc/openquake (LP: #842468)

 -- Muharem Hrnjadovic <mh@foldr3.com>  Tue, 06 Sep 2011 15:34:17 +0200

python-oq-engine (0.4.3-6) natty; urgency=low

  * Delay the import of openquake.engine.job to allow the user to see the version
    and/or help without errors (LP: #842604)

 -- Muharem Hrnjadovic <mh@foldr3.com>  Tue, 06 Sep 2011 14:37:06 +0200

python-oq-engine (0.4.3-5) natty; urgency=low

  * Copy configuration file to /usr/openquake (LP: #842468)

 -- Muharem Hrnjadovic <mh@foldr3.com>  Tue, 06 Sep 2011 11:45:55 +0200

python-oq-engine (0.4.3-4) natty; urgency=low

  * Fix 'Architecture' field in debian/control.

 -- Muharem Hrnjadovic <mh@foldr3.com>  Mon, 05 Sep 2011 21:35:10 +0200

python-oq-engine (0.4.3-3) natty; urgency=low

  * Add Django as a dependency (LP: #830974)

 -- Muharem Hrnjadovic <mh@foldr3.com>  Mon, 05 Sep 2011 21:33:01 +0200

python-oq-engine (0.4.3-2) natty; urgency=low

  * Make db error detection smarter (LP: #819710)

 -- Muharem Hrnjadovic <mh@foldr3.com>  Mon, 05 Sep 2011 21:30:16 +0200

python-oq-engine (0.4.3-1) natty; urgency=low

  * Upstream release (LP: #839424)

 -- Muharem Hrnjadovic <mh@foldr3.com>  Mon, 05 Sep 2011 18:13:42 +0200

python-oq-engine (0.4.1-12) natty; urgency=low

  * Better error detection for schema creation output (LP #819710)
  * Remove unneeded python-guppy dependency (LP #826487)

 -- Muharem Hrnjadovic <mh@foldr3.com>  Mon, 15 Aug 2011 03:16:43 +0200

python-oq-engine (0.4.1-11) natty; urgency=low

  * Add the cache garbage collector script (LP #817541)

 -- Muharem Hrnjadovic <mh@foldr3.com>  Thu, 28 Jul 2011 16:56:33 +0200

python-oq-engine (0.4.1-10) natty; urgency=low

  * The name of the default db should be 'openquake'

 -- Muharem Hrnjadovic <mh@foldr3.com>  Tue, 26 Jul 2011 15:47:18 +0200

python-oq-engine (0.4.1-9) natty; urgency=low

  * postgresql reload after pg_hba.conf modification was missing

 -- Muharem Hrnjadovic <mh@foldr3.com>  Tue, 26 Jul 2011 15:28:52 +0200

python-oq-engine (0.4.1-8) natty; urgency=low

  * log4j.properties needs to live in the openquake source code tree
    (LP #816397)

 -- Muharem Hrnjadovic <mh@foldr3.com>  Tue, 26 Jul 2011 14:52:20 +0200

python-oq-engine (0.4.1-7) natty; urgency=low

  * Fix obsolete celeryconfig.py file.

 -- Muharem Hrnjadovic <mh@foldr3.com>  Tue, 26 Jul 2011 14:24:25 +0200

python-oq-engine (0.4.1-6) natty; urgency=low

  * Move xml schemas to the openquake source code tree (LP #816375)

 -- Muharem Hrnjadovic <mh@foldr3.com>  Tue, 26 Jul 2011 13:52:56 +0200

python-oq-engine (0.4.1-5) natty; urgency=low

  * Fix mistake in postinst (db init output in now redirected correctly)

 -- Muharem Hrnjadovic <mh@foldr3.com>  Tue, 26 Jul 2011 12:16:20 +0200

python-oq-engine (0.4.1-4) natty; urgency=low

  * database initialisation is now checked for errors

 -- Muharem Hrnjadovic <mh@foldr3.com>  Tue, 26 Jul 2011 11:25:18 +0200

python-oq-engine (0.4.1-3) natty; urgency=low

  * when invoked from postinst the sudo commands in the create_oq_schema
    script break it (since the latter is run by the postgres user)

 -- Muharem Hrnjadovic <mh@foldr3.com>  Tue, 26 Jul 2011 07:58:31 +0200

python-oq-engine (0.4.1-2) natty; urgency=low

  * get_uiapi_writer_session() has defaults (LP #815912)
  * moved the db-rooted source code tree under openquake (LP #816232)

 -- Muharem Hrnjadovic <mh@foldr3.com>  Tue, 26 Jul 2011 06:35:03 +0200

python-oq-engine (0.4.1-1) natty; urgency=low

  * OpenQuake 0.4.1 release
  * add postgresql-8.4 as a recommended package (LP #810953)
  * configure the OpenQuake database if postgres is installed (LP #810955)
  * add dependencies (LP #813961)
  * add the sticky bit to /usr/openquake (LP #810985)

 -- Muharem Hrnjadovic <mh@foldr3.com>  Thu, 21 Jul 2011 11:48:36 +0200

python-oq-engine (0.3.9-6) natty; urgency=low

  * The rabbitmq-server and redis-server packages should be merely recommended
    since we may want to install the openquake package on worker machines but
    deploy the two daemons in question elsewhere.

 -- Muharem Hrnjadovic <mh@foldr3.com>  Tue, 14 Jun 2011 20:12:50 +0200

python-oq-engine (0.3.9-5) natty; urgency=low

  * The number of celery tasks is based on the number of CPUs/cores
    (when the HAZARD_TASKS parameter is not set).

 -- Muharem Hrnjadovic <mh@foldr3.com>  Thu, 09 Jun 2011 15:15:54 +0200

python-oq-engine (0.3.9-4) natty; urgency=low

  * Create /usr/openquake in postinst

 -- Muharem Hrnjadovic <mh@foldr3.com>  Tue, 07 Jun 2011 16:43:24 +0200

python-oq-engine (0.3.9-3) natty; urgency=low

  * Added java-oq dependency

 -- Muharem Hrnjadovic <mh@foldr3.com>  Tue, 07 Jun 2011 14:58:44 +0200

python-oq-engine (0.3.9-2) natty; urgency=low

  * Added the python-geoalchemy dependency.

 -- Muharem Hrnjadovic <mh@foldr3.com>  Tue, 07 Jun 2011 10:30:02 +0200

python-oq-engine (0.3.9-1) natty; urgency=low

  * Upstream OpenQuake python sources.

 -- Muharem Hrnjadovic <mh@foldr3.com>  Mon, 06 Jun 2011 11:42:24 +0200<|MERGE_RESOLUTION|>--- conflicted
+++ resolved
@@ -1,10 +1,5 @@
   [Michele Simionato]
-<<<<<<< HEAD
-  * Extracted the sites preferably from the site model and changed the
-    asset-site association procedure to remove sites and assets when possible
-=======
   * Added an attribute .srcidx to every event based rupture and stored it
->>>>>>> bfc40cac
   * Fixed an issue with the Byte Order Mark (BOM) for CSV exposures prepared
     with Microsoft Excel
   * Reduced the site collection instead of just filtering it; this fixes
