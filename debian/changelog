--- conflicted
+++ resolved
@@ -1,12 +1,9 @@
   [Michele Simionato]
-<<<<<<< HEAD
   * Added a command `oq compare` to compare hazard curves and maps within
     calculations
-=======
   * Extended the engine to read transparently zipped source models and exposures
   * Restored the check for invalid source IDs in applyToSources
   * Extended the command `oq zip` to zip source models and exposures
->>>>>>> 8c6b28e7
   * Parallelized the associations event ID -> realization ID
   * Improved the message when assets are discarded in scenario calculations
   * Implemented aggregation by multiple tags, plus a special case for the
