  [Michele Simionato]
<<<<<<< HEAD
  * Changed event_based_risk to transfer filtered GMFs
  * Fixed a performance issue in large event based risk calculations with a 4x
    speedup for Chile
=======
  * Fixed a performance issue in event based risk calculations, due to the same
    aggregation IDs being computed for each task
>>>>>>> e5522954
  * Increased `sys.recursionlimit` to 1500 to solve a rare pickling issue
  * Added a parameter `max_aggregations` with a default of 100,000
  * Changed the risk calculators to reuse the hazard exposure (if any)

  [Antonio Ettorre]
  * Bumped h5py to version 3.7.0 and added fiona 1.8.21

  [Marco Pagani]
  * Added the get_dip and get_strike methods to the gridded surface

  [Michele Simionato]
  * Added calculation of `reinsurance-risk_by_event` and `reinsurance-aggcurves`
    given a `reinsurance.xml` file
  * Supported absolute values for `deductible` and `insurance_limit`
    in insurance calculations (before we supported only fractions)
  * Reduced precision in the header of the UHS csv files
  * Managed the case with CoVs = 0 for the beta distribution

python3-oq-engine (3.15.0-1~xenial01) xenial; urgency=low

  [Michele Simionato]
  * Added a check on sum(srcs_weights) == 1 for mutex sources

  [Kendra Johnson]
  * Fixed disaggregation by lon, lat in presence of multiFaultSources

  [Michele Simionato]
  * Replaced command `oq download_shakemap` with `oq shakemap2gmfs`
  * Raised an error for missing required IMTs in ShakeMap grid files
  * Extended the `custom_site_id` to 8 characters
  * Restricted the accepted characters in risk IDs
  * Extended `disagg_by_src` to mutually exclusive sources (i.e. Japan)
    and managed "colon" sources specially

  [Anne Hulsey]
  * Contributed `Mag_Dist_TRT` and `Mag_Dist_TRT_Eps` disaggregations

  [Michele Simionato]
  * Internal: added a way to disable the DbServer from openquake.cfg or
    by setting OQ_DATABASE=local
  * Implemented `total_losses`, even for insurance calculations
  * Optimized "computing risk" in the event_based_risk calculator (~30% faster)
  * Changed the magnitude binning formula, thus fixing some disaggregation
    calculations (for instance when there is a single magnitude for a TRT)
  * Changed the aggrisk/aggcurves exporters in presence of insurance losses
  * Internal: changed how avg_losses, src_loss_table and agg_curves-stats are
    stored to simplify the management of secondary losses
  * Internal: we have now repeatable rupture IDs in classical PSHA

  [Pablo Iturrieta]
  * Added support for negative binomial temporal occurrence models

  [Marco Pagani, Michele Simionato]
  * Added support for disaggregation in case of mutually exclusive sources

  [Michele Simionato]
  * Fixed error message when trying to compute disagg_by_src with too many
    sources: in some cases, it contained a misleading reference to point sources
  * Reorganized the Advanced Manual; changed the theme to be consistent with
    the OpenQuake manual
  * Internal: added command `oq db engine_version`
  * Added a check for required site parameters not passed correctly
  * Fixed `ps_grid_spacing` approximation when the grid is degenerate
  * Logging a warning when starting from an old hazard calculation
  * The extra fields of the site collection were lost when using --hc

  [Julián Santiago Montejo Espitia]
  * Implemented the Arteta et al. (2021) subduction model for Colombia

  [Michele Simionato]
  * Added `host` field to the `job` table (dbserver restart required)
  * `--exports=csv` was not honored for the realizations output; now it is

  [Paul Henshaw, Sandra Giacomini]
  * Ported the OpenQuake manual from latex to reStructuredText format

  [Michele Simionato]
  * Entered automatically in sequential mode if there is not enough memory
  * Raised an early error for missing risk IDs in the vulnerability files
  * Changed the definition of `aggrisk` again to ensure consistency with the
    average losses

  [Tom Son]
  * Added width and hypo_depth estimation to Campbell and Bozorgnia (2014)

  [Michele Simionato]
  * Improved the precision of the ps_grid_spacing approximation
  * Added a check for missing mags when using GMPETables
  * Fixed a bug in `upgrade_nrml -m` for point sources with different usd/lsd
  * Automatically discard irrelevant TRTs in disaggregation calculations

  [Astha Poudel, Anirudh Rao, Michele Simionato]
  * Added the ability to run connectivity analysis in event_based_damage
    and scenario_damage calculation with an appropriate exposure

  [Tom Son, Michele Simionato]
  * Added ztor estimation to Campbell and Bozorgnia (2014)

  [Michele Simionato]
  * Internal: removed REQUIRES_COMPUTED_PARAMETERS
  * Using PointMSR when the reqv approximation is enabled
  * Internal: changed the rupture storage for classical calculations
  * Optimized rupture instantiation for point sources
  * Optimized distance calculations for point sources

  [Tom Son, Claudio Schill]
  * Simple performance improvement of Kuehn et al. 2020 model

  [Michele Simionato]
  * Changed again the string representation of logic tree paths and added
    an utility `hazardlib.lt.build` to build trees from literal lists
  * Fixed the field `source_info.trti` in the datastore to point to the
    correct tectonic region type index and not to zero
  * Added a check for inconsistent IDs across different kinds of risk functions
    (i.e. fragility and consequence)
  * Fixed a logging statement that could run out of memory in large calculations
  * Optimized `iter_ruptures` for point sources by vectorizing the generation of
    planar surfaces by magnitude, nodal plane and hypocenter

  [Tom Son]
  * Implemented a missing piece in Chiou & Youngs (2014) model
    Predicted PSA value at T ≤ 0.3s should be set equal to the value of PGA
    when it falls below the predicted PGA

  [Marco Pagani]
  * Added the possibility of disaggregating in terms of epsilon*
  * Added a method to compute the cross-correlation matrix
  * Added Hassani & Atkinson (2018)
  * Added Hassani & Atkinson (2020)

  [Michele Simionato]
  * Fixed disaggregation returning NaNs in some situations with
    nonParametric/multiFaultSources
  * Bug fix: not storing far away ruptures coming from multiFaultSources
  * Implemented CScalingMSR
  * Optimized context collapsing in classical calculations
  * Setting `ps_grid_spacing` now sets the `pointsource_distance` too
  * Saving memory in preclassical calculations on machines with 8 cores or less
  * Changed the magnitude-dependent `maximum_distance` feature to discard
    ruptures below `minmag` and above `maxmag`
  * Added the ability to estimate the runtime of a calculation by using
    the `--sample-sources` option
  * Fixed a wrong formula in `modifiable_gmpe.add_between_within_stds`
  * Reduced the stress on the memory in classical calculations, thus
    improving the performance
  * Setting the truncation_level to the empty string is now forbidden;
    some GMFs calculations not setting truncation_level can now give
    different results since truncation_level=None is now replaced with
    truncation_level=99

 -- Matteo Nastasi (GEM Foundation) <nastasi@openquake.org>  Mon, 12 Sep 2022 07:57:27 +0000

python3-oq-engine (3.14.0-1~xenial01) xenial; urgency=low

  [Michele Simionato]
  * Changed the definition of `aggrisk`: dividing by the effective time
  * Internal: removed flag `save_disk_space` since now it is always on
  * Slightly changed the collapsing of nodal planes and hypocenters in
    presence of the equivalent distance approximation (`reqv`)
  * Extended `oq reduce_sm` to multiFaultSources
  * Fixed the check on unique section IDs for multiFaultSources
  * Implemented multi-aggregation with a syntax like
    `aggregate_by=taxonomy,region;taxonomy;region`
  * Removed the obsolete commands `oq to_shapefile` and `oq from_shapefile`
    and turned pyshp into an optional dependency
  * Setting `num_rlzs_disagg=0` is now valid and it means considering
    all realizations in a disaggregation calculation
  * Rounded the magnitudes in multiFaultSources to two digits

  [Marco Pagani]
  * Extended ModifiableGMPE to work with GMPETable and subclasses

  [Michele Simionato]
  * Upgraded shapely from version 1.7 to version 1.8: this causes slight
    changes in the results for most calculations
  * Removed the not used (and not working) functionality `applyToSourceType`
  * Raised an error when the total standard deviation is zero, unless
    truncation_level is set to zero

  [Tom Son]
  * Fixed a typo and a few bugs within Kuehn et al. (2020) model to include
    Z2.5 when the given region is JAPAN

  [Michele Simionato]
  * Changed /extract/events to return events sorted by ID
  * Changed the default amplification method to "convolution"
  * Fixed a bug with discard_trts sometimes discarding too much
  * Raised a helpful error message when ensurepip is missing
  * Fixed parentdir bug in event_based_damage
  * Fixed sorting bug in the `/v1/calc/run` web API
  * Internal: introduced limited unique rupture IDs in classical calculations
    with few sites

  [Prajakta Jadhav, Dharma Wijewickreme]
  * Added GMPE Youd et al. (2002) and the corresponding site parameters

  [Michele Simionato]
  * Fixed the exporter `aggrisk-stats` in the case of zero losses
  * Vectorized all GMPEs and forbidden non-vectorized GMPEs
  * Raised the limit to 94 GMPEs per tectonic region type
  * Optimized the NBCC2015_AA13 GMPEs
  * Optimized the GMPETable and the derived NGAEast GMPEs
  * Fixed a 32/64 bit bug in `oq export loss_maps-stats`

  [Marco Pagani]
  * Added a more flexible version of the GC2 implementation
  * Added caching of distances in multi fault ruptures
  * Added the NRCan site term to the modifiable GMPE

  [Michele Simionato]
  * Optimized .get_bounding_box, .polygon and .mesh_size for MultiFaultSources
  * Fixed bug in presence of mixed vectorized/nonvectorized GMPEs
  * Extended `oq postzip` to multiple files and `oq abort` to multiple jobs
  * Internal: changed install.py to install the venv in /opt/openquake/venv
  * Fixed a BOM issue on Windows when reading job.ini files

 -- Matteo Nastasi (GEM Foundation) <nastasi@openquake.org>  Tue, 12 Apr 2022 12:27:58 +0000

python3-oq-engine (3.13.0-1~xenial01) xenial; urgency=low

  [Michele Simionato]
  * Improved the precision of the `pointsource_distance` approximation
  * Added command `oq show rlz:<no>`
  * Internal: added an environment variable OQ_DATABASE

  [Manuela Villani]
  * Added a function in the modifiable GMPE to convert ground-motion assuming
    different representations of the horizontal component.

  [Kendra Johnson]
  * Implemented possibility of assigning the parameters `floating_x_step` and
    `floating_y_step` for kite fault sources in the job configuration file

  [Michele Simionato]
  * The `branchID` is now autogenerated in the gsim logic tree files, thus
    solving the issue of wrong branch paths for duplicated branchIDs
  * Added a check for missing gsim information in the job.ini file
  * Fixed the case of continuous fragility functions with minIML=noDamageLimit

  [Miguel Leonardo-Suárez]
  * Added GMPE from Jaimes et al. (2020) for Mexican intraslab earthquakes

  [Michele Simionato]
  * Enforced ps_grid_spacing <= pointsource_distance
  * Internal: added command `oq plot source_data?`
  * The engine is now splitting the MultiFaultSources, thus improving the task
    distribution

  [Claudia Mascandola]
  * Added a new class to the abrahamson_2015 gmm.
  * Added a new class to the lanzano_luzi_2019 and skarlatoudis_2013 gmms

  [Marco Pagani, Shreyasvi]
  * Added GMM from Bora et al. (2019)
  * Fixed bug in the multifault surface when defined using kite fault surfaces

  [Giuseppina Tusa]
  * Added a new gsim file tusa_langer_azzaro_2019.py to implement the GMMs
    from Tusa et al. (2020).

  [Michele Simionato]
  * Added command `oq compare uhs CALC_1 CALC_2`
  * `split_sources=false` is now honored in disaggregation calculations
  * Internal: rup/src_id now refers to the row in the source_info table

  [Miguel Leonardo-Suárez]
  * Added the GMPE Arroyo et al. (2010) for Mexican subduction interface events

  [Marco Pagani]
  * Added a new method to the modifiable GMPE with which is possible to
    compute spatially correlated ground-motion fields even when the initial
    GMM only provides the total standard deviation.
  * Fixed a bug in the `modify_recompute_mmax`
  * Added a `get_coeffs` method to the CoeffTable class
  * Added support for EAS, FAS, DRVT intensitity measure types

  [Michele Simionato]
  * Extended the mag-dependent filtering to the event based calculator
  * The flag discrete_damage_distribution=true was incorrectly ignored when
    computing the consequences
  * Implemented `reaggregate_by` feature
  * Supported the `custom_site_id` in the GMF exporters
  * Bug fix: the site collection of the child calculation was ignored when
    using the --hazard-calculation-id option
  * Supported Python 3.9 and deprecated Python 3.6
  * Extended `oq prepare_site_model` to support .csv.gz files
  * Solved the issue of "compute gmfs" slow tasks in event_based and used
    the same approach in classical calculations too
  * Made sure `valid.gsim` instantiates the GSIM
  * ShakeMap calculations failing with a nonpositive definite correlation
    matrix now point out to the manual for the solution of the problem
  * Introduced the GodaAtkinson2009 cross correlation between event model
  * Specifying consequence files without fragility files now raises an error
  * Fixed a bug in event_based_risk with nontrivial taxonomy mapping producing
    NaNs in the event loss table
  * Internal: added kubernetes support from the WebUI

  [Shreyasvi Chandrasekhar]
  * Added a new GMPE for significant duration proposed by Bahrampouri et al
    (2021).

  [Claudia Mascandola]
  * Added the computation of tau and phi stdevs to the sgobba_2020 GMPE
  * Added a new class to the lanzano_2019 gmm.

  [Michele Simionato]
  * Changed completely the storage of the PoEs and reduced the memory
    consumption in classical calculations (plus 4x speedup in "postclassical")
  * Changed the behavior of `sites_slice`
  * Changed `custom_site_id` to an ASCII string up to 6 characters
  * Fixed the error raised in presence of a mag-dep distance for a tectonic
    region type and a scalar distance for another one

  [Yen-Shin Chen]
  * Added the Thingbaijam et al. (2017) Magnitude Scaling Law for Strike-slip

  [Michele Simionato]
  * Changed the API of `ContextMaker.get_mean_stds`
  * Extended the WebUI to run sensitivity analysis calculations
  * Changed the string representation of logic tree paths and enforced a
    maximum of 64 branches per branchset
  * Added command `oq info disagg`
  * Accepted site models with missing parameters by using the global site
    parameters instead
  * Supported the syntax
    `source_model_logic_tree_file = ${mosaic}/XXX/in/ssmLT.xml`
  * Fixed a performance bug with ignore_master_seed=true
  * Added a command `oq info cfg` to show the configuration file paths
  * Added a check on the intensity measure levels with `--hc` is used
  * Bug fix: pointsource_distance = 0 was not honored
  * Fixed a small bug of `oq zip job_haz.ini -r job_risk.ini`: now it works
    even if the oqdata directory is empty
  * Optimized the aggregation of losses in event_based_risk and made it possible
    to aggregate by site_id for more than 65,536 sites
  * Fixed the calculation of average insured losses with a nontrivial taxonomy
    mapping: now the insured losses are computed before the average procedure,
    not after
  * Unified scenario_risk with event_based_risk, changing the numbers
    when producing discrete damage distributions
  * Added `aggrisk` output to event based damage calculation
  * Added parameter `discrete_damage_distribution` in scenario damage
    calculations and changed the default behavior
  * Deprecated consequence models in XML format
  * Event based damage calculations now explicitly require to specify
    `number_of_logic_tree_samples` (before it assumed a default of 1)

  [Elena Manea, Laurentiu Danciu]
  * Added the GMPE Manea (2021)

  [Michele Simionato]
  * Added a check against duplicated branchset IDs
  * Improved error checking when reading the taxonomy mapping file
  * Renamed conversion -> risk_id in the header of the taxonomy mapping file

  [Antonio Ettorre]
  * Bumped h5py to version 3.1.0

  [Michele Simionato]
  * Renamed the parameter `individual_curves` -> `individual_rlzs`
  * Reduced the number of disaggregation outputs and removed the long-time
    deprecated XML exporters
  * Fixed the ShakeMap calculator failing with a TypeError:
    get_array_usgs_id() got an unexpected keyword argument 'id'
  * Added `conseq_ratio` in the aggcurves exporter for event_based_damage
  * Added a `conditional_spectrum` calculator
  * Fixed an array<->scalar bug in abrahamson_gulerce_2020
  * Restored the classical tiling calculator

 -- Matteo Nastasi (GEM Foundation) <nastasi@openquake.org>  Tue, 25 Jan 2022 08:49:25 +0000

python3-oq-engine (3.12.0-1~xenial01) xenial; urgency=low

  [Marco Pagani]
  * Updated verification tables for Abrahamson et al. (2014) and checked
    values with other public resources.

  [Michele Simionato]
  * Added command `oq info consequences`
  * Improved error message for `area_source_discretization` too large
  * Improved command `oq info exports`
  * Internal: changed the signature of hazardlib.calc.hazard_curve.classical
  * Extended the multi-rupture scenario calculator to multiple TRTs
  * Removed the experimental feature `pointsource_distance=?`
  * Refactored the GMPE tests, with a speedup of 1-14 times
  * Added a script `utils/build_vtable` to build verification tables
  * `oq info gsim_logic_tree.xml` now displays the logic tree
  * Fixed a bug in the adjustment term in NSHMP2014 breaking the USA model

  [Graeme Weatherill]
  * Implements Abrahamson & Gulerce (2020) NGA Subduction GMPE

  [Nico Kuehn, Graeme Weatherill]
  * Implements Kuehn et al. (2020) NGA Subduction GMPE

  [Chung-Han Chan, Jia-Cian Gao]
  * Implements Lin et al. (2011)

  [Graeme Weatherill, Nico Kuehn]
  * Implements Si et al. (2020) NGA Subduction GMPE

  [Michele Simionato]
  * There is now a huge speedup when computing the hazard curve statistics
    if numba is available
  * Made it possible to compute consequences in presence of a taxonomy mapping
  * Fixed a bug in `get_available_gsims`: GSIM aliases were not considered
  * Optimized the single site case by splitting the sources less
  * Restricted the acceptable methods in GMPE subclasses

  [Claudia Mascandola]
  * Added the Lanzano et al. (2020) GMPE

  [Stanley Sayson]
  * Added the Stewart et al. (2016) GMPE for V/H
  * Added the Bozorgnia and Campbell (2016) GMPE for V/H
  * Added the Gulerce and Abrahamson (2011) GMPE
  * Corrected Campbell and Bozorgnia (2014) GMPE

  [Michele Simionato]
  * Fixed a subtle bug: in presence of a nontrivial taxonomy mapping, loss
    curves could be not computed due to duplicated event IDs in the event
    loss table coming from a int->float conversion
  * Forced a name convention on the coefficient tables (must start with COEFFS)
  * Replaced IMT classes with factory functions
  * Changed the `minimum_distance` from a parameter of the GMPE to a
    parameter in the job.ini
  * Supported consequences split in multiple files

  [Claudia Mascandola]
  * Added the Sgobba et al. (2020) GMPE

  [Michele Simionato]
  * Improved the warning on non-contributing TRTs and made it visible
    for all calculators
  * Fixed a bug in scenarios from CSV ruptures with wrong TRTs
  * Added a limit of 12 characters to IMT names
  * Forbidded multiple inheritance in GMPE hierarchies
  * Added parameter `ignore_encoding_errors` to the job.ini
  * Extended the damage calculators to generic consequences
  * Renamed cname -> consequence in the CSV input files
  * Made sure the CSV writer writes in UTF-8

  [Graeme Weatherill]
  * Updates Kotha et al. (2020) slope/geology model coefficients

  [Michele Simionato]
  * Improved `post_risk` to use all the cores in a cluster, since it
    was using the master only
  * Improved the validation of the investigation_time in event_based_damage
  * Renamed the `losses_by_event` CSV exporter to `risk_by_event` and
    made it work consistently for losses, damages and consequences; also
    removed the `no_damage` field

  [Marco Pagani, Michele Simionato]
  * Implemented MultiFaultSources
  * Added method for computing rjb to kite surfaces
  * Added support for new epistemic uncertainties in the SSC LT

  [Michele Simionato]
  * Fixed newlines in the CSV exports on Windows

  [Graeme Weatherill]
  * Added Ameri (2014) GMPE for the Rjb case

  [Michele Simionato]
  * Optimized the slow tasks in event_based calculations
  * Added an early check for fragility functions in place of vulnerability
    functions or viceversa

  [Marco Pagani]
  * Numeric fix to the amplification with the convolution method
  * Implemented the BakerJayaram2008 cross correlation model
  * Fixed the calculation of distances for kite surfaces with Nan values

  [Michele Simionato]
  * Fixed logic tree bug: MultiMFDs were not modified
  * Internal: added a view composite_source_model to show the sources by group

  [Nicolas Schmid]
  * Added possibility to use *.shp files instead of *.xml files when
    doing risk calculations from shakemaps.

  [Michele Simionato]
  * Rewritten the event_based_damage calculation to support `aggregate_by`
  * Made it possible to run an event based risk calculation starting from a
    parent ran by a different user

  [Pablo Heresi]
  * Implemented Idini et al (2017) GSIM.
  * Added dynamic site parameter 'soiltype'

  [Michele Simionato]
  * Added support for traditional disaggregation
  * Removed the global site parameter `reference_siteclass` and turned
    `backarc`, `z1pt0` and `z2pt` into dynamic site parameters
  * Internal: storing the SiteCollection in a pandas-friendly way
  * Added HDF5 exporter/importer for the GMFs
  * Replaced XML exposures with CSV exposures in the demos

  [Claudia Mascandola]
  * Fix to LanzanoEtAl2016 in presence of a "bas" term in the site model

  [Nicolas Schmid]
  * Improve performance for ShakeMap calculations when spatialcorr and crosscorr
    are both set to 'no'
  * Add feature to do ShakeMap calculations for vulnerability models using MMI.

  [Michele Simionato]
  * Added a flag `ignore_master_seed` (false by default)
  * Estimated the uncertainty on the losses due to the uncertainty in the
    vulnerability functions in event_based_risk and scenario_risk calculations
  * Supported exposures with generic CSV fields thanks to the `exposureFields`
    mapping
  * Honored `custom_site_id` in the hazard curves and UHS CSV exporters
  * Added a check for the case of `aValue=-Inf` in the truncatedGR MFD
  * Extended the engine to read XML ShakeMaps from arbitrary sources (in
    particular local path names and web sites different from the USGS site)
  * Fixed `readinput.get_ruptures` to be able to read ruptures in engine 3.11
    format
  * scenario_risk calculations starting from ruptures in CSV format now
    honor the parameter number_of_ground_motion_fields

  [Nicolas Schmid]
  * Optimized spatial covariance calculations for ShakeMaps (more than 10x)
  * Adjusted logic in cross correlation matrix for ShakeMaps; now calculations
    are skipped for corr='no'

  [Michele Simionato]
  * Added a `cholesky_limit` to forbid large Cholesky decompositions in ShakeMap
    calculations
  * Weighted the heavy sources in parallel in event based calculations
  * Supported zero coefficient of variations with the beta distribution
  * Internal: changed how the agg_loss_table is stored
  * Fixed the avg_losses exporter when aggregate_by=id
  * Fully merged the calculators scenario_risk, event_based_risk and ebrisk and
    ensured independency from the number of tasks even for the "BT" and "PM"
    distributions
  * Storing the agg_loss_table as 64 bit floats instead of 32 bit floats
  * Changed the algorithm used to generate the epsilons to avoid storing the
    epsilon matrix

 -- Matteo Nastasi (GEM Foundation) <nastasi@openquake.org>  Mon, 06 Sep 2021 08:17:53 +0000

python3-oq-engine (3.11.3-1~xenial01) xenial; urgency=low

  [Michele Simionato]
  * Fixed hdf5.dumps that was generating invalid JSON for Windows pathnames,
    thus breaking the QGIS plugin on Windows
  * Fix a bug when reusing a hazard calculation without `aggregate_by` for a
    risk calculation with `aggregate_by`
  * Fixed the aggregate curves exporter for `aggregate_by=id`: it was exporting
    b'asset_id' instead of asset_id

 -- Matteo Nastasi (GEM Foundation) <nastasi@openquake.org>  Mon, 22 Mar 2021 09:00:22 +0000

python3-oq-engine (3.11.2-1~xenial01) xenial; urgency=low

  [Matteo Nastasi]
  * Fixed setup.py 'pyproj' dependency

  [Antonio Ettorre]
  * Fixed docker builder

 -- Matteo Nastasi (GEM Foundation) <nastasi@openquake.org>  Tue, 02 Mar 2021 09:22:59 +0000

python3-oq-engine (3.11.1-1~xenial01) xenial; urgency=low

  [Michele Simionato]
  * Fixed memory regression in ebrisk calculations

 -- Matteo Nastasi (GEM Foundation) <nastasi@openquake.org>  Mon, 01 Mar 2021 09:30:46 +0000

python3-oq-engine (3.11.0-1~xenial01) xenial; urgency=low

  [Michele Simionato]
  * Extended the `collapse_logic_tree` feature to scenarios and event based
    calculations
  * Extended the taxonomy mapping feature to multiple loss types
  * The error was not stored in the database if the calculation failed
    before starting
  * Made ground_motion_fields=true mandatory in event_based_risk

  [Robin Gee]
  * Added a check for missing `soil_intensities` in classical calculations
    with site amplification

  [Michele Simionato]
  * Documented all the parameters in a job.ini file, and removed some
    obsolete ones
  * Added a CSV exporter for the output `avg_gmf`
  * Fixed reporting in case of `CorrelationButNoInterIntraStdDevs` errors
  * Better error message when the rupture is far away from the sitesa
  * Made the calculation report exportable with `--exports rst`
  * The boolean fields `vs30measured` and `backarc` where not cast correctly
    when read from a CSV field (the engine read them always as True)
  * Extended `oq plot` to draw more than 2 plots
  * Raised an early error for zero probabilities in the hypocenter distribution
    or the nodal plane distribution
  * Extended the autostart zmq distribution logic to celery and dask
  * Stored the _poes during the classical phase and not after, to save time
  * Implemented a memory-saving logic in the classical calculator based on
    the `memory.limit` parameter in openquake.cfg;

  [Richard Styron]
  * Added TaperedGRMFD to hazardlib

  [Michele Simionato]
  * Fixed a wrong check failing in the case of multi-exposures with multiple
    cost types
  * Removed a check causing a false error "Missing vulnerability function
    for taxonomy"
  * Consequence functions associated to a taxonomy missing in the exposure
    are now simply discarded, instead of raising an error
  * Added a warning when there are zero losses for nonzero GMFs
  * Added a command `oq plot avg_gmf?imt=IMT`
  * Internal: stored `avg_gmf` as a DataFrame
  * Honored the `individual_curves` parameter in avg_losses, agg_losses and
    and agg_curves (i.e. by default only expose the statistical results)
  * Refactored the `oq commands` and removed the redundant `oq help` since
    there is `oq --help` instead
  * Support for input URLs associated to an input archive
  * Introduced `deformation_component` parameter in the secondary perils
  * Optimized the storage of the risk model with a speedup of 60x
    for a calculation with ~50,000 fragility functions (2 minutes->2seconds)
    and a 3x reduction on disk space
  * Accepted aggregate_by=id in scenario/event based calculations
  * Accepted aggregate_by=site_id in scenario/event based calculations
  * Removed the generation of asset loss maps from event_based_risk
  * Made the "Aggregate Losses" output in scenario_risk consistent with
    event_based_risk and scenario_risk and supported `aggregate_by`
  * Perform the disaggregation checks before starting the classical part
  * Changed the "Aggregate Loss Curves" CSV exporter to generate a file for
    each realization, for consistency with the other exporters
  * The ebrisk outputs "Total Losses" and "Total Loss Curves" are now included
    in the outputs "Aggregate Losses" and "Aggregate Curves"
  * Introduced an `agg_loss_table` dataset and optimized the generation of
    aggregate loss curves (up to 100x speedup)
  * Removed misleading zero losses in agg_losses.csv
  * Fixed `oq recompute_losses` and renamed it to `oq reaggregate`
  * Bug fix: ignore_covs=true now sets the coefficient of variations to zero

  [Anirudh Rao]
  * Improved error handling of bad or zero coefficients of variation
    for the Beta distribution for vulnerability

  [Michele Simionato]
  * Fixed 32 bit rounding issues in scenario_risk: now the total losses and
    and the sum of the average losses are much closer
  * Internal: made the loss type `occupants` a bit less special
  * Documented `oq to_nrml`

  [Claudia Mascandola]
  * Added the Lanzano et al. (2019) GMPE

  [Michele Simionato]
  * Honored `minimum_asset_loss` also in the fully aggregated loss table,
    not only in the partially aggregated loss tables and average losses
  * Bug fixed: the log was disappearing in presence of an unrecognized
    variable in the job.ini
  * Implemented `minimum_asset_loss` in scenario_risk for consistency
    with the `ebrisk` calculator
  * Added a command `oq plot gridded_sources?`
  * Fixed `oq recompute_losses` to expose the outputs to the database
  * Fixed `oq engine --run --params` that was not working for
    the `pointsource_distance`
  * Changed the meaning of the `pointsource_distance` approximation

  [Marco Pagani, Michele Simionato, Thomas Chartier]
  * Added experimental version of KiteSource and KiteSurface

  [Michele Simionato]
  * Changed the serialization of ruptures to support MultiSurfaces
  * Fixed a small bug of logic in the WebUI: if the authentication is
    turned off, everyone must be able to see all calculations
  * Fixed a bug in the calculation of averages losses in scenario_risk
    calculations in presence of sites with zero hazard
  * Optimized the prefiltering by using a KDTree
  * Experimental: implemented gridding of point sources
  * Reduced slow tasks due to big complex fault sources
  * Moved the parameter `num_cores` into openquake.cfg
  * Internal: introduced the environment variable OQ_REDUCE
  * Using pandas to export the GMF in CSV format
  * Internal: required h5py == 2.10.0
  * Internal: made the classical ruptures pandas-friendly
  * Internal: made the damage distributions pandas-friendly

  [Marco Pagani]
  * Added a new type of undertainty for the seismic source characterisation
    logic tree called `TruncatedGRFromSlipAbsolute`
  * Added a get_fault_surface_area method to sources

  [Michele Simionato]
  * Changed the source seed algorithm in event based calculations
  * Added an estimate of the portfolio damage error due to the seed dependency
  * Stored the damage distributions in a pandas-friendly way and extended
    `DataStore.read_df` to accept multi-indices

  [Viktor Polak]
  * Added the Phung et al. (2020) GMPE

  [Michele Simionato]
  * Implemented `truncGutenbergRichterMFD` from slip rate and rigidity
  * Fixed bug when computing the damage distributions per asset and event
  * Simplified/optimized the UCERF filtering

  [Viktor Polak]
  * Added the Chao et al. (2020) GMPE

  [Michele Simionato]
  * Introduced an early memory check in classical calculations
  * Reduced the memory occupation in classical calculations
  * Implemented AvgPoeGMPE
  * Forbidded the usage of `aggregate_by` except in ebrisk calculations
  * Added a check on valid branch ID names: only letters, digits and
    the characters "#:-_." are accepted
  * Huge performance improvement for very complex logic trees
  * Shortened the logic tree paths when exporting the realizations

  [Graeme Weatherill]
  * Refactor of the Kotha et al. (2020) GMM and its adjustments for ESHM20

  [Michele Simionato]
  * Huge speedup in models with src_multiplicity > 1
  * Fixed bug in source model logic tree sampling with more than 2 branchsets
  * Fixed hazard maps all zeros for individual_curves=true and more than 1 site
  * Fixed a bug in `oq prepare_site_model` when sites.csv is
    the same as the vs30.csv file and there is a grid spacing
  * Speeding up the preclassical calculator
  * Added an entry point /extract/eids_by_gsim for the QGIS plugin
  * Internal: automatically convert the source IDs into unique IDs
  * Changed scenario calculations to depend on the `ses_seed`, not the
    `random_seed`
  * Added check on the versions of numpy, scipy and pandas between master and
    workers
  * Added a check for large seed dependency in the GMFs and an estimate of the
    portfolio error due to the seed dependency

  [Viktor Polak]
  * Added fpeak site parameter
  * Added the Hassani and Atkinson (2020) GMPE

  [Marco Pagani]
  * Added a check on DEFINED_FOR_REFERENCE_VELOCITY when using amplification
  * Added a method to create a TruncatedGRMFD from a value of scalar seismic
    moment
  * Added a method to the modifiable GMPE to add (or subtract) a delta std
  * Added a method to the modifiable GMPE to set the total std as the sum of
    tau plus a delta

 -- Matteo Nastasi (GEM Foundation) <nastasi@openquake.org>  Tue, 23 Feb 2021 13:54:18 +0000

python3-oq-engine (3.10.1-1~xenial01) xenial; urgency=low

  [Matteo Nastasi]
  * Add info to doc about OpenQuake manual path for linux and mac installers

  [Laurentiu Danciu and Athanasios Papadopoulos]
  * Implemented intensity prediction equations for use in the Swiss Risk Model.
    The new IPEs refer to models obtained from the ECOS (2009), Faccioli and
    Cauzzi (2006), Bindi et al. (2011), and Baumont et al. (2018) studies.
  * Added new float site parameter 'amplfactor'
  * Extended the ModifiableGMPE class to allow amplification of the
    intensity of the parent IPE based on the ‘amplfactor’ site parameter

  [Michele Simionato]
  * Avoided warnings in classical_damage due to PoE == 1
  * Changed the sourcewriter to not save the `area_source_discretization`
  * Restored reading from the workers in classical_risk and classical_damage
  * Implemented `sensitivity_analysis`
  * Fixed an npz saving error in /extract/assets affecting the QGIS plugin
  * Improved submitting calculations to the WebAPI: now they can be run on a zmq
    cluster, serialize_jobs is honored and the log level is configurable

  [Graeme Weatherill]
  * Adds new methods to the modifiable GMPE to apply linear scaling factors
    to the median and standard deviation (IMT-dependent and IMT-independent)

  [Michele Simionato]
  * Made it possible to control the log level of jobs spawned by the WebAPI
  * Reduced memory occupation in post_ebrisk
  * Optimized loss aggregation in ebrisk calculations
  * Extended `oq engine --reuse-input` to the exposure
  * Parallelized by `number_of_ground_motion_fields` in scenario calculations
    with many sites
  * Refactored ebrisk (with a 10x speedup in "aggregate risk" in at least one
    calculation for Canada) and reduced data transfer in event based

  [Viktor Polak]
  * Added the Parker et al. (2020) GMPE

  [Marco Pagani]
  * Added 'closest_point' metric

  [Michele Simionato]
  * Changed event based full enumeration to be consistent with sampling
  * Changed the GMF storage to be more pandas-friendly

 -- Matteo Nastasi (GEM Foundation) <nastasi@openquake.org>  Sun, 18 Oct 2020 19:55:40 +0000

python3-oq-engine (3.10.0-1~xenial01) xenial; urgency=low

  [Richard Styron]
  * Added secondary perils ZhuLiquefactionGeneral and HazusLateralSpreading,
    supplementing HazusLiquefaction and NewmarkDisplacement

  [Michele Simionato]
  * Fixed a bug with site models containing non-float parameters
  * Raised the limit on the asset ID from 20 to 50 characters
  * Changed the /extract/events API to extract only the relevant events
  * Removed the GMF npz exporter
  * Speed-up risk saving in scenario_risk and scenario_damage

  [Antonio Ettorre]
  * Bumped GDAL to version 3.1.2

  [Michele Simionato]
  * Optimized scenario_damage for the case of many sites
  * Implemented secondary perils
  * Fixed a 32 bit/64 bit bug in `oq prepare_site_model` when sites.csv is
    the same as the vs30.csv file
  * Parallelized by GSIM when there is a single rupture

  [Francis Bernales]
  * Added the Stewart et al. (2016) GMPE
  * Added the Bozorgnia & Campbell (2016) GMPE
  * Added the Gulerce et al. (2017) GMPE

  [Michele Simionato]
  * Unified source model logic tree sampling with gsim logic tree sampling
  * Added `early_latin` and `late_latin` sampling algorithms
  * Changed the logic tree sampling algorithm and made it possible to use
    both `early_weights` and `late_weights`
  * Restored magnitude-dependent maximum distance
  * Displaying the hazard maps in the WebUI for debugging purposes
  * Used the hazard map to get the disaggregation IML from the disaggregation
    PoE and added a warning for zero hazard
  * Internal: implemented multi-run functionality (``oq engine --multi --run``)
  * Reduced tremendously the data transfer in disaggregation calculations
  * Internal: introduced compress/decompress utilities
  * Reduced the memory and disk space occupation in classical calculations with
    few sites; also changed slightly the rupture collapsing mechanism
  * In disaggregation, force poes_disagg == poes
  * Fixed multi-site disaggregation: ruptures far away were not discarded,
    just considered distant 9999 km

  [Marco Pagani]
  * Added a prototype implementation of the kernel method

  [Michele Simionato]
  * Added zipcode site parameter
  * Added command `oq renumber_sm ssmLT.xml`

  [Robin Gee]
  * Set DEFINED_FOR_REFERENCE_VELOCITY for GMPEs modified for Switzerland

  [Michele Simionato]
  * Added parameter `max_num_loss_curves` to the job.ini file
  * Changed `oq engine --reuse-hazard` to just reuse the source model, if
    possible
  * Added command `oq recompute_losses <calc_id> <aggregate_by>`
  * Fixed `noDamageLimit`, `minIML`, `maxIML` not being honored in continuous
    fragility functions
  * Unified the scenario calculator with the event based one, with
    minor differences in the numbers akin to a change of seed
  * Fixed a bug in event based when a rupture occurs more than 65535 times
  * Added a demo EventBasedDamage
  * Fixed bug in event_based_damage: the number of buildings in no damage
    state was incorrect
  * Added commands `oq nrml_to csv` and  `oq nrml_to gpkg`
  * Supported year and ses_id >= 65536 in event based

  [Graeme Weatherill]
  * Implements a heteroskedastic standard deviation model for the Kotha et al.
    (2020) GMPE

  [Michele Simionato]
  * Called `check_complex_fault` when serializing the source in XML
  * Restored scenario_damage with fractional asset number
  * Added a view `oq extract disagg_by_src`
  * Fixed error with large ShakeMap calculations ('events' not found)
  * Raised an error when using `disagg_by_src` with too many point sources
  * The `minimum_magnitude` parameter was incorrectly ignored in UCERF

  [Iason Grigoratos]
  * Implemented the Zalachoris & Rathje (2019) GMM

  [Michele Simionato]
  * Optimized the disaggregation outputs, saving storage time

  [Graeme Weatherill]
  * Adds PGV coefficients to USGS CEUS GMPE tables (where applicable)

  [Michele Simionato]
  * Removed the `disagg_by_src` exporter
  * Internal: added filtering features to the datastore
  * Calculations with a number of levels non-homogenous across IMTs are
    now an error
  * Implemented rupture collapsing in disaggregation (off by default)
  * Fixed a bug in the dmg_by_event exporter: the damage distributions could
    be associated to the wrong GMPE in some cases
  * Solved a bug with nonparametric ruptures: due to rounding errors,
    the disaggregation matrix could contain (small) negative probabilities
  * Extended the scenario calculators to compute the statistical outputs
    if there is more than one GMPE
  * Fixed the formula used for the avg_damages-rlzs outputs in event based
    damage calculations
  * Raised an error if `investigation_time` is set in scenario calculations

  [Graeme Weatherill]
  * Fixed a bug in the mixture model application when running multiple GMPEs

  [Michele Simionato]
  * Replaced outputs `losses_by_asset` with `avg_losses-rlzs`, and
    `dmg_by_asset` with ``avg_damages-rlzs`, for consistency with the
    event based outputs
  * Extended the /extract/ API to manage JSON and removed the oqparam API
  * Added a check on ebrisk to avoid generating too many loss curves
  * Introduced an output "Source Loss Table" for event based risk calculations
  * Raised an early error when `max_sites_disagg` is below the number of
    sites in disaggregation calculations
  * Extended the amplification framework to use different intensity levels
    for different amplification functions
  * Optimized the disaggregation in the case of multiple realizations
  * Fixed bug in GMF amplification without intensity_measure_types_and_levels
  * Optimized the computation of the disaggregation PMFs by orders of magnitude
    by using numpy.prod
  * Changed the disaggregation calculator to distribute by magnitude bin,
    thus reducing a lot the data transfer
  * Vectorized the disaggregation formula
  * Do not perform the disaggregation by epsilon when not required
  * Introduced management of uncertainty in the GMF amplifi
  * Changed the disaggregation calculator to distribute by IMT, thus reducing
    a lot the data transfer in calculations with many IMTs
  * Changed /extract/disagg_layer to produce a single big layer
  * Changed the binning algorithm for lon, lat in disaggregation, to make
    sure that the number of bins is homogeneous across sites

  [Marco Pagani]
  * Fixed a bug in the ParseNDKtoGCMT parser + updated tests.
  * Ported the method serialise_to_hmtk_csv implemented in the corresponding
    class of the catalogue toolkit + added a test into the GCMTCatalogue class.
  * Added a modifiable GMPE using the site term of CY14.
  * Added a generalised modificable GMPE. This first version allows the
    definition of the epsilon of the within event residual.

  [Michele Simionato]
  * Introduced a mixed XML+HDF5 format for gridded sources
  * Internal: added a check on gridded sources: the arrays prob_occurs must
    have homogeneous length across ruptures
  * Removed the dependency from PyYAML, replaced the .yml files in the HMTK with
    .toml files and added an utility `utils/yaml2toml`

 -- Matteo Nastasi (GEM Foundation) <nastasi@openquake.org>  Tue, 29 Sep 2020 11:53:24 +0000

python3-oq-engine (3.9.0-1~xenial01) xenial; urgency=low

  [Michele Simionato]
  * Fixed a type error in the command `oq engine --run --params`
  * Restored the flag `split_sources` for testing purposes
  * Fixed a BOM bug in CSV exposures
  * When exporting the loss curves per asset now we also export the loss ratio
    and the inverse return period, for consistency with the other exporters
  * Fixed the exporter of the loss curves per asset: due to an ordering bug
    in some cases it was exporting wrong losses
  * Added a flag save_disk_space to avoid storing the inputs
  * Changed the logic underlying the pointsource_distance approximation and
    added the syntax pointsource_distance=?
  * Logged a warning when the pointsource_distance is too small

  [Graeme Weatherill]
  * Implemented Pitilakis et al. (2020) Site Amplification Model

  [Michele Simionato]
  * Fixed an export bug with modal_damage_state=true in scenario_damage
    calculations
  * Fixed a bug in calc_hazard_curves with multiple TRTs
  * Fixed how AvgGMPE was stored and made it applicable with correlation models
    if all underlying GMPEs are such

  [Paolo Tormene]
  * Added a second tectonic region type to the EventBasedPSHA demo

  [Michele Simionato]
  * Fixed an ordering bug in /extract/rupture_info affecting the QGIS plugin
  * Fixed `oq engine --eo output_id output_dir` for the Full Report output
  * Added year and ses_id to the events table
  * Removed NaNs in the low return period part of the loss curves
  * Fixed the tot_curves and tot_losses exporters in ebrisk calculations
  * Reduced the rupture storage in classical calculations by using compression
  * Improved the task distribution in the classical calculator, avoiding
    generating too few or too many tasks
  * Enhanced `oq check_input` to check complex fault geometries
  * Added a warning against magnitude-dependent maximum_distance

  [Marco Pagani]
  * Fixed a bug in the coeff table of YEA97

  [Graeme Weatherill]
  * Implemented support for Gaussian Mixture Model approach to characterise
    ground motion model uncertainty

  [Michele Simionato]
  * Enhanced `oq reduce_sm` to read the source models in parallel
  * Deprecated the usage of a different number of intensity levels per IMT

  [Matteo Nastasi]
  * Internal: added 'oq-taxonomy' to docker images

  [Michele Simionato]
  * Extended the `pointsource_distance` approximation to work on single site
    calculations, with a spectacular performance benefit in most calculations
  * Added Bindi2011, Bindi2014 and Cauzzi2014 scaled GMPEs contributed by
    the INGV
  * Added a check on classical calculations which are too large to run
  * Added a parameter `collapse_level` and a new collapsing algorithm
  * Added a check for missing TRTs in the GSIM logic tree file
  * Reduced the storage required for site specific calculations
    with complex logic trees by removing duplicated ruptures
  * Restored the computation of the mean disaggregation when multiple
    realizations are requested
  * Slightly changed the syntax of `oq info` (see `oq info --help`) and added
    information about the available IMTs, MFDs and source classes
  * Optimized get_composite_source_model (in the case of a complex source
    specific logic trees a speedup of 80x was measured)
  * Internal: fixed `oq info source_model_logic_tree.xml`
  * Avoided reading multiple times the source models in the case of complex
    logic trees
  * Moved the check on invalid TRTs earlier, before processing the source models
  * Removed the `ucerf_classical` calculator (just use the `classical` one)

  [Paolo Tormene]
  * Added a warning in `oq reduce_sm` listing duplicate source IDs

  [Michele Simionato]
  * Improved `oq reduce_sm` to reduce also duplicated source IDs if they
    belong to different source types
  * Removed the `ucerf_hazard` calculator (just use the `event_based` one)
  * Changed the seed algorithm in all event based calculators including UCERF
  * Fixed the ShakeMap code to use the formula for the median and not the mean
  * Added a check on excessive data transfer in disaggregation calculations
  * Changed back the disaggregation calculator to read the rupture data from
    the workers, thus saving a lot of memory and time
  * Fixed a bug that made it impossible to abort/remove a failed task
  * Added `extendModel` feature to the source model logic tree parser

  [Graeme Weatherill]
  * Fixed bug in the HMTK: the `bin_width` parameter was not passed to
    `mtkActiveFaultModel.build_fault_model`

  [Michele Simionato]
  * Avoided submitting too many tasks in the disaggregation calculator
  * Added a parameter `discard_trts` for manual reduction of GSIM logic tree
  * Fixed a bug in case of duplicated nodal planes affecting the Italy model
  * Removed dynamic reduction of the GSIM logic tree (i.e. now the
    logic tree is known upfront, before calculating the PoES)

  [Paolo Tormene]
  * Fixed an encoding issue in reading configuration files on Windows

  [Michele Simionato]
  * Internal: started the zmq workers when the DbServer starts
  * Fixed a bug when reading rupture.txt files
  * Internal: added an option `--calc-id` to `oq run`
  * Added a check against negative number of cores in openquake.cfg
  * Raised a clear error message if the enlarged bounding box of the sources
    does not contain any site or if it is larger than half the globe

  [Kendra Johnson]
  * Correction to catalogue plotting tool in hmtk to include the last bins
    in density plots

  [Paolo Tormene]
  * Added Classical PSHA Non-parametric sources Demo

  [Robin Gee]
  * Change the header of the exported sigma_epsilon_XX.csv file to indicate
  that values correspond to inter event sigma

  [Graeme Weatherill]
  * Adds independent verification tables for the USGS CEUS models and revises
    implementation for collapsed epistemic uncertainty on sigma and site
    amplification
  * Enhances SERA adaptation of the Abrahamson et al. (2015) `BC Hydro` GMPE to
    add in a configurable smoothed tapering term on the forearc/backarc scaling

  [Michele Simionato]
  * Added a check on the engine version between master and workers

  [Paolo Tormene]
  * Removed the `multi_node` flag, that is not used anymore

  [Michele Simionato]
  * Added a command `oq postzip` to send small calculations to the WebUI
  * Added a limit of 1000 sources when disagg_by_src=true
  * Internal: fixed `oq export input -e zip` that was flattening the tree
    structure of the input files in the exported zip archive
  * Implemented GMFs amplification
  * Introduced the flag `approx_ddd` to support the old algorithm in
    scenario_damage calculations; it is automatically used for exposures
    with fractional asset numbers

  [Paolo Tormene]
  * Modified the server views in order to allow using
    `numpy.load(allow_pickle=False)` in the QGIS IRMT plugin
  * Internal: changed some copy.deepcopy calls into copy.copy in hazardlib

  [Michele Simionato]
  * Removed implicit intensity_measure_types_and_levels
  * Added a check to forbid case-similar headers in the exposures
  * Improved the error message in case of CSV exposures with wrong headers
  * Reduced the slow tasks issue in event_based/ebrisk with many sites
  * Enhanced `oq compare` to accept a file with the control sites
  * Improved the error message for duplicate sites
  * Speedup of the ebrisk calculator
  * Extended the `minimum_intensity` feature to the classical calculator
  * Solved a memory bug when using the nrcan site term: due to a deepcopy
    the engine could run out of memory in the workers for large site collections
  * Added a check to forbid multiple `complexFaultGeometry` nodes
  * Internal: we are now shutting down the ProcessPool explicitly in order
    to support Python 3.8
  * Internal: removed the class hazardlib.gsim.base.IPE
  * Changed the aggregate loss curves generation to not use the partial
    asset loss table, with a huge memory reduction
  * Extended `oq check_input` to accept multiple files
  * Changed the scenario damage calculator to use discrete damage distributions
  * Forced the "number" attribute in the exposure must be an integer in the
    range 1..65535, extrema included

 -- Matteo Nastasi (GEM Foundation) <nastasi@openquake.org>  Mon, 27 Apr 2020 14:22:48 +0000

python3-oq-engine (3.8.1-1~xenial01) xenial; urgency=low

  [Michele Simionato]
  * Fixed random HDF5 bug in disaggregation calculations
  * Fixed memory issue in nrcan15_site_term.p
  * Fixed get_duplicates check in the SiteCollection
  * Fixed bug in case of MMI (log(imls) -> imls)

 -- Matteo Nastasi (GEM Foundation) <nastasi@openquake.org>  Wed, 12 Feb 2020 10:23:22 +0000

python3-oq-engine (3.8.0-1~xenial01) xenial; urgency=low

  [Graeme Weatherill]
  * Updates SERA Craton GMPE to incorporate NGA East site response and reflect
    changes in CEUS USGS model

  [Michele Simionato]
  * The total loss curves in event_based_risk are now built with pandas
  * Added an option `oq engine --param` to override the job.ini parameters
  * Internal: reduced the number of NGAEastUSGS classes from 39 to 1
  * Internal: reduced the number of NGAEast classes from 44 to 2
  * Internal: reduced the 15 NSHMP2014 classes to a single class
  * Internal: reduced the 22 NBCC2015_AA13 classes to a single class

  [Graeme Weatherill]
  * Added complete suite of GMPEs for the Central and Eastern US, as adopted
    within the 2018 US National Seismic Hazard Map
  * Implemented NGA East site amplification model within NGA East Base class

  [Michele Simionato]
  * Implemented hazard curves amplification by convolution
  * Improved the error message if the `event_id` does not start from zero in
    the gmfs.csv files
  * Changed the rupture exporter to export LINESTRINGs instead of degenerate
    POLYGONs
  * Introduced `minimum_loss_fraction` functionality in ebrisk
  * Refined the rupture prefiltering mechanism, possibly changing the numbers
    in calculations with nonzero coefficients of variations
  * Optimized the generation of aggregate loss curves in ebrisk
  * Introduced an experimental AvgGMPE and used it to implement (optional)
    reduction of the gsim logic tree

  [Graeme Weatherill]
  * Implemented Abrahamson et al (2018) update of the BC Hydro GMPE
  * Added configurable nonergodic sigma option to BC Hydro and SERA GMPEs
  * Small refactoring and bug fix in average SA GMPE

  [Michele Simionato]
  * Avoided reading multiple times the GSIM logic tree
  * Changed the GSIM logic tree sampling by ordering the branches by TRT
  * Ignored IMT-dependent weights when using sampling to make such calculations
    possible
  * Storing (partially) the asset loss table

  [Robin Gee]
  * Set DEFINED_FOR_REFERENCE_VELOCITY in CampbellBozorgnia2003NSHMP2007

  [Graeme Weatherill]
  * Re-adjustment of SERA Subduction model epistemic scaling factors

  [Michele Simionato]
  * Improved the task distribution in the ebrisk calculator
  * Fixed a bug in ebrisk with aggregate_by when building the rup_loss_table
  * Storing the asset loss table in scenario_risk, but only for assets and
    events above over a `loss_ratio_threshold` parameter
  * Storing the asset damage table in scenario_damage and event based damage,
    but only for assets and events above a `collapse_threshold` parameter
  * Avoided transferring the GMFs upfront in scenario_damage, scenario_risk
    and event_based_damage

  [Daniele Viganò]
  * Included pandas in the engine distribution

  [Michele Simionato]
  * Avoided reading multiple time the gsim logic tree file and relative files
  * Added a check for duplicate sites in the site model file
  * Implemented an event_based_damage calculator
  * Added an API /v1/calc/ID/extract/gmf_data?event_id=XXX
  * Added an API /v1/calc/ID/extract/num_events
  * Fixed the /v1/calc/ID/status endpoint to return an error 404 when needed
  * Removed the "sites are overdetermined" check, since it now unneeded
  * Turned the calculation of consequences into a plugin architecture

  [Matteo Nastasi]
  * Add '/v1/ini_defaults' web api entry point to retrieve all default
    values for ini attributes (attrs without a default are not returned)

  [Michele Simionato]
  * Renamed rlzi -> rlzi in the sigma-epsilon dataset and exporter
  * Renamed id -> asset_id in all the relevant CSV exporters
  * Renamed rlzi -> rlz_id in the dmg_by_event.csv output
  * Renamed rupid -> rup_id in the ruptures.csv output
  * Renamed id -> event_id in the events.csv output and gmfs.csv output
  * Renamed sid -> site_id in the gmfs.csv output
  * Renamed ordinal -> rlz_id in the realizations.csv output

  [Alberto Chiusole]
  * Changed the way how the available number of CPU cores is computed

  [Kendra Johnson, Robin Gee]
  * Added GMPEs for Rietbrock-Edwards (2019) and Yenier-Atkinson (2015)

  [Michele Simionato]
  * Added more check on the IMTs and made it possible to import a GMF.csv
    file with more IMTs than needed
  * Enabled magnitude-dependent pointsource_distance
  * Removed the syntax for magnitude-dependent maximum distance, since
    now it can be automatically determined by the engine
  * Saving more information in the case of single-site classical hazard
  * Extended `pointsource_distance` to generic sources
  * Removed the boundary information from the CSV rupture exporter
  * Changed the /extract/rupture/XXX API to returns a TOML that can be
    used by a scenario calculator
  * Added general support for file-reading GMPEs
  * Made it possible to disaggregate on multiple realizations
    with the parameters `rlz_index` or `num_rlzs_disagg`
  * Fixed downloading the ShakeMaps (again)
  * Better error message in case of too large maximum_distance
  * Optimized the case of point sources with an hypocenter distribution and
    GSIMs independent from it and in general the case of ruptures with
    similar distances

  [Graeme Weatherill]
  * Updates SERA craton GMPE to reflect updates to NGA East site response model

  [Michele Simionato]
  * Fixed and HDF5 SWMR issue in large disaggregation calculations
  * Made `rrup` the unique acceptable `filter_distance`
  * Fixed disaggregation with a parent calculation
  * Models with duplicated values in the hypocenter and/or nodal plane
    distributions are now automatically optimized
  * Fixed an issue with missing noDamageLimit causing NaN values in
    scenario_damage calculations
  * Added more validations for predefined hazard, like forbidding the site model

  [Marco Pagani]
  * Adding the shift_hypo option for distributed seismicity

  [Michele Simionato]
  * Raised an early error for extra-large GMF calculations
  * Reduced the GMF storage by using 32 bit per event ID instead of 64 bit
  * Raised an error in case of duplicated sites in the site model
  * Fixed the case of implicit grid with a site model: sites could be
    incorrectly discarded
  * Fixed the ShakeMap downloader to find also unzipped `uncertaintly.xml`
    files
  * Fixed the rupture exporters to export the rupture ID and not the
    rupture serial
  * Removed the non-interesting `agg_maps` outputs
  * Changed the task distribution in the classical calculator and added
    a `task_multiplier` parameter

  [Marco Pagani]
  * Fixed a bug in the GenericGmpeAvgSA

  [Michele Simionato]
  * Added a `/v1/calc/validate_zip` endpoint to validate input archives
  * Deprecated inferring the intensity measure levels from the risk functions
  * Fixed a too strict check on the minimum intensities of parent an child
    calculations
  * Extended the ebrisk calculator to compute at the same time both the
    aggregate curves by tag and the total curves

  [Marco Pagani]
  * Implemented Morikawa and Fujiwara (2013) GMM

  [Michele Simionato]
  * Changed the seed algorithm in sampling with more than one source model,
    thus avoiding using more GMPEs than needed in some cases
  * If `ground_motion_fields=false` is set, the GMFs are not stored even
    if `hazard_curves_from_gmfs=true`
  * `oq show job_info` now works while the calculation is running
  * Reduced the sent data transfer in ebrisk calculations
  * Deprecated the old syntax for the `reqv` feature
  * Added short aliases for hazard statistics `mean`, `max` and `std`
  * Reduced substantially the memory occupation in the task queue
  * Added an API `/extract/sources` and an experimental `oq plot sources`
  * Added a check on valid input keys in the job.ini
  * Fixed the check on dependent calculations
  * Specifying at the same time both a grid and individual sites is an error

  [Daniele Viganò]
  * Docker containers rebased on CentOS 8
  * Fixed an issue causing zombie `ssh` processes
    when using `zmq` as task distribution mechanism
  * Introduced support for RHEL/CentOS 8

  [Michele Simionato]
  * Added a check for no GMFs in event_based_risk
  * Avoided transferring the site collection
  * Storing the sources in TOML format

 -- Matteo Nastasi (GEM Foundation) <nastasi@openquake.org>  Mon, 20 Jan 2020 10:14:51 +0000

python3-oq-engine (3.7.1-1~xenial01) xenial; urgency=low

  [Michele Simionato]
  * Fixed disaggregation with a parent calculation
  * Fixed the case of implicit grid with a site model: sites could be
    incorrectly discarded
  * Fixed the ShakeMap downloader to find also unzipped `uncertaintly.xml`
    files
  * Fixed the rupture exporters to export the rupture ID and not the
    rupture serial

  [Marco Pagani]
  * Fixed a bug in the GenericGmpeAvgSA

 -- Matteo Nastasi (GEM Foundation) <nastasi@openquake.org>  Fri, 25 Oct 2019 08:05:41 +0000

python3-oq-engine (3.7.0-1~xenial01) xenial; urgency=low

  [Michele Simionato]
  * Hiding calculations that fail before the pre-execute phase (for instance,
    because of missing files); they already give a clear error
  * Added an early check on truncation_level in presence of correlation model

  [Guillaume Daniel]
  * Implemented Ameri (2017) GMPE

  [Michele Simionato]
  * Changed the ruptures CSV exporter to use commas instead of tabs
  * Added a check forbidding `aggregate_by` for non-ebrisk calculators
  * Introduced a task queue
  * Removed the `cache_XXX.hdf5` files by using the SWMR mode of h5py

  [Kris Vanneste]
  * Updated the coefficients table for the atkinson_2015 to the actual
    values in the paper.

  [Michele Simionato]
  * Added an `/extract/agg_curves` API to extract both absolute and relative
    loss curves from an ebrisk calculation
  * Changed `oq reset --yes` to remove oqdata/user only in single-user mode
  * Now the engine automatically sorts the user-provided intensity_measure_types
  * Optimized the aggregation by tag
  * Fixed a bug with the binning when disaggregating around the date line
  * Fixed a prefiltering bug with complex fault sources: in some cases, blocks
    ruptures were incorrectly discarded
  * Changed the sampling algorithm for the GMPE logic trees: now it does
    not require building the full tree in memory
  * Raised clear errors for geometry files without quotes or with the wrong
    header in the multi_risk calculator
  * Changed the realizations.csv exporter to export '[FromShakeMap]' instead
    of '[FromFile]' when needed
  * Changed the agg_curves exporter to export all realizations in a single file
    and all statistics in a single file
  * Added rlz_id, rup_id and year to the losses_by_event output for ebrisk
  * Fixed a bug in the ruptures XML exporter: the multiplicity was multiplied
    (incorrectly) by the number of realizations
  * Fixed the pre-header of the CSV outputs to get proper CSV files
  * Replaced the 64 bit event IDs in event based and scenario calculations
    with 32 bit integers, for the happiness of Excel users

  [Daniele Viganò]
  * Numpy 1.16, Scipy 1.3 and h5py 2.9 are now required

  [Michele Simionato]
  * Changed the ebrisk calculator to read the CompositeRiskModel directly
    from the datastore, which means 20x less data transfer for Canada

  [Anirudh Rao]
  * Fixed a bug in the gmf CSV importer: the coordinates were being
    sorted and new site_ids assigned even though the user input sites
    csv file had site_ids defined

  [Michele Simionato]
  * Fixed a bug in the rupture CSV exporter: the boundaries of a GriddedRupture
    were exported with lons and lats inverted
  * Added some metadata to the CSV risk outputs
  * Changed the distribution mechanism in ebrisk to reduce the slow tasks

  [Graeme Weatherill]
  * Updates Kotha et al. (2019) GMPE to July 2019 coefficients
  * Adds subclasses to Kotha et al. (2019) to implement polynomial site
    response models and geology+slope site response model
  * Adds QA test to exercise all of the SERA site response calculators

  [Michele Simionato]
  * Internal: there is not need to call ``gsim.init()`` anymore

  [Graeme Weatherill]
  * Adds parametric GMPE for cratonic regions in Europe

  [Michele Simionato]
  * In the agglosses output of scenario_risk the losses were incorrectly
    multiplied by the realization weight
  * Removed the output `sourcegroups` and added the output `events`

  [Graeme Weatherill]
  * Adds new meta ground motion models to undertake PSHA using design code
    based amplification coefficients (Eurocode 8, Pitilakis et al., 2018)
  * Adds site amplification model of Sandikkaya & Dinsever (2018)

  [Marco Pagani]
  * Added a new rupture-site metric: the azimuth to the closest point on the
    rupture

  [Michele Simionato]
  * Fixed a regression in disaggregation with nonparametric sources, which
    were effectively discarded
  * The site amplification has been disabled by default in the ShakeMap
    calculator, since it is usually already taken into account by the USGS

  [Daniele Viganò]
  * Deleted calculations are not removed from the database anymore
  * Removed the 'oq dbserver restart' command since it was broken

  [Richard Styron]
  * Fixed `YoungsCoppersmith1985MFD.from_total_moment_rate()`: due to numeric
    errors it was producing incorrect seismicity rates

  [Michele Simionato]
  * Now we generate the output `disagg_by_src` during disaggregation even in the
    case of multiple realizations
  * Changed the way the random seed is set for BT and PM distributions
  * The filenames generated by `disagg_by_src` exporter now contains the site ID
    and not longitude and latitude, consistently with the other exporters
  * Accepted again meanLRs greater than 1 in vulnerability functions of kind LN
  * Fixed a bug in event based with correlation and a filtered site collection
  * Fixed the CSV exporter for the realizations in the case of scenarios
    with parametric GSIMs
  * Removed some misleading warnings for calculations with a site model
  * Added a check for missing `risk_investigation_time` in ebrisk
  * Reduced drastically (I measured improvements over 40x) memory occupation,
    data transfer and data storage for multi-sites disaggregation
  * Sites for which the disaggregation PoE cannot be reached are discarded
    and a warning is printed, rather than killing the whole computation
  * `oq show performance` can be called in the middle of a computation again
  * Filtered out the far away distances and reduced the time spent in
    saving the performance info by orders of magnitude in large disaggregations
  * Reduced the data transfer by reading the data directly from the
    datastore in disaggregation calculations
  * Reduced the memory consumption sending disaggregation tasks incrementally
  * Added an extract API disagg_layer
  * Moved `max_sites_disagg` from openquake.cfg into the job.ini
  * Fixed a bug with the --config option: serialize_jobs could not be overridden
  * Implemented insured losses

 -- Matteo Nastasi (GEM Foundation) <nastasi@openquake.org>  Thu, 26 Sep 2019 08:51:44 +0000

python3-oq-engine (3.6.0-1~xenial01) xenial; urgency=low

  [Michele Simionato]
  * In some cases `applyToSources` was giving a fake error about the source
    not being in the source model even if it actually was

  [Chris Van Houtte]
  * Adds the Van Houtte et al. (2018) significant duration model for New
    Zealand

  [Michele Simionato]
  * Added a way to compute and plot the MFD coming from an event based
  * Storing the MFDs in TOML format inside the datastore

  [Robin Gee]
  * Moves b4 constant into COEFFS table for GMPE Sharma et al., 2009

  [Graeme Weatherill]
  * Adds functionality to Cauzzi et al. (2014) and Derras et al. (2014)
    calibrated GMPEs for Germany to use either finite or point source distances

  [Michele Simionato]
  * Restored the ability to associate site model parameters to a grid of sites
  * Made it possible to set `hazard_curves_from_gmfs=true` with
    `ground_motion_fields=false` in the event based hazard calculator
  * Introduced a mechanism to split the tasks based on an estimated duration
  * Integrated `oq plot_memory` into `oq plot`
  * Removed `NaN` values for strike and dip when exporting griddedRuptures
  * Fixed `oq reset` to work in multi-user mode
  * Extended the source_id-filtering feature in the job.ini to multiple sources
  * Supported WKT files for the binary perils in the multi_risk calculator
  * Added an early check on the coefficients of variation and loss ratios of
    vulnerability functions with the Beta distribution
  * Made sure that `oq engine --dc` removes the HDF5 cache file too
  * Removed the flag `optimize_same_id_sources` because it is useless now
  * Introduced a soft limit at 65,536 sites for event_based calculations
  * Fixed a performance regression in ucerf_classical that was filtering
    before splitting, thus becoming extra-slow
  * Improved the progress log, that was delayed for large classical calculations
  * Exported the ruptures as 3D multi-polygons (instead of 2D ones)
  * Changed the `aggregate_by` exports for consistency with the others
  * Changed the losses_by_event exporter for ebrisk, to make it more
    consistent with scenario_risk and event_based_risk
  * Changed the agglosses and losses_by_event exporters in scenario_risk,
    by adding a column with the realization index
  * Changed the generation of the hazard statistics to consume very little
    memory
  * Fixed a bug with concurrent_tasks being inherited from the parent
    calculation instead of using the standard default
  * Removed the dependency from mock, since it is included in unittest.mock
  * For scenario, replaced the `branch_path` with the GSIM representation in
    the realizations output
  * Added a check for suspiciously large source geometries
  * Deprecated the XML disaggregation exporters in favor of the CSV exporters
  * Turned the disaggregation calculator into a classical post-calculator
    to use the precomputed distances and speedup the computation even more
  * Fixed the disaggregation calculator by discarding the ruptures outside
    the integration distance
  * Optimized the speed of the disaggregation calculator by moving a statistical
    functions outside of the inner loop
  * Changed the file names of the exported disaggregation outputs
  * Fixed an export agg_curves issue with pre-imported exposures
  * Fixed an export agg_curves issue when the hazard statistics are different
    from the risk statistics
  * Removed the disaggregation statistics: now the engine disaggregates only on
    a single realization (default: the closest to the mean)
  * Forbidden disaggregation matrices with more than 1 million elements
  * Reduced the data transfer when computing the hazard curves
  * Optimized the reading of large CSV exposures
  * Fixed the --hc functionality across users
  * Optimized the reduction of the site collection on the exposure sites
  * Made more robust the gsim logic tree parser: lines like
    `<uncertaintyModel gmpe_table="../gm_tables/Woffshore_low_clC.hdf5">`
    are accepted again
  * Added a check against duplicated values in nodal plane distributions and
    hypocenter depth distributions
  * Changed the support for zipped exposures and source models: now the
    name of the archive must be written explicitly in the job.ini
  * Added support for numpy 1.16.3, scipy 1.3.0, h5py 2.9.0
  * Removed the special case for event_based_risk running two calculations

  [Graeme Weatherill]
  * Adds the Tromans et al. (2019) adjustable GMPE for application to PSHA
    in the UK

  [Michele Simionato]
  * Optimized src.sample_ruptures for (multi)point sources and are sources
  * Fixed a mutability bug in the DistancesContext and made all context
    arrays read-only: the fix may affect calculations using the GMPEs
    berge_thierry_2003, cauzzi_faccioli_2008 and zhao_2006;
  * Fixed a bug with the minimum_distance feature
  * Fixed a bug in the exporter of the aggregate loss curves: now the loss
    ratios are computed correctly even in presence of occupants
  * Removed the (long time deprecated) capability to read hazard curves and
    ground motion fields from XML files: you must use CSV files instead

  [Marco Pagani]
  * Implemented a modified GMPE that add between and within std to GMPEs only
    supporting total std

  [Michele Simionato]
  * Added the ability to use a taxonomy_mapping.csv file
  * Fixed a bug in classical_damage from CSV: for hazard intensity measure
    levels different from the fragility levels, the engine was giving incorrect
    results
  * Serialized also the source model logic tree inside the datastore
  * Added a check on missing intensity_measure_types in event based
  * Fixed `oq prepare_site_model` in the case of an empty datadir
  * Added a comment line with useful metadata to the engine CSV outputs
  * Removed the long time deprecated event loss table exporter for event based
    risk and enhanced the losses_by_event exporter to export the realization ID
  * Removed the long time deprecated GMF XML exporter for scenario
  * IMT-dependent weights in the gsim logic tree can be zero, to discard
    contributions outside the range of validity of (some of the) GSIMs
  * Now it is possible to export individual hazard curves from an event
  * Added a view gmvs_to_hazard

 -- Matteo Nastasi (GEM Foundation) <nastasi@openquake.org>  Tue, 16 Jul 2019 08:42:10 +0000

python3-oq-engine (3.5.2-1~xenial01) xenial; urgency=low

  [Daniele Viganò]
  * Fixed packaging issue, the .hdf5 tables for Canada were missing

  [Michele Simionato]
  * Fixed regression in the gsim logic tree parser for the case
    of .hdf5 tables

 -- Matteo Nastasi (GEM Foundation) <nastasi@openquake.org>  Fri, 31 May 2019 08:01:08 +0000

python3-oq-engine (3.5.1-1~xenial01) xenial; urgency=low

  [Michele Simionato]
  * Added a `rlzi` column to to sig_eps.csv output
  * Accepted GMF CSV files without a `rlzi` column
  * Accepted a list-like syntax like `return_periods=[30, 60, 120, 240, 480]`
    in the job.ini, as written in the manual
  * Fixed a bug in the asset_risk exporter for uppercase tags

  [Paul Henshaw]
  * Fixed an encoding bug while reading XML files on Windows

 -- Matteo Nastasi (GEM Foundation) <nastasi@openquake.org>  Mon, 20 May 2019 13:49:25 +0000

python3-oq-engine (3.5.0-1~xenial01) xenial; urgency=low

  [Giovanni Lanzano]
  * Lanzano and Luzi (2019) GMPE for volcanic zones in Italy

  [Michele Simionato]
  * Now it is possible to export individual hazard curves from an event
    based calculation by setting `hazard_curves_from_gmfs = true` and
    `individual_curves = true (before only the statistics were saved)
  * Made it possible to download remote source models
  * Removed the branching level concept in the logic trees
  * Made it possible to produce individual loss maps and curves with the
    ebrisk calculator with a single line `aggregate_by=id`
  * Added a limit of 2**32 events in event based calculations


 [Michele Simionato]
  * Now it is possible to export individual hazard curves from an event
    based calculation by setting `hazard_curves_from_gmfs = true` and
    `individual_curves = true (before only the statistics were saved)

  [Graeme Weatherill]
  * Adds adaptation of Abrahamson et al. (2016) 'BC Hydro' GMPEs calibrated
    to Mediterranean data and with epistemic adjustment factors

  [Chris Van Houtte]
  * Added new class to bradley_2013b.py for hazard maps
  * Modified test case_37 to test multiple sites

  [Marco Pagani]
  * Fixed a bug in the logic tree parser and added a check to forbid logic
    trees with applyToSources without applyToBranches, unless there is a
    single source model branch

  [Michele Simionato]
  * Removed the experimental parameter `prefilter_sources`

  [Daniele Viganò]
  * Multiple DbServer ZMQ connections are restored to avoid errors under heavy
    load and/or on slower machines

  [Michele Simionato]
  * Removed the ugly registration of custom signals at import time: now they
    are registered only if `engine.run_calc` is called
  * Removed the dependency from rtree
  * Removed all calls to ProcessPool.shutdown to speed up the tests and to
    avoid non-deterministic errors in atexit._run_exitfuncs

  [Marco Pagani]
  * Added tabular GMPEs as provided by Michal Kolaj, Natural Resources Canada

  [Michele Simionato]
  * Extended the ebrisk calculator to support coefficients of variations

  [Graeme Weatherill]
  * Adds Kotha et al (2019) shallow crustal GMPE for SERA
  * Adds 'ExperimentalWarning' to possible GMPE warnings
  * Adds kwargs to check_gsim function

  [Michele Simionato]
  * Fixed problems like SA(0.7) != SA(0.70) in iml_disagg
  * Exposed the outputs of the classical calculation in event based
    calculations with `compare_with_classical=true`
  * Made it possible to serialize together all kind of risk functions,
    including consequence functions that before were not HDF5-serializable
  * Fixed a MemoryError when counting the number of bytes stored in large
    HDF5 datasets
  * Extended `asset_hazard_distance` to a dictionary for usage with multi_risk
  * Extended oq prepare_site_model to work with sites.csv files
  * Optimized the validation of the source model logic tree: now checking
    the sources IDs is 5x faster
  * Went back to the old logic in sampling: the weights are used for the
    sampling and the statistics are computed with identical weights
  * Avoided to transfer the epsilons by storing them in the cache file
    and changed the event to epsilons associations
  * Reduced the data transfer in the computation of the hazard curves, causing
    in some time huge speedups (over 100x)
  * Implemented a flag `modal_damage_state` to display only the most likely
    damage state in the output `dmg_by_asset` of scenario damage calculations
  * Reduced substantially the memory occupation in classical calculations
    by including the prefiltering phase in the calculation phase

  [Daniele Viganò]
  * Added a 'serialize_jobs' setting to the openquake.cfg
    which limits the maximum number of jobs that can be run in parallel

  [Michele Simionato]
  * Fixed two exporters for the ebrisk calculator (agg_curves-stats and
    losses_by_event)
  * Fixed two subtle bugs when reading site_model.csv files
  * Added /extract/exposure_metadata and /extract/asset_risk
  * Introduced an experimental multi_risk calculator for volcanic risk

  [Guillaume Daniel]
  * Updating of Berge-Thierry (2003) GSIM and addition of several alternatives
    for use with Mw

  [Michele Simionato]
  * Changed the classical_risk calculator to use the same loss ratios for all
    taxonomies and then optimized all risk calculators
  * Temporarily removed the `insured_losses` functionality
  * Extended `oq restore` to download from URLs
  * Removed the column 'gsims' from the output 'realizations'
  * Better parallelized the source splitting in classical calculations
  * Added a check for missing hazard in scenario_risk/scenario_damage
  * Improved the GsimLogicTree parser to get the line number information, a
    feature that was lost with the passage to Python 3.5
  * Added a check against mispellings in the loss type in the risk keys
  * Changed the aggregation WebAPI from
    aggregate_by/taxonomy,occupancy/avg_losses?kind=mean&loss_type=structural to
    aggregate/avg_losses?kind=mean&loss_type=structural&tag=taxonomy&tag=occupancy
  * Do not export the stddevs in scenario_damage in the case of 1 event
  * Fixed export bug for GMFs imported from a file
  * Fixed an encoding error when storing a GMPETable
  * Fixed an error while exporting the hazard curves generated by a GMPETable
  * Removed the deprecated feature aggregate_by/curves_by_tag

 -- Matteo Nastasi (GEM Foundation) <nastasi@openquake.org>  Mon, 13 May 2019 09:27:18 +0000

python3-oq-engine (3.4.0-2~xenial01) xenial; urgency=low

  [Michele Simionato]
  * Compatibility with 'decorator' version >= 4.2

  [Giovanni Lanzano]
  * Contributed a GMPE SkarlatoudisEtAlSSlab2013

  [Michele Simionato]
  * Changed the event loss table exporter to export also rup_id and year
  * Extended the ebrisk calculator to compute loss curves and maps

  [Rodolfo Puglia]
  * Spectral acceleration amplitudes at 2.5, 2.75 and 4 seconds added

  [Marco Pagani]
  * Improved the event based calculator to account for cluster-based models

  [Michele Simionato]
  * Removed the now redundant command `oq extract hazard/rlzs`

  [Daniele Viganò]
  * Fixed 'oq abort' to always mark killed jobs as 'aborted'

  [Michele Simionato]
  * Made it possible to use in the Starmap tasks without a monitor argument
  * Stored the sigma and epsilon parameters for each event in event based
    and scenario calculations and extended the gmf_data exporter consequently
  * Fixed the realizations CSV exporter which was truncating the names of the
    GSIMs
  * Deprecated the XML exporters for hcurves, hmaps, uhs
  * Introduced a `sap.script` decorator
  * Used the WebExtractor in `oq importcalc`
  * Restored validation of the source_model_logic_tree.xml file
  * Raised an early error for missing occupants in the exposure
  * Added a check to forbid duplicate file names in the `uncertaintyModel` tag
  * Made it possible to store the asset loss table in the ebrisk calculator
    by specifying `asset_loss_table=true` in the job.ini
  * Added a flag `oq info --parameters` to show the job.ini parameters
  * Removed the `source_name` column from the disagg by source output

  [Rao Anirudh]
  * Fixed wrong investigation_time in the calculation of loss maps from
    loss curves

  [Robin Gee]
  * Added capability to optionally specify a `time_cutoff` parameter to
    declustering time window

  [Michele Simionato]
  * Merged the commands `oq plot_hmaps` and `oq plot_uhs` inside `oq plot`
  * Changed the storage of hazard curves and hazard maps to make it consistent
    with the risk outputs and Extractor-friendly

  [Chris Van Houtte]
  * Added necessary gsims to run the Canterbury Seismic Hazard Model
    in Gerstenberger et al. (2014)
  * Added a new gsim file mcverry_2006_chch.py to have the Canterbury-
    specific classes.
  * Added a new gsim file bradley_2013b.py to implement the
    Christchurch-specific modifications to the Bradley2013 base model.

  [Michele Simionato]
  * Added a check on the intensity measure types and levels in the job.ini,
    to make sure they are ordered by period
  * Reduced the number of client sockets to the DbServer that was causing
    (sporadically) the hanging of calculations on Windows
  * Extended the WebAPI to be able to extract specific hazard curves, maps
    and UHS (i.e. IMT-specific and site specific)
  * Removed the realization index from the event loss table export, since
    is it redundant
  * Forced all lowercase Python files in the engine codebase
  * Removed the dependency from nose

  [Robin Gee]
  * Updated GMPE of Yu et al. (2013)

  [Michele Simionato]
  * Added an `Extractor` client class leveraging the WebAPI and enhanced
    `oq plot_hmaps` to display remote hazard maps
  * Added a check when disaggregation is attempted on a source model
    with atomic source groups
  * Implemented serialization/deserialization of GSIM instances to TOML
  * Added a check against mispelled rupture distance names and fixed
    the drouet_alpes_2015 GSIMs
  * Changed the XML syntax used to define dictionaries IMT -> GSIM
  * Now GSIM classes have an `.init()` method to manage notrivial
    initializations, i.e. expensive initializations or initializations
    requiring access to the filesystem
  * Fixed a bug in event based that made it impossible to use GMPETables
  * Associated the events to the realizations even in scenario_risk: this
    involved changing the generation of the epsilons in the case of asset
    correlation. Now there is a single aggregate losses output for all
    realizations
  * Removed the rlzi column from the GMF CSV export
  * Introduced a new parameter `ebrisk_maxweight` in the job.ini
  * For classical calculations with few sites, store information about the
    realization closest to the mean hazard curve for each site
  * Removed the max_num_sites limit on the event based calculator

  [Valerio Poggi]
  * Added an AvgSA intensity measure type and a GenericGmpeAvgSA which is
    able to use it

  [Michele Simionato]
  * Introduced the ability to launch subtasks from tasks
  * Stored rupture information in classical calculations with few sites

  [Chris Van Houtte]
  * Adding conversion from geometric mean to larger horizontal component in
    bradley_2013.py

  [Michele Simionato]
  * Fixed a bug in applyToSources for the case of multiple sources
  * Moved the prefiltering on the workers to save memory
  * Exported the aggregated loss ratios in avg losses and agg losses
  * Removed the variables quantile_loss_curves and mean_loss_curves: they
    were duplicating quantile_hazard_curves and mean_hazard_curves
  * Only ruptures boundingbox-close to the site collection are stored

  [Marco Pagani]
  * Added cluster model to classical PSHA calculator

  [Michele Simionato]
  * Fixed a bug in scenario_damage from ShakeMap with noDamageLimit=0
  * Avoided the MemoryError in the controller node by speeding up the saving
    of the information about the sources
  * Turned utils/reduce_sm into a proper command
  * Fixed a wrong coefficient in the ShakeMap amplification
  * Fixed a bug in the hazard curves export (the filename did not contain
    the period of the IMT thus producing duplicated files)
  * Parallelized the reading of the exposure

  [Marco Pagani]
  * Fixed the implementation on mutex ruptures

  [Michele Simionato]
  * Changed the aggregated loss curves exporter
  * Added an experimental calculator ebrisk
  * Changed the ordering of the events (akin to a change of seed in the
    asset correlation)

  [Robin Gee]
  * Fixed bug in tusa_langer_2016.py BA08SE model - authors updated b2 coeff
  * Fixed bug in tusa_langer_2016.py related to coeffs affecting Repi models

  [Michele Simionato]
  * Added a check to forbid to set `ses_per_logic_tree_path = 0`
  * Added an API `/extract/event_info/eidx`
  * Splitting the sources in classical calculators and not in event based
  * Removed `max_site_model_distance`
  * Extended the logic used in event_based_risk - read the hazard sites
    from the site model, not from the exposure - to all calculators
  * In classical_bcr calculations with a CSV exposure the retrofitted field
    was not read. Now a missing retrofitted value is an error

 -- Matteo Nastasi (GEM Foundation) <nastasi@openquake.org>  Mon, 18 Mar 2019 10:32:00 +0000

python3-oq-engine (3.3.0-1~xenial01) xenial; urgency=low

  [Graeme Weatherill]
  * Adds GMPE suite for national PSHA for Germany

  [Daniele Viganò]
  * Added a warning box when an unsupported browser is used to view the WebUI
  * Updated Docker containers to support a multi-node deployment
    with a shared directory
  * Moved the Docker containers source code from oq-builders
  * Updated the documentation related to the shared directory
    which is now mandatory for multi-node deployments

  [Matteo Nastasi]
  * Removed tests folders

  [Stéphane Drouet]
  * Added Drouet & Cotton (2015) GMPE including 2017 erratum

  [Michele Simionato]
  * Optimized the memory occupation in classical calculations (Context.poe_map)
  * Fixed a wrong counting of the ruptures in split fault sources with
    an hypo_list/slip_list causing the calculation to fail
  * Made the export of uniform hazard spectra fast
  * Made the `std` hazard output properly exportable
  * Replaced the `~` in the header of the UHS csv files with a `-`
  * Restored the `individual_curves` flag even for the hazard curves
  * Implemented dGMPE weights per intensity measure type
  * Extended `--reuse-hazard` to all calculators
  * Fixed a bug in event_based_risk from GMFs with coefficients of variations

  [Graeme Weatherill]
  * Adds magnitude scaling relation for Germany

  [Michele Simionato]
  * Used floats for the the GSIM realization weights, not Python Decimals
  * Added a flag `fast_sampling`, by default False
  * Added an API `/extract/src_loss_table/<loss_type>`
  * Removed the rupture filtering from `sample_ruptures` and optimized it in
    the `RuptureGetter` by making use of the bounding box
  * Raised the limit on `ses_per_logic_tree_path` from 2**16 to 2**32;
  * Added a parameter `max_num_sites` to increase the number of sites accepted
    by an event based calculation up to 2 ** 32 (the default is still 2 ** 16)
  * Added a command `oq compare` to compare hazard curves and maps within
    calculations
  * Extended the engine to read transparently zipped source models and exposures
  * Restored the check for invalid source IDs in applyToSources
  * Extended the command `oq zip` to zip source models and exposures
  * Parallelized the associations event ID -> realization ID
  * Improved the message when assets are discarded in scenario calculations
  * Implemented aggregation by multiple tags, plus a special case for the
    country code in event based risk

  [Marco Pagani]
  * Added two modified versions of the Bindi et al. (2011) to be used in a
    backbone approach to compute hazard in Italy
  * Added a modified version of Berge-Thierry et al. 2003 supporting Mw

  [Michele Simionato]
  * Changed the way loss curves and loss maps are stored in order to unify
    the aggregation logic with the one used for the average losses
  * Now it is possible to compute the ruptures without specifying the sites
  * Added an early check for the case of missing intensity measure types
  * Deprecated the case of exposure, site model and region_grid_spacing all
    set at the same time
  * Implemented multi-exposure functionality in event based risk
  * Changed the event based calculator to store the ruptures incrementally
    without keeping them all in memory
  * Refactored the UCERF event based calculator to work as much as possible
    the regular calculator
  * Optimized the management and storage of the aggregate losses in the event
    based risk calculation; also, reduced the memory consumption
  * Changed the default for `individual_curves` to "false", which is the right
    default for large calculations
  * Optimized the saving of the events
  * Removed the `save_ruptures` flag in the job.ini since ruptures must be saved
    always
  * Optimized the rupture generation in case of sampling and changed the
    algorithm and seeds
  * Fixed a bug with the IMT `SA(1)` considered different from `SA(1.0)`
  * Removed the long-time deprecated GMF exporter in XML format for event_based
  * Added a re-use hazard feature in event_based_risk in single-file mode
  * Made the event ID unique also in scenario calculations with
    multiple realizations
  * Removed the annoying hidden .zip archives littering the export directory
  * Added an easy way to read the exposure header
  * Added a way to run Python scripts using the engine libraries via `oq shell`
  * Improved the minimum_magnitude feature
  * Fixed the check on missing hazard IMTs
  * Reduced substantially the memory occupation in event based risk
  * Added the option `spatial_correlation=no correlation` for risk calculations
    from ShakeMaps
  * Removed the experimental calculator `ucerf_risk`
  * Optimized the sampling of time-independent sources for the case of
   `prefilter_sources=no`
  * Changed the algorithm associating events to SESs and made the event based
    hazard calculator faster in the case of many SESs
  * Reduced substantially the memory consumption in event based risk
  * Made it possible to read multiple site model files in the same calculation
  * Implemented a smart single job.ini file mode for event based risk
  * Now warnings for invalid parameters are logged in the database too
  * Fixed `oq export avg_losses-stats` for the case of one realization
  * Added `oq export losses_by_tag` and `oq export curves_by_tag`
  * Extended `oq export` to work in a multi-user situation
  * Forbidden event based calculations with more than `max_potential_paths`
    in the case of full enumeration
  * Saved a large amount of memory in event_based_risk calculations
  * Added a command `oq export losses_by_tag/<tagname> <calc_id>`
  * Extended `oq zip` to zip the risk files together with the hazard files
  * Changed the building convention for the event IDs and made them unique
    in the event loss table, even in the case of full enumeration
  * Optimized the splitting of complex fault sources
  * Fixed the ShakeMap download procedure for `uncertainty.zip` archives
    with an incorrect structure (for instance for ci3031111)
  * Disabled the spatial correlation in risk-from-ShakeMap by default
  * Optimized the rupture sampling where there is a large number of SESs
  * Extended the `reqv` feature to multiple tectonic region types and
    removed the spinning/floating for the TRTs using the feature
  * Reduced the GMPE logic tree upfront for TRTs missing in the source model
  * Fixed the ShakeMap downloader to use the USGS GeoJSON feed
  * Improved the error message when there are more than 65536 distinct tags
    in the exposure
  * Turned `vs30measured` into an optional parameter

  [Chris Van Houtte]
  * Added `siteclass` as a site parameter, and `reference_site_class` as
    a site parameter than can be specified by the user in the ini file
  * Added new classes to mcverry_2006.py to take siteclass as a predictor
  * Updated comments in mcverry_2006.py
  * Added new mcverry_2006 test tables to account for difference in site
    parameter
  * Added qa_test_data classical case_32

  [Michele Simionato]
  * Fixed the rupture exporter for Canada
  * Extended the `oq prepare_site_model` to optionally generate the
    fields z1pt0, z2pt5 and vs30measured
  * It is now an error to specify both the sites and the site model in the
    job.ini, to avoid confusion with the precedency
  * Implemented a reader for site models in CSV format
  * Made the export_dir relative to the input directory
  * Better error message for ShakeMaps with zero stddev
  * Added a source_id-filtering feature in the job.ini
  * Added a check on non-homogeneous tectonic region types in a source group
  * Fixed the option `oq engine --config-file` that broke a few releases ago
  * Replaced `nodal_dist_collapsing_distance` and
     `hypo_dist_collapsing_distance` with `pointsource_distance` and made
     use of them in the classical and event based calculators

  [Graeme Weatherill]
  * Fixes to hmtk completeness tables for consistent rates and addition of
    more special methods to catalogue

  [Michele Simionato]
  * Restricted ChiouYoungs2008SWISS01 to StdDev.TOTAL to avoid a bug
    when computing the GMFs with inter/intra stddevs
  * Raised an error if assets are discarded because too far from the hazard
    sites (before it was just a warning)
  * Added an attribute .srcidx to every event based rupture and stored it
  * Fixed an issue with the Byte Order Mark (BOM) for CSV exposures prepared
    with Microsoft Excel
  * Reduced the site collection instead of just filtering it; this fixes
    a source filtering bug and changes the numbers in case of GMF-correlation
  * Added a command `oq prepare_site_model` to prepare a sites.csv file
    containing the vs30 and changed the engine to use it
  * Added a cutoff when storing a PoE=1 from a CSV file, thus avoiding NaNs
    in classical_damage calculations
  * Reduced the data transfer in the risk model by only considering the
    taxonomies relevant for the exposure
  * Extended `oq engine --run` to accept a list of files
  * Optimized the saving of the risk results in event based in the case of
    many sites and changed the command `oq show portfolio_loss` to show
    mean and standard deviation of the portfolio loss for each loss type

  [Marco Pagani]
  * Added a first and preliminary version of the GMM for the Canada model
    represented in an analytical form.
  * Added a modified version of Atkinson and Macias to be used for the
    calculation of hazard in NSHMP2014.
  * Added support for PGA to the Si and Midorikawa (1999).

  [Michele Simionato]
  * Made it possible to run the risk over an hazard calculation of another user
  * Worked around the OverflowError: cannot serialize a bytes object larger
    than 4 GiB in event based calculations
  * Started using Python 3.6 features
  * Fixed the check on vulnerability function ID uniqueness for NRML 0.5
  * Ruptures and GMFs are now computed concurrently, thus mitigating the
    issue of slow tasks
  * Changed the name of the files containing the disaggregation outputs:
    instead of longitude and latitude they contain the site ID now
  * If a worker runs close to out of memory, now a warning appears in the
    main log
  * 'lons' and 'lats' are now spelled 'lon' and 'lat' in
    the REQUIRES_SITES_PARAMETERS to be consistent with site_model.xml

  [Daniele Viganò]
  * Fixed a bug about 'The openquake master lost its controlling terminal'
    when running with 'nohup' from command line

  [Michele Simionato]
  * The `export_dir` is now created recursively, i.e. subdirectories are
    automatically created if needed
  * Fixed a bug with the minimum_magnitude feature and extended it to be
    tectonic region type dependent
  * Changed the rupture generation to yield bunches of ruptures, thus avoiding
    the 4GB pickle limit
  * Parallelized the splitting of the sources, thus making the preprocessing
    faster

  [Marco Pagani]
  * Implemented two additional versions of the Silva et al. 2002 GMPE
  * Added the possibility of setting rake to 'undefined'
  * Added first 'modified GMPE' implementing the site term for Canada 2015 model
  * Fixed a bug in the disaggregation calculation due to wrong binning of magnitudes

  [Michele Simionato]
  * Now the combination uniform_hazard_spectra=true and mean_hazard_curves=false
    is accepted again, as requested by Laurentiu Danciu

  [Daniele Viganò]
  * Support for Ubuntu Trusty is removed
  * Replaced supervisord with systemd in Ubuntu packages

  [Michele Simionato]
  * Changed the way the rupture geometries are stored to be consistent with
    the source geometries
  * We are now saving information about the source geometries in the datastore
    (experimentally)
  * Fixed a bug in event based with sampling causing incorrect GMFs
  * Unified all distribution mechanisms to returns the outputs via zmq
  * Added a check for inconsistent IMTs between hazard and risk
  * Replaced the forking processpool with a spawning processpool

 -- Matteo Nastasi (GEM Foundation) <nastasi@openquake.org>  Mon, 07 Jan 2019 13:51:24 +0000

python3-oq-engine (3.2.0-1~xenial01) xenial; urgency=low

  [Kendra Johnson]
  * Implemented a version of Munson and Thurber (1997) for use with the
    USGS Hawaii hazard model
  * Implemented PGA for Campbell (1997)

  [Matteo Nastasi]
  * specified 'amd64' as the only architecture supported by ubuntu packages

  [Michele Simionato]
  * Changed the source writer: now the `srcs_weights` are written in the XML
    file only if they are nontrivial
  * Changed the algorithm assigning the seeds: they are now generated before
    the source splitting; also, a seed-related bug in the splitting was fixed
  * For event based, moved the rupture generation in the prefiltering phase

  [Daniele Viganò]
  * Fixed a bug with CTRL-C when using the `processpool` distribution

  [Robin Gee]
  * Raised the source ID length limit in the validation from 60 to 75 characters
    to allow sources with longer IDs

  [Michele Simionato]
  * Introduced a `multi_node` flag in `openquake.cfg` and used it to
    fully parallelize the prefiltering in a cluster
  * Used the rupture seed as rupture ID in event based calculations
  * Changed the deprecation mechanism of GSIMs to use a class attribute
    `superseded_by=NewGsimClass`
  * Solved the pickling bug in event based hazard by using generator tasks
  * Improved the distribution of the risk tasks by changing the weight

  [Pablo Heresi]
  * Contributed the HM2018CorrelationModel

  [Michele Simionato]
  * Restored the `individual_curves` flag that for the moment is used for the
    risk curves
  * Introduced two experimental new parameters `floating_distance` and
    `spinning_distance` to reduce hypocenter distributions and nodal plane
    distributions of ruptures over the corresponding distances
  * Optimized the parsing of the logic tree when there is no "applyToSources"
  * Made the IMT classes extensible in client code
  * Reduced the hazard maps from 64 to 32 bit, to be consistent with the
    hazard curves and to reduce by half the download time

  [Graeme Weatherill]
  * Implements a fix of Montalva et al (2016) for new coefficients (now
    Montalva et al. (2017))

  [Michele Simionato]
  * Parallelized the reading of the source models
  * Optimized `oq info --report` by not splitting the sources in that case
  * Speedup the download of the hazard curves, maps and uhs
  * Honored `concurrent_tasks` in the prefiltering phase too
  * It is now legal to compute uniform hazard spectra for a single period
  * Added command `oq plot_memory`
  * Introduced a MultiGMPE concept
  * Saved the size of the datastore in the database and used it in the WebUI

  [Graeme Weatherill]
  * Adds geotechnical related IMTs

  [Michele Simionato]
  * Renamed /extract/agglosses -> /extract/agg_losses and same for aggdamages
  * Supported equivalent epicentral distance with a `reqv_hdf5` file
  * Fixed the risk from ShakeMap feature in the case of missing IMTs
  * Changed the way gmf_data/indices and ruptures are stored
  * Added experimental support for dask
  * Added 11 new site parameters for geotechnic hazard
  * Changed the SiteCollection to store only the parameters required by the
    GSIMs

  [Robin Gee]
  * The number of sites is now an argument in the method _get_stddevs()
    in the GMPE of Kanno, 2006

  [Michele Simionato]
  * Changed the serialization of ruptures to HDF5: the geometries are now
    stored in a different dataset
  * Bug fix: the asset->site association was performed even when not needed
  * Made it possible to serialize to .hdf5 multipoint sources and
    nonparametric gridded sources
  * Added a check on source model logic tree files: the uncertaintyModel
    values cannot be repeated in the same branchset
  * Added a flag `std_hazard_curves`; by setting it to `true` the user can
    compute the standard deviation of the hazard curves across realizations

  [Marco Pagani]
  * Added Thingbaijam et al. (2017) magnitude-scaling relationship

  [Michele Simionato]
  * Added an /extract/ API for event_based_mfd
  * Fixed a bug in the classical_damage calculators: multiple loss types
    were not treated correctly

  [Marco Pagani]
  * Adding tests to the method computing decimal time

  [Michele Simionato]
  * Removed the event_based_rupture calculator and three others
  * Added a field `size_mb` to the `output` table in the database and made
    it visible in the WebUI as a tooltip
  * Added a command `oq check_input job.ini` to check the input files
  * Made the loss curves and maps outputs from an event based risk calculation
    visible to the engine and the WebUI (only the stats)
  * Added a check on duplicated branchIDs in GMPE logic trees

  [Daniele Viganò]
  * Fixed a bug when reading exposure with utf8 names on systems with non-utf8
    terminals (Windows)
  * Changed the openquake.cfg file and added a dbserver.listen parameter
  * Added the hostname in the WebUI page. It can be customize by the user
    via the `local_settings.py` file

  [Michele Simionato]
  * Added a Content-Length to the outputs downloadable from the WebUI
  * Fixed a bug when extracting gmf_data from a hazard calculation with a
    filtered site collection
  * Stored an attributed `events.max_gmf_size`
  * Added a check on exposures with missing loss types
  * Added a LargeExposureGrid error to protect the user by tricky exposures
    (i.e. France with assets in the Antilles)
  * Changed the event_based_risk calculator to compute the loss curves and
    maps directly; removed the asset_loss_table
  * Changed the event_based_risk calculator to distribute by GMFs always
  * Optimized the memory consumption in the UCERF classical calculator
  * Added a parameter `minimum_magnitude` in the job.ini
  * Added an utility `utils/combine_mean_curves.py`

 -- Matteo Nastasi (GEM Foundation) <nastasi@openquake.org>  Thu, 06 Sep 2018 12:27:53 +0000

python3-oq-engine (3.1.0-1~xenial01) xenial; urgency=low

  [Marco Pagani and Changlong Li]
  * Added a version of the Yu et al. (2013) GMPE supporting Mw

  [Michele Simionato]
  * Reduced the data transfer in the UCERF calculators
  * Stored the zipped input files in the datastore for reproducibility
  * Fixed a regression when reading GMFs from an XML in absence of a sites.csv
    file

  [Robin Gee]
  * Extend `oq to_shapefile` method to also work with `YoungsCoppersmithMFD`
    and `arbitraryMFD` MFD typologies.

  [Michele Simionato]
  * Now the hazard statistics can be computed efficiently even in a single
    calculation, i.e. without the `--hc` option
  * Added a check on the Python version in the `oq` command
  * Reduced the data transfer when sending the site collection
  * Changed the default `filter_distance`

  [Daniele Viganò]
  * Fixed a bug where the PID was not saved into the database
    when using the command line interface
  * Made it impossible to fire  multiple `CTRL-C` in sequence
    to allow processes teardown and tasks revocation when Celery is used

  [Michele Simionato]
  * Used `scipy.spatial.distance.cdist` in `Mesh.get_min_distance`
  * Prefiltered sites and assets in scenario calculations
  * Made it possible to specify the `filter_distance` in the `job.ini`
  * Made rtree optional again and disabled it in macOS
  * Optimized the SiteCollection class and doubled the speed of distance
    calculations in most continental scale calculations
  * Fixed an ordering bug in event based risk from GMFs when using a
    vulnerability function with PMF
  * Replaced Rtree with KDtree except in the source filtering
  * Parallelized the source prefiltering
  * Removed the tiling feature from the classical calculator
  * Undeprecated `hazardlib.calc.stochastic.stochastic_event_set` and
    made its signature right
  * Removed the source typology from the ruptures and reduced the rupture
    hierarchy
  * Removed the mesh spacing from PlanarSurfaces
  * Optimized the instantiation of the rtree index
  * Replaced the old prefiltering mechanism with the new one

  [Daniele Viganò]
  * Managed the case of a dead controlling terminal (SIGHUP)

  [Michele Simionato]
  * Removed Decimal numbers from the PMF distribution in hazardlib
  * Fixed another tricky bug with rtree filtering across the international
    date line
  * Added a parameter `prefilter_sources` with values `rtree|numpy|no`
  * Removed the prefiltering on the workers, resulting in a huge speedup
    for gridded ruptures at the cost of a larger data transfer
  * Changed the `losses_by_event` output to export a single .csv file with
    all realizations
  * Added a `cross_correlation` parameter used when working with shakemaps
  * Now sites and exposure can be set at the same time in the job.ini
  * Introduced a `preclassical` calculator
  * Extended the scenario_damage calculator to export `dmg_by_event`
    outputs as well as `losses_by_event` outputs if there is a consequence
    model
  * Unified `region` and `region_constraint` parameters in the job.ini
  * Added a check to forbid duplicated GSIMs in the logic tree
  * Introduced some changes to the `realizations` exporter (renamed field
    `uid` -> `branch_path` and removed the `model` field)
  * Added a command `oq celery inspect`
  * Reduced the check on too many realizations to a warning, except for
    event based calculations
  * Improved the hazard exporter to exports only data for the filtered
    site collection and not the full site collection
  * Extended the BCR exporter to export the asset tags

  [Catalina Yepes]
  * Revised/enhanced the risk demos

  [Michele Simionato]
  * Added a warning about the option `optimize_same_id_sources` when the user
    should take advantage of it

  [Daniele Viganò]
  * `celery-status` script converted into `oq celery status` command
  * Removed Django < 1.10 backward compatibility
  * Updated Python dependices (numpy 1.14, scipy 1.0.1,
    Django 1.10+, Celery 4+)

  [Michele Simionato]
  * Implemented scenario_risk/scenario_damage from shakemap calculators
  * Exported the asset tags in the asset based risk outputs
  * Fixed a numeric issue for nonparametric sources causing the hazard curves
    to saturate at high intensities
  * Added an utility to download shakemaps
  * Added an XML exporter for the site model
  * Slight change to the correlation module to fix a bug in the SMTK
  * Added a distribution mechanism `threadpool`

 -- Matteo Nastasi (GEM Foundation) <nastasi@openquake.org>  Fri, 01 Jun 2018 09:02:01 +0000

python3-oq-engine (3.0.0-1~precise01) precise; urgency=low

  [Michele Simionato]
  * Fixed a bug with newlines in the logic tree path breaking the CSV exporter
    for the realizations output
  * When setting the event year, each stochastic event set is now considered
    independent
  * Fixed a bug in the HMTK plotting libraries and added the ability to
    customize the figure size
  * Fixed bug in the datastore: now we automatically look for the attributes
    in the parent dataset, if the dataset is missing in the child datastore
  * Extended extract_losses_by_asset to the event based risk calculator
  * Stored in source_info the number of events generated per source
  * Added a script utils/reduce_sm to reduce the source model of a calculation
    by removing all the sources not affecting the hazard
  * Deprecated `openquake.hazardlib.calc.stochastic.stochastic_event_set`
  * Fixed the export of ruptures with a GriddedSurface geometry
  * Added a check for wrong or missing `<occupancyPeriods>` in the exposure
  * Fixed the issue of slow tasks in event_based_risk from precomputed GMFs
    for sites without events
  * Now the engine automatically associates the exposure to a grid if
    `region_grid_spacing` is given and the sites are not specified otherwise
  * Extracting the site mesh from the exposure before looking at the site model
  * Added a check on probs_occur summing up to 1 in the SourceWriter
  * `oq show job_info` now shows the received data amount while the
    calculation is progressing

  [Daniele Viganò]
  * Removed support for Python 2 in `setup.py`
  * Removed files containing Python 2 dependencies
  * Added support for WebUI groups/permissions on the
    export outputs and datastore API endpoints

  [Michele Simionato]
  * Fixed `oq show` for multiuser with parent calculations
  * Fixed `get_spherical_bounding_box` for griddedSurfaces
  * Implemented disaggregation by source only for the case
    of a single realization in the logic tree (experimental)
  * Replaced celery with celery_zmq as distribution mechanism
  * Extended `oq info` to work on source model logic tree files
  * Added a check against duplicated fields in the exposure CSV
  * Implemented event based with mutex sources (experimental)
  * Add an utility to read XML shakemap files in hazardlib
  * Added a check on IMTs for GMFs read from CSV

  [Daniele Viganò]
  * Changed the default DbServer port in Linux packages from 1908 to 1907

  [Michele Simionato]
  * Logged rupture floating factor and rupture spinning factor
  * Added an extract API for losses_by_asset
  * Added a check against GMF csv files with more than one realization
  * Fixed the algorithm setting the event year for event based with sampling
  * Added a command `oq importcalc` to import a remote calculation in the
    local database
  * Stored avg_losses-stats in event based risk if there are multiple
    realizations
  * Better error message in case of overlapping sites in sites.csv
  * Added a an investigation time attribute to source models with
    nonparametric sources
  * Bug fix: in some cases the calculator `event_based_rupture` was generating
    too few tasks and the same happened for classical calculation with
    `optimize_same_id_sources=true
  * Changed the ordering of the epsilons in scenario_risk
  * Added the ability to use a pre-imported risk model
  * Very small result values in scenario_damage (< 1E-7) are clipped to zero,
    to hide numerical artifacts
  * Removed an obsolete PickleableSequence class
  * Fixed error in classical_risk when num_statistics > num_realizations
  * Fixed a TypeError when reading CSV exposures with occupancy periods
  * Extended the check on duplicated source IDs to models in format NRML 0.5
  * Added a warning when reading the sources if .count_ruptures() is
    suspiciously slow
  * Changed the splitting logic: now all sources are split upfront
  * Improved the splitting of complex fault sources
  * Added a script to renumber source models with non-unique source IDs
  * Made the datastore of calculations using GMPETables relocatable; in
    practice you can run the Canada model on a cluster, copy the .hdf5 on
    a laptop and do the postprocessing there, a feat previously impossible.

  [Valerio Poggi]
  * Included a method to export data directly from the Catalogue() object into
    standard HMTK format.

  [Michele Simionato]
  * Now the parameter `disagg_outputs` is honored, i.e. only the specified
    outputs are extracted from the disaggregation matrix and stored
  * Implemented statistical disaggregation outputs (experimental)
  * Fixed a small bug: we were reading the source model twice in disaggregation
  * Added a check to discard results coming from the wrong calculation
    for the distribution mode `celery_zmq`
  * Removed the long time deprecated commands
    `oq engine --run-hazard` and `oq engine --run-risk`
  * Added a distribution mode `celery_zmq`
  * Added the ability to use a preimported exposure in risk calculations
  * Substantial cleanup of the parallelization framework
  * Fixed a bug with nonparametric sources producing negative probabilities

 -- Matteo Nastasi (GEM Foundation) <nastasi@openquake.org>  Mon, 09 Apr 2018 09:52:32 +0200

python3-oq-engine (2.9.0-1~precise01) precise; urgency=low

  [Michele Simionato]
  * Deprecated the NRML format for the GMFs

  [Matteo Nastasi]
  * Debian package moved to Python 3.5

  [Graeme Weatherill]
  * Small bug fix for Derras et al (2014) GMPE when Rjb = 0.0

  [Michele Simionato]
  * Improved the .rst reports for classical calculations with tiling
  * Reduced the data transfer in the event based risk calculator by
    reading the event IDs directly from the workers
  * Integrated the gmf_ebrisk calculator inside the event based calculator
  * Improved the weighting algorithm for the sources in the event based
    rupture calculator
  * Improved error message for source model files declared as nrml/0.5 when
    they actually are nrml/0.4
  * Optimized the classical_bcr calculator for the case of many realizations
  * Extended the exposure CSV importer to manage the `retrofitted` field

  [Marco Pagani, Changlong Li]
  * Adds the Yu et al. (2013) GMPEs

  [Michele Simionato]
  * Fixed a bug in the hazard outputs: they were displayed in the WebUI even
    if they were missing
  * Implemented splitting of nonparametric sources

  [Marco Pagani]
  * Fixed the 'get_closest_points' method for the
    `openquake.hazardlib.geo.surface.gridded.GriddedSurface` class

  [Michele Simionato]
  * Now the source model paths are relative to the source model logic tree file
  * Fixed an international date line bug when using rtree for prefiltering
  * Deprecated `nrml.parse`, it is now called `nrml.to_python`
  * Improved the task distribution by splitting the AreaSources upfront
    and by improving the weighting algorithm

  [Daniele Viganò]
  * TMPDIR can be customized via the `openquake.cfg` file
  * Updated dependencies compatibility in setup.py

  [Michele Simionato]
  * If the hazard is precomputed, setting the `site_model_file`,
    `gsim_logic_tree_file` or `source_model_logic_tree_file` gives a warning
  * Removed the obsolete API `/extract/qgis-` and added `extract/hcurves`,
    `extract/hmaps`, `extract/uhs` for use with the QGIS plugin
  * Removed the deprecated GeoJSON exporters
  * Fixed a bug with `oq engine --run job.ini --exports npz`
  * Fixed the ordering of the IMTs in hazardlib
  * `oq engine --delete-calculation` now aborts the calculation first
  * Added some documentation about how to access the datastore
  * Introduced a minimum_distance for the GSIMs
  * Fixed several small issues with the UCERF calculators; now ucerf_hazard
    can be used as a precalculator of gmf_ebrisk
  * Initial support for disaggregation by source
  * Added the ability to import large exposures as CSV (experimental)
  * Changed the source weights to be proportional to the number of GSIMs
    relevant for the tectonic region type, thus improving the task distribution

  [Daniele Viganò]
  * The RPM python3-oq-engine package replaced python-oq-engine
  * RPM packages moved to Python 3.5

  [Michele Simionato]
  * Added the ability to dump a specific calculation
  * Changed the signature of the extract command to `oq extract what calc_id`,
    where `what` is a path info plus query string;

  [Graeme Weatherill]
  * Implements significant duration GMPEs of Bommer et al. (2009) and Afshari &
    Stewart (2016)
  * Adds significant duration IMT definitions to support IMTs

  [Michele Simionato]
  * Run the DbServer as a detached process
  * Improved the test coverage for event based with GMF correlation
  * Optimized the event based risk calculator from ruptures: now the ruptures
    are instantiated in the workers and not in the controller if possible
  * Exported the parameter `ses_per_logic_tree_path` in the ruptures.csv file
  * Improved the display names for the risk outputs
  * Added a /v1/:calc_id/abort route to the engine server and Abort buttons
    to the WebUI
  * Fixed the seeds properly in the case of vulnerability functions with PMFs:
    now even if the ground motion fields are all equal, the risk numbers
    will be different since there is a different seed per each field
  * Stored a rupture loss table in event based risk calculations
  * Made sure that the number of effective ruptures is stored in csm_info
  * Fixed the HMTK tests to work with numpy from 1.11 to 1.14
  * Added a command `oq shell` to open an embedded (I)Python shell
  * Turned the 'realizations' output into a dynamic output

  [Matteo Nastasi]
  * Split package from python-oq-engine to python-oq-engine,
    python-oq-engine-master and python-oq-engine-worker
  * Implemented an API `/v1/on_same_fs` to check filesystem accessibility
    between engine and a client application

  [Michele Simionato]
  * Reduced the data transfer when computing the hazard curves in postprocessing
  * Removed the FilteredSiteCollection class

  [Nick Ackerley]
  * Some improvements to the plotting routines of the HMTK

  [Michele Simionato]
  * Removed the ability to run `oq engine --run job_h.ini,job_r.ini`
  * Forbidden the site model in gmf_ebrisk calculations
  * When the option `--hc` is given the ruptures can now be read directly
    from the workers, thus saving some startup time
  * Optimized the storage of the ruptures: the site IDs are not saved anymore
  * Added a check for missing `risk_investigation_time`
  * Reduced the data transfer in the gmf_ebrisk calculator
  * Now the gmf_ebrisk calculator builds the aggregate loss curves too
  * Extended the gmf_ebrisk calculator to use the GMFs produced by an event
    based hazard calculation, both via CSV and via the --hc option
  * Fixed a performance bug in the computations of the aggregate loss curves
    by reading the full event loss table at once
  * Fixed `oq zip` to work with gmf_ebrisk calculations
  * Fixed a serious bug in the gmf_ebrisk calculator: the results were in most
    cases wrong and dependent on the number of spawned tasks
  * Now the `master_seed` controls the generation of the epsilons in all
    situations (before in event_based_risk without `asset_correlation` it was
    managed by `random_seed`)
  * Changed the management of the epsilons in the gmf_ebrisk calculator to
    be the same as in the event_based_risk calculator
  * Added a check on the input files: the listed paths must be relative paths
  * Fixed a bug when storing the disagg-bins in the case the lenghts of the
    arrays are not the same for all sites
  * In the case of a single tile the prefiltering was applied twice: fixed the
    problem and generally improved the filtering/weighting of the sources
  * Fixed the CSV exporter for disaggregation outputs when iml_disagg is set

  [Graeme Weatherill]
  * Fixed ASK14 GMPE behaviour to remove ValueError
  * Implements comprehensive suite of NGA East ground motion models for
    central and eastern United States
  * Minor modification of check_gsim functions to permit instantiated classes
    to be passed

 -- Matteo Nastasi (GEM Foundation) <nastasi@openquake.org>  Mon, 26 Feb 2018 08:53:58 +0100

python3-oq-engine (2.8.0-0~precise01) precise; urgency=low

  [Michele Simionato]
  * `iml_disagg` and `poes_disagg` cannot coexist in the job.ini file
  * Added a check on `conditional_loss_poes` in the event_based_risk calculator:
    now it requires `asset_loss_table` to be set

  [Anirudh Rao]
  * Sorted taxonomies before comparison in the BCR calculator

  [Michele Simionato]
  * Optimized the disaggregation calculation by performing the PMF extraction
    only once at the end of the calculation and not in the workers
  * Added an `oq zip` command
  * Avoided running an useless classical calculation if `iml_disagg` is given

  [Valerio Poggi]
  * Implemented subclasses for ZhaoEtAl2006Asc and AtkinsonBoore2006 to account
    for the distance filter used by SGS in their PSHA model for Saudi Arabia.
    Distance threshold is hard coded to 5km in this implementation.

  [Michele Simionato]
  * Added a warning if the aggregated probability of exceedence (poe_agg) in
    a disaggregation output is very dissimilar from poes_disagg
  * Removed the flag `split_sources`
  * Optimized the operation `arrange_data_in_bins` in the disaggregation
    calculator and reduced the data transfer by the number of tectonic
    region types
  * Improved the sending of the sources to the workers, especially for the
    MultiPointSources
  * Better error message if the user sets a wrong site_id in the sites.csv file
  * Now the distance and lon lat bins for disaggregation are built directly
    from the integration distance
  * Used uniform bins for disaggregation (before they were potentially
    different across realizations / source models)
  * Improved the error message if the user forgets both sites and sites.csv
    in a calculation starting from predetermined GMFs
  * Improved the error message if the user specifies a non-existing file in
    the job.ini
  * Change the ordering of the TRT bins in disaggregation: now they are
    ordered lexicographically
  * Added more validity checks on the job.ini file for disaggregation
  * Changed the .hdf5 format generated by `oq extract -1 hazard/rlzs`; you can
    still produce the old format by using `oq extract -1 qgis-hazard/rlzs`
  * Optimized the disaggregation calculator by instantiating
    `scipy.stats.truncnorm` only once per task and not once per rupture
  * Optimized the disaggregation calculator when `iml_disagg` is specified,
    by caching duplicated results
  * Made sure that `oq dbserver stop` also stops the zmq workers if the zmq
    distribution is enabled
  * Added a check when disaggregating for a PoE too big for the source model
  * If `iml_disagg` is given, forbid `intensity_measure_types_and_levels`
  * Fixed the disaggregation outputs when `iml_disagg` is given: the PoE has
    been removed by the name of the output and correct PoE is in the XML file
  * Fixed `oq export loss_curves/rlzs` for event_based_risk/case_master
  * Removed the obsolete parameter `loss_curve_resolution`
  * Fixed a Python 3 unicode error with `oq engine --run job.zip`
  * Added a command `oq abort <calc_id>`
  * Stored the avg_losses in classical risk in the same way as in
    event_based_risk and made them exportable with the same format
  * Removed the outputs losses_by_tag from the event based risk calculators
    and changed the default for the avg_losses flag to True
  * WebUI: now every job runs in its own process and has name oq-job-<ID>
  * Refactored the WebUI tests to use the DbServer and django.test.Client
  * Added an experimental feature `optimize_same_id_sources`
  * Fixed a bug in gmf_ebrisk when there are zero losses and added more
    validity checks on the CSV file
  * The parameter `number_of_ground_motion_fields` is back to being optional in
    scenario calculators reading the GMFs from a file, since it can be inferred
  * Removed the deprecated risk outputs dmg_by_tag, dmg_total,
    losses_by_tag, losses_total
  * Deprecated the .geojson exporters for hazard curves and maps
  * We now keep the realization weights in case of logic tree sampling (before
    they were rescaled to 1 / R and considered all equals)
  * Optimized sampling for extra-large logic trees
  * Added a check on missing `source_model_logic_tree`
  * Fix to the gmf_ebrisk calculator: the realization index in the event loss
    table was incorrect and too many rows were saved
  * Added a way to restrict the source logic model tree by setting a sm_lt_path
    variable in the job.ini (experimental)
  * Fixed the precedence order when reading openquake.cfd

 -- Matteo Nastasi (GEM Foundation) <nastasi@openquake.org>  Wed, 29 Nov 2017 14:33:05 +0100

python-oq-engine (2.7.0-0~precise01) precise; urgency=low

  [Michele Simionato]
  * Fixed the risk exporters for tags containing non-ASCII characters

  [Valerio Poggi]
  * Implemented the Pankow and Pechmann 2004 GMPE (not verified)

  [Graeme Weatherill]
  * Added Derras et al. (2014) GMPE
  * Implemented the Zhao et al. (2016) GMPE for active shallow crustal,
    subduction interface and subduction slab events
  * Adds 'rvolc' (volcanic path distance) to the distance context

  [Michele Simionato]
  * The outputs loss_curves-rlzs and loss_curves-stats are now visible again
    as engine outputs (before they were hidden)
  * Added a debug command `oq plot_assets` and fixed `oq plot_sites`
  * Added a flag `--multipoint` to the command `oq upgrade_nrml`
  * Deprecated several outputs: hcurves-rlzs, agg_loss_table, losses_total,
    dmg_by_tag, dmg_total, losses_by_tag, losses_by_tag-rlzs
  * Extended the command `oq extract job_id` to check the database
  * Optimized the scenario damage calculator by vectorizing the calculation
    of the damage states
  * Extended the FragilityFunctions to accept sequences/arrays of intensity
    levels, as requested by Hyeuk Ryu

  [Daniele Viganò]
  * Added support for groups in the WebUI/API server

  [Michele Simionato]
  * Added an experimental distribution mode of kind "zmq"
  * Implemented an API `/extract/agglosses/loss_type?tagname1=tagvalue1&...`
    with the ability to select all tagvalues (`*`) for a given tagname
  * Deprecated reading hazard curves from CSV, since it was an experimental
    features and nobody is using it
  * Changed the exporter of the event loss table to export all realizations
   into a single file

  [Graeme Weatherill]
  * Adds the Bindi et al. (2017) GMPEs for Joyner-Boore and Hypocentral
    Distance

  [Michele Simionato]
  * Made it mandatory to specify the sites for all calculators reading the
    GMFs from a CSV file
  * Tested also the case of calculators requiring a shared_dir
  * Improved the error checking when parsing vulnerability functions with PMF

  [Daniele Viganò]
  * Fixed a bug in `oq reset` command which was not stopping
    the DbServer properly

  [Michele Simionato]
  * Implemented an API `/extract/aggcurves/loss_type?tagname1=tagvalue1&...`
  * Implemented an API `/extract/aggdamages/loss_type?tagname1=tagvalue1&...`
  * Every time a new calculation starts, we check if there is a newer version
    of the engine available on GitHub
  * Changed the search logic for the configuration file `openquake.cfg`
  * Implemented an API `/extract/agglosses/loss_type?tagname1=tagvalue1&...`
  * Fixed several bugs in the gmf_ebrisk calculator, in particular in presence
    of asset correlation and missing values on some sites
  * Fixed a bug with logging configured a WARN level instead of INFO level
    if rtree was missing (affecting only `oq run`)
  * Changed the ScenarioDamage demo to use two GSIMs
  * Added a node `<tagNames>` in the exposure
  * Added a web API to extract the attributes of a datastore object
  * Fixed `oq to_shapefile` and `oq from_shapefile` to work with NRML 0.5
    (except MultiPointSources)
  * Added information about the loss units to the `agg_curve` outputs
  * `oq extract hazard/rlzs` now extracts one realization at the time
  * The rupture filtering is now applied during disaggregation
  * Changed the /extract wen API to return a compressed .npz file
  * Fixed a bug with multi-realization disaggregation, celery and no
    shared_dir: now the calculation does not hang anymore

 -- Matteo Nastasi (GEM Foundation) <nastasi@openquake.org>  Thu, 19 Oct 2017 13:53:08 +0200

python-oq-engine (2.6.0-0~precise01) precise; urgency=low

  [Michele Simionato]
  * Fixed the GMF .npz export when the GMFs are extracted from a file
  * Stored the number of nonzero losses per asset and realization in
    event_based_risk calculations with asset_loss_table=True

  [Daniele Viganò]
  * Fixed 'openquake' user creation in RPM when SELinux is in enforcing mode
  * Changed the behaviour during RPM upgrades:
    the old openquake.cfg configuration file is left untouched and the new one
    installed as openquake.cfg.rpmnew

  [Michele Simionato]
  * Added a check on `number_of_ground_motion_fields` when the GMFs are
    extracted from a NRML file
  * Added a command `oq extract` able to extract hazard outputs into HDF5 files
  * Fixed a bug when reading GMFs from a NRML file: the hazard sites were
    read from the exposure (incorrectly) and not from the GMFs
  * Fixed a bug in MultiMFDs of kind `arbitraryMFD`

  [Valerio Poggi]
  * Implemented the Atkinson (2010) GMPE as subclass `Atkinson2010Hawaii`
    of `BooreAtkinson2008`

  [Michele Simionato]
  * Used the new loss curves algorithm for the asset loss curves and loss maps
  * Added a generic `extract` functionality to the web API
  * Fixed a bug when computing the rjb distances with multidimensional meshes
  * Changed the GMF CSV exporter to export the sites too; unified it with the
    event based one

  [Daniele Viganò]
  * Changed the 'CTRL-C' behaviour to make sure that all children
    processes are killed when a calculation in interrupted

  [Michele Simionato]
  * Fixed a bug in the statistical loss curves exporter for classical_risk
  * Replaced the agg_curve outputs with losses by return period outputs
  * Turned the DbServer into a multi-threaded server
  * Used zmq in the DbServer
  * Fixed correct_complex_sources.py
  * Fixed `oq export hcurves-rlzs -e hdf5`
  * Changed the source weighting algorithm: now it is proportional to the
    the number of affected sites
  * Added a command `oq show dupl_sources` and enhances `oq info job.ini`
    to display information about the duplicated sources
  * Added a flag `split_sources` in the job.ini (default False)
  * Updated the demos to the format NRML 0.5

  [Valerio Poggi]
  * Implemented the Munson and Thurber 1997 (Volcanic) GMPE

  [Graeme Weatherill]
  * Adapts CoeffsTable to be instantiated with dictionaries as well as strings

  [Daniele Viganò]
  * Extended the 'oq reset' command to work on multi user installations

  [Michele Simionato]
  * Fixed a bug: if there are multiple realizations and no hazard stats,
    it is an error to set hazard_maps=true or uniform_hazard_spectra=true
  * Implemented aggregation by asset tag in the risk calculators
  * Fixed a small bug in the HMTK (in `get_depth_pmf`)
  * Extended the demo LogicTreeCase1ClassicalPSHA to two IMTs and points
  * Added a documentation page `oq-commands.md`
  * Removed the automatic gunzip functionality and added an automatic
    checksum functionality plus an `oq checksum` command
  * Made the demo LogicTreeCase2ClassicalPSHA faster
  * Fixed the export by realization of the hazard outputs
  * Changed the generation of loss_maps in event based risk, without the option
    `--hc`: now it is done in parallel, except when reading the loss ratios
  * Renamed `--version-db` to `--db-version`, to avoid
    confusions between `oq --version` and `oq engine -version`
  * Fixed bug in the exported outputs: a calculation cannot export the results
    of its parent
  * Extended the `sz` field in the rupture surface to 2 bytes, making it
    possible to use a smaller mesh spacing
  * Changed the ordering of the fields in the loss curves and loss maps
    generated by the event based risk calculator; now the insured fields
    are at the end, before they were intermixed with each loss type
  * Changed the format of array `all_loss_ratios/indices`
  * The size in bytes of the GMFs was saved incorrectly
  * Added an exporter gmf_scenario/rup-XXX working also for event based
  * First version of the calculator gmf_ebrisk
  * Implemented risk statistics for the classical_damage calculator
  * Added a .csv importer for the ground motion fields
  * Implemented risk statistics for the classical_bcr calculator

  [Armando Scarpati]
  * Show to the user the error message when deleting a calculation
    in the WebUI fails

  [Michele Simionato]
  * Better error message when running a risk file in absence of hazard
    calculation
  * Changed the sampling logic in event based calculators
  * Imported GMFs from external file into the datastore

  [Daniele Viganò]
  * Added the 'celery-status' script in 'utils' to check the
    task distribution in a multi-node celery setup

  [Michele Simionato]
  * Removed an excessive check from the WebUI: now if an output exists,
    it can be downloaded even if the calculation was not successful

  [Armando Scarpati]
  * Visualized the calculation_mode in the WebUI

  [Michele Simionato]
  * Made the upgrade_manager transactional again
  * Changed the storage of the GMFs; as a consequence the exported .csv
    has a different format

  [Daniele Viganò]
  * Fixed a bug introduced by a change in Django 1.10 that was causing
    the HTTP requests log to be caught by our logging system and
    then saved in the DbServer
  * Updated requirements to allow installation of Django 1.11 (LTS)

  [Michele Simionato]
  * Added two commands `oq dump` and `oq restore`
  * Added a check that on the number of intensity measure types when
    generating uniform hazard spectra (must be > 1)

 -- Matteo Nastasi (GEM Foundation) <nastasi@openquake.org>  Mon, 25 Sep 2017 15:05:45 +0200

python-oq-engine (2.5.0-0~precise01) precise; urgency=low

  [Armando Scarpati]
  * Added a confirmation dialog when trying to remove a calculation via the
    WebUI

  [Michele Simionato]
  * Hazard maps were not exposed to the engine in event based calculations
  * Fixed the check on the DbServer instance: it was failing in presence
    of symbolic links
  * Optimized MultiMFD objects for the case of homogeneous parameters
  * Added an .npz exporter for the scenario_damage output `dmg_by_asset`
  * Removed the pickled CompositeSourceModel from the datastore
  * Improved the error message when the rupture mesh spacing is too small
  * Unified the versions of baselib, hazardlib and engine
  * Raised a clear error if the user does not set the `calculation_mode`
  * Made it is possible to pass the hdf5 full path to the DataStore class
  * Made it possible to use CELERY_RESULT_BACKEND != 'rpc://'

  [Michele Simionato, Daniele Viganò]
  * Merged the `oq-hazardlib` repository into `oq-engine`.
    The `python-oq-hazardlib` package is now provided by `python-oq-engine`

  [Michele Simionato]
  * Added CSV exports for the agg_curve outputs
  * Fixed a bug in `oq export hcurves-rlzs --exports hdf5`
  * Restored the parameter sites_per_tile with a default of 20,000, i.e.
    tiling starts automatically if there are more than 20,000 sites
  * Better error message for invalid exposures
  * Removed the deprecated XML outputs of the risk calculators
  * Added an end point `v1/calc/XXX/oqparam` to extract the calculation
    parameters as a JSON dictionary
  * Fixed the excessive logic tree reduction in event based calculators
  * Improved the command `oq db`
  * Fixed an encoding bug when logging a filename with a non-ASCII character
  * Fixed a bug when exporting a GMF with `ruptureId=0`
  * Added a parameter `disagg_outputs` to specify the kind of disaggregation
    outputs to export
  * Raised an early error if the consequence model is missing some taxonomies
  * Restored the tiling functionality in the classical calculator; to enable
    it, set `num_tiles` in the job.ini file
  * If there are no statistical hazard curves to compute, do not transfer
    anything
  * Fixed a small bug in `oq plot` and added a test

  [Daniele Viganò]
  * Added `collectstatic` and `createsuperuser` subcommands to the
    `oq webui` command
  * Added a `local_settings.py.pam` template to use PAM as the authentication
    provider for API and WebUI
  * Now the command `oq webui start` tries to open a browser tab
    with the WebUI loaded

 -- Daniele Viganò (GEM Foundation) <daniele@openquake.org>  Wed, 14 Jun 2017 10:32:28 +0200

python-oq-engine (2.4.0-0~precise01) precise; urgency=low

  [Michele Simionato]
  * Now the command `oq export loss_curves/rlz-XXX` works both for the
    `classical_risk` calculator and the `event_based_risk` calculator

  [Daniele Viganò]
  * Remove the default 30 day-old view limit in the WebUI calculation list

  [Michele Simionato]
  * Fixed a broken import affecting the command `oq upgrade_nrml`
  * Made it possible to specify multiple file names in <uncertaintyValue/>
    in the source_model_logic_tree file
  * Reduced the data transfer in the object `RlzsAssoc` and improved the
    postprocessing of hazard curves when the option `--hc` is given
  * Changed the `ruptures.xml` exporter to export unique ruptures
  * Fixed a bug when downloading the outputs from the WebUI on Windows
  * Made `oq info --report` fast again by removing the rupture fine filtering
  * Improved the readibility of the CSV export `dmg_total`
  * Removed the column `eid` from the CSV export `ruptures`; also
    renamed the field `serial` to `rup_id` and reordered the fields
  * Changed the event loss table exporter: now it exports an additional
    column with the `rup_id`
  * Changed scenario npz export to export also the GMFs outside the maximum
    distance
  * Fixed scenario npz export when there is a single event
  * Replaced the event tags with numeric event IDs
  * The mean hazard curves are now generated by default
  * Improved the help message of the command `oq purge`
  * Added a `@reader` decorator to mark tasks reading directly from the
    file system
  * Removed the .txt exporter for the GMFs, used internally in the tests
  * Fixed a bug with relative costs which affected master for a long time,
    but not the release 2.3. The insured losses were wrong in that case.
  * Added an .hdf5 exporter for the asset loss table
  * Loss maps and aggregate losses are computed in parallel or sequentially
    depending if the calculation is a postprocessing calculation or not
  * Deprecated the XML risk exporters
  * Removed the .ext5 file
  * Restored the parameter `asset_loss_table` in the event based calculators
  * Added a full .hdf5 exporter for `hcurves-rlzs`
  * Removed the `individual_curves` flag: now by default only the statistical
    hazard outputs are exported
  * Saved *a lot* of memory in the computation of the hazard curves and stats
  * Renamed the parameter `all_losses` to `asset_loss_table`
  * Added an experimental version of the event based risk calculator which
    is able to use GMFs imported from an external file
  * Added a `max_curve` functionality to compute the upper limit of the
    hazard curves amongst realizations
  * Raised an error if the user specifies `quantile_loss_curves`
    or `conditional_loss_poes` in a classical_damage calculation
  * Added a CSV exporter for the benefit-cost-ratio calculator
  * The classical_risk calculator now reads directly the probability maps,
    not the hazard curves
  * Turned the loss curves into on-demand outputs
    for the event based risk calculator
  * The loss ratios are now stored in the datastore and not in an
    external .ext5 file
  * The engine outputs are now streamed by the WebUI
  * Used a temporary export directory in the tests, to avoid conflicts
    in multiuser situations
  * Added an .npz exporter for the loss maps
  * Raised an error early when using a complex logic tree in scenario
    calculations
  * Changed the CSV exporter for the loss curves: now it exports all the
    curves for a given site for the classical_risk calculator
  * Fixed the save_ruptures procedure when there are more than 256
    surfaces in the MultiSurface
  * Renamed the `csq_` outputs of the scenario_damage to `losses_`
  * Changed the way scenario_damage are stored internally to be more
    consistent with the other calculators
  * Removed the GSIM from the exported file name of the risk outputs
  * New CSV exporter for GMFs generated by the event based calculator
  * The event IDs are now unique and a constraint on the maximum
    number of source groups (65,536) has been added
  * Added an output `losses_by_event` to the scenario_risk calculator
  * Changed the output `ruptures.csv` to avoid duplications
  * Added an output `losses_by_taxon` to the scenario_risk calculator
  * Fixed a performance bug in `get_gmfs`: now the scenario risk and damage
    calculators are orders of magnitude faster for big arrays
  * Added an export test for the event loss table in the case of multiple TRTs
  * Removed the experimental `rup_data` output
  * Added an .npz export for the output `losses_by_asset`
  * Exported the scenario_risk aggregate losses in a nicer format

  [Daniele Viganò]
  * The 'oq webui' command now works on a multi-user installation
  * Splitted RPM packages into python-oq-engine (single node)and
    python-oq-engine-master/python-oq-engine-worker (multi-node)

  [Paolo Tormene]
  * The 'Continue' button in the Web UI is now available also for risk
    calculations

  [Michele Simionato]
  * Fixed a Python 3 bug in the WebUI when continuing a calculation: the
    hazard_calculation_id was passed as a string and not as an integer
  * Changed to rupture storage to use variable length-arrays, with a speedup
    of two orders of magnitude
  * Avoided storing twice the rupture events
  * Optimized the serialization of ruptures on HDF5 by using a `sids` output
  * Changed the Web UI button from "Run Risk" to "Continue"
  * The `avg` field in the loss curves is computed as the integral of the curve
    again, and it is not extracted from the avg_losses output anymore
  * Made the `fullreport` exportable
  * Fixed the `rup_data` export, since the boundary field was broken
  * Restored the output `losses_by_taxon` in the event_based_risk calculator
  * Fixed the calculator event based UCERF so that average losses can
    be stored

  [Daniele Viganò]
  * Added a check to verify that an 'oq' client is talking to the
    right DbServer instance
  * Introduced an optional argument for 'oq dbserver' command line
    to be able to override its default interface binding behaviour

  [Michele Simionato]
  * Optimized the event based calculators by reducing the number of calls
    to the GmfComputer and by using larger arrays
  * Added a check on missing vulnerability functions for some loss type
    for some taxonomy
  * Now we save the GMFs on the .ext5 file, not the datastore
  * Fixed bug in event_based_risk: it was impossible to use vulnerability
    functions with "PM" distribution
  * Fixed bug in event_based_risk: the ebrisk calculator is required as
    precalculator of event_based_risk, not others
  * Fixed bug in scenario_risk: the output `all_losses-rlzs` was aggregated
    incorrectly
  * Now the ucerf_risk calculators transfer only the events, not the ruptures,
    thus reducing the data transfer of several orders of magnitude
  * Added a view `get_available_gsims` to the WebUI and fixed the API docs
  * Introduced a configuration parameter `max_site_model_distance` with default
    of 5 km
  * Implemented sampling in the UCERF event based hazard calculator

  [Daniele Viganò]
  * Use threads instead of processes in DbServer because SQLite3
    isn't fork-safe on macOS Sierra

  [Michele Simionato]
  * Fixed a TypeError when deleting a calculation from the WebUI
  * Extended the command `oq to_hdf5` to manage source model files too
  * Improved significantly the performance of the event based calculator
    when computing the GMFs and not the hazard curves
  * Stored information about the mean ground motion in the datastore
  * Saved the rupture mesh with 32 floats instead of 64 bit floats
  * Raised the limit on the event IDs from 2^16 to 2^32 per task
  * Fixed classical_risk: there was an error when computing the statistics
    in the case of multiple assets of the same taxonomy on the same site
  * Changed the UCERF event based calculators to parallelize by SES
  * Fixed a site model bug: when the sites are extracted from the site model
    there is no need to perform geospatial queries to get the parameters
  * Added a command `oq normalize` to produce good `sites.csv` files
  * Introduced a `ses_seed` parameter to specify the seed used to generate
    the stochastic event sets; `random_seed` is used for the sampling only
  * Changed the `build_rcurves` procedure to read the loss ratios directly from
    the workers

 -- Matteo Nastasi (GEM Foundation) <nastasi@openquake.org>  Tue, 23 May 2017 10:46:56 +0200

python-oq-engine (2.3.0-0~precise01) precise; urgency=low

  [Michele Simionato]
  * `oq info --report` now filters the ruptures and reports the correct
    number of effective ruptures even for classical calculators
  * Stripped the TRT information from the event loss table CSV export
    and optimized its performance
  * Fixed a bug when storing the GMPE logic tree file in the datastore
  * Added a command `oq run_tiles` (experimental)
  * Fixed the event based calculator so that it can run UCERF ruptures
  * Fixed a bug in the scenario_risk calculator in case of multiple assets
    of the same taxonomy on the same site with no insurance losses
  * Now the event IDs are generated in the workers in the event based calculator
    and there is a limit of 65536 tasks with 65536 ruptures each
  * Changed the UCERF classical calculators to compute one branch at the time
  * Fixed the header `occupants:float32` in the CSV risk exports involving
    occupants
  * Fixed the name of the zipped files downloaded by the Web UI: there
    was a spurious dot
  * Fixed the UCERF classical calculator in the case of sampling
  * Reduced the size of the event tags in the event based calculators, thus
    saving GB of disk space in UCERF calculations
  * Fixed the name of the files downloaded by the Web UI: they must not
    contain slashes
  * Now deleting a calculation from the Web UI really deletes it, before
    if was only hiding it

  [Daniele Viganò]
  * Moved the OpenQuake Engine manual sources inside doc/manual

  [Michele Simionato]
  * Introduced an experimental classical time dependent UCERF calculator
  * Added a dynamic output for source group information
  * Changed the UCERF rupture calculator to fully store the ruptures
  * Fixed a bug in `combine_maps`: realizations with zero probability were
    discarded, thus breaking the computation of the statistics
  * Added a command `oq reset` to reset database and datastores
  * Reduced the data transfer back and disk space occupation for UCERF
    event based risk calculations
  * Tasks meant to be used with a shared directory are now marked with a
    boolean attribute `.shared_dir_on`
  * Added a warning when running event based risk calculations with sampling
  * Made sure that the openquake.cfg file is read only once

  [Daniele Viganò]
  * Moved the openquake.cfg config file inside the python package
    under openquake/engine/openquake.cfg
  * Removed support to OQ_LOCAL_CFG_PATH and OQ_SITE_CFG_PATH vars;
    only the OQ_CONFIG_FILE enviroment variable is read

  [Michele Simionato]
  * If there is a single realization, do not compute the statistics
  * Changed the separator from comma to tab for the output `ruptures`
  * If there are no conditional_loss_poes, the engine does not try to
    export the loss maps anymore
  * Fixed `oq engine --make-html-report` when using Python 3
  * Fixed bug when running `oq info job.ini` with NRML 0.5 source models

 -- Matteo Nastasi (GEM Foundation) <nastasi@openquake.org>  Thu, 23 Feb 2017 14:37:44 +0100

python-oq-engine (2.2.0-0~precise01) precise; urgency=low

  [Michele Simionato]
  * Fixed an HDF5 bug by not using a `vstr` array for the asset references
  * Fixed a wrong error message generated by `oq purge`
  * Added information about the rupture in the event loss table exports
  * Fixed a bug and added a test calculation with nonparametric sources
  * Fixed the classical UCERF calculator when there is more than one branch
  * Added .npz exporter for gmf_data for event based calculations

  [Daniele Viganò]
  * Port WebUI/API server to Django 1.9 and 1.10
  * Add dependencies to setup.py
  * Update Copyright to 2017

  [Michele Simionato]
  * Increased the splitting of ComplexFaultSources
  * Added a way to reuse the CompositeSourceModel from a previous computation
  * Turned the loss maps into dynamically generated outputs
  * Extended the source model writer to serialize the attributes
    src_interdep, rup_interdep, srcs_weights
  * Fixed a bug when exporting the uniform hazard spectra in presence of
    IMTs non spectral acceleration
  * Fixed a bug when computing the loss maps in presence of insurance,
    temporarily introduced in master
  * Made the datastore for event based risk calculations much lighter
    by computing the statistical outputs at export time
  * Now it is possible to post process event based risk outputs with the
    `--hc` option
  * Added a command `oq to_hdf5` to convert .npz files into .hdf5 files
  * Moved commonlib.parallel into baselib
  * Merged the experimental calculator ebrisk into event_based_risk and
    used correctly the random_seed for generating the GMFs (not the master_seed)
  * Added a flag `ignore_covs` to ignore the coefficients of variation
  * Changed the GMF scenario exporter to avoid generating composite arrays with
    a large number of fields
  * Exporting in .npz format rather than HDF5
  * Introduced a `shared_dir` parameter in openquake.cfg
  * Fixed a serialization bug for planar surfaces
  * Removed the flag `asset_loss_table`: the loss ratios are
    saved if and only if the `loss_ratios` dictionary is non-empty
  * Added a CSV exporter for the GMFs in the event based calculator
  * Added a CSV exporter for the rup_data output
  * Added a CSV exporter for the disaggregation output
  * Stored the disaggregation matrices directly (no pickle)
  * Turned the CompositeRiskModel into a HDF5-serializable object
  * Fixed all doctests for Python 3

  [Daniele Viganò]
  * Removed the 'oq-engine' wrapper (command already deprecated)

  [Michele Simionato]
  * Assigned a year label to each seismic event in the event based calculator
  * Now the ebrisk calculator supports the case of asset_correlation=1 too
  * Made it possible to export the losses generated by a specific event
  * Lowered the limit on the length of source IDs to 60 chars
  * Fixed excessive strictness when validating `consequenceFunction.id`
  * Added an `ucerf_rupture` calculator able to store seismic events and
    rupture data and reduced the data transfer

  [Daniele Viganò]
  * MANIFEST now includes all files, with any extension located in the
    tests folders. It is now possible to run tests from an installation
    made with packages

  [Michele Simionato]
  * Improved error message when the user gives a source model file instead of
    a source model logic tree file
  * Fixed the management of negative calculation IDs
  * Relaxed the tolerance so that the tests pass on Mac OS X
  * Implemented csv exporter for the ruptures
  * Optimized the epsilon generation in the ebrisk calculator for
    asset_correlation=0
  * Improved the performance of the scenario risk calculators
  * Now by default we do not save the ruptures anymore
  * Fixed a memory leak recently introduced in parallel.py
  * Simplified classical_risk (the numbers can be slightly different now)
  * Serialized the ruptures in the HDF5 properly (no pickle)
  * Introduced a parameter `iml_disagg` in the disaggregation calculator
  * Fixed `oq reduce` to preserve the NRML version
  * Fixed a bug when splitting the fault sources by magnitude

 -- Matteo Nastasi (GEM Foundation) <nastasi@openquake.org>  Mon, 23 Jan 2017 14:36:48 +0100

python-oq-engine (2.1.0-0~precise01) precise; urgency=low

  [Michele Simionato]
  * There is now a flag `save_ruptures` that can be turned off on demand;
    by default the ruptures are always saved in the event based calculators
  * Optimized the memory consumption when using a ProcessPoolExecutor (i.e
    fork before reading the source model) by means of a `wakeup` task
  * Reduced the splitting of the fault sources
  * Added a view `task_slowest` displaying info about the slowest task
    (only for classical calculations for the moment)
  * concurrent_tasks=0 disable the concurrency
  * Optimized the saving time of the GMFs
  * Changed the default number of concurrent tasks and increased the
    relative weight of point sources and area sources
  * Fixed the UCERF event loss table export and added a test for it
  * Optimized the computation of the event loss table
  * Introduced two new calculators ucerf_risk and ucerf_risk_fast

  [Paolo Tormene]
  * Added to the engine server the possibility to log in and out
    programmatically by means of HTTP POST requests

  [Michele Simionato]
  * Optimized the memory consumption of the event based risk calculators
  * Extended the `oq show` command to work in a multi-user environment
  * Improved the test coverage of the exports in the WebUI
  * Removed the SourceManager: now the sources are filtered in the workers
    and we do not split in tiles anymore
  * Made the full datastore downloadable from the WebUI
  * Added a command "oq db" to send commands the engine database
    (for internal usage)
  * By default the WebUI now displays only the last 100 calculations
  * Added more validity checks to the disaggregation parameters; split the
    sources even in the disaggregation phase
  * Added an optimized event based calculator computing the total losses by
    taxonomy and nothing else
  * Filtered the sources up front when there are few sites (<= 10)
  * Reduced the number of tasks generated when filter_sources is False
  * Saved engine_version and hazardlib_version as attributes of the datastore
  * Avoided saving the ruptures when ground_motion_fields is True
  * Finalized the HDF5 export for hazard curves, hazard maps and uniform
    hazard spectra
  * Restored a weight of 1 for each rupture in the event based calculator
  * Removed the MultiHazardCurveXMLWriter
  * Improved the saving of the ruptures in event based calculations
  * Reduced the data transfer due to the `rlzs_by_gsim` parameter
  * Added an HDF5 export for scenario GMFs
  * If `filter_sources` if false, the light sources are not filtered, but the
    heavy sources are always filtered
  * Now the dbserver can be stopped correctly with CTRL-C
  * Parallelized the splitting of heavy sources
  * Changed the event loss table exporter: now a single file per realization
    is exported, containing all the loss types
  * Removed the dependency from the Django ORM
  * Now the WebUI restarts the ProcessPoolExecutor at the end of each job,
    to conserve resources
  * Optimized the computation of hazard curves and statistics, especially
    for the memory consumption
  * Reduced the data transfer due to the `rlzs_assoc` and `oqparam` objects
  * Fixed a bug in the disaggregation calculator when a source group has
    been filtered away by the maximum distance criterium
  * Fixed an encoding error in the reports when the description contains a
    non-ASCII character
  * Changed the distribution framework: celery is supported in a way more
    consistent with the other approaches; moreover, ipyparallel is supported
  * Hazard maps are now a fake output, dynamically generated at export time
  * Made the number of produced tasks proportional to the number of tiles
  * Raised an error for event_based_risk producing no GMFs
  * Added a view for the slow sources
  * Transmitted the attributes of a SourceGroup to the underlying sources
  * Fixed the names of exported files for hazard maps in .geojson format
  * Added an header with metadata to the exported hazard curves and maps
  * Avoid storing filtered-away probability maps, thus fixing a bug
  * Restored the precalculation consistency check that was disabled during the
    transition to engine 2.0
  * Fixed a bug with `oq engine --delete-calculation`
  * Hazard curves/maps/uniform spectra can now be recomputed
  * Restored the early check on missing taxonomies
  * Raise an early error if an user forget the `rupture_mesh_spacing` parameter
  * Fixed a bug while deleting jobs from the db in Ubuntu 12.04
  * Ported the shapefile converter from the nrml_converters
  * Added source model information in the file `realizations.csv`
  * `oq engine --run job.ini --exports csv` now also exports the realizations
  * Introduced the format NRML 0.5 for source models
  * Added a check on the version in case of export errors
  * Extended `oq purge` to remove calculations from the database too
  * Fixed `--make-html-report`: the view task_info was not registered
  * Stored several strings as HDF5-variable-length strings
  * Fixed an export bug for the hazard curves in .geojson format
  * Removed the array cost_types from the datastore
  * Taxonomies with chars not in the range a-z0-9 were incorrectly rejected
  * Improved the XML parsing utilities in speed, memory, portability and
    easy of use
  * Forbidden the reuse of exposure because is was fragile and error prone
  * Fixed a bug with the `realizations` array, which in hazard calculations
    was empty in the datastore

 -- Matteo Nastasi (GEM Foundation) <nastasi@openquake.org>  Fri, 14 Oct 2016 11:07:26 +0200

python-oq-engine (2.0.0-0~precise01) precise; urgency=low

  [Michele Simionato]
  * Quoted the taxonomies in the CSV exports
  * Fixed a bug in classical_damage and added a master test for it
  * Fixed the escaping of the taxonomies in the datastore
  * Fixed the names of the exported risk files
  * Fixed a segfault in the WebUI when exporting files with h5py >= 2.4
  * Added a command `oq dbserver` to start/stop the database server
  * The engine exports the hazard curves one file per IMT
  * Exported lon and lat with 5 digits after the decimal point
  * Added a command `oq info --build-reports`
  * Introduced experimental support for exporting .hdf5 files

  [Daniele Viganò]
  * Reworked substantially the engine documentation: removed obsolete pages,
    updated to engine 2.0 and added instructions for Windows and Mac OS X
  * Remove oq_create_db script, db is created by the DbServer
  * Move oq_reset_db into utils and clean old code

  [Michele Simionato]
  * Now the DbServer automatically upgrades the database if needed
  * Renamed oq-lite -> oq and added a subcommand `oq engine`
  * Added a CSV reader for the hazard curves
  * Having time_event=None in the hazard part of a calculation is now valid
  * Added an exporter for the rupture data, including the occurrence rate
  * Refactored the CSV exporters
  * Moved celeryconfig.py; now celery must be started with
    `celery worker --config openquake.engine.celeryconfig`
  * Added a default location `~/oqdata/dbserver.log` for the DbServer log
  * Added an early check on the SA periods supported by the GSIMs
  * Now the gsim_logic_tree file is parsed only once
  * Added a document about the architecture of the engine
  * The realizations are now exported as a CSV file
  * Escaped taxonomies in the datastore
  * The Web UI log tool is now escaping the HTML
  * Moved openquake.commonlib.commands -> openquake.commands and
    openquake.commonlib.valid -> openquake.risklib.valid to have a
    linear tower of internal dependencies
  * Supported all versions of Django >= 1.5
  * Provided a better error message in the absence of openquake.cfg
  * Removed the check on the export_dir when using the WebUI
  * Reduce the data transfer of the realization association object
  * If uniform_hazard_spectra is true, the UHS curves are generated
    even if hazard_maps is false; the hazard maps are not exported
  * Optimized the filtering of PointSources
  * Initial work on the UCERF event based hazard calculator
  * Added a test calculation crossing the International Date Line (Alaska)

  [Daniele Viganò]
  * Remove the dependency from the python 'pwd' package which is not
    available on Windows
  * Supervisord init scripts are now provided for the dbserver, celery
    and the webui. Celery is not started by default, other two are.

  [Michele Simionato]
  * Another export fix: made sure it is run by the current user
  * Fixed the export: if the export directory does not exist, it is created
  * Introduced the configuration variable `multi_user`, false for source
    installations and true for package installations
  * Fixed the WebUI export
  * Removed the .txt outputs from the WebUI page engine/<output_id>/outputs
    (they are useful only internally)
  * Fixed the export: first the xml exporter is tried and then the csv exporter;
    if both are available, only the first is used, not both of them
  * Optimized the case when the epsilons are not required, i.e. all the
    covariance coefficients are zero in the vulnerability functions
  * Added another test for event based risk (`case_miriam`)
  * Revisited the distribution mechanism and refined the weight of the
    ruptures in the event based calculators to avoid generating slow tasks
  * Added an automatic help for the subcommands of oq-lite and managed
    --version correctly
  * The event based risk calculator now use different seeds for different
    realizations; also, the performance has been substantially improved
  * Improved the .rst reports with data transfer information
  * Removed the RlzsAssoc object from the datastore
  * Fixed the number of tasks generated by the risk calculators
  * Refactored the serialization of CompositionInfo instances to HDF5
  * Used exponential notation with 5 decimal digits in most exported XML files
  * Refactored the sampling mechanics in the event based calculators
  * The event_based_risk calculator infers the minimum intensity of the GMFs
    from the vulnerability functions (if not specified in the job.ini)
  * Fixed the `avg_losses-stats`: they were not generated in absence of
    loss curves
  * Added a command `oq-lite info --exports`
  * Added filtering on the mininum intensity also in the event based
    hazard calculator; improved the performance and memory occupation
  * Added a view displaying the calculation times by source typology
  * Fixed the test of GMPETable after the correction in hazardlib
  * Optimized the saving of the asset loss table
  * Optimized the case of multiple assets of the same taxonomy on the
    same point and introduced a datastore view `assets_by_site`
  * Fixed HDF5 segmentation faults in the tests for Ubuntu 16.04

  [Daniele Viganò]
  * Add support for Ubuntu 16.04 (xenial) packages
  * Removed the openquake_worker.cfg file because it is not used anymore

  [Michele Simionato]
  * Replaced PostgreSQL with SQLite
  * Introduced a dbserver to mediate the interaction with the database
  * Restored the signal handler to manage properly `kill` signals so that
    the workers are revoked when a process is killed manually
  * Fixed in a more robust way the duplicated log bug
  * Made more robust the killing of processes by patching concurrent.futures
  * Fixed a critical bug with celery not being used even when `use_celery`
    was true.
  * Improved the validation of NRML files
  * Added a command `oq-engine --show-log <job_id>`

  [Daniele Viganò]
  * Use the 'postgresql' meta package as dependency of the .deb
    package to support newer versions of Postgres; this makes
    Trusty package installable on Ubuntu 16.04 and Debian 8

  [Daniele Viganò, Michele Simionato]
  * Fixed a bug in `oq-engine --export-outputs`

  [Daniele Viganò, Matteo Nastasi]
  * Allow installation of the binary package on Ubuntu derivatives

  [Matteo Nastasi]
  * Backport of libhdf5 and h5py for ubuntu 'precise' serie

  [Michele Simionato]
  * Removed openquake/engine/settings.py
  * Made the dependency on celery required only in cluster installations
  * Integrated the authentication database in the engine server database
  * Fixed the description in the Web UI (before it was temporarily set to
    the string "A job").
  * Introduced filtering on the minimum intensity of the ground shaking
  * Solved the issue of serializing large SES collections, over the HDF5 limit
  * The loss maps and curves XML exporters now export the coordinates
    of the assets, not the coordinates of the closest hazard site
  * Stored the job.ini parameters into a table in the datastore
  * Added a check on the IMTs coming from the risk models
  * Changed the aggregate loss table exporter to export the event tags,
    not the event IDs
  * Fixed a bug with the CSV export of the ground motion fields
  * Fixed a bug with the export of UHS curves with `--exports=xml`
  * Reduced substantially the data transfer and the memory occupation
    for event based calculations with a large number of assets: we
    can run the California exposure with half million assets now
  * Fixed a bug in the SESCollection exporter
  * Changed the asset<->epsilons association: before for a given taxonomy the
    assets were ordered by `asset_ref`, now they are ordered by `id`. This
    has a minor impact on the numbers sensitive to the epsilons, akin to a
    change of seeds
  * Added a test on the ordering of the epsilons
  * Accepted `.` and `|` as valid characters for source IDs
  * Changed the GMF calculator to use a single seed per unique rupture
  * Changed the SESCollection exporter: now a single file is exported, before
    we were exporting one file per source model path per tectonic region model
  * Changed the event based calculators to avoid duplicating ruptures
    occurring more than once
  * Changed the risk calculators to work in blocks of assets on the same site
  * Made it possible to set different integration distances for different
    tectonic region types
  * Optimized the aggregation by asset in the event based risk calculator
  * Reporting the source_id when the filtering fails

 -- Matteo Nastasi (GEM Foundation) <nastasi@openquake.org>  Tue, 21 Jun 2016 14:17:03 +0200

python-oq-engine (1.9.1-0~precise01) precise; urgency=low

  [Michele Simionato]
  * Fixed a bug in the Web UI when running a risk calculation starting
    from a previous calculation

 -- Matteo Nastasi (GEM Foundation) <nastasi@openquake.org>  Mon, 07 Mar 2016 11:11:59 +0100

python-oq-engine (1.9.0-0~precise01) precise; urgency=low

  [Michele Simionato]
  * Fixed a bug such that in some circumstances the logging stream handler
    was instantiated twice, resulting in duplicated logs
  * Changed the default job status to 'executing' (was 'pre_executing')
  * Fixed the ordering of the logs in the Web UI
  * Removed the dependency from PostGIS
  * Restored the monitoring which was accidentally removed
  * Removed the obsolete option `--hazard-output-id`
  * Printed the names of the files exported by the engine, even when there
    are multiple files for a single output
  * Introduced four new tables job, output, log, performance: all the other
    60+ database tables are not used anymore

 -- Matteo Nastasi (GEM Foundation) <nastasi@openquake.org>  Wed, 02 Mar 2016 14:33:38 +0100

python-oq-engine (1.8.0-0~precise01) precise; urgency=low

  [Michele Simionato]
  * Removed two `oq-engine` switches (`--export-stats` and `--list-inputs`)
    and fixed `--show-view`; unified `--delete-hazard-calculation` and
    `--delete-risk-calculation` into a single `--delete-calculation`
  * Updated `make_html_report.py` to extract the full report from the
    datastore
  * If `use_celery` is true, use celery to determine a good default for
    the parameter `concurrent_tasks`
  * Made celery required only in cluster situations
  * Fixed the duplication of exported result in the classical_damage
    calculator when there is more than one realization
  * Removed several obsolete or deprecated switches from the `oq-engine` command
  * Replaced all classical calculators with their lite counterparts
  * Fixed the site-ordering in the UHS exporter (by lon-lat)

  [Paolo Tormene]
  * Added API to validate NRML

  [Michele Simionato]
  * The engine can now zip files larger than 2 GB (used in the export)
  * Now the loss maps and curves are exported with a fixed ordering: first
    by lon-lat, then by asset ID
  * Replaced the old disaggregation calculator with the oq-lite one

 -- Matteo Nastasi (GEM Foundation) <nastasi@openquake.org>  Mon, 15 Feb 2016 12:06:54 +0100

python-oq-engine (1.7.0-0~precise01) precise; urgency=low

  [Michele Simionato]
  * Fixed an encoding bug in --lhc
  * Fixed an export bug: it is now possible to export the outputs generated
    by another user, if the read permissions are set correctly

 -- Matteo Nastasi (GEM Foundation) <nastasi@openquake.org>  Mon, 14 Dec 2015 10:40:26 +0100

python-oq-engine (1.6.0-0~precise01) precise; urgency=low

  [Daniele Viganò]
  * Added the oq_reset_db script. It removes and recreates the database and
    the datastore

  [Matteo Nastasi]
  * Demos moved to /usr/share/openquake/risklib

  [Michele Simionato]
  * Removed the 'view' button from the Web UI
  * Removed the epsilon_sampling configuration parameter
  * Made customizable the display_name of datastore outputs (before it was
    identical to the datastore key)
  * The zip files generated for internal use of the Web UI are now hidden
  * Made visible to the engine only the exportable outputs of the datastore
  * Closed explicitly the datastore after each calculation
  * Replaced the old scenario calculators with the HDF5-based calculators
  * Fixed a very subtle bug in the association queries: some sites outside
    of the region constraint were not discarded in some situations
  * Removed the self-termination feature `terminate_job_when_celery_is_down`
  * Removed the epsilon sampling "feature" from the scenario_risk calculator
  * Replaced the event based calculators based on Postgres with the new ones
    based on the HDF5 technology

 -- Matteo Nastasi (GEM Foundation) <nastasi@openquake.org>  Tue, 17 Nov 2015 11:29:47 +0100

python-oq-engine (1.5.1-0~precise01) precise; urgency=low

  [Michele Simionato]
  * Fixed a bug affecting exposures with multiple assets on the same site

 -- Matteo Nastasi (GEM Foundation) <nastasi@openquake.org>  Fri, 25 Sep 2015 14:22:08 +0200

python-oq-engine (1.5.0-0~precise01) precise; urgency=low

  [Michele Simionato]
  * The event based calculators in the engine are now officially deprecated
    and they raise a warning when used
  * Optimization: we do not generate the full epsilon matrix if all
    coefficients of variation are zero
  * Fixed two subtle bugs in the management of the epsilons: it means that
    all event based risk calculations with nonzero coefficients of variations
    will produce slightly different numbers with respect to before
  * Removed excessive checking on the exposure attributes 'deductible' and
    'insuredLimit' that made it impossible to run legitimate calculations
  * Changed the meaning of 'average_loss' for the aggregated curves: now it
    is the sum of the aggregated losses in the event loss table,
    before it was extracted from the aggregated loss curve
  * Changed the way the average losses (and insured average losses) are
    computed by the event based risk calculator: now they are extracted
    from the event loss table, before they were extracted from the loss curves
  * Set to NULL the stddev_losses and stddev_insured_losses for the event based
    risk calculator, since they were computed incorrectly
  * Introduced a new experimental command
    'oq-engine --show-view CALCULATION_ID VIEW_NAME'; the only view available
    for the moment is 'mean_avg_losses'
  * Negative calculation IDs are interpreted in a Pythonic way, i.e. -1
    means the last calculation, -2 the calculation before the last one, etc.
  * If a site parameter is more distant than 5 kilometers from its closest
    site, a warning is logged
  * Changed the splitting of fault sources to reduce the number of generated
    sources and avoid data transfer failures if rupture_mesh_spacing is too
    small
  * Changed the event loss table export: now the CSV file does not contain
    the magnitude and the rows are ordered by rupture tag first and loss second
  * Removed the calculator EventBasedBCR
  * Longitude and latitude are now rounded to 5 digits
  * Fixed a very subtle bug in the vulnerability functions, potentially
    affecting calculations with nonzero coefficients of variation and nonzero
    minIML; the numbers produced by the engine were incorrect; see
    https://bugs.launchpad.net/oq-engine/+bug/1459926
  * 'investigation_time' has been replaced by 'risk_investigation_time' in
    risk configuration files
  * Initial support for Django 1.7

  [Daniele Viganò]
  * Removed the bin/openquake wrapper: now only bin/oq-engine is
    available

  [Michele Simionato]
  * Added parameter parallel_source_splitting in openquake.cfg

  [Daniele Viganò]
  * setup.py improvements
  * Added MANIFEST.in
  * celeryconfig.py moved from /usr/openquake/engine to
    /usr/share/openquake/engine

  [Matteo Nastasi]
  * Packaging system improvement

 -- Matteo Nastasi (GEM Foundation) <nastasi@openquake.org>  Wed, 23 Sep 2015 15:48:01 +0200

python-oq-engine (1.4.1-0~precise01) precise; urgency=low

  [Michele Simionato]
  * Added a new 'ebr' hazard/risk calculator
  * Fixed the engine core export: now it can export datastore outputs as
    zip files
  * Now the parameter concurrent_tasks is read from the .ini file
  * Parallelized the source splitting procedure
  * Fixed a bug in the hazard calculators which were not using the parameter
    concurrent_tasks from the configuration file

 -- Matteo Nastasi (GEM Foundation) <nastasi@openquake.org>  Fri, 15 May 2015 10:06:26 +0200

python-oq-engine (1.4.0-2~precise01) precise; urgency=low

  [Daniele Viganò]
  * Fixed debian/control: add missing lsb-release to build deps

 -- Matteo Nastasi (GEM Foundation) <nastasi@openquake.org>  Fri, 08 May 2015 14:33:26 +0200

python-oq-engine (1.4.0-1~precise01) precise; urgency=low

  [Matteo Nastasi, Daniele Viganò]
  * Fixed dependencies version management

 -- Matteo Nastasi (GEM Foundation) <nastasi@openquake.org>  Thu, 07 May 2015 14:14:09 +0200

python-oq-engine (1.4.0-0~precise01) precise; urgency=low

  [Matteo Nastasi, Daniele Viganò]
  * Add binary package support for both Ubuntu 12.04 (Precise)
    and Ubuntu 14.04 (Trusty)

  [Michele Simionato]
  * Removed the SiteModel table: now the association between the sites and the
    site model is done by using hazardlib.geo.geodetic.min_distance

  [Daniele Viganò]
  * added authentication support to the 'engineweb' and the 'engineserver'

  [Michele Simionato]
  * the aggregate loss curves can be exported in CSV format

  [Matteo Nastasi]
  * added 'outtypes' attribute with list of possible output types for
    each output item in outputs list API command
  * added '/v1/calc/<id>/status' API command
  * added 'engineweb' django application as local web client for oq-engine

  [Michele Simionato]
  * Renamed the maximum_distance parameter of the risk calculators to
    asset_hazard_distance, to avoid confusion with the maximum_distance
    parameter of the hazard calculators, which has a different meaning;
    is it an error to set the maximum_distance in a job_risk.ini file
  * Added to the API an URL /v1/calc/:calc_id/remove to hide jobs
  * A new key is_running is added to the list of dictionaries returned by
    the URL /v1/calc/list
  * Replaced the mock tests for the engine server with real functional tests
  * Added a resource /v1/calc/:calc_id/traceback to get the traceback of a
    failed calculation
  * Now the logs are stored also in the database, both for the controller node
    and the worker nodes
  * Bypassed Django when deleting calculations from the database: this avoids
    running out of memory for large calculations
  * Fixed an issue in the scenario calculator: the GMFs were not filtered
    according to the distance to the rupture
  * Now critical errors appear in the log file
  * Added a --run command to run hazard and risk together
  * Fixed bug in the event based calculator; in the case
    number_of_logic_tree_samples > 0 it was generating incorrect hazard curves.
    Also improved (a lot) the performance in this case.
  * Fixed a tricky bug happening when some tectonic region type are filtered
    away.
  * The event based risk calculator now save only the non-zero losses in
    the table event_loss_asset.
  * Added a CSV exporter for the Stochastic Event Sets, for debugging purposes.
  * The GMF CSV exporter now sorts the output by rupture tag.

  [Matteo Nastasi]
  * Each pull request must be accompanied by an update of the debian
    changelog now.

 -- Matteo Nastasi (GEM Foundation) <nastasi@openquake.org>  Thu, 07 May 2015 11:33:24 +0200

python-oq-engine (1.3.0-1) precise; urgency=low

  [Matteo Nastasi]
  * gunzip xml demos files after copied into /usr/openquake/engine directory

 -- Matteo Nastasi (GEM Foundation) <nastasi@openquake.org>  Thu, 26 Feb 2015 16:35:20 +0100

python-oq-engine (1.3.0-0) precise; urgency=low

  [Michele Simionato]
  * Updated python-django dependency >= 1.6.1, (our repository already
    includes a backported version for Ubuntu 'precise' 12.04); this change
    makes unnecessary "standard_conforming_strings" postgresql configuration
    variable setting
  * The event based risk calculator is able to disaggregate the event loss
    table per asset. To enable this feature, just list the assets you are
    interested in in the job.ini file: "specific_assets = a1 a2 a3"
  * We have a new hazard calculator, which can be invoked by setting in the
    job.ini file: "calculation_mode = classical_tiling"
    This calculators is the same as the classical calculator (i.e. you will
    get the same numbers) but instead of considering all the hazard sites at
    once, it splits them in tiles and compute the hazard curves for each tile
    sequentially. The intended usage is for very large calculations that
    exceed the available memory. It is especially convenient when you have
    very large logic trees and you are interested only in the statistics (i.e.
    mean curves and quantile curves). In that case you should use it with the
    option individual_curves=false. Notice that this calculator is still in
    an experimental stage and at the moment is does not support UHS curves.
    Hazard maps and hazard curves are supported.
  * We have a new risk calculator, which can be invoked by setting in the
    job.ini file: "calculation_mode = classical_damage"
    This calculator is able to compute the damage distribution for each asset
    starting from the hazard curves produced by the classical
    (or classical_tiling) calculator and a set of fragility functions. Also
    this calculator should be considered in experimental stage.
  * A significant change has been made when the parameter
    number_of_logic_tree_samples is set to a non-zero value. Now, if a branch
    of the source model logic tree is sampled twice we will generate the
    ruptures twice; before the ruptures were generated once and counted twice.
    For the classical calculator there is no effect on the numbers (sampling
    the same branch twice will produce two copies of identical ruptures);
    however, for the event based calculator, sampling the same branch twice
    will produce different ruptures. For instance, in the case of a simple
    source model with a single tectonic region type, before we would have
    generated a single file with the stochastic event sets, now we generate
    number_of_logic_tree_samples files with different stochastic event sets.
    The previous behavior was an optimization-induced bug.
  * Better validation of the input files (fragility models, job.ini)
  * The ability to extract the sites from the site_model.xml file
  * Several missing QA tests have been added
  * The export mechanism has been enhanced and more outputs are being exported
    in CSV format
  * New parameter complex_fault_mesh_spacing
  * Some error messages have been improved
  * A lot of functionality has been ported from the engine to oq-lite,
    i.e.  a lite version of the engine that does not depend on
    PostgreSQL/PostGIS/Django nor from RabbitMQ/Celery. This version is
    much easier to install than the regular engine and it is meant for
    small/medium computation that do not require a cluster. The engine
    demos, have been moved to the oq-risklib repository, so that they can
    be run via the oq-lite command without installing the full engine.
  * Currently the following calculators have been ported (all are to be
    intended as experimental): classical hazard, classical tiling, event
    based hazard, scenario hazard, classical risk, scenario damage,
    classical damage.

 -- Matteo Nastasi (GEM Foundation) <nastasi@openquake.org>  Thu, 26 Feb 2015 10:44:03 +0100

python-oq-engine (1.2.2-0) precise; urgency=low

  * consistency in version management between debian/ubuntu package and
    library from git sources

 -- Matteo Nastasi (GEM Foundation) <nastasi@openquake.org>  Thu, 18 Dec 2014 16:25:05 +0100

python-oq-engine (1.2.1-2) precise; urgency=low

  * Fixed custom dependencies versions (again)

 -- Matteo Nastasi (GEM Foundation) <nastasi@openquake.org>  Tue, 16 Dec 2014 10:48:19 +0100

python-oq-engine (1.2.1-1) precise; urgency=low

  * Fixed custom dependencies versions

 -- Matteo Nastasi (GEM Foundation) <nastasi@openquake.org>  Tue, 16 Dec 2014 09:48:19 +0100

python-oq-engine (1.2.1-0) precise; urgency=low

  * Fixed the logging handler

 -- Matteo Nastasi (GEM Foundation) <nastasi@openquake.org>  Mon, 15 Dec 2014 10:17:30 +0100

python-oq-engine (1.2.0-3) precise; urgency=low

  * Add constraint on python-django dependency version

 -- Matteo Nastasi (GEM Foundation) <nastasi@openquake.org>  Thu, 11 Dec 2014 10:04:45 +0100

python-oq-engine (1.2.0-2) precise; urgency=low

  * More precise exception message

 -- Matteo Nastasi (GEM Foundation) <nastasi@openquake.org>  Wed, 10 Dec 2014 16:21:06 +0100

python-oq-engine (1.2.0-1) precise; urgency=low

  * Bugs fixed in 1.2 release: http://goo.gl/GjbF2r
  * Replace a reference to the 'openquake' command with 'oq-engine'
  * Moved the expected outputs of the ScenarioDamage QA tests in qa_tests_data
  * Moved the logic tree realizations into commonlib
  * It is now possible to compute the uniform spectra even when
    individual_curves is false
  * Reduced the precision when exporting GMFs to XML
  * Fixed test_job_from_file
  * Delayed the OqParam validation
  * Simplified the monitoring
  * Extract the QA tests data from the engine
  * Renamed commonlib.general -> baselib.general
  * Removed the dependency from oq-commonlib
  * Avoid warning no XML exporter for event_loss
  * Update packager and postinst to use the openquake2 db (new default one)
  * Use shallow-clone to improve CI builds speed
  * Download calculation results as files
  * Added an API to retrieve the engine version
  * Unified the export framework for hazard and risk
  * Fast export of the GMFs
  * Fast scenario export
  * Fixed test_is_readable_all_files_lack_permissions when run as root
  * Now 'test_script_lower_than_current_version' does not require an Internet
    connection
  * Warn the user if she asks for statistical outputs but using a single hazard
    output
  * Move the calculation of input/output weights into commonlib
  * Changed the export_dir in several tests
  * Now the packagers makes a HTML report with the performances of the demos
  * Remove hardcoded references to openquake2 in oq_create_db
  * Move JobStats creation inside job_from_file
  * Fixed precision
  * Align openquake_worker.cfg with openquake.cfg
  * Implement memory hard limit control
  * Using commonlib.readinput.get_source_models
  * Check that the hazard calculation mode is consistent with risk calculation
    mode
  * Rollback only if a transaction is on
  * Fixed a bug in export_risk
  * Daily html report
  * Reflected the API change in commonlib.readinput.get_oqparam
  * Updated the engine to cope with the changes in risklib and commonlib
  * Fixed the name of the SES file
  * Changed some hard-coded weights in general.py
  * Changed the import of the calc module
  * Drop risk calculation table
  * Simplified the risk calculators
  * Reflected the API change in hazardlib.calc.gmf.GmfComputer
  * Added a test for duplicated tags in import_gmf_scenario.py
  * Implemented losses per event per asset
  * Dependency check
  * Removed more risk unit tests
  * Removed another couple of redundant tests
  * Remove check on setup.py version since now it's taken from init
  * Fixed _calc_to_response_data
  * Fixed bug when running risk calculations from the platform
  * openquake wrapper script
  * Changed version number in setup.py too
  * Updated version to 1.2
  * Renamed nrml_version->commonlib_version
  * Fixed a bug in the engine server (wrong calculation_id)
  * Fix oq-engine command name in output list
  * Removed the dependency from nrmllib
  * Fixed two merge errors
  * Important fixes pre-2.0 copied from the better-risk branch
  * Renamed the command openquake->oq-engine
  * Change ses collection
  * Fixed the migration script 0007
  * Fixed a bug with the quantile_hazard_curves attribute
  * Removed EventBasedHazardCalculatorTestCase
  * Remove the hazard_calculation table
  * correct complex source for wrong order in edges points
  * missing file open fixed
  * Removed routing tests
  * Added the script correct_complex_sources
  * Complex surf validation
  * Insert the IMT in the db, if not already there
  * The intensity measure types are now sorted also in the scenario calculator
  * Simplified the QA test scenario_damage/case_4
  * Enable 'set -x' when $GEM_SET_DEBUG is true
  * Remove a try finally in engine server task.py
  * Simplification because now the maximum_distance is mandatory
  * Fixed a wrong source model used in the Event Based export test
  * Fixed the what_if_I_upgrade check
  * Added a table imt_taxonomy
  * Fixed the management of missing db upgrades
  * Now the engine is using the new validation mechanism for the hazard sources
  * Fixed the name of a field (risk_job_id->job_id)
  * Special case when the hazard is known at the exact sites of the assets
  * Moved the epsilons from the getters to the database
  * Update the database name in openquake_worker.cfg
  * Removed the old validation mechanism
  * The parameter concurrent_tasks must be available to the workers too
  * Solved the problem with UHS
  * Fixed master https://ci.openquake.org/job/master_oq-engine/1208
  * If individual_curves is set, multi-imt curves must not be generated
  * --what-if-I-upgrade functionality
  * Stats only
  * Short output summary
  * Removed task_no
  * Hazard curves from gmfs
  * Fixed a critical bug with --hazard-output-id
  * Fix the test check_limits_event_based
  * Changed the output_weight for the event based calculator
  * Introduced --hazard-job-id and made it possible to reuse exposures imported
    in the hazard part of the computation
  * Replaced the ScenarioGetter with the GroundMotionFieldGetter
  * Return loss matrix
  * Removed --schema-path from oq_create_db
  * Calculation limits
  * Fixed a bug on tablespace permissions
  * Make the event based calculator more debuggable
  * Added the column uniq_ruptures to the table source_info
  * Db migrations
  * Db migrations 2
  * Saved more sources in source_info
  * Perform means and quantiles in memory
  * Parallel filtering
  * Reintroduce the 'terminate_job_when_celery_is_down' config option
  * Fix risk disaggregation
  * Ordering the sources after filtering-splitting
  * Source ordering
  * Gmf from ruptures
  * Fixed a stupid bug with OQ_TERMINATE_JOB_WHEN_CELERY_IS_DOWN
  * Introduced a variable OQ_TERMINATE_JOB_WHEN_CELERY_IS_DOWN
  * The random seeds have now a default value of 42
  * Added a check for invalid quantile computations
  * Now hazard calculations can be deleted safely
  * Add a file openquake_worker.cfg to be read in the workers
  * Simplified the LOG_FORMAT by removing the name
  * Avoid an ugly error when no tasks are spawned
  * Added a view on the event loss table for convenience of analysis
  * Epsilon sampling feature
  * Distribute-by-rupture phase 2
  * Restored distribution-by-rupture in the event based calculator
  * Provide a good error message when a source model contains GSIMs not in the
    file gsim_logic_tree
  * Moved parse_config from the engine to commonlib
  * Added a test checking the existence of the __init__.py files and fixed the
    QA test classical/case_15
  * Refactored initialize_realizations and added a warning when
    num_samples > num_realizations
  * Fixed a missing import
  * Saving the rupture hypocenter fully into the database
  * Removed an offending ALTER OWNER
  * Source info table
  * Added a test for sampling a large source model logic tree
  * Hazard curves from gmfs
  * Removed num_sites and num_sources from job_stats
  * Removed redundant tests
  * Retrieved the correct output directly, not via an order by
  * Making use of commonlib.parallel in the engine
  * Enhanced qatest_1, so that it subsumes regression_1 and regression_2
  * Taking advantage of the new riskloaders in commonlib
  * Added a missing integer cast
  * Changed disagg/case_1 to use full enumeration
  * Fixed the ordering of the ruptures in the event based calculator
  * Fixed a bug in the GroundMotionValuesGetter
  * Reflected the API change in refactor-risk-model
  * Sent the tectonic region types with less sources first, and fixed
    an ordering bug in a QA test
  * Turn AMQPChannelExceptions into warnings
  * Hide the SES output from a scenario calculator
  * Add a debug flag to enable set -x in packager.sh
  * Better task spawning
  * Reflected the changes to the GmfComputer in hazardlib
  * Fixed the bug in the risk event based calculator with multiple realizations
  * Fix gmf duplication
  * Removed the need for logictree.enumerate_paths
  * Fixed a small bug
  * Removed a commonlib dependency breaking the oqcreate script
  * Now the indices of the filtered sites are stored in the
    ProbabilisticRupture table
  * Fixed another import
  * Fixed a wrong import
  * Moved logictree to commonlib and fixed all the tests
  * Removed the obsolete table hzrdr.ses and small refactoring
  * Tasks with fewer assets are submitted first
  * Better parallelization of the risk calculators
  * Reducing the celery timeout from 30s to 3s
  * Fixed a tricky bug in the scenario calculator with duplicate imts
  * Fixed the ScenarioExportTestCase by changing the position of the points
  * The scenario calculator is now block-size independent
  * Use only the relevant tectonic region types to build the GMPE logic tree
  * Fixed a broadcasting in the classical calculator
  * Saving memory on the controller node
  * Restored the source model sampling feature
  * Complex logic tree test
  * Solved the block size dependence in the risk calculators
  * Fixed a critical ordering bug
  * Changed the _do_run_calc signature
  * Avoid returning duplicated data in the classical calculator
  * Changed the order of the statements in 01-remove-cnode_stats.sql
  * Added a cache on the GSIMs for the probabilities of no exceedence in the
    classical calculator
  * Fix the export of GmfSets in the case of multiple source models
  * Fixed underflow error in postgres
  * Fixed a bug with celery ping
  * Avoid errors on signals when the engine is run through the server
  * Errors in a task are converted into a RuntimeError
  * Remove calculation unit
  * The IML must be extrapolated to zero for large poes
  * Log a warning when more than 80% of the memory is used
  * Refactored the hazard getters
  * Removed the SES table
  * Added a nice error message for far away sources
  * Add support in the engine for a local_settings.py
  * Send the site collection via rabbitmq, not via the database
  * Improvements to the CeleryNodeMonitor
  * Minimal tweaks to the risk calculators
  * Save the number of sites in JobStats as soon as it is available
  * Fix branch var to be compliant within the new CI git plugin
  * Restored the lost fine monitoring on the hazard getters
  * Cluster monitor
  * Celery check
  * Removed the obsolete table uiapi.cnode_stats
  * Make use of the light site collection introduced in hazardlib
  * Optimize the disaggregation calculator
  * Fix a memory leak of celery
  * Remove python-gdal and fix issue with postinst
  * Manual pickling/unpickling
  * Updates Copyright to 2014
  * The rupture tag must be unique
  * Turn SIGTERM into SIGINT
  * Remove another engine-server test script from pylint
  * Removed the dependency on the current working directory from
    utils_config_test
  * Replace README.txt with README.md in the packager script
  * Increase the tolerance in the disaggregation test
  * Readme merge
  * Avoid storing copies of the ruptures
  * Untrapped exceptions in oqtask give ugly error messages
  * Support for posting zipfiles to the engine-server
  * Using iter_native in celery
  * Added test for the loss_fraction exporter
  * Fixed a missing loss_type in export_loss_fraction_xml
  * Merging the engine server inside the engine repository
  * Removing ruptures phase 2
  * Restored qatest 1
  * Added tests for failing computations
  * Removed the progress handler from the engine
  * Better error and logging management
  * Exclude tests folder from pylint check
  * Fixing the build master_oq-engine #790
  * Ruptures are not read from the database anymore, only written
  * In development mode celery is automatically started/stopped together with
    the engine server
  * Remove common directory from risk demos
  * Remove duplication hazard risk
  * Removing the duplication run_hazard/run_risk in engine.py
  * Renamed directories and packages to be consistent with GEM conventions
  * Fixed test_initialize_sources
  * Getting a more uniform distribution of the tasks
  * Remove celery
  * Remove time_span from disaggregation calculator
  * Return the traceback from celery to the controller node
  * If there are no GMVs within the maximum distance for the given assets, the
    computation should not fail with an ugly error but print a warning
  * Better error management
  * Fixed a stupid error in compute_hazard_curves
  * Support for non-parametric sources
  * Fixed the issue of slow sources
  * Fixed the two upgrade scripts breaking the migration from 1.0 to 1.1
  * Add --export-hazard-outputs and --export-risk-outputs switches; also add
    geojson export for hazard curves
  * Light monitor
  * Set CELERY_MAX_CACHED_RESULTS = 1
  * Changed from relative path to full path
  * Fix the feature "import gmf scenario data from file"
  * version: remove warning for pkg install + git program installed case
  * Remove block_size and point_source_block_size
  * Move the unit tests inside the openquake.engine directory
  * Version visualization improvement
  * Added missing CASCADE on a DB migration script
  * Raised the tolerance in ClassicalHazardCase13TestCase
  * In the event based calculator split by ruptures, not by SES
  * BROKER_POOL_LIMIT is causing problem so set it to none
  * Split area sources
  * Force BROKER_POOL_LIMIT to 10
  * Fixed an upgrade script
  * Prefiltering sources in all calculators
  * Savaged the easy part of the work on the decouple-logic-trees branch
  * Changed the way hazard map are interpolated
  * Fixed a bug with static urls
  * Remove database related code
  * Removed hazard curve progress
  * Improved the IMT management in the engine by leveraging the new
    functionality in hazardlib
  * Configuration file for storing oq-platform connection parameters
  * Add loss type to risk outputs
  * Remove parsed source
  * Fix remove demos symlinks
  * gmf.lt_realization_id can be NULL
  * Fixed the _prep_geometry feature of Risk and Hazard calculations
  * Remove a reference to the removed view hzrdr.gmf_family
  * Engine-Server: support for multiple platform installations
  * Removed the complete_logic_tree flags
  * Fixed setup.py
  * Removed the SourceProgress table
  * New risk demos
  * Run a risk calculation
  * Remove validation on site models
  * Removed the rest of the stuff related to the supervisor
  * Removed the supervisor, redis, kombu and related stuff
  * Removed a wrong import
  * An import ordering issue is breaking Jenkins
  * Various small fixes for oq_create_db script
  * Do not register a progress handler if it is not passed
  * Engine Unit test fix
  * Geonode integration
  * Progress Bar support
  * Finally fixed the dependency from the blocksize in the event based
    calculator
  * A simple fix for engine_test.py
  * Replace numpy arrays with postgres array fields in output tables
  * Dump and restore Stochastic Event Set
  * Removed the old distribution and used parallelize as default distribution
    mechanism everywhere
  * Change the distribution in the risk calculators
  * Save in job_stats how much the database increased during the current
    computation
  * Removed calc_num task properly
  * Change dist classical
  * Improve the table job_stats
  * Now the CacheImporter infers the fields from the database, in the right
    order
  * Removed parsed_rupture_model from the db
  * The revoke command should not terminate the workers
  * Remove JobCompletedError
  * Override hazard investigation time in risk event based calculator
  * Companion of https://github.com/gem/oq-engine/pull/1298/
  * Companion of https://github.com/gem/oq-nrmllib/pull/116
  * Simplify schema
  * Filter the sources before storing them in the database
  * Improve the parallelize distribution
  * Fix disaggregation
  * Changed the distance in hazardlib
  * Improve memory consumption in the GMF calculation
  * The file with the exported disagg matrix must contain the poe in the name
  * The multiple sites QA test (classical/case_13) broke
  * Solve the dependency from the parameter concurrent_tasks
  * QA test for multiple sites
  * Cross domain ajax fix for view methods [r=matley] [f=*1234765]
  * Tweaks to make platform calcs work [r=matley] [f=*1234765]
  * Create job and calculation objects in a transaction
  * Make test fixtures optional
  * Get the list of the available magnitude scaling relationships at runtime
  * Save memory when exporting the GMF
  * Fixed a typo in an ordering query
  * Insured loss curves statistics
  * When exporting the GMF, we need to export the rupture tags, not the ids
  * Hazard Curve Parser import update [r=micheles] [f=*trivial]
  * To save space in the db and to avoid running into the text field size
    limit, change model_content.raw_content to store gzipped content
  * Add a tag to the ruptures
  * Change the dump/restore procedures to work with directories, not tarfiles
  * Fix risk QA tests fixtures
  * Documentation for the REST API
  * Fix hazard_curve_multi export path
  * Revise insured losses algorithm
  * Post-calculation migration
  * Correction of baseline DB revision
  * Review Risk demos
  * A couple of fixes to scenario tests
  * Compute standard deviation of losses
  * Validate time_event
  * Add 404 responses in the case of non-existent artifacts
  * Run calcs, part 2
  * Minor loss map export fix
  * Fix for installing source code via pip/git
  * Remove cache from HazardCurveGetterPerAsset
  * Changed an import from nrmllib
  * Pyflakes fixes to the calculators and engine module
  * Reading logic trees from DB - follow up (fix for a careless refactoring
    error)
  * Raise an error when no gmvs are available in a scenario computation
  * Small fix in dump_hazards.py: the filenames list contained duplicates
  * Add 'engine' functionality to disable the job supervisor
  * Read logic trees from DB (instead of the filesystem)
  * Extend forms.CharField to allow null values
  * Small fixes to the script restore_hazards.py
  * Update test fixtures used for risk scenario calculations
  * Trivial: Some small tweaks/cleanups
  * File parsing fix
  * Risk BaseCalculator refactoring
  * Run calculations via REST API (initial sketch)
  * Better input loading (update to 'engine' API)
  * Update Risk Event Based QA test
  * Fixed a very subtle bug with the ordering of sites
  * Added index to hzrdi.hazard_site
  * Updated tests to the new interface
    of 'openquake.engine.db.models.SiteCollection'
  * Compute ground motion values from Stochastic Event Set
    in a risk calculation
  * "List calc results" views
  * Misc. engine fixes to stabilize the build
  * Record all OQ software versions in oq_job
  * Export to path or file (not just path)
  * Minor fix to risk QA test collection
  * Engine API improvements
  * Hazard map GeoJSON export
  * Refactoring: moved risk calculation logic to risklib
  * GeoJSON loss map support
  * GeoJSON export prep
  * Include API version in URLs
  * 'calc info' views
  * Rough sketch of the 'list calculations' views
  * Export loss_fraction quantile fix
  * Fix 'hazard_curve_multi' export
  * Fix Risk QA test collection (nosetests)
  * Remove site_collection column from the database
  * Pack and risk demos LP: #1197737
  * Added more monitoring to the hazard calculators

 -- Matteo Nastasi (GEM Foundation) <nastasi@openquake.org>  Wed, 10 Dec 2014 11:17:03 +0100

python-oq-engine (1.0.0-1) precise; urgency=low

  * 'occupants' is now a float
  * Hazard curve import tool: updated NRML hazard curve parser
  * Made sure that the task_ids are stored in the performance table soon enough
    (LP: #1180271)
  * Added fixtures for risk tests
  * Some support to compute avg and std for the GMFs (LP: #1192413)
  * Renamed the GMF tables (LP: #1192512)
  * Kill running celery tasks on job failure (LP: #1180271)
  * Removed 'patches' folder
  * Event loss csv: fix delimiting character (LP: #1192179)
  * Fixed restore_hazards_test.py (LP: #1189772)
  * Fix restore hazards (LP: #1189772)
  * Fix risk/classical/case_3 (LP: #1190569)
  * Fix get_asset_chunk unit test
  * Added dumping of ses_collection/ses/ses_rupture (LP: #1189750)
  * Fixed the issue with sequences in restore_hazards.py (LP: #1189772)
  * Risk Probabilistic Event Based Calculator - QA Test
  * Fix the GMF export and tables (LP: #1169078,#1187413)
  * Some work to fix qa_tests/risk/event_based_bcr (LP: #1188497)
  * Run risk demos to test the package (LP: #1188117)
  * Update risk demos
  * renamed units -> number_of_units. Support for asset_category == "population"
    (LP: #1188104)
  * Fixed the z1pt0<->z2pt5 inversion problem (LP: #1186490)
  * Removed the special case for gmf_scenario
  * Exposure DB schema update (LP: #1185488)
  * Fix the site_data table to store one site per row; change gmf_agg to point
    to site_data (LP: #1184603)
  * Fix export of Benefit Cost Ratio calculator outputs. (LP: #1181182)
  * Inserted the GMFs with the CacheInserter instead of the BulkInserter
    (LP: #1184624)
  * Added better instrumentation to the hazard getters
  * Make the engine smart enough to infer the right block size (LP: #1183329)
  * New risk demos (LP: #1180698,#1181182)
  * Time event validation fix (LP: #1181235)
  * Unicode list cast fix
  * Implement distribution by SES in the event based hazard calculator
    (LP: #1040141)
  * Remove gmf scenario (LP: #1170628)
  * Purge gmf table (LP: #1170632)
  * Parallelize the queries of kind "insert into gmf agg" by using the standard
    mechanism (LP: #1178054)
  * Skipped hazard/event_based/case_4/test.py (LP: #1181908)
  * Remove the dependency from the gmf/gmf_set tables in the XML export
    procedure (LP: #1169078)
  * Saved memory in the hazard getters by returning only the distinct GMFs
    (LP: #1175941)
  * Fixed the case of no gmfcollections and cleaned up the post processing
    mechanism (LP: #1176887)
  * Filter the ruptures according to the maximum_distance criterium
    (LP: #1178571)
  * New hazard demos (LP: #1168756)
  * Parallelize insert into gmf_agg table (LP: #1178054)
  * Removed some verbose logs in debug mode (LP: #1170938)
  * lxc sandbox - improved CI with sandboxed source tests (LP: #1177319)
  * Report "calculation", not the job (LP: #1178583)
  * Fix performance_monitor_test.py on Mac OS X (LP: #1177403)
  * Remove config.gem files from demos
  * Vulnerability functions for contents, occupants and non-structural damage
    (LP: #1174231)
  * Improved the memory profiling (LP: #1175941)
  * Cleanup of the hazard getters and small improvements to help the performance
    analysis of risk calculators (LP: #1175941)
  * Add a facility to import hazard_curves from XML files (LP: #1175452)
  * Refactoring of risk calculators (LP: #1175702)
  * Added references to RiskCalculation model
  * --config-file option (LP: #1174316)
  * Update calls to risklib to the latest interface (LP: #1174301)
  * Event-Based Hazard: Better hazard curve / GMF validation (LP: #1167302)
  * Improved hazard doc
  * CONTRIBUTORS.txt
  * DB cleanup
  * --optimize-source-model pre-processing option (LP: #1096867)
  * Relax validation rules on interest rate for benefit-cost ratio analysis
    (LP: #1172324)
  * Support non-unique taxonomy -> IMT association across different
    vulnerability files (LP: #1171782)
  * Point source block size (LP: #1096867)
  * Use "hazard curve multi imt" also when all the realizations are considered
    (LP: #1171389)
  * Fix aggregate loss curve computation (LP: #1171361)
  * Add instrumentation via the EnginePerformanceMonitor to all the calculators
    (LP: #1171060)
  * Replaced run_job_sp with run_hazard_job (LP: #1153512)
  * Cleanup input reuse
  * Simplify hazard getter query
  * Add a forgotten constrain ON DELETE CASCADE on the table gmf_agg
    (LP: #1170637)
  * Mean loss curve computation updated (LP: #1168454,#1169886,#1170630)
  * Changed the generation of hazard_curves to use the gmf_agg table
    (LP: #1169703)
  * Add geospatial index on gmf_agg
  * Fix hazard map and UHS export filenames (include PoE) (LP: #1169988)
  * Lower the parameter ses_per_logic_tree_path in the event_based QA tests to
    make them much faster (LP: #1169883)
  * Fix Event based mean loss curve computation (LP: #1168454)
  * An attempt to solve the memory occupation issue for the event_based risk
    calculator (LP: #1169577)
  * Update event based mean/quantile loss curve computation (LP: #1168454)
  * Fix disagg export file name (LP: #1163276)
  * Include 'investigation_time' in exported UHS XML (LP: #1169106)
  * Raise warnings when invalid/unknown/unnecessary params are specified
    (LP: #1164324)
  * Fix characteristic fault rupture serialization (LP: #1169069)
  * Fixed a bug in event_based/core_test.py due to the version of mock used
    (LP: #1167310)
  * Make sure the generated XML are valid according to NRML (LP: #1169106)
  * Fix the tests of the event_based depending on random number details
    (LP: #1167310)
  * Scenario risk is using "default" connection on a cluster (LP: #1167969)
  * Add a mechanism to populate the db from CSV files, without the need to run
    a fake calculation (LP: #1167310,#1167693)
  * Source model NRML to hazardlib conversion now throws useful error messages
    (LP: #1154512)
  * Organization of hazard exports (LP: #1163276)
  * Some trivial optimizations in Risk Event Based calculator
  * Do not use 'default' user on raw cursors. (LP: #1167776)
  * Removed a bunch of old test fixtures
  * release updated
  * hazard curves in multiple imts (LP: #1160427)
  * Critical fix to disaggregation interpolation (LP: #1167245)
  * Fix setup.py version number
  * Fix char source logic tree validation (LP: #1166756)
  * Update version to 1.0
  * Reflect latest interface changes in risklib (LP: #1166252)
  * Event base performance (LP: #1168233)
  * Fix a "reproducibility" issue when getting hazard sites from exposure
    (LP: #1163818)
  * Disaggregation in event based risk calculator (LP: #1160993)
  * Read 'sites' from 'sites_csv' (LP: #1097618)
  * add debconf tool to manage postgresql.conf file modification
  * Issue 1160993 (LP: #1160993,#1160845)
  * Importing GMF from XML: step 2 (LP: #1160398)
  * Disaggregation of losses by taxonomy (LP: #1160845)
  * Vulnerability model validation (LP: #1157072)
  * Big docs cleanup
  * Mean and quantile Loss map support (LP: #1159865)
  * Event-Based Hazard: Save multi-surface ruptures (LP: #1144225)
  * Fix loss curve export (LP: #1157072)
  * Fix an incorrect parameter in event-based hazard QA tests, cases 2 and 4
  * end-to-end qa tests for Scenario Risk and Scenario Damage
  * Trivial fix for setup.py
  * New E2E regression tests
  * Updated QA tests due to change in risklib
  * Engine cleanup
  * Characteristic source logic tree support (LP: #1144225)
  * Added a script to dump the hazard outputs needed for the risk (LP: #1156998)
  * Remove complete logic tree flags when redundant (LP: #1155904)
  * Do not read risk inputs from fylesystem but from ModelContent
  * Remove --force-inputs feature (LP: #1154552)
  * UHS Export (LP: #1082312)
  * UHS post-processing (LP: #1082312)
  * Fragility model using structure dependent IMT (LP: #1154549)
  * Correct bin/openquake help string for --log-level
  * Hazard post-processing code cleanup (LP: #1082312)
  * Allow Event-Based hazard post-processing to run without celery
  * More event-based hazard QA tests (LP: #1088864)
  * Real errors are masked in the qa_test since the real computation runs in a
    subprocess (LP: #1153512)
  * Minor simplification of the hazard_getter query
  * Correlation model qa tests (LP: #1097646)
  * Vulnerability model using structure dependent intensity measure types
    (LP: #1149270)
  * Fix a broken scenario hazard export test
  * Support for Characteristic Fault Sources (LP: #1144225)
  * Added a missing KILOMETERS_TO_METERS conversion in the hazard_getters
  * Average Losses (LP: #1152237)
  * Improved the error message for unavailable gsims
  * Companion changes to https://github.com/gem/oq-risklib/pull/38
  * Fix 1144741 (LP: #1144741)
  * Fix 1144388 (LP: #1144388)
  * Fixed ordering bug in the XML export of gmf_scenario (LP: #1152172)
  * Don't save hazard curves to the DB which are all zeros (LP: #1096926)
  * Add hazard nose attribute to the hazard QA test
  * Avoid fully qualified name in the XML <uncertaintyModel> tag (LP: #1116398)
  * Fix Scenario Risk calculator
  * New CLI functionality: delete old calculations (LP: #1117052)
  * DB security cleanup (LP: #1117052)
  * Event-Based Hazard Spatial Correlation QA tests (LP: #1099467)
  * Correct OQ engine version in db script
  * Preloaded exposure (LP: #1132902)
  * 1132708 and 1132731 (LP: #1132731)
  * Stabilize classical hazard QA test case 11
  * DB schema bootstrap script now runs silently by default
  * Fix aggregate loss export test
  * Fix a broken disagg/core test
  * Easy hazard getters optimization (LP: #1132708)
  * Fix progress risk
  * Event loss tables (LP: #1132699)
  * Fix the memory occupation issue for the scenario_risk calculator
    (LP: #1132018,#1132017)
  * Performance monitor to measure times and memory occupation of bottleneck
    code (LP: #1132017)
  * Scenario insured losses
  * Version fix (already present fix in master, add a test to verify it)
  * Classical Hazard QA test, SA IMT case (LP: #1073591)
  * Optimize hazard curve insertion (LP: #1100332)
  * updates due to the latest risklib api changes
  * Fixed the bug introduced by change the location field from Geometry to
    Geography
  * "openquake --version broked" fix
  * Fixed bug in the distribution of the realizations logic
  * Simplified the hazard getters so that they are pickleable without effort
  * Update to disaggregation equation (LP: #1116262)
  * Scenario Aggregated Loss
  * Risk maximum distance (LP: #1095582)
  * Add timestamps to calculation summary output (LP: #1129271)
  * More efficient hazard curve update transactions. (LP: #1121825)
  * Scenario risk tests
  * Added parameter taxonomies_from_fragility_model (LP: #1122817)
  * Add a check for missing taxonomies in the scenario_damage calculator
    (LP: #1122817)
  * Add '_update_progress' for clearer profiling (LP: #1121825)
  * Removed many global dictionaries and adopted a convention-over-configuration
    approach
  * Generation of ground motion fields only within a certain distance from the
    rupture (LP: #1121940)
  * Link between Rupture / Stochastic Event Set and Ground motion field outputs
    (LP: #1119553)
  * Fixed the qa_test for scenario_damage
  * Fix HazardCalculation.get_imts()
  * Donot save absolute losses (LP: #1096881)
  * Scenario hazard: fix a reference to the site collection
  * Fixes scenario hazard correlation
  * Scenario risk
  * Changed DmgState to have a foreign key to OqJob, not to Output; also removed
    the CollapseMap special treatment (LP: #1100371)
  * Drop upload table
  * Remove several global dictionaries from the engine
  * Mean and quantile Loss curve computation (LP: #1101270)
  * Cache the SiteCollection to avoid redundant recreation (LP: #1096915)
  * Scenario hazard correlation model (LP: #1097646)

 -- Matteo Nastasi (GEM Foundation) <nastasi@openquake.org>  Mon, 24 Jun 2013 17:39:07 +0200

python-oq-engine (0.9.1-1) precise; urgency=low

  * upstream release

 -- Matteo Nastasi (GEM Foundation) <nastasi@openquake.org>  Mon, 11 Feb 2013 11:00:54 +0100

python-oq-engine (0.8.3-3) precise; urgency=low

  * Add missing monitor.py source

 -- Muharem Hrnjadovic <mh@foldr3.com>  Tue, 23 Oct 2012 10:16:18 +0200

python-oq-engine (0.8.3-2) precise; urgency=low

  * Use arch-independent JAVA_HOME env. variable values (LP: #1069804)

 -- Muharem Hrnjadovic <mh@foldr3.com>  Mon, 22 Oct 2012 15:30:39 +0200

python-oq-engine (0.8.3-1) precise; urgency=low

  * upstream release

 -- Muharem Hrnjadovic <mh@foldr3.com>  Fri, 19 Oct 2012 19:53:00 +0200

python-oq-engine (0.8.2-5) precise; urgency=low

  * Make sure the vs30_type param is capitalized (LP: #1050792)

 -- Muharem Hrnjadovic <mh@foldr3.com>  Fri, 21 Sep 2012 12:01:34 +0200

python-oq-engine (0.8.2-4) precise; urgency=low

  * fix JAVA_HOME value so it works in ubuntu 12.04 LTS (LP: #1051941)

 -- Muharem Hrnjadovic <mh@foldr3.com>  Mon, 17 Sep 2012 14:52:12 +0200

python-oq-engine (0.8.2-3) precise; urgency=low

  * Insured loss probabilistic event based calculator (LP: #1045318)

 -- Muharem Hrnjadovic <mh@foldr3.com>  Wed, 05 Sep 2012 09:22:36 +0200

python-oq-engine (0.8.2-2) precise; urgency=low

  * remove namespace/module ambiguity

 -- Muharem Hrnjadovic <mh@foldr3.com>  Tue, 04 Sep 2012 17:08:17 +0200

python-oq-engine (0.8.2-1) precise; urgency=low

  * Upstream release (LP: #1045214)

 -- Muharem Hrnjadovic <mh@foldr3.com>  Tue, 04 Sep 2012 08:52:53 +0200

python-oq-engine (0.8.1-5) precise; urgency=low

  * rm threaded serialization patch (since it increases overall run time)

 -- Muharem Hrnjadovic <mh@foldr3.com>  Wed, 25 Jul 2012 17:01:32 +0200

python-oq-engine (0.8.1-4) precise; urgency=low

  * Try threaded serialization in order to fix performance regression
    (LP: #1027874)

 -- Muharem Hrnjadovic <mh@foldr3.com>  Mon, 23 Jul 2012 13:21:32 +0200

python-oq-engine (0.8.1-3) precise; urgency=low

  * Fix import exception when DJANGO_SETTINGS_MODULE is not set (LP: #1027776)

 -- Muharem Hrnjadovic <mh@foldr3.com>  Mon, 23 Jul 2012 09:08:01 +0200

python-oq-engine (0.8.1-2) precise; urgency=low

  * Fix for region discretization bug (LP: #1027041)

 -- Muharem Hrnjadovic <mh@foldr3.com>  Sun, 22 Jul 2012 10:12:25 +0200

python-oq-engine (0.8.1-1) precise; urgency=low

  * new upstream release (LP: #1027030)

 -- Muharem Hrnjadovic <mh@foldr3.com>  Fri, 20 Jul 2012 15:06:18 +0200

python-oq-engine (0.7.0-4) precise; urgency=low

  * fix typo in oq_restart script (LP: #994565)

 -- Muharem Hrnjadovic <mh@foldr3.com>  Fri, 04 May 2012 15:01:54 +0200

python-oq-engine (0.7.0-3) precise; urgency=low

  * Correct the version displayed by OpenQuake (on demand).

 -- Muharem Hrnjadovic <mh@foldr3.com>  Fri, 04 May 2012 08:20:18 +0200

python-oq-engine (0.7.0-2) oneiric; urgency=low

  * Fix bug in the classical PSHA calculator (LP: #984055)

 -- Muharem Hrnjadovic <mh@foldr3.com>  Wed, 02 May 2012 22:00:59 +0200

python-oq-engine (0.7.0-1) oneiric; urgency=low

  * Upstream release, rev. 0.7.0

 -- Muharem Hrnjadovic <mh@foldr3.com>  Wed, 02 May 2012 21:34:03 +0200

python-oq-engine (0.6.1-9) oneiric; urgency=low

  * Fix db router config for the oqmif schema (LP: #993256)

 -- Muharem Hrnjadovic <mh@foldr3.com>  Wed, 02 May 2012 15:23:40 +0200

python-oq-engine (0.6.1-8) oneiric; urgency=low

  * Re-apply fix for ERROR: role "oq_ged4gem" does not exist (LP: #968056)

 -- Muharem Hrnjadovic <mh@foldr3.com>  Wed, 02 May 2012 10:23:40 +0200

python-oq-engine (0.6.1-7) oneiric; urgency=low

  * delete obsolete .pyc files in /usr/openquake (LP: #984912)

 -- Muharem Hrnjadovic <mh@foldr3.com>  Thu, 19 Apr 2012 10:28:45 +0200

python-oq-engine (0.6.1-6) oneiric; urgency=low

  * Remove spurious 'oqmif' db user from settings.py (LP: #980769)

 -- Muharem Hrnjadovic <mh@foldr3.com>  Fri, 13 Apr 2012 14:35:54 +0200

python-oq-engine (0.6.1-5) oneiric; urgency=low

  * Pass the postgres port to the 'createlang' command as well.

 -- Muharem Hrnjadovic <mh@foldr3.com>  Fri, 13 Apr 2012 10:37:26 +0200

python-oq-engine (0.6.1-4) oneiric; urgency=low

  * Fix psql invocation.

 -- Muharem Hrnjadovic <mh@foldr3.com>  Fri, 13 Apr 2012 06:01:12 +0200

python-oq-engine (0.6.1-3) oneiric; urgency=low

  * Support machines with multiple postgres versions (LP: #979881)

 -- Muharem Hrnjadovic <mh@foldr3.com>  Fri, 13 Apr 2012 05:49:41 +0200

python-oq-engine (0.6.1-2) oneiric; urgency=low

  * Fix oq_restart_workers script so it uses the correct db table (oq_job)

 -- Muharem Hrnjadovic <mh@foldr3.com>  Wed, 04 Apr 2012 11:29:36 +0200

python-oq-engine (0.6.1-1) oneiric; urgency=low

  * OpenQuake 0.6.1 upstream release (LP: #971541)

 -- Muharem Hrnjadovic <mh@foldr3.com>  Tue, 03 Apr 2012 08:52:39 +0200

python-oq-engine (0.6.0-15) oneiric; urgency=low

  * Support machines with multiple postgres versions (LP: #979881)

 -- Muharem Hrnjadovic <mh@foldr3.com>  Thu, 12 Apr 2012 18:56:58 +0200

python-oq-engine (0.6.0-14) oneiric; urgency=low

  * Improved version string, post-installation actions

 -- Muharem Hrnjadovic <mh@foldr3.com>  Fri, 30 Mar 2012 17:21:40 +0200

python-oq-engine (0.6.0-13) oneiric; urgency=low

  * proper fix for GMF serialization problem (LP: #969014)

 -- Muharem Hrnjadovic <mh@foldr3.com>  Fri, 30 Mar 2012 15:14:41 +0200

python-oq-engine (0.6.0-12) oneiric; urgency=low

  * Fix GMF serialization in the hazard event based calculator (LP: #969014)

 -- Muharem Hrnjadovic <mh@foldr3.com>  Fri, 30 Mar 2012 12:15:44 +0200

python-oq-engine (0.6.0-11) oneiric; urgency=low

  * Fix ERROR: role "oq_ged4gem" does not exist (LP: #968056)

 -- Muharem Hrnjadovic <mh@foldr3.com>  Thu, 29 Mar 2012 10:44:23 +0200

python-oq-engine (0.6.0-10) oneiric; urgency=low

  * Fix BaseHazardCalculator, so self.calc gets initialized.

 -- Muharem Hrnjadovic <mh@foldr3.com>  Fri, 23 Mar 2012 07:20:47 +0100

python-oq-engine (0.6.0-9) oneiric; urgency=low

  * Turn off accidental worker-side logic tree processing (LP: #962788)

 -- Muharem Hrnjadovic <mh@foldr3.com>  Fri, 23 Mar 2012 06:27:36 +0100

python-oq-engine (0.6.0-8) oneiric; urgency=low

  * Package tested and ready for deployment.

 -- Muharem Hrnjadovic <mh@foldr3.com>  Tue, 20 Mar 2012 15:54:31 +0100

python-oq-engine (0.6.0-7) oneiric; urgency=low

  * All demos pass, rebuild this package

 -- Muharem Hrnjadovic <mh@foldr3.com>  Wed, 07 Mar 2012 18:12:26 +0100

python-oq-engine (0.6.0-6) oneiric; urgency=low

  * Another db user fix

 -- Muharem Hrnjadovic <mh@foldr3.com>  Wed, 07 Mar 2012 17:18:31 +0100

python-oq-engine (0.6.0-5) oneiric; urgency=low

  * Fix database users

 -- Muharem Hrnjadovic <mh@foldr3.com>  Wed, 07 Mar 2012 16:39:49 +0100

python-oq-engine (0.6.0-4) oneiric; urgency=low

  * Fix distro series

 -- Muharem Hrnjadovic <mh@foldr3.com>  Wed, 07 Mar 2012 09:25:57 +0100

python-oq-engine (0.6.0-3) precise; urgency=low

  * Added license file

 -- Muharem Hrnjadovic <mh@foldr3.com>  Wed, 07 Mar 2012 08:35:12 +0100

python-oq-engine (0.6.0-2) oneiric; urgency=low

  * added sample celeryconfig.py file

 -- Muharem Hrnjadovic <mh@foldr3.com>  Mon, 05 Mar 2012 20:07:23 +0100

python-oq-engine (0.6.0-1) oneiric; urgency=low

  * OpenQuake rev. 0.6.0 upstream release (LP: #946879)
  * add postgresql-plpython-9.1 dependency (LP: #929429)

 -- Muharem Hrnjadovic <mh@foldr3.com>  Mon, 05 Mar 2012 11:05:22 +0100

python-oq-engine (0.5.1-2) oneiric; urgency=low

  * add postrm script (LP: #906613)

 -- Muharem Hrnjadovic <mh@foldr3.com>  Thu, 02 Feb 2012 13:00:06 +0100

python-oq-engine (0.5.1-1) oneiric; urgency=low

  * 0.5.1 upstream release (LP: #925339)

 -- Muharem Hrnjadovic <mh@foldr3.com>  Thu, 02 Feb 2012 10:11:58 +0100

python-oq-engine (0.5.0-9) oneiric; urgency=low

  * Fix error resulting from backporting code.

 -- Muharem Hrnjadovic <mh@foldr3.com>  Wed, 25 Jan 2012 16:27:49 +0100

python-oq-engine (0.5.0-8) oneiric; urgency=low

  * Fix hazard map serialization failure (LP: #921604)

 -- Muharem Hrnjadovic <mh@foldr3.com>  Wed, 25 Jan 2012 16:06:54 +0100

python-oq-engine (0.5.0-7) oneiric; urgency=low

  * Remove one last 'sudo' from db setup script

 -- Muharem Hrnjadovic <mh@foldr3.com>  Wed, 25 Jan 2012 12:17:35 +0100

python-oq-engine (0.5.0-6) oneiric; urgency=low

  * NRML files are written only once (LP: #914614)
  * optimize parallel results collection (LP: #914613)
  * fix "current realization" progress counter value (LP: #914477)

 -- Muharem Hrnjadovic <mh@foldr3.com>  Thu, 19 Jan 2012 15:16:51 +0100

python-oq-engine (0.5.0-5) oneiric; urgency=low

  * Revert to the usual database user names.

 -- Muharem Hrnjadovic <mh@foldr3.com>  Tue, 10 Jan 2012 10:49:49 +0100

python-oq-engine (0.5.0-4) oneiric; urgency=low

  * Remove "sudo" from db setup script (LP: #914139)

 -- Muharem Hrnjadovic <mh@foldr3.com>  Tue, 10 Jan 2012 08:18:14 +0100

python-oq-engine (0.5.0-3) oneiric; urgency=low

  * Fix demo files.

 -- Muharem Hrnjadovic <mh@foldr3.com>  Mon, 09 Jan 2012 21:10:08 +0100

python-oq-engine (0.5.0-2) oneiric; urgency=low

  * Calculation and serialization are to be carried out in parallel
    (LP: #910985)

 -- Muharem Hrnjadovic <mh@foldr3.com>  Mon, 09 Jan 2012 15:53:05 +0100

python-oq-engine (0.5.0-1) oneiric; urgency=low

  * Prepare rel. 0.5.0 of python-oq-engine (LP: #913540)
  * set JAVA_HOME for celeryd (LP: #911697)

 -- Muharem Hrnjadovic <mh@foldr3.com>  Mon, 09 Jan 2012 07:15:31 +0100

python-oq-engine (0.4.6-11) oneiric; urgency=low

  * Facilitate java-side kvs connection caching
    (LP: #894261, #907760, #907993).

 -- Muharem Hrnjadovic <mh@foldr3.com>  Mon, 02 Jan 2012 13:42:42 +0100

python-oq-engine (0.4.6-10) oneiric; urgency=low

  * Only use one amqp log handler per celery worker (LP: #907360).

 -- Muharem Hrnjadovic <mh@foldr3.com>  Mon, 02 Jan 2012 13:10:50 +0100

python-oq-engine (0.4.6-9) oneiric; urgency=low

  * add a debian/preinst script that makes sure we have no garbage
    from previous package installation lying around (LP: #906613).

 -- Muharem Hrnjadovic <mh@foldr3.com>  Tue, 20 Dec 2011 10:43:12 +0100

python-oq-engine (0.4.6-8) oneiric; urgency=low

  * Repackage 0.4.6-6 (no asynchronous classical PSHA code)
    for oneiric (also fix the postgres-9.1 issues).

 -- Muharem Hrnjadovic <mh@foldr3.com>  Fri, 16 Dec 2011 11:34:47 +0100

python-oq-engine (0.4.6-6) oneiric; urgency=low

  * Make sure /var/lib/openquake/disagg-results exists and has an
    appropriate owner and permissions (LP: #904659)

 -- Muharem Hrnjadovic <mh@foldr3.com>  Thu, 15 Dec 2011 12:26:28 +0100

python-oq-engine (0.4.6-5) natty; urgency=low

  * Make sure the demos that were broken in 0.4.6 are not installed
    (LP: #901112)

 -- Muharem Hrnjadovic <mh@foldr3.com>  Fri, 09 Dec 2011 16:40:50 +0100

python-oq-engine (0.4.6-4) natty; urgency=low

  * Tolerate the failure of chown and/or chmod on /var/lib/openquake
    (LP: #902083)

 -- Muharem Hrnjadovic <mh@foldr3.com>  Fri, 09 Dec 2011 10:38:46 +0100

python-oq-engine (0.4.6-3) natty; urgency=low

  * Remove UHS changes in order to fix python-java-bridge failures
    (LP: #900617)

 -- Muharem Hrnjadovic <mh@foldr3.com>  Fri, 09 Dec 2011 07:51:19 +0100

python-oq-engine (0.4.6-2) oneiric; urgency=low

  * Add missing dependency, python-h5py (LP: #900300)

 -- Muharem Hrnjadovic <mh@foldr3.com>  Mon, 05 Dec 2011 15:09:37 +0100

python-oq-engine (0.4.6-1) oneiric; urgency=low

  * Upstream release (LP: #898634)
  * Make postgres dependencies less version dependent (LP: #898622)

 -- Muharem Hrnjadovic <mh@foldr3.com>  Mon, 05 Dec 2011 10:51:46 +0100

python-oq-engine (0.4.4-19) oneiric; urgency=low

  * Functions called from celery tasks should not make use of logic trees
    (LP: #880743)

 -- Muharem Hrnjadovic <mh@foldr3.com>  Mon, 24 Oct 2011 14:37:41 +0200

python-oq-engine (0.4.4-18) oneiric; urgency=low

  * Add python-setuptools as a python-oq-engine dependency (LP: #877915)

 -- Muharem Hrnjadovic <mh@foldr3.com>  Sun, 23 Oct 2011 18:29:41 +0200

python-oq-engine (0.4.4-17) oneiric; urgency=low

  * Refresh the demos and make sure the newest ones are always installed
    under /usr/openquake/demos

 -- Muharem Hrnjadovic <mh@foldr3.com>  Sun, 23 Oct 2011 18:12:59 +0200

python-oq-engine (0.4.4-16) oneiric; urgency=low

  * Remove superfluous OPENQUAKE_ROOT import.

 -- Muharem Hrnjadovic <mh@foldr3.com>  Sun, 23 Oct 2011 16:42:17 +0200

python-oq-engine (0.4.4-15) oneiric; urgency=low

  * Added the python code needed for the new logic tree implementation
    (LP: #879451)

 -- Muharem Hrnjadovic <mh@foldr3.com>  Sun, 23 Oct 2011 12:27:15 +0200

python-oq-engine (0.4.4-14) oneiric; urgency=low

  * leave exceptions raised by celery tasks alone (LP: #878736)

 -- Muharem Hrnjadovic <mh@foldr3.com>  Thu, 20 Oct 2011 12:30:50 +0200

python-oq-engine (0.4.4-13) oneiric; urgency=low

  * Avoid failures while reraising exceptions (LP: #877992)

 -- Muharem Hrnjadovic <mh@foldr3.com>  Wed, 19 Oct 2011 15:03:58 +0200

python-oq-engine (0.4.4-12) natty; urgency=low

  * Impose upper limit on JVM memory usage (LP: #821002)

 -- Muharem Hrnjadovic <mh@foldr3.com>  Mon, 17 Oct 2011 17:35:40 +0200

python-oq-engine (0.4.4-11) oneiric; urgency=low

  * add python-oq-engine_0.4.4.orig.tar.gz to upload

 -- Muharem Hrnjadovic <mh@foldr3.com>  Fri, 14 Oct 2011 11:57:11 +0200

python-oq-engine (0.4.4-10) oneiric; urgency=low

  * Ubuntu 11.10 upload.

 -- Muharem Hrnjadovic <mh@foldr3.com>  Fri, 14 Oct 2011 11:37:17 +0200

python-oq-engine (0.4.4-9) natty; urgency=low

  * 'new_in_this_release' files apply to latest upgrade (LP: #873205)

 -- Muharem Hrnjadovic <mh@foldr3.com>  Thu, 13 Oct 2011 10:36:04 +0200

python-oq-engine (0.4.4-8) natty; urgency=low

  * Make sure all demo files are unzipped (LP: #872816)

 -- Muharem Hrnjadovic <mh@foldr3.com>  Thu, 13 Oct 2011 10:17:08 +0200

python-oq-engine (0.4.4-7) natty; urgency=low

  * More robust detection of the 'openquake' system group (LP #872814)

 -- Muharem Hrnjadovic <mh@foldr3.com>  Wed, 12 Oct 2011 14:37:40 +0200

python-oq-engine (0.4.4-6) natty; urgency=low

  * make the demo files writable by owner *and* group.

 -- Muharem Hrnjadovic <mh@foldr3.com>  Tue, 11 Oct 2011 16:09:51 +0200

python-oq-engine (0.4.4-5) natty; urgency=low

  * Remove unneeded database users (LP #872277)
  * fix smoketests (add DEPTHTO1PT0KMPERSEC, VS30_TYPE parameter defaults)

 -- Muharem Hrnjadovic <mh@foldr3.com>  Tue, 11 Oct 2011 15:48:20 +0200

python-oq-engine (0.4.4-4) natty; urgency=low

  * turn off -x flag in debian/postinst
  * unzip the example files in /usr/openquake/demos

 -- Muharem Hrnjadovic <mh@foldr3.com>  Tue, 11 Oct 2011 14:55:30 +0200

python-oq-engine (0.4.4-3) natty; urgency=low

  * fix lintian warning

 -- Muharem Hrnjadovic <mh@foldr3.com>  Tue, 11 Oct 2011 14:26:25 +0200

python-oq-engine (0.4.4-2) natty; urgency=low

  * Use dh_installexamples to include the smoketests in the package.

 -- Muharem Hrnjadovic <mh@foldr3.com>  Tue, 11 Oct 2011 12:23:06 +0200

python-oq-engine (0.4.4-1) natty; urgency=low

  * fix permissions for config files in /etc/openquake (LP #850766)
  * be more intelligent about pg_hba.conf files (LP #848579)
  * add smoke tests to the package (LP #810982)

 -- Muharem Hrnjadovic <mh@foldr3.com>  Tue, 11 Oct 2011 11:47:30 +0200

python-oq-engine (0.4.3-21) natty; urgency=low

  * Remove unneeded dependency on fabric (LP: #852004)

 -- Muharem Hrnjadovic <mh@foldr3.com>  Fri, 16 Sep 2011 20:47:49 +0000

python-oq-engine (0.4.3-20) natty; urgency=low

  * Shut down celery prior to restarting postgres and setting up the database
    (LP: #846388)

 -- Muharem Hrnjadovic <mh@foldr3.com>  Sat, 10 Sep 2011 19:47:56 +0200

python-oq-engine (0.4.3-19) natty; urgency=low

  * Close all db connections in order to prevent package upgrade failures
   (LP: 846279)

 -- Muharem Hrnjadovic <mh@foldr3.com>  Sat, 10 Sep 2011 09:37:34 +0200

python-oq-engine (0.4.3-18) natty; urgency=low

  * declare the "include_defaults" flag in the openquake script (LP: #845994)

 -- Muharem Hrnjadovic <mh@foldr3.com>  Fri, 09 Sep 2011 22:38:40 +0200

python-oq-engine (0.4.3-17) natty; urgency=low

  * package the correct software revision (LP: #845583)

 -- Muharem Hrnjadovic <mh@foldr3.com>  Fri, 09 Sep 2011 15:00:05 +0200

python-oq-engine (0.4.3-16) natty; urgency=low

  * Add all required db users to pg_hba.conf (LP: #845461)

 -- Muharem Hrnjadovic <mh@foldr3.com>  Fri, 09 Sep 2011 11:25:41 +0200

python-oq-engine (0.4.3-15) natty; urgency=low

  * Remove obsolete dependency on python-geoalchemy (LP: #845439)

 -- Muharem Hrnjadovic <mh@foldr3.com>  Fri, 09 Sep 2011 10:25:25 +0200

python-oq-engine (0.4.3-14) natty; urgency=low

  * turn off 'set -x' in debian/postinst

 -- Muharem Hrnjadovic <mh@foldr3.com>  Fri, 09 Sep 2011 07:18:34 +0200

python-oq-engine (0.4.3-13) natty; urgency=low

  * Better detection of postgresql-8.4

 -- Muharem Hrnjadovic <mh@foldr3.com>  Fri, 09 Sep 2011 07:16:11 +0200

python-oq-engine (0.4.3-12) natty; urgency=low

  * detect the absence of the rabbitmq and postgres services and refrain
    from the corresponding initialization actions  (LP: #845344)

 -- Muharem Hrnjadovic <mh@foldr3.com>  Fri, 09 Sep 2011 06:47:32 +0200

python-oq-engine (0.4.3-11) natty; urgency=low

  * Fix logging sink configuration file and location.

 -- Muharem Hrnjadovic <mh@foldr3.com>  Wed, 07 Sep 2011 14:31:51 +0200

python-oq-engine (0.4.3-10) natty; urgency=low

  * Fix database user/permissions for admin schema.

 -- Muharem Hrnjadovic <mh@foldr3.com>  Wed, 07 Sep 2011 14:07:30 +0200

python-oq-engine (0.4.3-9) natty; urgency=low

  * turn off 'set -x' in debian/postinst

 -- Muharem Hrnjadovic <mh@foldr3.com>  Tue, 06 Sep 2011 17:44:37 +0200

python-oq-engine (0.4.3-8) natty; urgency=low

  * Fixed database (user) setup and general breakage (LP: #842472)

 -- Muharem Hrnjadovic <mh@foldr3.com>  Tue, 06 Sep 2011 17:42:51 +0200

python-oq-engine (0.4.3-7) natty; urgency=low

  * Fix database (user) setup (LP: #842472)
  * Copy configuration file to /etc/openquake (LP: #842468)

 -- Muharem Hrnjadovic <mh@foldr3.com>  Tue, 06 Sep 2011 15:34:17 +0200

python-oq-engine (0.4.3-6) natty; urgency=low

  * Delay the import of openquake.engine.job to allow the user to see the version
    and/or help without errors (LP: #842604)

 -- Muharem Hrnjadovic <mh@foldr3.com>  Tue, 06 Sep 2011 14:37:06 +0200

python-oq-engine (0.4.3-5) natty; urgency=low

  * Copy configuration file to /usr/openquake (LP: #842468)

 -- Muharem Hrnjadovic <mh@foldr3.com>  Tue, 06 Sep 2011 11:45:55 +0200

python-oq-engine (0.4.3-4) natty; urgency=low

  * Fix 'Architecture' field in debian/control.

 -- Muharem Hrnjadovic <mh@foldr3.com>  Mon, 05 Sep 2011 21:35:10 +0200

python-oq-engine (0.4.3-3) natty; urgency=low

  * Add Django as a dependency (LP: #830974)

 -- Muharem Hrnjadovic <mh@foldr3.com>  Mon, 05 Sep 2011 21:33:01 +0200

python-oq-engine (0.4.3-2) natty; urgency=low

  * Make db error detection smarter (LP: #819710)

 -- Muharem Hrnjadovic <mh@foldr3.com>  Mon, 05 Sep 2011 21:30:16 +0200

python-oq-engine (0.4.3-1) natty; urgency=low

  * Upstream release (LP: #839424)

 -- Muharem Hrnjadovic <mh@foldr3.com>  Mon, 05 Sep 2011 18:13:42 +0200

python-oq-engine (0.4.1-12) natty; urgency=low

  * Better error detection for schema creation output (LP #819710)
  * Remove unneeded python-guppy dependency (LP #826487)

 -- Muharem Hrnjadovic <mh@foldr3.com>  Mon, 15 Aug 2011 03:16:43 +0200

python-oq-engine (0.4.1-11) natty; urgency=low

  * Add the cache garbage collector script (LP #817541)

 -- Muharem Hrnjadovic <mh@foldr3.com>  Thu, 28 Jul 2011 16:56:33 +0200

python-oq-engine (0.4.1-10) natty; urgency=low

  * The name of the default db should be 'openquake'

 -- Muharem Hrnjadovic <mh@foldr3.com>  Tue, 26 Jul 2011 15:47:18 +0200

python-oq-engine (0.4.1-9) natty; urgency=low

  * postgresql reload after pg_hba.conf modification was missing

 -- Muharem Hrnjadovic <mh@foldr3.com>  Tue, 26 Jul 2011 15:28:52 +0200

python-oq-engine (0.4.1-8) natty; urgency=low

  * log4j.properties needs to live in the openquake source code tree
    (LP #816397)

 -- Muharem Hrnjadovic <mh@foldr3.com>  Tue, 26 Jul 2011 14:52:20 +0200

python-oq-engine (0.4.1-7) natty; urgency=low

  * Fix obsolete celeryconfig.py file.

 -- Muharem Hrnjadovic <mh@foldr3.com>  Tue, 26 Jul 2011 14:24:25 +0200

python-oq-engine (0.4.1-6) natty; urgency=low

  * Move xml schemas to the openquake source code tree (LP #816375)

 -- Muharem Hrnjadovic <mh@foldr3.com>  Tue, 26 Jul 2011 13:52:56 +0200

python-oq-engine (0.4.1-5) natty; urgency=low

  * Fix mistake in postinst (db init output in now redirected correctly)

 -- Muharem Hrnjadovic <mh@foldr3.com>  Tue, 26 Jul 2011 12:16:20 +0200

python-oq-engine (0.4.1-4) natty; urgency=low

  * database initialisation is now checked for errors

 -- Muharem Hrnjadovic <mh@foldr3.com>  Tue, 26 Jul 2011 11:25:18 +0200

python-oq-engine (0.4.1-3) natty; urgency=low

  * when invoked from postinst the sudo commands in the create_oq_schema
    script break it (since the latter is run by the postgres user)

 -- Muharem Hrnjadovic <mh@foldr3.com>  Tue, 26 Jul 2011 07:58:31 +0200

python-oq-engine (0.4.1-2) natty; urgency=low

  * get_uiapi_writer_session() has defaults (LP #815912)
  * moved the db-rooted source code tree under openquake (LP #816232)

 -- Muharem Hrnjadovic <mh@foldr3.com>  Tue, 26 Jul 2011 06:35:03 +0200

python-oq-engine (0.4.1-1) natty; urgency=low

  * OpenQuake 0.4.1 release
  * add postgresql-8.4 as a recommended package (LP #810953)
  * configure the OpenQuake database if postgres is installed (LP #810955)
  * add dependencies (LP #813961)
  * add the sticky bit to /usr/openquake (LP #810985)

 -- Muharem Hrnjadovic <mh@foldr3.com>  Thu, 21 Jul 2011 11:48:36 +0200

python-oq-engine (0.3.9-6) natty; urgency=low

  * The rabbitmq-server and redis-server packages should be merely recommended
    since we may want to install the openquake package on worker machines but
    deploy the two daemons in question elsewhere.

 -- Muharem Hrnjadovic <mh@foldr3.com>  Tue, 14 Jun 2011 20:12:50 +0200

python-oq-engine (0.3.9-5) natty; urgency=low

  * The number of celery tasks is based on the number of CPUs/cores
    (when the HAZARD_TASKS parameter is not set).

 -- Muharem Hrnjadovic <mh@foldr3.com>  Thu, 09 Jun 2011 15:15:54 +0200

python-oq-engine (0.3.9-4) natty; urgency=low

  * Create /usr/openquake in postinst

 -- Muharem Hrnjadovic <mh@foldr3.com>  Tue, 07 Jun 2011 16:43:24 +0200

python-oq-engine (0.3.9-3) natty; urgency=low

  * Added java-oq dependency

 -- Muharem Hrnjadovic <mh@foldr3.com>  Tue, 07 Jun 2011 14:58:44 +0200

python-oq-engine (0.3.9-2) natty; urgency=low

  * Added the python-geoalchemy dependency.

 -- Muharem Hrnjadovic <mh@foldr3.com>  Tue, 07 Jun 2011 10:30:02 +0200

python-oq-engine (0.3.9-1) natty; urgency=low

  * Upstream OpenQuake python sources.

 -- Muharem Hrnjadovic <mh@foldr3.com>  Mon, 06 Jun 2011 11:42:24 +0200<|MERGE_RESOLUTION|>--- conflicted
+++ resolved
@@ -1,12 +1,6 @@
   [Michele Simionato]
-<<<<<<< HEAD
-  * Changed event_based_risk to transfer filtered GMFs
-  * Fixed a performance issue in large event based risk calculations with a 4x
-    speedup for Chile
-=======
   * Fixed a performance issue in event based risk calculations, due to the same
     aggregation IDs being computed for each task
->>>>>>> e5522954
   * Increased `sys.recursionlimit` to 1500 to solve a rare pickling issue
   * Added a parameter `max_aggregations` with a default of 100,000
   * Changed the risk calculators to reuse the hazard exposure (if any)
