  [Michele Simionato]
  * Saved the size of the datastore in the database and used it in the WebUI

  [Graeme Weatherill]
  * Adds geotechnical related IMTs
<<<<<<< HEAD
  * Adds a "WrapperGMPE" object that can call different GMPEs for different
    intensity measure types
  
=======

>>>>>>> 721f7bc6
  [Michele Simionato]
  * Renamed /extract/agglosses -> /extract/agg_losses and same for aggdamages
  * Supported equivalent epicentral distance with a `reqv_hdf5` file
  * Fixed the risk from ShakeMap feature in the case of missing IMTs
  * Changed the way gmf_data/indices and ruptures are stored
  * Added experimental support for dask
  * Added 11 new site parameters for geotechnic hazard
  * Changed the SiteCollection to store only the parameters required by the
    GSIMs

  [Robin Gee]
  * The number of sites is now an argument in the method _get_stddevs()
    in the GMPE of Kanno, 2006

  [Michele Simionato]
  * Changed the serialization of ruptures to HDF5: the geometries are now
    stored in a different dataset
  * Bug fix: the asset->site association was performed even when not needed
  * Made it possible to serialize to .hdf5 multipoint sources and
    nonparametric gridded sources
  * Added a check on source model logic tree files: the uncertaintyModel
    values cannot be repeated in the same branchset
  * Added a flag `std_hazard_curves`; by setting it to `true` the user can
    compute the standard deviation of the hazard curves across realizations

  [Marco Pagani]
  * Added Thingbaijam et al. (2017) magnitude-scaling relationship

  [Michele Simionato]
  * Added an /extract/ API for event_based_mfd
  * Fixed a bug in the classical_damage calculators: multiple loss types
    were not treated correctly

  [Marco Pagani]
  * Adding tests to the method computing decimal time

  [Michele Simionato]
  * Removed the event_based_rupture calculator and three others
  * Added a field `size_mb` to the `output` table in the database and made
    it visible in the WebUI as a tooltip
  * Added a command `oq check_input job.ini` to check the input files
  * Made the loss curves and maps outputs from an event based risk calculation
    visible to the engine and the WebUI (only the stats)
  * Added a check on duplicated branchIDs in GMPE logic trees

  [Daniele Viganò]
  * Fixed a bug when reading exposure with utf8 names on systems with non-utf8
    terminals (Windows)
  * Changed the openquake.cfg file and added a dbserver.listen parameter
  * Added the hostname in the WebUI page. It can be customize by the user
    via the `local_settings.py` file

  [Michele Simionato]
  * Added a Content-Length to the outputs downloadable from the WebUI
  * Fixed a bug when extracting gmf_data from a hazard calculation with a
    filtered site collection
  * Stored an attributed `events.max_gmf_size`
  * Added a check on exposures with missing loss types
  * Added a LargeExposureGrid error to protect the user by tricky exposures
    (i.e. France with assets in the Antilles)
  * Changed the event_based_risk calculator to compute the loss curves and
    maps directly; removed the asset_loss_table
  * Changed the event_based_risk calculator to distribute by GMFs always
  * Optimized the memory consumption in the UCERF classical calculator
  * Added a parameter `minimum_magnitude` in the job.ini
  * Added an utility `utils/combine_mean_curves.py`

python3-oq-engine (3.1.0-1~xenial01) xenial; urgency=low

  [Marco Pagani and Changlong Li]
  * Added a version of the Yu et al. (2013) GMPE supporting Mw

  [Michele Simionato]
  * Reduced the data transfer in the UCERF calculators
  * Stored the zipped input files in the datastore for reproducibility
  * Fixed a regression when reading GMFs from an XML in absence of a sites.csv
    file

  [Robin Gee]
  * Extend `oq to_shapefile` method to also work with `YoungsCoppersmithMFD`
    and `arbitraryMFD` MFD typologies.

  [Michele Simionato]
  * Now the hazard statistics can be computed efficiently even in a single
    calculation, i.e. without the `--hc` option
  * Added a check on the Python version in the `oq` command
  * Reduced the data transfer when sending the site collection
  * Changed the default `filter_distance`

  [Daniele Viganò]
  * Fixed a bug where the PID was not saved into the database
    when using the command line interface
  * Made it impossible to fire  multiple `CTRL-C` in sequence
    to allow processes teardown and tasks revocation when Celery is used

  [Michele Simionato]
  * Used `scipy.spatial.distance.cdist` in `Mesh.get_min_distance`
  * Prefiltered sites and assets in scenario calculations
  * Made it possible to specify the `filter_distance` in the `job.ini`
  * Made rtree optional again and disabled it in macOS
  * Optimized the SiteCollection class and doubled the speed of distance
    calculations in most continental scale calculations
  * Fixed an ordering bug in event based risk from GMFs when using a
    vulnerability function with PMF
  * Replaced Rtree with KDtree except in the source filtering
  * Parallelized the source prefiltering
  * Removed the tiling feature from the classical calculator
  * Undeprecated `hazardlib.calc.stochastic.stochastic_event_set` and
    made its signature right
  * Removed the source typology from the ruptures and reduced the rupture
    hierarchy
  * Removed the mesh spacing from PlanarSurfaces
  * Optimized the instantiation of the rtree index
  * Replaced the old prefiltering mechanism with the new one

  [Daniele Viganò]
  * Managed the case of a dead controlling terminal (SIGHUP)

  [Michele Simionato]
  * Removed Decimal numbers from the PMF distribution in hazardlib
  * Fixed another tricky bug with rtree filtering across the international
    date line
  * Added a parameter `prefilter_sources` with values `rtree|numpy|no`
  * Removed the prefiltering on the workers, resulting in a huge speedup
    for gridded ruptures at the cost of a larger data transfer
  * Changed the `losses_by_event` output to export a single .csv file with
    all realizations
  * Added a `cross_correlation` parameter used when working with shakemaps
  * Now sites and exposure can be set at the same time in the job.ini
  * Introduced a `preclassical` calculator
  * Extended the scenario_damage calculator to export `dmg_by_event`
    outputs as well as `losses_by_event` outputs if there is a consequence
    model
  * Unified `region` and `region_constraint` parameters in the job.ini
  * Added a check to forbid duplicated GSIMs in the logic tree
  * Introduced some changes to the `realizations` exporter (renamed field
    `uid` -> `branch_path` and removed the `model` field)
  * Added a command `oq celery inspect`
  * Reduced the check on too many realizations to a warning, except for
    event based calculations
  * Improved the hazard exporter to exports only data for the filtered
    site collection and not the full site collection
  * Extended the BCR exporter to export the asset tags

  [Catalina Yepes]
  * Revised/enhanced the risk demos

  [Michele Simionato]
  * Added a warning about the option `optimize_same_id_sources` when the user
    should take advantage of it

  [Daniele Viganò]
  * `celery-status` script converted into `oq celery status` command
  * Removed Django < 1.10 backward compatibility
  * Updated Python dependices (numpy 1.14, scipy 1.0.1,
    Django 1.10+, Celery 4+)

  [Michele Simionato]
  * Implemented scenario_risk/scenario_damage from shakemap calculators
  * Exported the asset tags in the asset based risk outputs
  * Fixed a numeric issue for nonparametric sources causing the hazard curves
    to saturate at high intensities
  * Added an utility to download shakemaps
  * Added an XML exporter for the site model
  * Slight change to the correlation module to fix a bug in the SMTK
  * Added a distribution mechanism `threadpool`

 -- Matteo Nastasi (GEM Foundation) <nastasi@openquake.org>  Fri, 01 Jun 2018 09:02:01 +0000

python3-oq-engine (3.0.0-1~precise01) precise; urgency=low

  [Michele Simionato]
  * Fixed a bug with newlines in the logic tree path breaking the CSV exporter
    for the realizations output
  * When setting the event year, each stochastic event set is now considered
    independent
  * Fixed a bug in the HMTK plotting libraries and added the ability to
    customize the figure size
  * Fixed bug in the datastore: now we automatically look for the attributes
    in the parent dataset, if the dataset is missing in the child datastore
  * Extended extract_losses_by_asset to the event based risk calculator
  * Stored in source_info the number of events generated per source
  * Added a script utils/reduce_sm to reduce the source model of a calculation
    by removing all the sources not affecting the hazard
  * Deprecated `openquake.hazardlib.calc.stochastic.stochastic_event_set`
  * Fixed the export of ruptures with a GriddedSurface geometry
  * Added a check for wrong or missing `<occupancyPeriods>` in the exposure
  * Fixed the issue of slow tasks in event_based_risk from precomputed GMFs
    for sites without events
  * Now the engine automatically associates the exposure to a grid if
    `region_grid_spacing` is given and the sites are not specified otherwise
  * Extracting the site mesh from the exposure before looking at the site model
  * Added a check on probs_occur summing up to 1 in the SourceWriter
  * `oq show job_info` now shows the received data amount while the
    calculation is progressing

  [Daniele Viganò]
  * Removed support for Python 2 in `setup.py`
  * Removed files containing Python 2 dependencies
  * Added support for WebUI groups/permissions on the
    export outputs and datastore API endpoints

  [Michele Simionato]
  * Fixed `oq show` for multiuser with parent calculations
  * Fixed `get_spherical_bounding_box` for griddedSurfaces
  * Implemented disaggregation by source only for the case
    of a single realization in the logic tree (experimental)
  * Replaced celery with celery_zmq as distribution mechanism
  * Extended `oq info` to work on source model logic tree files
  * Added a check against duplicated fields in the exposure CSV
  * Implemented event based with mutex sources (experimental)
  * Add an utility to read XML shakemap files in hazardlib
  * Added a check on IMTs for GMFs read from CSV

  [Daniele Viganò]
  * Changed the default DbServer port in Linux packages from 1908 to 1907

  [Michele Simionato]
  * Logged rupture floating factor and rupture spinning factor
  * Added an extract API for losses_by_asset
  * Added a check against GMF csv files with more than one realization
  * Fixed the algorithm setting the event year for event based with sampling
  * Added a command `oq importcalc` to import a remote calculation in the
    local database
  * Stored avg_losses-stats in event based risk if there are multiple
    realizations
  * Better error message in case of overlapping sites in sites.csv
  * Added a an investigation time attribute to source models with
    nonparametric sources
  * Bug fix: in some cases the calculator `event_based_rupture` was generating
    too few tasks and the same happened for classical calculation with
    `optimize_same_id_sources=true
  * Changed the ordering of the epsilons in scenario_risk
  * Added the ability to use a pre-imported risk model
  * Very small result values in scenario_damage (< 1E-7) are clipped to zero,
    to hide numerical artifacts
  * Removed an obsolete PickleableSequence class
  * Fixed error in classical_risk when num_statistics > num_realizations
  * Fixed a TypeError when reading CSV exposures with occupancy periods
  * Extended the check on duplicated source IDs to models in format NRML 0.5
  * Added a warning when reading the sources if .count_ruptures() is
    suspiciously slow
  * Changed the splitting logic: now all sources are split upfront
  * Improved the splitting of complex fault sources
  * Added a script to renumber source models with non-unique source IDs
  * Made the datastore of calculations using GMPETables relocatable; in
    practice you can run the Canada model on a cluster, copy the .hdf5 on
    a laptop and do the postprocessing there, a feat previously impossible.

  [Valerio Poggi]
  * Included a method to export data directly from the Catalogue() object into
    standard HMTK format.

  [Michele Simionato]
  * Now the parameter `disagg_outputs` is honored, i.e. only the specified
    outputs are extracted from the disaggregation matrix and stored
  * Implemented statistical disaggregation outputs (experimental)
  * Fixed a small bug: we were reading the source model twice in disaggregation
  * Added a check to discard results coming from the wrong calculation
    for the distribution mode `celery_zmq`
  * Removed the long time deprecated commands
    `oq engine --run-hazard` and `oq engine --run-risk`
  * Added a distribution mode `celery_zmq`
  * Added the ability to use a preimported exposure in risk calculations
  * Substantial cleanup of the parallelization framework
  * Fixed a bug with nonparametric sources producing negative probabilities

 -- Matteo Nastasi (GEM Foundation) <nastasi@openquake.org>  Mon, 09 Apr 2018 09:52:32 +0200

python3-oq-engine (2.9.0-1~precise01) precise; urgency=low

  [Michele Simionato]
  * Deprecated the NRML format for the GMFs

  [Matteo Nastasi]
  * Debian package moved to Python 3.5

  [Graeme Weatherill]
  * Small bug fix for Derras et al (2014) GMPE when Rjb = 0.0

  [Michele Simionato]
  * Improved the .rst reports for classical calculations with tiling
  * Reduced the data transfer in the event based risk calculator by
    reading the event IDs directly from the workers
  * Integrated the gmf_ebrisk calculator inside the event based calculator
  * Improved the weighting algorithm for the sources in the event based
    rupture calculator
  * Improved error message for source model files declared as nrml/0.5 when
    they actually are nrml/0.4
  * Optimized the classical_bcr calculator for the case of many realizations
  * Extended the exposure CSV importer to manage the `retrofitted` field

  [Marco Pagani, Changlong Li]
  * Adds the Yu et al. (2013) GMPEs

  [Michele Simionato]
  * Fixed a bug in the hazard outputs: they were displayed in the WebUI even
    if they were missing
  * Implemented splitting of nonparametric sources

  [Marco Pagani]
  * Fixed the 'get_closest_points' method for the
    `openquake.hazardlib.geo.surface.gridded.GriddedSurface` class

  [Michele Simionato]
  * Now the source model paths are relative to the source model logic tree file
  * Fixed an international date line bug when using rtree for prefiltering
  * Deprecated `nrml.parse`, it is now called `nrml.to_python`
  * Improved the task distribution by splitting the AreaSources upfront
    and by improving the weighting algorithm

  [Daniele Viganò]
  * TMPDIR can be customized via the `openquake.cfg` file
  * Updated dependencies compatibility in setup.py

  [Michele Simionato]
  * If the hazard is precomputed, setting the `site_model_file`,
    `gsim_logic_tree_file` or `source_model_logic_tree_file` gives a warning
  * Removed the obsolete API `/extract/qgis-` and added `extract/hcurves`,
    `extract/hmaps`, `extract/uhs` for use with the QGIS plugin
  * Removed the deprecated GeoJSON exporters
  * Fixed a bug with `oq engine --run job.ini --exports npz`
  * Fixed the ordering of the IMTs in hazardlib
  * `oq engine --delete-calculation` now aborts the calculation first
  * Added some documentation about how to access the datastore
  * Introduced a minimum_distance for the GSIMs
  * Fixed several small issues with the UCERF calculators; now ucerf_hazard
    can be used as a precalculator of gmf_ebrisk
  * Initial support for disaggregation by source
  * Added the ability to import large exposures as CSV (experimental)
  * Changed the source weights to be proportional to the number of GSIMs
    relevant for the tectonic region type, thus improving the task distribution

  [Daniele Viganò]
  * The RPM python3-oq-engine package replaced python-oq-engine
  * RPM packages moved to Python 3.5

  [Michele Simionato]
  * Added the ability to dump a specific calculation
  * Changed the signature of the extract command to `oq extract what calc_id`,
    where `what` is a path info plus query string;

  [Graeme Weatherill]
  * Implements significant duration GMPEs of Bommer et al. (2009) and Afshari &
    Stewart (2016)
  * Adds significant duration IMT definitions to support IMTs

  [Michele Simionato]
  * Run the DbServer as a detached process
  * Improved the test coverage for event based with GMF correlation
  * Optimized the event based risk calculator from ruptures: now the ruptures
    are instantiated in the workers and not in the controller if possible
  * Exported the parameter `ses_per_logic_tree_path` in the ruptures.csv file
  * Improved the display names for the risk outputs
  * Added a /v1/:calc_id/abort route to the engine server and Abort buttons
    to the WebUI
  * Fixed the seeds properly in the case of vulnerability functions with PMFs:
    now even if the ground motion fields are all equal, the risk numbers
    will be different since there is a different seed per each field
  * Stored a rupture loss table in event based risk calculations
  * Made sure that the number of effective ruptures is stored in csm_info
  * Fixed the HMTK tests to work with numpy from 1.11 to 1.14
  * Added a command `oq shell` to open an embedded (I)Python shell
  * Turned the 'realizations' output into a dynamic output

  [Matteo Nastasi]
  * Split package from python-oq-engine to python-oq-engine,
    python-oq-engine-master and python-oq-engine-worker
  * Implemented an API `/v1/on_same_fs` to check filesystem accessibility
    between engine and a client application

  [Michele Simionato]
  * Reduced the data transfer when computing the hazard curves in postprocessing
  * Removed the FilteredSiteCollection class

  [Nick Ackerley]
  * Some improvements to the plotting routines of the HMTK

  [Michele Simionato]
  * Removed the ability to run `oq engine --run job_h.ini,job_r.ini`
  * Forbidden the site model in gmf_ebrisk calculations
  * When the option `--hc` is given the ruptures can now be read directly
    from the workers, thus saving some startup time
  * Optimized the storage of the ruptures: the site IDs are not saved anymore
  * Added a check for missing `risk_investigation_time`
  * Reduced the data transfer in the gmf_ebrisk calculator
  * Now the gmf_ebrisk calculator builds the aggregate loss curves too
  * Extended the gmf_ebrisk calculator to use the GMFs produced by an event
    based hazard calculation, both via CSV and via the --hc option
  * Fixed a performance bug in the computations of the aggregate loss curves
    by reading the full event loss table at once
  * Fixed `oq zip` to work with gmf_ebrisk calculations
  * Fixed a serious bug in the gmf_ebrisk calculator: the results were in most
    cases wrong and dependent on the number of spawned tasks
  * Now the `master_seed` controls the generation of the epsilons in all
    situations (before in event_based_risk without `asset_correlation` it was
    managed by `random_seed`)
  * Changed the management of the epsilons in the gmf_ebrisk calculator to
    be the same as in the event_based_risk calculator
  * Added a check on the input files: the listed paths must be relative paths
  * Fixed a bug when storing the disagg-bins in the case the lenghts of the
    arrays are not the same for all sites
  * In the case of a single tile the prefiltering was applied twice: fixed the
    problem and generally improved the filtering/weighting of the sources
  * Fixed the CSV exporter for disaggregation outputs when iml_disagg is set

  [Graeme Weatherill]
  * Fixed ASK14 GMPE behaviour to remove ValueError
  * Implements comprehensive suite of NGA East ground motion models for
    central and eastern United States
  * Minor modification of check_gsim functions to permit instantiated classes
    to be passed

 -- Matteo Nastasi (GEM Foundation) <nastasi@openquake.org>  Mon, 26 Feb 2018 08:53:58 +0100

python3-oq-engine (2.8.0-0~precise01) precise; urgency=low

  [Michele Simionato]
  * `iml_disagg` and `poes_disagg` cannot coexist in the job.ini file
  * Added a check on `conditional_loss_poes` in the event_based_risk calculator:
    now it requires `asset_loss_table` to be set

  [Anirudh Rao]
  * Sorted taxonomies before comparison in the BCR calculator

  [Michele Simionato]
  * Optimized the disaggregation calculation by performing the PMF extraction
    only once at the end of the calculation and not in the workers
  * Added an `oq zip` command
  * Avoided running an useless classical calculation if `iml_disagg` is given

  [Valerio Poggi]
  * Implemented subclasses for ZhaoEtAl2006Asc and AtkinsonBoore2006 to account
    for the distance filter used by SGS in their PSHA model for Saudi Arabia.
    Distance threshold is hard coded to 5km in this implementation.

  [Michele Simionato]
  * Added a warning if the aggregated probability of exceedence (poe_agg) in
    a disaggregation output is very dissimilar from poes_disagg
  * Removed the flag `split_sources`
  * Optimized the operation `arrange_data_in_bins` in the disaggregation
    calculator and reduced the data transfer by the number of tectonic
    region types
  * Improved the sending of the sources to the workers, especially for the
    MultiPointSources
  * Better error message if the user sets a wrong site_id in the sites.csv file
  * Now the distance and lon lat bins for disaggregation are built directly
    from the integration distance
  * Used uniform bins for disaggregation (before they were potentially
    different across realizations / source models)
  * Improved the error message if the user forgets both sites and sites.csv
    in a calculation starting from predetermined GMFs
  * Improved the error message if the user specifies a non-existing file in
    the job.ini
  * Change the ordering of the TRT bins in disaggregation: now they are
    ordered lexicographically
  * Added more validity checks on the job.ini file for disaggregation
  * Changed the .hdf5 format generated by `oq extract -1 hazard/rlzs`; you can
    still produce the old format by using `oq extract -1 qgis-hazard/rlzs`
  * Optimized the disaggregation calculator by instantiating
    `scipy.stats.truncnorm` only once per task and not once per rupture
  * Optimized the disaggregation calculator when `iml_disagg` is specified,
    by caching duplicated results
  * Made sure that `oq dbserver stop` also stops the zmq workers if the zmq
    distribution is enabled
  * Added a check when disaggregating for a PoE too big for the source model
  * If `iml_disagg` is given, forbid `intensity_measure_types_and_levels`
  * Fixed the disaggregation outputs when `iml_disagg` is given: the PoE has
    been removed by the name of the output and correct PoE is in the XML file
  * Fixed `oq export loss_curves/rlzs` for event_based_risk/case_master
  * Removed the obsolete parameter `loss_curve_resolution`
  * Fixed a Python 3 unicode error with `oq engine --run job.zip`
  * Added a command `oq abort <calc_id>`
  * Stored the avg_losses in classical risk in the same way as in
    event_based_risk and made them exportable with the same format
  * Removed the outputs losses_by_tag from the event based risk calculators
    and changed the default for the avg_losses flag to True
  * WebUI: now every job runs in its own process and has name oq-job-<ID>
  * Refactored the WebUI tests to use the DbServer and django.test.Client
  * Added an experimental feature `optimize_same_id_sources`
  * Fixed a bug in gmf_ebrisk when there are zero losses and added more
    validity checks on the CSV file
  * The parameter `number_of_ground_motion_fields` is back to being optional in
    scenario calculators reading the GMFs from a file, since it can be inferred
  * Removed the deprecated risk outputs dmg_by_tag, dmg_total,
    losses_by_tag, losses_total
  * Deprecated the .geojson exporters for hazard curves and maps
  * We now keep the realization weights in case of logic tree sampling (before
    they were rescaled to 1 / R and considered all equals)
  * Optimized sampling for extra-large logic trees
  * Added a check on missing `source_model_logic_tree`
  * Fix to the gmf_ebrisk calculator: the realization index in the event loss
    table was incorrect and too many rows were saved
  * Added a way to restrict the source logic model tree by setting a sm_lt_path
    variable in the job.ini (experimental)
  * Fixed the precedence order when reading openquake.cfd

 -- Matteo Nastasi (GEM Foundation) <nastasi@openquake.org>  Wed, 29 Nov 2017 14:33:05 +0100

python-oq-engine (2.7.0-0~precise01) precise; urgency=low

  [Michele Simionato]
  * Fixed the risk exporters for tags containing non-ASCII characters

  [Valerio Poggi]
  * Implemented the Pankow and Pechmann 2004 GMPE (not verified)

  [Graeme Weatherill]
  * Added Derras et al. (2014) GMPE
  * Implemented the Zhao et al. (2016) GMPE for active shallow crustal,
    subduction interface and subduction slab events
  * Adds 'rvolc' (volcanic path distance) to the distance context

  [Michele Simionato]
  * The outputs loss_curves-rlzs and loss_curves-stats are now visible again
    as engine outputs (before they were hidden)
  * Added a debug command `oq plot_assets` and fixed `oq plot_sites`
  * Added a flag `--multipoint` to the command `oq upgrade_nrml`
  * Deprecated several outputs: hcurves-rlzs, agg_loss_table, losses_total,
    dmg_by_tag, dmg_total, losses_by_tag, losses_by_tag-rlzs
  * Extended the command `oq extract job_id` to check the database
  * Optimized the scenario damage calculator by vectorizing the calculation
    of the damage states
  * Extended the FragilityFunctions to accept sequences/arrays of intensity
    levels, as requested by Hyeuk Ryu

  [Daniele Viganò]
  * Added support for groups in the WebUI/API server

  [Michele Simionato]
  * Added an experimental distribution mode of kind "zmq"
  * Implemented an API `/extract/agglosses/loss_type?tagname1=tagvalue1&...`
    with the ability to select all tagvalues (`*`) for a given tagname
  * Deprecated reading hazard curves from CSV, since it was an experimental
    features and nobody is using it
  * Changed the exporter of the event loss table to export all realizations
   into a single file

  [Graeme Weatherill]
  * Adds the Bindi et al. (2017) GMPEs for Joyner-Boore and Hypocentral
    Distance

  [Michele Simionato]
  * Made it mandatory to specify the sites for all calculators reading the
    GMFs from a CSV file
  * Tested also the case of calculators requiring a shared_dir
  * Improved the error checking when parsing vulnerability functions with PMF

  [Daniele Viganò]
  * Fixed a bug in `oq reset` command which was not stopping
    the DbServer properly

  [Michele Simionato]
  * Implemented an API `/extract/aggcurves/loss_type?tagname1=tagvalue1&...`
  * Implemented an API `/extract/aggdamages/loss_type?tagname1=tagvalue1&...`
  * Every time a new calculation starts, we check if there is a newer version
    of the engine available on GitHub
  * Changed the search logic for the configuration file `openquake.cfg`
  * Implemented an API `/extract/agglosses/loss_type?tagname1=tagvalue1&...`
  * Fixed several bugs in the gmf_ebrisk calculator, in particular in presence
    of asset correlation and missing values on some sites
  * Fixed a bug with logging configured a WARN level instead of INFO level
    if rtree was missing (affecting only `oq run`)
  * Changed the ScenarioDamage demo to use two GSIMs
  * Added a node `<tagNames>` in the exposure
  * Added a web API to extract the attributes of a datastore object
  * Fixed `oq to_shapefile` and `oq from_shapefile` to work with NRML 0.5
    (except MultiPointSources)
  * Added information about the loss units to the `agg_curve` outputs
  * `oq extract hazard/rlzs` now extracts one realization at the time
  * The rupture filtering is now applied during disaggregation
  * Changed the /extract wen API to return a compressed .npz file
  * Fixed a bug with multi-realization disaggregation, celery and no
    shared_dir: now the calculation does not hang anymore

 -- Matteo Nastasi (GEM Foundation) <nastasi@openquake.org>  Thu, 19 Oct 2017 13:53:08 +0200

python-oq-engine (2.6.0-0~precise01) precise; urgency=low

  [Michele Simionato]
  * Fixed the GMF .npz export when the GMFs are extracted from a file
  * Stored the number of nonzero losses per asset and realization in
    event_based_risk calculations with asset_loss_table=True

  [Daniele Viganò]
  * Fixed 'openquake' user creation in RPM when SELinux is in enforcing mode
  * Changed the behaviour during RPM upgrades:
    the old openquake.cfg configuration file is left untouched and the new one
    installed as openquake.cfg.rpmnew

  [Michele Simionato]
  * Added a check on `number_of_ground_motion_fields` when the GMFs are
    extracted from a NRML file
  * Added a command `oq extract` able to extract hazard outputs into HDF5 files
  * Fixed a bug when reading GMFs from a NRML file: the hazard sites were
    read from the exposure (incorrectly) and not from the GMFs
  * Fixed a bug in MultiMFDs of kind `arbitraryMFD`

  [Valerio Poggi]
  * Implemented the Atkinson (2010) GMPE as subclass `Atkinson2010Hawaii`
    of `BooreAtkinson2008`

  [Michele Simionato]
  * Used the new loss curves algorithm for the asset loss curves and loss maps
  * Added a generic `extract` functionality to the web API
  * Fixed a bug when computing the rjb distances with multidimensional meshes
  * Changed the GMF CSV exporter to export the sites too; unified it with the
    event based one

  [Daniele Viganò]
  * Changed the 'CTRL-C' behaviour to make sure that all children
    processes are killed when a calculation in interrupted

  [Michele Simionato]
  * Fixed a bug in the statistical loss curves exporter for classical_risk
  * Replaced the agg_curve outputs with losses by return period outputs
  * Turned the DbServer into a multi-threaded server
  * Used zmq in the DbServer
  * Fixed correct_complex_sources.py
  * Fixed `oq export hcurves-rlzs -e hdf5`
  * Changed the source weighting algorithm: now it is proportional to the
    the number of affected sites
  * Added a command `oq show dupl_sources` and enhances `oq info job.ini`
    to display information about the duplicated sources
  * Added a flag `split_sources` in the job.ini (default False)
  * Updated the demos to the format NRML 0.5

  [Valerio Poggi]
  * Implemented the Munson and Thurber 1997 (Volcanic) GMPE

  [Graeme Weatherill]
  * Adapts CoeffsTable to be instantiated with dictionaries as well as strings

  [Daniele Viganò]
  * Extended the 'oq reset' command to work on multi user installations

  [Michele Simionato]
  * Fixed a bug: if there are multiple realizations and no hazard stats,
    it is an error to set hazard_maps=true or uniform_hazard_spectra=true
  * Implemented aggregation by asset tag in the risk calculators
  * Fixed a small bug in the HMTK (in `get_depth_pmf`)
  * Extended the demo LogicTreeCase1ClassicalPSHA to two IMTs and points
  * Added a documentation page `oq-commands.md`
  * Removed the automatic gunzip functionality and added an automatic
    checksum functionality plus an `oq checksum` command
  * Made the demo LogicTreeCase2ClassicalPSHA faster
  * Fixed the export by realization of the hazard outputs
  * Changed the generation of loss_maps in event based risk, without the option
    `--hc`: now it is done in parallel, except when reading the loss ratios
  * Renamed `--version-db` to `--db-version`, to avoid
    confusions between `oq --version` and `oq engine -version`
  * Fixed bug in the exported outputs: a calculation cannot export the results
    of its parent
  * Extended the `sz` field in the rupture surface to 2 bytes, making it
    possible to use a smaller mesh spacing
  * Changed the ordering of the fields in the loss curves and loss maps
    generated by the event based risk calculator; now the insured fields
    are at the end, before they were intermixed with each loss type
  * Changed the format of array `all_loss_ratios/indices`
  * The size in bytes of the GMFs was saved incorrectly
  * Added an exporter gmf_scenario/rup-XXX working also for event based
  * First version of the calculator gmf_ebrisk
  * Implemented risk statistics for the classical_damage calculator
  * Added a .csv importer for the ground motion fields
  * Implemented risk statistics for the classical_bcr calculator

  [Armando Scarpati]
  * Show to the user the error message when deleting a calculation
    in the WebUI fails

  [Michele Simionato]
  * Better error message when running a risk file in absence of hazard
    calculation
  * Changed the sampling logic in event based calculators
  * Imported GMFs from external file into the datastore

  [Daniele Viganò]
  * Added the 'celery-status' script in 'utils' to check the
    task distribution in a multi-node celery setup

  [Michele Simionato]
  * Removed an excessive check from the WebUI: now if an output exists,
    it can be downloaded even if the calculation was not successful

  [Armando Scarpati]
  * Visualized the calculation_mode in the WebUI

  [Michele Simionato]
  * Made the upgrade_manager transactional again
  * Changed the storage of the GMFs; as a consequence the exported .csv
    has a different format

  [Daniele Viganò]
  * Fixed a bug introduced by a change in Django 1.10 that was causing
    the HTTP requests log to be caught by our logging system and
    then saved in the DbServer
  * Updated requirements to allow installation of Django 1.11 (LTS)

  [Michele Simionato]
  * Added two commands `oq dump` and `oq restore`
  * Added a check that on the number of intensity measure types when
    generating uniform hazard spectra (must be > 1)

 -- Matteo Nastasi (GEM Foundation) <nastasi@openquake.org>  Mon, 25 Sep 2017 15:05:45 +0200

python-oq-engine (2.5.0-0~precise01) precise; urgency=low

  [Armando Scarpati]
  * Added a confirmation dialog when trying to remove a calculation via the
    WebUI

  [Michele Simionato]
  * Hazard maps were not exposed to the engine in event based calculations
  * Fixed the check on the DbServer instance: it was failing in presence
    of symbolic links
  * Optimized MultiMFD objects for the case of homogeneous parameters
  * Added an .npz exporter for the scenario_damage output `dmg_by_asset`
  * Removed the pickled CompositeSourceModel from the datastore
  * Improved the error message when the rupture mesh spacing is too small
  * Unified the versions of baselib, hazardlib and engine
  * Raised a clear error if the user does not set the `calculation_mode`
  * Made it is possible to pass the hdf5 full path to the DataStore class
  * Made it possible to use CELERY_RESULT_BACKEND != 'rpc://'

  [Michele Simionato, Daniele Viganò]
  * Merged the `oq-hazardlib` repository into `oq-engine`.
    The `python-oq-hazardlib` package is now provided by `python-oq-engine`

  [Michele Simionato]
  * Added CSV exports for the agg_curve outputs
  * Fixed a bug in `oq export hcurves-rlzs --exports hdf5`
  * Restored the parameter sites_per_tile with a default of 20,000, i.e.
    tiling starts automatically if there are more than 20,000 sites
  * Better error message for invalid exposures
  * Removed the deprecated XML outputs of the risk calculators
  * Added an end point `v1/calc/XXX/oqparam` to extract the calculation
    parameters as a JSON dictionary
  * Fixed the excessive logic tree reduction in event based calculators
  * Improved the command `oq db`
  * Fixed an encoding bug when logging a filename with a non-ASCII character
  * Fixed a bug when exporting a GMF with `ruptureId=0`
  * Added a parameter `disagg_outputs` to specify the kind of disaggregation
    outputs to export
  * Raised an early error if the consequence model is missing some taxonomies
  * Restored the tiling functionality in the classical calculator; to enable
    it, set `num_tiles` in the job.ini file
  * If there are no statistical hazard curves to compute, do not transfer
    anything
  * Fixed a small bug in `oq plot` and added a test

  [Daniele Viganò]
  * Added `collectstatic` and `createsuperuser` subcommands to the
    `oq webui` command
  * Added a `local_settings.py.pam` template to use PAM as the authentication
    provider for API and WebUI
  * Now the command `oq webui start` tries to open a browser tab
    with the WebUI loaded

 -- Daniele Viganò (GEM Foundation) <daniele@openquake.org>  Wed, 14 Jun 2017 10:32:28 +0200

python-oq-engine (2.4.0-0~precise01) precise; urgency=low

  [Michele Simionato]
  * Now the command `oq export loss_curves/rlz-XXX` works both for the
    `classical_risk` calculator and the `event_based_risk` calculator

  [Daniele Viganò]
  * Remove the default 30 day-old view limit in the WebUI calculation list

  [Michele Simionato]
  * Fixed a broken import affecting the command `oq upgrade_nrml`
  * Made it possible to specify multiple file names in <uncertaintyValue/>
    in the source_model_logic_tree file
  * Reduced the data transfer in the object `RlzsAssoc` and improved the
    postprocessing of hazard curves when the option `--hc` is given
  * Changed the `ruptures.xml` exporter to export unique ruptures
  * Fixed a bug when downloading the outputs from the WebUI on Windows
  * Made `oq info --report` fast again by removing the rupture fine filtering
  * Improved the readibility of the CSV export `dmg_total`
  * Removed the column `eid` from the CSV export `ruptures`; also
    renamed the field `serial` to `rup_id` and reordered the fields
  * Changed the event loss table exporter: now it exports an additional
    column with the `rup_id`
  * Changed scenario npz export to export also the GMFs outside the maximum
    distance
  * Fixed scenario npz export when there is a single event
  * Replaced the event tags with numeric event IDs
  * The mean hazard curves are now generated by default
  * Improved the help message of the command `oq purge`
  * Added a `@reader` decorator to mark tasks reading directly from the
    file system
  * Removed the .txt exporter for the GMFs, used internally in the tests
  * Fixed a bug with relative costs which affected master for a long time,
    but not the release 2.3. The insured losses were wrong in that case.
  * Added an .hdf5 exporter for the asset loss table
  * Loss maps and aggregate losses are computed in parallel or sequentially
    depending if the calculation is a postprocessing calculation or not
  * Deprecated the XML risk exporters
  * Removed the .ext5 file
  * Restored the parameter `asset_loss_table` in the event based calculators
  * Added a full .hdf5 exporter for `hcurves-rlzs`
  * Removed the `individual_curves` flag: now by default only the statistical
    hazard outputs are exported
  * Saved *a lot* of memory in the computation of the hazard curves and stats
  * Renamed the parameter `all_losses` to `asset_loss_table`
  * Added an experimental version of the event based risk calculator which
    is able to use GMFs imported from an external file
  * Added a `max_curve` functionality to compute the upper limit of the
    hazard curves amongst realizations
  * Raised an error if the user specifies `quantile_loss_curves`
    or `conditional_loss_poes` in a classical_damage calculation
  * Added a CSV exporter for the benefit-cost-ratio calculator
  * The classical_risk calculator now reads directly the probability maps,
    not the hazard curves
  * Turned the loss curves into on-demand outputs
    for the event based risk calculator
  * The loss ratios are now stored in the datastore and not in an
    external .ext5 file
  * The engine outputs are now streamed by the WebUI
  * Used a temporary export directory in the tests, to avoid conflicts
    in multiuser situations
  * Added an .npz exporter for the loss maps
  * Raised an error early when using a complex logic tree in scenario
    calculations
  * Changed the CSV exporter for the loss curves: now it exports all the
    curves for a given site for the classical_risk calculator
  * Fixed the save_ruptures procedure when there are more than 256
    surfaces in the MultiSurface
  * Renamed the `csq_` outputs of the scenario_damage to `losses_`
  * Changed the way scenario_damage are stored internally to be more
    consistent with the other calculators
  * Removed the GSIM from the exported file name of the risk outputs
  * New CSV exporter for GMFs generated by the event based calculator
  * The event IDs are now unique and a constraint on the maximum
    number of source groups (65,536) has been added
  * Added an output `losses_by_event` to the scenario_risk calculator
  * Changed the output `ruptures.csv` to avoid duplications
  * Added an output `losses_by_taxon` to the scenario_risk calculator
  * Fixed a performance bug in `get_gmfs`: now the scenario risk and damage
    calculators are orders of magnitude faster for big arrays
  * Added an export test for the event loss table in the case of multiple TRTs
  * Removed the experimental `rup_data` output
  * Added an .npz export for the output `losses_by_asset`
  * Exported the scenario_risk aggregate losses in a nicer format

  [Daniele Viganò]
  * The 'oq webui' command now works on a multi-user installation
  * Splitted RPM packages into python-oq-engine (single node)and
    python-oq-engine-master/python-oq-engine-worker (multi-node)

  [Paolo Tormene]
  * The 'Continue' button in the Web UI is now available also for risk
    calculations

  [Michele Simionato]
  * Fixed a Python 3 bug in the WebUI when continuing a calculation: the
    hazard_calculation_id was passed as a string and not as an integer
  * Changed to rupture storage to use variable length-arrays, with a speedup
    of two orders of magnitude
  * Avoided storing twice the rupture events
  * Optimized the serialization of ruptures on HDF5 by using a `sids` output
  * Changed the Web UI button from "Run Risk" to "Continue"
  * The `avg` field in the loss curves is computed as the integral of the curve
    again, and it is not extracted from the avg_losses output anymore
  * Made the `fullreport` exportable
  * Fixed the `rup_data` export, since the boundary field was broken
  * Restored the output `losses_by_taxon` in the event_based_risk calculator
  * Fixed the calculator event based UCERF so that average losses can
    be stored

  [Daniele Viganò]
  * Added a check to verify that an 'oq' client is talking to the
    right DbServer instance
  * Introduced an optional argument for 'oq dbserver' command line
    to be able to override its default interface binding behaviour

  [Michele Simionato]
  * Optimized the event based calculators by reducing the number of calls
    to the GmfComputer and by using larger arrays
  * Added a check on missing vulnerability functions for some loss type
    for some taxonomy
  * Now we save the GMFs on the .ext5 file, not the datastore
  * Fixed bug in event_based_risk: it was impossible to use vulnerability
    functions with "PM" distribution
  * Fixed bug in event_based_risk: the ebrisk calculator is required as
    precalculator of event_based_risk, not others
  * Fixed bug in scenario_risk: the output `all_losses-rlzs` was aggregated
    incorrectly
  * Now the ucerf_risk calculators transfer only the events, not the ruptures,
    thus reducing the data transfer of several orders of magnitude
  * Added a view `get_available_gsims` to the WebUI and fixed the API docs
  * Introduced a configuration parameter `max_site_model_distance` with default
    of 5 km
  * Implemented sampling in the UCERF event based hazard calculator

  [Daniele Viganò]
  * Use threads instead of processes in DbServer because SQLite3
    isn't fork-safe on macOS Sierra

  [Michele Simionato]
  * Fixed a TypeError when deleting a calculation from the WebUI
  * Extended the command `oq to_hdf5` to manage source model files too
  * Improved significantly the performance of the event based calculator
    when computing the GMFs and not the hazard curves
  * Stored information about the mean ground motion in the datastore
  * Saved the rupture mesh with 32 floats instead of 64 bit floats
  * Raised the limit on the event IDs from 2^16 to 2^32 per task
  * Fixed classical_risk: there was an error when computing the statistics
    in the case of multiple assets of the same taxonomy on the same site
  * Changed the UCERF event based calculators to parallelize by SES
  * Fixed a site model bug: when the sites are extracted from the site model
    there is no need to perform geospatial queries to get the parameters
  * Added a command `oq normalize` to produce good `sites.csv` files
  * Introduced a `ses_seed` parameter to specify the seed used to generate
    the stochastic event sets; `random_seed` is used for the sampling only
  * Changed the `build_rcurves` procedure to read the loss ratios directly from
    the workers

 -- Matteo Nastasi (GEM Foundation) <nastasi@openquake.org>  Tue, 23 May 2017 10:46:56 +0200

python-oq-engine (2.3.0-0~precise01) precise; urgency=low

  [Michele Simionato]
  * `oq info --report` now filters the ruptures and reports the correct
    number of effective ruptures even for classical calculators
  * Stripped the TRT information from the event loss table CSV export
    and optimized its performance
  * Fixed a bug when storing the GMPE logic tree file in the datastore
  * Added a command `oq run_tiles` (experimental)
  * Fixed the event based calculator so that it can run UCERF ruptures
  * Fixed a bug in the scenario_risk calculator in case of multiple assets
    of the same taxonomy on the same site with no insurance losses
  * Now the event IDs are generated in the workers in the event based calculator
    and there is a limit of 65536 tasks with 65536 ruptures each
  * Changed the UCERF classical calculators to compute one branch at the time
  * Fixed the header `occupants:float32` in the CSV risk exports involving
    occupants
  * Fixed the name of the zipped files downloaded by the Web UI: there
    was a spurious dot
  * Fixed the UCERF classical calculator in the case of sampling
  * Reduced the size of the event tags in the event based calculators, thus
    saving GB of disk space in UCERF calculations
  * Fixed the name of the files downloaded by the Web UI: they must not
    contain slashes
  * Now deleting a calculation from the Web UI really deletes it, before
    if was only hiding it

  [Daniele Viganò]
  * Moved the OpenQuake Engine manual sources inside doc/manual

  [Michele Simionato]
  * Introduced an experimental classical time dependent UCERF calculator
  * Added a dynamic output for source group information
  * Changed the UCERF rupture calculator to fully store the ruptures
  * Fixed a bug in `combine_maps`: realizations with zero probability were
    discarded, thus breaking the computation of the statistics
  * Added a command `oq reset` to reset database and datastores
  * Reduced the data transfer back and disk space occupation for UCERF
    event based risk calculations
  * Tasks meant to be used with a shared directory are now marked with a
    boolean attribute `.shared_dir_on`
  * Added a warning when running event based risk calculations with sampling
  * Made sure that the openquake.cfg file is read only once

  [Daniele Viganò]
  * Moved the openquake.cfg config file inside the python package
    under openquake/engine/openquake.cfg
  * Removed support to OQ_LOCAL_CFG_PATH and OQ_SITE_CFG_PATH vars;
    only the OQ_CONFIG_FILE enviroment variable is read

  [Michele Simionato]
  * If there is a single realization, do not compute the statistics
  * Changed the separator from comma to tab for the output `ruptures`
  * If there are no conditional_loss_poes, the engine does not try to
    export the loss maps anymore
  * Fixed `oq engine --make-html-report` when using Python 3
  * Fixed bug when running `oq info job.ini` with NRML 0.5 source models

 -- Matteo Nastasi (GEM Foundation) <nastasi@openquake.org>  Thu, 23 Feb 2017 14:37:44 +0100

python-oq-engine (2.2.0-0~precise01) precise; urgency=low

  [Michele Simionato]
  * Fixed an HDF5 bug by not using a `vstr` array for the asset references
  * Fixed a wrong error message generated by `oq purge`
  * Added information about the rupture in the event loss table exports
  * Fixed a bug and added a test calculation with nonparametric sources
  * Fixed the classical UCERF calculator when there is more than one branch
  * Added .npz exporter for gmf_data for event based calculations

  [Daniele Viganò]
  * Port WebUI/API server to Django 1.9 and 1.10
  * Add dependencies to setup.py
  * Update Copyright to 2017

  [Michele Simionato]
  * Increased the splitting of ComplexFaultSources
  * Added a way to reuse the CompositeSourceModel from a previous computation
  * Turned the loss maps into dynamically generated outputs
  * Extended the source model writer to serialize the attributes
    src_interdep, rup_interdep, srcs_weights
  * Fixed a bug when exporting the uniform hazard spectra in presence of
    IMTs non spectral acceleration
  * Fixed a bug when computing the loss maps in presence of insurance,
    temporarily introduced in master
  * Made the datastore for event based risk calculations much lighter
    by computing the statistical outputs at export time
  * Now it is possible to post process event based risk outputs with the
    `--hc` option
  * Added a command `oq to_hdf5` to convert .npz files into .hdf5 files
  * Moved commonlib.parallel into baselib
  * Merged the experimental calculator ebrisk into event_based_risk and
    used correctly the random_seed for generating the GMFs (not the master_seed)
  * Added a flag `ignore_covs` to ignore the coefficients of variation
  * Changed the GMF scenario exporter to avoid generating composite arrays with
    a large number of fields
  * Exporting in .npz format rather than HDF5
  * Introduced a `shared_dir` parameter in openquake.cfg
  * Fixed a serialization bug for planar surfaces
  * Removed the flag `asset_loss_table`: the loss ratios are
    saved if and only if the `loss_ratios` dictionary is non-empty
  * Added a CSV exporter for the GMFs in the event based calculator
  * Added a CSV exporter for the rup_data output
  * Added a CSV exporter for the disaggregation output
  * Stored the disaggregation matrices directly (no pickle)
  * Turned the CompositeRiskModel into a HDF5-serializable object
  * Fixed all doctests for Python 3

  [Daniele Viganò]
  * Removed the 'oq-engine' wrapper (command already deprecated)

  [Michele Simionato]
  * Assigned a year label to each seismic event in the event based calculator
  * Now the ebrisk calculator supports the case of asset_correlation=1 too
  * Made it possible to export the losses generated by a specific event
  * Lowered the limit on the length of source IDs to 60 chars
  * Fixed excessive strictness when validating `consequenceFunction.id`
  * Added an `ucerf_rupture` calculator able to store seismic events and
    rupture data and reduced the data transfer

  [Daniele Viganò]
  * MANIFEST now includes all files, with any extension located in the
    tests folders. It is now possible to run tests from an installation
    made with packages

  [Michele Simionato]
  * Improved error message when the user gives a source model file instead of
    a source model logic tree file
  * Fixed the management of negative calculation IDs
  * Relaxed the tolerance so that the tests pass on Mac OS X
  * Implemented csv exporter for the ruptures
  * Optimized the epsilon generation in the ebrisk calculator for
    asset_correlation=0
  * Improved the performance of the scenario risk calculators
  * Now by default we do not save the ruptures anymore
  * Fixed a memory leak recently introduced in parallel.py
  * Simplified classical_risk (the numbers can be slightly different now)
  * Serialized the ruptures in the HDF5 properly (no pickle)
  * Introduced a parameter `iml_disagg` in the disaggregation calculator
  * Fixed `oq reduce` to preserve the NRML version
  * Fixed a bug when splitting the fault sources by magnitude

 -- Matteo Nastasi (GEM Foundation) <nastasi@openquake.org>  Mon, 23 Jan 2017 14:36:48 +0100

python-oq-engine (2.1.0-0~precise01) precise; urgency=low

  [Michele Simionato]
  * There is now a flag `save_ruptures` that can be turned off on demand;
    by default the ruptures are always saved in the event based calculators
  * Optimized the memory consumption when using a ProcessPoolExecutor (i.e
    fork before reading the source model) by means of a `wakeup` task
  * Reduced the splitting of the fault sources
  * Added a view `task_slowest` displaying info about the slowest task
    (only for classical calculations for the moment)
  * concurrent_tasks=0 disable the concurrency
  * Optimized the saving time of the GMFs
  * Changed the default number of concurrent tasks and increased the
    relative weight of point sources and area sources
  * Fixed the UCERF event loss table export and added a test for it
  * Optimized the computation of the event loss table
  * Introduced two new calculators ucerf_risk and ucerf_risk_fast

  [Paolo Tormene]
  * Added to the engine server the possibility to log in and out
    programmatically by means of HTTP POST requests

  [Michele Simionato]
  * Optimized the memory consumption of the event based risk calculators
  * Extended the `oq show` command to work in a multi-user environment
  * Improved the test coverage of the exports in the WebUI
  * Removed the SourceManager: now the sources are filtered in the workers
    and we do not split in tiles anymore
  * Made the full datastore downloadable from the WebUI
  * Added a command "oq db" to send commands the engine database
    (for internal usage)
  * By default the WebUI now displays only the last 100 calculations
  * Added more validity checks to the disaggregation parameters; split the
    sources even in the disaggregation phase
  * Added an optimized event based calculator computing the total losses by
    taxonomy and nothing else
  * Filtered the sources up front when there are few sites (<= 10)
  * Reduced the number of tasks generated when filter_sources is False
  * Saved engine_version and hazardlib_version as attributes of the datastore
  * Avoided saving the ruptures when ground_motion_fields is True
  * Finalized the HDF5 export for hazard curves, hazard maps and uniform
    hazard spectra
  * Restored a weight of 1 for each rupture in the event based calculator
  * Removed the MultiHazardCurveXMLWriter
  * Improved the saving of the ruptures in event based calculations
  * Reduced the data transfer due to the `rlzs_by_gsim` parameter
  * Added an HDF5 export for scenario GMFs
  * If `filter_sources` if false, the light sources are not filtered, but the
    heavy sources are always filtered
  * Now the dbserver can be stopped correctly with CTRL-C
  * Parallelized the splitting of heavy sources
  * Changed the event loss table exporter: now a single file per realization
    is exported, containing all the loss types
  * Removed the dependency from the Django ORM
  * Now the WebUI restarts the ProcessPoolExecutor at the end of each job,
    to conserve resources
  * Optimized the computation of hazard curves and statistics, especially
    for the memory consumption
  * Reduced the data transfer due to the `rlzs_assoc` and `oqparam` objects
  * Fixed a bug in the disaggregation calculator when a source group has
    been filtered away by the maximum distance criterium
  * Fixed an encoding error in the reports when the description contains a
    non-ASCII character
  * Changed the distribution framework: celery is supported in a way more
    consistent with the other approaches; moreover, ipyparallel is supported
  * Hazard maps are now a fake output, dynamically generated at export time
  * Made the number of produced tasks proportional to the number of tiles
  * Raised an error for event_based_risk producing no GMFs
  * Added a view for the slow sources
  * Transmitted the attributes of a SourceGroup to the underlying sources
  * Fixed the names of exported files for hazard maps in .geojson format
  * Added an header with metadata to the exported hazard curves and maps
  * Avoid storing filtered-away probability maps, thus fixing a bug
  * Restored the precalculation consistency check that was disabled during the
    transition to engine 2.0
  * Fixed a bug with `oq engine --delete-calculation`
  * Hazard curves/maps/uniform spectra can now be recomputed
  * Restored the early check on missing taxonomies
  * Raise an early error if an user forget the `rupture_mesh_spacing` parameter
  * Fixed a bug while deleting jobs from the db in Ubuntu 12.04
  * Ported the shapefile converter from the nrml_converters
  * Added source model information in the file `realizations.csv`
  * `oq engine --run job.ini --exports csv` now also exports the realizations
  * Introduced the format NRML 0.5 for source models
  * Added a check on the version in case of export errors
  * Extended `oq purge` to remove calculations from the database too
  * Fixed `--make-html-report`: the view task_info was not registered
  * Stored several strings as HDF5-variable-length strings
  * Fixed an export bug for the hazard curves in .geojson format
  * Removed the array cost_types from the datastore
  * Taxonomies with chars not in the range a-z0-9 were incorrectly rejected
  * Improved the XML parsing utilities in speed, memory, portability and
    easy of use
  * Forbidden the reuse of exposure because is was fragile and error prone
  * Fixed a bug with the `realizations` array, which in hazard calculations
    was empty in the datastore

 -- Matteo Nastasi (GEM Foundation) <nastasi@openquake.org>  Fri, 14 Oct 2016 11:07:26 +0200

python-oq-engine (2.0.0-0~precise01) precise; urgency=low

  [Michele Simionato]
  * Quoted the taxonomies in the CSV exports
  * Fixed a bug in classical_damage and added a master test for it
  * Fixed the escaping of the taxonomies in the datastore
  * Fixed the names of the exported risk files
  * Fixed a segfault in the WebUI when exporting files with h5py >= 2.4
  * Added a command `oq dbserver` to start/stop the database server
  * The engine exports the hazard curves one file per IMT
  * Exported lon and lat with 5 digits after the decimal point
  * Added a command `oq info --build-reports`
  * Introduced experimental support for exporting .hdf5 files

  [Daniele Viganò]
  * Reworked substantially the engine documentation: removed obsolete pages,
    updated to engine 2.0 and added instructions for Windows and Mac OS X
  * Remove oq_create_db script, db is created by the DbServer
  * Move oq_reset_db into utils and clean old code

  [Michele Simionato]
  * Now the DbServer automatically upgrades the database if needed
  * Renamed oq-lite -> oq and added a subcommand `oq engine`
  * Added a CSV reader for the hazard curves
  * Having time_event=None in the hazard part of a calculation is now valid
  * Added an exporter for the rupture data, including the occurrence rate
  * Refactored the CSV exporters
  * Moved celeryconfig.py; now celery must be started with
    `celery worker --config openquake.engine.celeryconfig`
  * Added a default location `~/oqdata/dbserver.log` for the DbServer log
  * Added an early check on the SA periods supported by the GSIMs
  * Now the gsim_logic_tree file is parsed only once
  * Added a document about the architecture of the engine
  * The realizations are now exported as a CSV file
  * Escaped taxonomies in the datastore
  * The Web UI log tool is now escaping the HTML
  * Moved openquake.commonlib.commands -> openquake.commands and
    openquake.commonlib.valid -> openquake.risklib.valid to have a
    linear tower of internal dependencies
  * Supported all versions of Django >= 1.5
  * Provided a better error message in the absence of openquake.cfg
  * Removed the check on the export_dir when using the WebUI
  * Reduce the data transfer of the realization association object
  * If uniform_hazard_spectra is true, the UHS curves are generated
    even if hazard_maps is false; the hazard maps are not exported
  * Optimized the filtering of PointSources
  * Initial work on the UCERF event based hazard calculator
  * Added a test calculation crossing the International Date Line (Alaska)

  [Daniele Viganò]
  * Remove the dependency from the python 'pwd' package which is not
    available on Windows
  * Supervisord init scripts are now provided for the dbserver, celery
    and the webui. Celery is not started by default, other two are.

  [Michele Simionato]
  * Another export fix: made sure it is run by the current user
  * Fixed the export: if the export directory does not exists, it is created
  * Introduced the configuration variable `multi_user`, false for source
    installations and true for package installations
  * Fixed the WebUI export
  * Removed the .txt outputs from the WebUI page engine/<output_id>/outputs
    (they are useful only internally)
  * Fixed the export: first the xml exporter is tried and then the csv exporter;
    if both are available, only the first is used, not both of them
  * Optimized the case when the epsilons are not required, i.e. all the
    covariance coefficients are zero in the vulnerability functions
  * Added another test for event based risk (`case_miriam`)
  * Revisited the distribution mechanism and refined the weight of the
    ruptures in the event based calculators to avoid generating slow tasks
  * Added an automatic help for the subcommands of oq-lite and managed
    --version correctly
  * The event based risk calculator now use different seeds for different
    realizations; also, the performance has been substantially improved
  * Improved the .rst reports with data transfer information
  * Removed the RlzsAssoc object from the datastore
  * Fixed the number of tasks generated by the risk calculators
  * Refactored the serialization of CompositionInfo instances to HDF5
  * Used exponential notation with 5 decimal digits in most exported XML files
  * Refactored the sampling mechanics in the event based calculators
  * The event_based_risk calculator infers the minimum intensity of the GMFs
    from the vulnerability functions (if not specified in the job.ini)
  * Fixed the `avg_losses-stats`: they were not generated in absence of
    loss curves
  * Added a command `oq-lite info --exports`
  * Added filtering on the mininum intensity also in the event based
    hazard calculator; improved the performance and memory occupation
  * Added a view displaying the calculation times by source typology
  * Fixed the test of GMPETable after the correction in hazardlib
  * Optimized the saving of the asset loss table
  * Optimized the case of multiple assets of the same taxonomy on the
    same point and introduced a datastore view `assets_by_site`
  * Fixed HDF5 segmentation faults in the tests for Ubuntu 16.04

  [Daniele Viganò]
  * Add support for Ubuntu 16.04 (xenial) packages
  * Removed the openquake_worker.cfg file because it is not used anymore

  [Michele Simionato]
  * Replaced PostgreSQL with SQLite
  * Introduced a dbserver to mediate the interaction with the database
  * Restored the signal handler to manage properly `kill` signals so that
    the workers are revoked when a process is killed manually
  * Fixed in a more robust way the duplicated log bug
  * Made more robust the killing of processes by patching concurrent.futures
  * Fixed a critical bug with celery not being used even when `use_celery`
    was true.
  * Improved the validation of NRML files
  * Added a command `oq-engine --show-log <job_id>`

  [Daniele Viganò]
  * Use the 'postgresql' meta package as dependency of the .deb
    package to support newer versions of Postgres; this makes
    Trusty package installable on Ubuntu 16.04 and Debian 8

  [Daniele Viganò, Michele Simionato]
  * Fixed a bug in `oq-engine --export-outputs`

  [Daniele Viganò, Matteo Nastasi]
  * Allow installation of the binary package on Ubuntu derivatives

  [Matteo Nastasi]
  * Backport of libhdf5 and h5py for ubuntu 'precise' serie

  [Michele Simionato]
  * Removed openquake/engine/settings.py
  * Made the dependency on celery required only in cluster installations
  * Integrated the authentication database in the engine server database
  * Fixed the description in the Web UI (before it was temporarily set to
    the string "A job").
  * Introduced filtering on the minimum intensity of the ground shaking
  * Solved the issue of serializing large SES collections, over the HDF5 limit
  * The loss maps and curves XML exporters now export the coordinates
    of the assets, not the coordinates of the closest hazard site
  * Stored the job.ini parameters into a table in the datastore
  * Added a check on the IMTs coming from the risk models
  * Changed the aggregate loss table exporter to export the event tags,
    not the event IDs
  * Fixed a bug with the CSV export of the ground motion fields
  * Fixed a bug with the export of UHS curves with `--exports=xml`
  * Reduced substantially the data transfer and the memory occupation
    for event based calculations with a large number of assets: we
    can run the California exposure with half million assets now
  * Fixed a bug in the SESCollection exporter
  * Changed the asset<->epsilons association: before for a given taxonomy the
    assets were ordered by `asset_ref`, now they are ordered by `id`. This
    has a minor impact on the numbers sensitive to the epsilons, akin to a
    change of seeds
  * Added a test on the ordering of the epsilons
  * Accepted `.` and `|` as valid characters for source IDs
  * Changed the GMF calculator to use a single seed per unique rupture
  * Changed the SESCollection exporter: now a single file is exported, before
    we were exporting one file per source model path per tectonic region model
  * Changed the event based calculators to avoid duplicating ruptures
    occurring more than once
  * Changed the risk calculators to work in blocks of assets on the same site
  * Made it possible to set different integration distances for different
    tectonic region types
  * Optimized the aggregation by asset in the event based risk calculator
  * Reporting the source_id when the filtering fails

 -- Matteo Nastasi (GEM Foundation) <nastasi@openquake.org>  Tue, 21 Jun 2016 14:17:03 +0200

python-oq-engine (1.9.1-0~precise01) precise; urgency=low

  [Michele Simionato]
  * Fixed a bug in the Web UI when running a risk calculation starting
    from a previous calculation

 -- Matteo Nastasi (GEM Foundation) <nastasi@openquake.org>  Mon, 07 Mar 2016 11:11:59 +0100

python-oq-engine (1.9.0-0~precise01) precise; urgency=low

  [Michele Simionato]
  * Fixed a bug such that in some circumstances the logging stream handler
    was instantiated twice, resulting in duplicated logs
  * Changed the default job status to 'executing' (was 'pre_executing')
  * Fixed the ordering of the logs in the Web UI
  * Removed the dependency from PostGIS
  * Restored the monitoring which was accidentally removed
  * Removed the obsolete option `--hazard-output-id`
  * Printed the names of the files exported by the engine, even when there
    are multiple files for a single output
  * Introduced four new tables job, output, log, performance: all the other
    60+ database tables are not used anymore

 -- Matteo Nastasi (GEM Foundation) <nastasi@openquake.org>  Wed, 02 Mar 2016 14:33:38 +0100

python-oq-engine (1.8.0-0~precise01) precise; urgency=low

  [Michele Simionato]
  * Removed two `oq-engine` switches (`--export-stats` and `--list-inputs`)
    and fixed `--show-view`; unified `--delete-hazard-calculation` and
    `--delete-risk-calculation` into a single `--delete-calculation`
  * Updated `make_html_report.py` to extract the full report from the
    datastore
  * If `use_celery` is true, use celery to determine a good default for
    the parameter `concurrent_tasks`
  * Made celery required only in cluster situations
  * Fixed the duplication of exported result in the classical_damage
    calculator when there is more than one realization
  * Removed several obsolete or deprecated switches from the `oq-engine` command
  * Replaced all classical calculators with their lite counterparts
  * Fixed the site-ordering in the UHS exporter (by lon-lat)

  [Paolo Tormene]
  * Added API to validate NRML

  [Michele Simionato]
  * The engine can now zip files larger than 2 GB (used in the export)
  * Now the loss maps and curves are exported with a fixed ordering: first
    by lon-lat, then by asset ID
  * Replaced the old disaggregation calculator with the oq-lite one

 -- Matteo Nastasi (GEM Foundation) <nastasi@openquake.org>  Mon, 15 Feb 2016 12:06:54 +0100

python-oq-engine (1.7.0-0~precise01) precise; urgency=low

  [Michele Simionato]
  * Fixed an encoding bug in --lhc
  * Fixed an export bug: it is now possible to export the outputs generated
    by another user, if the read permissions are set correctly

 -- Matteo Nastasi (GEM Foundation) <nastasi@openquake.org>  Mon, 14 Dec 2015 10:40:26 +0100

python-oq-engine (1.6.0-0~precise01) precise; urgency=low

  [Daniele Viganò]
  * Added the oq_reset_db script. It removes and recreates the database and
    the datastore

  [Matteo Nastasi]
  * Demos moved to /usr/share/openquake/risklib

  [Michele Simionato]
  * Removed the 'view' button from the Web UI
  * Removed the epsilon_sampling configuration parameter
  * Made customizable the display_name of datastore outputs (before it was
    identical to the datastore key)
  * The zip files generated for internal use of the Web UI are now hidden
  * Made visible to the engine only the exportable outputs of the datastore
  * Closed explicitly the datastore after each calculation
  * Replaced the old scenario calculators with the HDF5-based calculators
  * Fixed a very subtle bug in the association queries: some sites outside
    of the region constraint were not discarded in some situations
  * Removed the self-termination feature `terminate_job_when_celery_is_down`
  * Removed the epsilon sampling "feature" from the scenario_risk calculator
  * Replaced the event based calculators based on Postgres with the new ones
    based on the HDF5 technology

 -- Matteo Nastasi (GEM Foundation) <nastasi@openquake.org>  Tue, 17 Nov 2015 11:29:47 +0100

python-oq-engine (1.5.1-0~precise01) precise; urgency=low

  [Michele Simionato]
  * Fixed a bug affecting exposures with multiple assets on the same site

 -- Matteo Nastasi (GEM Foundation) <nastasi@openquake.org>  Fri, 25 Sep 2015 14:22:08 +0200

python-oq-engine (1.5.0-0~precise01) precise; urgency=low

  [Michele Simionato]
  * The event based calculators in the engine are now officially deprecated
    and they raise a warning when used
  * Optimization: we do not generate the full epsilon matrix if all
    coefficients of variation are zero
  * Fixed two subtle bugs in the management of the epsilons: it means that
    all event based risk calculations with nonzero coefficients of variations
    will produce slightly different numbers with respect to before
  * Removed excessive checking on the exposure attributes 'deductible' and
    'insuredLimit' that made it impossible to run legitimate calculations
  * Changed the meaning of 'average_loss' for the aggregated curves: now it
    is the sum of the aggregated losses in the event loss table,
    before it was extracted from the aggregated loss curve
  * Changed the way the average losses (and insured average losses) are
    computed by the event based risk calculator: now they are extracted
    from the event loss table, before they were extracted from the loss curves
  * Set to NULL the stddev_losses and stddev_insured_losses for the event based
    risk calculator, since they were computed incorrectly
  * Introduced a new experimental command
    'oq-engine --show-view CALCULATION_ID VIEW_NAME'; the only view available
    for the moment is 'mean_avg_losses'
  * Negative calculation IDs are interpreted in a Pythonic way, i.e. -1
    means the last calculation, -2 the calculation before the last one, etc.
  * If a site parameter is more distant than 5 kilometers from its closest
    site, a warning is logged
  * Changed the splitting of fault sources to reduce the number of generated
    sources and avoid data transfer failures if rupture_mesh_spacing is too
    small
  * Changed the event loss table export: now the CSV file does not contain
    the magnitude and the rows are ordered by rupture tag first and loss second
  * Removed the calculator EventBasedBCR
  * Longitude and latitude are now rounded to 5 digits
  * Fixed a very subtle bug in the vulnerability functions, potentially
    affecting calculations with nonzero coefficients of variation and nonzero
    minIML; the numbers produced by the engine were incorrect; see
    https://bugs.launchpad.net/oq-engine/+bug/1459926
  * 'investigation_time' has been replaced by 'risk_investigation_time' in
    risk configuration files
  * Initial support for Django 1.7

  [Daniele Viganò]
  * Removed the bin/openquake wrapper: now only bin/oq-engine is
    available

  [Michele Simionato]
  * Added parameter parallel_source_splitting in openquake.cfg

  [Daniele Viganò]
  * setup.py improvements
  * Added MANIFEST.in
  * celeryconfig.py moved from /usr/openquake/engine to
    /usr/share/openquake/engine

  [Matteo Nastasi]
  * Packaging system improvement

 -- Matteo Nastasi (GEM Foundation) <nastasi@openquake.org>  Wed, 23 Sep 2015 15:48:01 +0200

python-oq-engine (1.4.1-0~precise01) precise; urgency=low

  [Michele Simionato]
  * Added a new 'ebr' hazard/risk calculator
  * Fixed the engine core export: now it can export datastore outputs as
    zip files
  * Now the parameter concurrent_tasks is read from the .ini file
  * Parallelized the source splitting procedure
  * Fixed a bug in the hazard calculators which were not using the parameter
    concurrent_tasks from the configuration file

 -- Matteo Nastasi (GEM Foundation) <nastasi@openquake.org>  Fri, 15 May 2015 10:06:26 +0200

python-oq-engine (1.4.0-2~precise01) precise; urgency=low

  [Daniele Viganò]
  * Fixed debian/control: add missing lsb-release to build deps

 -- Matteo Nastasi (GEM Foundation) <nastasi@openquake.org>  Fri, 08 May 2015 14:33:26 +0200

python-oq-engine (1.4.0-1~precise01) precise; urgency=low

  [Matteo Nastasi, Daniele Viganò]
  * Fixed dependencies version management

 -- Matteo Nastasi (GEM Foundation) <nastasi@openquake.org>  Thu, 07 May 2015 14:14:09 +0200

python-oq-engine (1.4.0-0~precise01) precise; urgency=low

  [Matteo Nastasi, Daniele Viganò]
  * Add binary package support for both Ubuntu 12.04 (Precise)
    and Ubuntu 14.04 (Trusty)

  [Michele Simionato]
  * Removed the SiteModel table: now the association between the sites and the
    site model is done by using hazardlib.geo.geodetic.min_distance

  [Daniele Viganò]
  * added authentication support to the 'engineweb' and the 'engineserver'

  [Michele Simionato]
  * the aggregate loss curves can be exported in CSV format

  [Matteo Nastasi]
  * added 'outtypes' attribute with list of possible output types for
    each output item in outputs list API command
  * added '/v1/calc/<id>/status' API command
  * added 'engineweb' django application as local web client for oq-engine

  [Michele Simionato]
  * Renamed the maximum_distance parameter of the risk calculators to
    asset_hazard_distance, to avoid confusion with the maximum_distance
    parameter of the hazard calculators, which has a different meaning;
    is it an error to set the maximum_distance in a job_risk.ini file
  * Added to the API an URL /v1/calc/:calc_id/remove to hide jobs
  * A new key is_running is added to the list of dictionaries returned by
    the URL /v1/calc/list
  * Replaced the mock tests for the engine server with real functional tests
  * Added a resource /v1/calc/:calc_id/traceback to get the traceback of a
    failed calculation
  * Now the logs are stored also in the database, both for the controller node
    and the worker nodes
  * Bypassed Django when deleting calculations from the database: this avoids
    running out of memory for large calculations
  * Fixed an issue in the scenario calculator: the GMFs were not filtered
    according to the distance to the rupture
  * Now critical errors appear in the log file
  * Added a --run command to run hazard and risk together
  * Fixed bug in the event based calculator; in the case
    number_of_logic_tree_samples > 0 it was generating incorrect hazard curves.
    Also improved (a lot) the performance in this case.
  * Fixed a tricky bug happening when some tectonic region type are filtered
    away.
  * The event based risk calculator now save only the non-zero losses in
    the table event_loss_asset.
  * Added a CSV exporter for the Stochastic Event Sets, for debugging purposes.
  * The GMF CSV exporter now sorts the output by rupture tag.

  [Matteo Nastasi]
  * Each pull request must be accompanied by an update of the debian
    changelog now.

 -- Matteo Nastasi (GEM Foundation) <nastasi@openquake.org>  Thu, 07 May 2015 11:33:24 +0200

python-oq-engine (1.3.0-1) precise; urgency=low

  [Matteo Nastasi]
  * gunzip xml demos files after copied into /usr/openquake/engine directory

 -- Matteo Nastasi (GEM Foundation) <nastasi@openquake.org>  Thu, 26 Feb 2015 16:35:20 +0100

python-oq-engine (1.3.0-0) precise; urgency=low

  [Michele Simionato]
  * Updated python-django dependency >= 1.6.1, (our repository already
    includes a backported version for Ubuntu 'precise' 12.04); this change
    makes unnecessary "standard_conforming_strings" postgresql configuration
    variable setting
  * The event based risk calculator is able to disaggregate the event loss
    table per asset. To enable this feature, just list the assets you are
    interested in in the job.ini file: "specific_assets = a1 a2 a3"
  * We have a new hazard calculator, which can be invoked by setting in the
    job.ini file: "calculation_mode = classical_tiling"
    This calculators is the same as the classical calculator (i.e. you will
    get the same numbers) but instead of considering all the hazard sites at
    once, it splits them in tiles and compute the hazard curves for each tile
    sequentially. The intended usage is for very large calculations that
    exceed the available memory. It is especially convenient when you have
    very large logic trees and you are interested only in the statistics (i.e.
    mean curves and quantile curves). In that case you should use it with the
    option individual_curves=false. Notice that this calculator is still in
    an experimental stage and at the moment is does not support UHS curves.
    Hazard maps and hazard curves are supported.
  * We have a new risk calculator, which can be invoked by setting in the
    job.ini file: "calculation_mode = classical_damage"
    This calculator is able to compute the damage distribution for each asset
    starting from the hazard curves produced by the classical
    (or classical_tiling) calculator and a set of fragility functions. Also
    this calculator should be considered in experimental stage.
  * A significant change has been made when the parameter
    number_of_logic_tree_samples is set to a non-zero value. Now, if a branch
    of the source model logic tree is sampled twice we will generate the
    ruptures twice; before the ruptures were generated once and counted twice.
    For the classical calculator there is no effect on the numbers (sampling
    the same branch twice will produce two copies of identical ruptures);
    however, for the event based calculator, sampling the same branch twice
    will produce different ruptures. For instance, in the case of a simple
    source model with a single tectonic region type, before we would have
    generated a single file with the stochastic event sets, now we generate
    number_of_logic_tree_samples files with different stochastic event sets.
    The previous behavior was an optimization-induced bug.
  * Better validation of the input files (fragility models, job.ini)
  * The ability to extract the sites from the site_model.xml file
  * Several missing QA tests have been added
  * The export mechanism has been enhanced and more outputs are being exported
    in CSV format
  * New parameter complex_fault_mesh_spacing
  * Some error messages have been improved
  * A lot of functionality has been ported from the engine to oq-lite,
    i.e.  a lite version of the engine that does not depend on
    PostgreSQL/PostGIS/Django nor from RabbitMQ/Celery. This version is
    much easier to install than the regular engine and it is meant for
    small/medium computation that do not require a cluster. The engine
    demos, have been moved to the oq-risklib repository, so that they can
    be run via the oq-lite command without installing the full engine.
  * Currently the following calculators have been ported (all are to be
    intended as experimental): classical hazard, classical tiling, event
    based hazard, scenario hazard, classical risk, scenario damage,
    classical damage.

 -- Matteo Nastasi (GEM Foundation) <nastasi@openquake.org>  Thu, 26 Feb 2015 10:44:03 +0100

python-oq-engine (1.2.2-0) precise; urgency=low

  * consistency in version management between debian/ubuntu package and
    library from git sources

 -- Matteo Nastasi (GEM Foundation) <nastasi@openquake.org>  Thu, 18 Dec 2014 16:25:05 +0100

python-oq-engine (1.2.1-2) precise; urgency=low

  * Fixed custom dependencies versions (again)

 -- Matteo Nastasi (GEM Foundation) <nastasi@openquake.org>  Tue, 16 Dec 2014 10:48:19 +0100

python-oq-engine (1.2.1-1) precise; urgency=low

  * Fixed custom dependencies versions

 -- Matteo Nastasi (GEM Foundation) <nastasi@openquake.org>  Tue, 16 Dec 2014 09:48:19 +0100

python-oq-engine (1.2.1-0) precise; urgency=low

  * Fixed the logging handler

 -- Matteo Nastasi (GEM Foundation) <nastasi@openquake.org>  Mon, 15 Dec 2014 10:17:30 +0100

python-oq-engine (1.2.0-3) precise; urgency=low

  * Add constraint on python-django dependency version

 -- Matteo Nastasi (GEM Foundation) <nastasi@openquake.org>  Thu, 11 Dec 2014 10:04:45 +0100

python-oq-engine (1.2.0-2) precise; urgency=low

  * More precise exception message

 -- Matteo Nastasi (GEM Foundation) <nastasi@openquake.org>  Wed, 10 Dec 2014 16:21:06 +0100

python-oq-engine (1.2.0-1) precise; urgency=low

  * Bugs fixed in 1.2 release: http://goo.gl/GjbF2r
  * Replace a reference to the 'openquake' command with 'oq-engine'
  * Moved the expected outputs of the ScenarioDamage QA tests in qa_tests_data
  * Moved the logic tree realizations into commonlib
  * It is now possible to compute the uniform spectra even when
    individual_curves is false
  * Reduced the precision when exporting GMFs to XML
  * Fixed test_job_from_file
  * Delayed the OqParam validation
  * Simplified the monitoring
  * Extract the QA tests data from the engine
  * Renamed commonlib.general -> baselib.general
  * Removed the dependency from oq-commonlib
  * Avoid warning no XML exporter for event_loss
  * Update packager and postinst to use the openquake2 db (new default one)
  * Use shallow-clone to improve CI builds speed
  * Download calculation results as files
  * Added an API to retrieve the engine version
  * Unified the export framework for hazard and risk
  * Fast export of the GMFs
  * Fast scenario export
  * Fixed test_is_readable_all_files_lack_permissions when run as root
  * Now 'test_script_lower_than_current_version' does not require an Internet
    connection
  * Warn the user if she asks for statistical outputs but using a single hazard
    output
  * Move the calculation of input/output weights into commonlib
  * Changed the export_dir in several tests
  * Now the packagers makes a HTML report with the performances of the demos
  * Remove hardcoded references to openquake2 in oq_create_db
  * Move JobStats creation inside job_from_file
  * Fixed precision
  * Align openquake_worker.cfg with openquake.cfg
  * Implement memory hard limit control
  * Using commonlib.readinput.get_source_models
  * Check that the hazard calculation mode is consistent with risk calculation
    mode
  * Rollback only if a transaction is on
  * Fixed a bug in export_risk
  * Daily html report
  * Reflected the API change in commonlib.readinput.get_oqparam
  * Updated the engine to cope with the changes in risklib and commonlib
  * Fixed the name of the SES file
  * Changed some hard-coded weights in general.py
  * Changed the import of the calc module
  * Drop risk calculation table
  * Simplified the risk calculators
  * Reflected the API change in hazardlib.calc.gmf.GmfComputer
  * Added a test for duplicated tags in import_gmf_scenario.py
  * Implemented losses per event per asset
  * Dependency check
  * Removed more risk unit tests
  * Removed another couple of redundant tests
  * Remove check on setup.py version since now it's taken from init
  * Fixed _calc_to_response_data
  * Fixed bug when running risk calculations from the platform
  * openquake wrapper script
  * Changed version number in setup.py too
  * Updated version to 1.2
  * Renamed nrml_version->commonlib_version
  * Fixed a bug in the engine server (wrong calculation_id)
  * Fix oq-engine command name in output list
  * Removed the dependency from nrmllib
  * Fixed two merge errors
  * Important fixes pre-2.0 copied from the better-risk branch
  * Renamed the command openquake->oq-engine
  * Change ses collection
  * Fixed the migration script 0007
  * Fixed a bug with the quantile_hazard_curves attribute
  * Removed EventBasedHazardCalculatorTestCase
  * Remove the hazard_calculation table
  * correct complex source for wrong order in edges points
  * missing file open fixed
  * Removed routing tests
  * Added the script correct_complex_sources
  * Complex surf validation
  * Insert the IMT in the db, if not already there
  * The intensity measure types are now sorted also in the scenario calculator
  * Simplified the QA test scenario_damage/case_4
  * Enable 'set -x' when $GEM_SET_DEBUG is true
  * Remove a try finally in engine server task.py
  * Simplification because now the maximum_distance is mandatory
  * Fixed a wrong source model used in the Event Based export test
  * Fixed the what_if_I_upgrade check
  * Added a table imt_taxonomy
  * Fixed the management of missing db upgrades
  * Now the engine is using the new validation mechanism for the hazard sources
  * Fixed the name of a field (risk_job_id->job_id)
  * Special case when the hazard is known at the exact sites of the assets
  * Moved the epsilons from the getters to the database
  * Update the database name in openquake_worker.cfg
  * Removed the old validation mechanism
  * The parameter concurrent_tasks must be available to the workers too
  * Solved the problem with UHS
  * Fixed master https://ci.openquake.org/job/master_oq-engine/1208
  * If individual_curves is set, multi-imt curves must not be generated
  * --what-if-I-upgrade functionality
  * Stats only
  * Short output summary
  * Removed task_no
  * Hazard curves from gmfs
  * Fixed a critical bug with --hazard-output-id
  * Fix the test check_limits_event_based
  * Changed the output_weight for the event based calculator
  * Introduced --hazard-job-id and made it possible to reuse exposures imported
    in the hazard part of the computation
  * Replaced the ScenarioGetter with the GroundMotionFieldGetter
  * Return loss matrix
  * Removed --schema-path from oq_create_db
  * Calculation limits
  * Fixed a bug on tablespace permissions
  * Make the event based calculator more debuggable
  * Added the column uniq_ruptures to the table source_info
  * Db migrations
  * Db migrations 2
  * Saved more sources in source_info
  * Perform means and quantiles in memory
  * Parallel filtering
  * Reintroduce the 'terminate_job_when_celery_is_down' config option
  * Fix risk disaggregation
  * Ordering the sources after filtering-splitting
  * Source ordering
  * Gmf from ruptures
  * Fixed a stupid bug with OQ_TERMINATE_JOB_WHEN_CELERY_IS_DOWN
  * Introduced a variable OQ_TERMINATE_JOB_WHEN_CELERY_IS_DOWN
  * The random seeds have now a default value of 42
  * Added a check for invalid quantile computations
  * Now hazard calculations can be deleted safely
  * Add a file openquake_worker.cfg to be read in the workers
  * Simplified the LOG_FORMAT by removing the name
  * Avoid an ugly error when no tasks are spawned
  * Added a view on the event loss table for convenience of analysis
  * Epsilon sampling feature
  * Distribute-by-rupture phase 2
  * Restored distribution-by-rupture in the event based calculator
  * Provide a good error message when a source model contains GSIMs not in the
    file gsim_logic_tree
  * Moved parse_config from the engine to commonlib
  * Added a test checking the existence of the __init__.py files and fixed the
    QA test classical/case_15
  * Refactored initialize_realizations and added a warning when
    num_samples > num_realizations
  * Fixed a missing import
  * Saving the rupture hypocenter fully into the database
  * Removed an offending ALTER OWNER
  * Source info table
  * Added a test for sampling a large source model logic tree
  * Hazard curves from gmfs
  * Removed num_sites and num_sources from job_stats
  * Removed redundant tests
  * Retrieved the correct output directly, not via an order by
  * Making use of commonlib.parallel in the engine
  * Enhanced qatest_1, so that it subsumes regression_1 and regression_2
  * Taking advantage of the new riskloaders in commonlib
  * Added a missing integer cast
  * Changed disagg/case_1 to use full enumeration
  * Fixed the ordering of the ruptures in the event based calculator
  * Fixed a bug in the GroundMotionValuesGetter
  * Reflected the API change in refactor-risk-model
  * Sent the tectonic region types with less sources first, and fixed
    an ordering bug in a QA test
  * Turn AMQPChannelExceptions into warnings
  * Hide the SES output from a scenario calculator
  * Add a debug flag to enable set -x in packager.sh
  * Better task spawning
  * Reflected the changes to the GmfComputer in hazardlib
  * Fixed the bug in the risk event based calculator with multiple realizations
  * Fix gmf duplication
  * Removed the need for logictree.enumerate_paths
  * Fixed a small bug
  * Removed a commonlib dependency breaking the oqcreate script
  * Now the indices of the filtered sites are stored in the
    ProbabilisticRupture table
  * Fixed another import
  * Fixed a wrong import
  * Moved logictree to commonlib and fixed all the tests
  * Removed the obsolete table hzrdr.ses and small refactoring
  * Tasks with fewer assets are submitted first
  * Better parallelization of the risk calculators
  * Reducing the celery timeout from 30s to 3s
  * Fixed a tricky bug in the scenario calculator with duplicate imts
  * Fixed the ScenarioExportTestCase by changing the position of the points
  * The scenario calculator is now block-size independent
  * Use only the relevant tectonic region types to build the GMPE logic tree
  * Fixed a broadcasting in the classical calculator
  * Saving memory on the controller node
  * Restored the source model sampling feature
  * Complex logic tree test
  * Solved the block size dependence in the risk calculators
  * Fixed a critical ordering bug
  * Changed the _do_run_calc signature
  * Avoid returning duplicated data in the classical calculator
  * Changed the order of the statements in 01-remove-cnode_stats.sql
  * Added a cache on the GSIMs for the probabilities of no exceedence in the
    classical calculator
  * Fix the export of GmfSets in the case of multiple source models
  * Fixed underflow error in postgres
  * Fixed a bug with celery ping
  * Avoid errors on signals when the engine is run through the server
  * Errors in a task are converted into a RuntimeError
  * Remove calculation unit
  * The IML must be extrapolated to zero for large poes
  * Log a warning when more than 80% of the memory is used
  * Refactored the hazard getters
  * Removed the SES table
  * Added a nice error message for far away sources
  * Add support in the engine for a local_settings.py
  * Send the site collection via rabbitmq, not via the database
  * Improvements to the CeleryNodeMonitor
  * Minimal tweaks to the risk calculators
  * Save the number of sites in JobStats as soon as it is available
  * Fix branch var to be compliant within the new CI git plugin
  * Restored the lost fine monitoring on the hazard getters
  * Cluster monitor
  * Celery check
  * Removed the obsolete table uiapi.cnode_stats
  * Make use of the light site collection introduced in hazardlib
  * Optimize the disaggregation calculator
  * Fix a memory leak of celery
  * Remove python-gdal and fix issue with postinst
  * Manual pickling/unpickling
  * Updates Copyright to 2014
  * The rupture tag must be unique
  * Turn SIGTERM into SIGINT
  * Remove another engine-server test script from pylint
  * Removed the dependency on the current working directory from
    utils_config_test
  * Replace README.txt with README.md in the packager script
  * Increase the tolerance in the disaggregation test
  * Readme merge
  * Avoid storing copies of the ruptures
  * Untrapped exceptions in oqtask give ugly error messages
  * Support for posting zipfiles to the engine-server
  * Using iter_native in celery
  * Added test for the loss_fraction exporter
  * Fixed a missing loss_type in export_loss_fraction_xml
  * Merging the engine server inside the engine repository
  * Removing ruptures phase 2
  * Restored qatest 1
  * Added tests for failing computations
  * Removed the progress handler from the engine
  * Better error and logging management
  * Exclude tests folder from pylint check
  * Fixing the build master_oq-engine #790
  * Ruptures are not read from the database anymore, only written
  * In development mode celery is automatically started/stopped together with
    the engine server
  * Remove common directory from risk demos
  * Remove duplication hazard risk
  * Removing the duplication run_hazard/run_risk in engine.py
  * Renamed directories and packages to be consistent with GEM conventions
  * Fixed test_initialize_sources
  * Getting a more uniform distribution of the tasks
  * Remove celery
  * Remove time_span from disaggregation calculator
  * Return the traceback from celery to the controller node
  * If there are no GMVs within the maximum distance for the given assets, the
    computation should not fail with an ugly error but print a warning
  * Better error management
  * Fixed a stupid error in compute_hazard_curves
  * Support for non-parametric sources
  * Fixed the issue of slow sources
  * Fixed the two upgrade scripts breaking the migration from 1.0 to 1.1
  * Add --export-hazard-outputs and --export-risk-outputs switches; also add
    geojson export for hazard curves
  * Light monitor
  * Set CELERY_MAX_CACHED_RESULTS = 1
  * Changed from relative path to full path
  * Fix the feature "import gmf scenario data from file"
  * version: remove warning for pkg install + git program installed case
  * Remove block_size and point_source_block_size
  * Move the unit tests inside the openquake.engine directory
  * Version visualization improvement
  * Added missing CASCADE on a DB migration script
  * Raised the tolerance in ClassicalHazardCase13TestCase
  * In the event based calculator split by ruptures, not by SES
  * BROKER_POOL_LIMIT is causing problem so set it to none
  * Split area sources
  * Force BROKER_POOL_LIMIT to 10
  * Fixed an upgrade script
  * Prefiltering sources in all calculators
  * Savaged the easy part of the work on the decouple-logic-trees branch
  * Changed the way hazard map are interpolated
  * Fixed a bug with static urls
  * Remove database related code
  * Removed hazard curve progress
  * Improved the IMT management in the engine by leveraging the new
    functionality in hazardlib
  * Configuration file for storing oq-platform connection parameters
  * Add loss type to risk outputs
  * Remove parsed source
  * Fix remove demos symlinks
  * gmf.lt_realization_id can be NULL
  * Fixed the _prep_geometry feature of Risk and Hazard calculations
  * Remove a reference to the removed view hzrdr.gmf_family
  * Engine-Server: support for multiple platform installations
  * Removed the complete_logic_tree flags
  * Fixed setup.py
  * Removed the SourceProgress table
  * New risk demos
  * Run a risk calculation
  * Remove validation on site models
  * Removed the rest of the stuff related to the supervisor
  * Removed the supervisor, redis, kombu and related stuff
  * Removed a wrong import
  * An import ordering issue is breaking Jenkins
  * Various small fixes for oq_create_db script
  * Do not register a progress handler if it is not passed
  * Engine Unit test fix
  * Geonode integration
  * Progress Bar support
  * Finally fixed the dependency from the blocksize in the event based
    calculator
  * A simple fix for engine_test.py
  * Replace numpy arrays with postgres array fields in output tables
  * Dump and restore Stochastic Event Set
  * Removed the old distribution and used parallelize as default distribution
    mechanism everywhere
  * Change the distribution in the risk calculators
  * Save in job_stats how much the database increased during the current
    computation
  * Removed calc_num task properly
  * Change dist classical
  * Improve the table job_stats
  * Now the CacheImporter infers the fields from the database, in the right
    order
  * Removed parsed_rupture_model from the db
  * The revoke command should not terminate the workers
  * Remove JobCompletedError
  * Override hazard investigation time in risk event based calculator
  * Companion of https://github.com/gem/oq-engine/pull/1298/
  * Companion of https://github.com/gem/oq-nrmllib/pull/116
  * Simplify schema
  * Filter the sources before storing them in the database
  * Improve the parallelize distribution
  * Fix disaggregation
  * Changed the distance in hazardlib
  * Improve memory consumption in the GMF calculation
  * The file with the exported disagg matrix must contain the poe in the name
  * The multiple sites QA test (classical/case_13) broke
  * Solve the dependency from the parameter concurrent_tasks
  * QA test for multiple sites
  * Cross domain ajax fix for view methods [r=matley] [f=*1234765]
  * Tweaks to make platform calcs work [r=matley] [f=*1234765]
  * Create job and calculation objects in a transaction
  * Make test fixtures optional
  * Get the list of the available magnitude scaling relationships at runtime
  * Save memory when exporting the GMF
  * Fixed a typo in an ordering query
  * Insured loss curves statistics
  * When exporting the GMF, we need to export the rupture tags, not the ids
  * Hazard Curve Parser import update [r=micheles] [f=*trivial]
  * To save space in the db and to avoid running into the text field size
    limit, change model_content.raw_content to store gzipped content
  * Add a tag to the ruptures
  * Change the dump/restore procedures to work with directories, not tarfiles
  * Fix risk QA tests fixtures
  * Documentation for the REST API
  * Fix hazard_curve_multi export path
  * Revise insured losses algorithm
  * Post-calculation migration
  * Correction of baseline DB revision
  * Review Risk demos
  * A couple of fixes to scenario tests
  * Compute standard deviation of losses
  * Validate time_event
  * Add 404 responses in the case of non-existent artifacts
  * Run calcs, part 2
  * Minor loss map export fix
  * Fix for installing source code via pip/git
  * Remove cache from HazardCurveGetterPerAsset
  * Changed an import from nrmllib
  * Pyflakes fixes to the calculators and engine module
  * Reading logic trees from DB - follow up (fix for a careless refactoring
    error)
  * Raise an error when no gmvs are available in a scenario computation
  * Small fix in dump_hazards.py: the filenames list contained duplicates
  * Add 'engine' functionality to disable the job supervisor
  * Read logic trees from DB (instead of the filesystem)
  * Extend forms.CharField to allow null values
  * Small fixes to the script restore_hazards.py
  * Update test fixtures used for risk scenario calculations
  * Trivial: Some small tweaks/cleanups
  * File parsing fix
  * Risk BaseCalculator refactoring
  * Run calculations via REST API (initial sketch)
  * Better input loading (update to 'engine' API)
  * Update Risk Event Based QA test
  * Fixed a very subtle bug with the ordering of sites
  * Added index to hzrdi.hazard_site
  * Updated tests to the new interface
    of 'openquake.engine.db.models.SiteCollection'
  * Compute ground motion values from Stochastic Event Set
    in a risk calculation
  * "List calc results" views
  * Misc. engine fixes to stabilize the build
  * Record all OQ software versions in oq_job
  * Export to path or file (not just path)
  * Minor fix to risk QA test collection
  * Engine API improvements
  * Hazard map GeoJSON export
  * Refactoring: moved risk calculation logic to risklib
  * GeoJSON loss map support
  * GeoJSON export prep
  * Include API version in URLs
  * 'calc info' views
  * Rough sketch of the 'list calculations' views
  * Export loss_fraction quantile fix
  * Fix 'hazard_curve_multi' export
  * Fix Risk QA test collection (nosetests)
  * Remove site_collection column from the database
  * Pack and risk demos LP: #1197737
  * Added more monitoring to the hazard calculators

 -- Matteo Nastasi (GEM Foundation) <nastasi@openquake.org>  Wed, 10 Dec 2014 11:17:03 +0100

python-oq-engine (1.0.0-1) precise; urgency=low

  * 'occupants' is now a float
  * Hazard curve import tool: updated NRML hazard curve parser
  * Made sure that the task_ids are stored in the performance table soon enough
    (LP: #1180271)
  * Added fixtures for risk tests
  * Some support to compute avg and std for the GMFs (LP: #1192413)
  * Renamed the GMF tables (LP: #1192512)
  * Kill running celery tasks on job failure (LP: #1180271)
  * Removed 'patches' folder
  * Event loss csv: fix delimiting character (LP: #1192179)
  * Fixed restore_hazards_test.py (LP: #1189772)
  * Fix restore hazards (LP: #1189772)
  * Fix risk/classical/case_3 (LP: #1190569)
  * Fix get_asset_chunk unit test
  * Added dumping of ses_collection/ses/ses_rupture (LP: #1189750)
  * Fixed the issue with sequences in restore_hazards.py (LP: #1189772)
  * Risk Probabilistic Event Based Calculator - QA Test
  * Fix the GMF export and tables (LP: #1169078,#1187413)
  * Some work to fix qa_tests/risk/event_based_bcr (LP: #1188497)
  * Run risk demos to test the package (LP: #1188117)
  * Update risk demos
  * renamed units -> number_of_units. Support for asset_category == "population"
    (LP: #1188104)
  * Fixed the z1pt0<->z2pt5 inversion problem (LP: #1186490)
  * Removed the special case for gmf_scenario
  * Exposure DB schema update (LP: #1185488)
  * Fix the site_data table to store one site per row; change gmf_agg to point
    to site_data (LP: #1184603)
  * Fix export of Benefit Cost Ratio calculator outputs. (LP: #1181182)
  * Inserted the GMFs with the CacheInserter instead of the BulkInserter
    (LP: #1184624)
  * Added better instrumentation to the hazard getters
  * Make the engine smart enough to infer the right block size (LP: #1183329)
  * New risk demos (LP: #1180698,#1181182)
  * Time event validation fix (LP: #1181235)
  * Unicode list cast fix
  * Implement distribution by SES in the event based hazard calculator
    (LP: #1040141)
  * Remove gmf scenario (LP: #1170628)
  * Purge gmf table (LP: #1170632)
  * Parallelize the queries of kind "insert into gmf agg" by using the standard
    mechanism (LP: #1178054)
  * Skipped hazard/event_based/case_4/test.py (LP: #1181908)
  * Remove the dependency from the gmf/gmf_set tables in the XML export
    procedure (LP: #1169078)
  * Saved memory in the hazard getters by returning only the distinct GMFs
    (LP: #1175941)
  * Fixed the case of no gmfcollections and cleaned up the post processing
    mechanism (LP: #1176887)
  * Filter the ruptures according to the maximum_distance criterium
    (LP: #1178571)
  * New hazard demos (LP: #1168756)
  * Parallelize insert into gmf_agg table (LP: #1178054)
  * Removed some verbose logs in debug mode (LP: #1170938)
  * lxc sandbox - improved CI with sandboxed source tests (LP: #1177319)
  * Report "calculation", not the job (LP: #1178583)
  * Fix performance_monitor_test.py on Mac OS X (LP: #1177403)
  * Remove config.gem files from demos
  * Vulnerability functions for contents, occupants and non-structural damage
    (LP: #1174231)
  * Improved the memory profiling (LP: #1175941)
  * Cleanup of the hazard getters and small improvements to help the performance
    analysis of risk calculators (LP: #1175941)
  * Add a facility to import hazard_curves from XML files (LP: #1175452)
  * Refactoring of risk calculators (LP: #1175702)
  * Added references to RiskCalculation model
  * --config-file option (LP: #1174316)
  * Update calls to risklib to the latest interface (LP: #1174301)
  * Event-Based Hazard: Better hazard curve / GMF validation (LP: #1167302)
  * Improved hazard doc
  * CONTRIBUTORS.txt
  * DB cleanup
  * --optimize-source-model pre-processing option (LP: #1096867)
  * Relax validation rules on interest rate for benefit-cost ratio analysis
    (LP: #1172324)
  * Support non-unique taxonomy -> IMT association across different
    vulnerability files (LP: #1171782)
  * Point source block size (LP: #1096867)
  * Use "hazard curve multi imt" also when all the realizations are considered
    (LP: #1171389)
  * Fix aggregate loss curve computation (LP: #1171361)
  * Add instrumentation via the EnginePerformanceMonitor to all the calculators
    (LP: #1171060)
  * Replaced run_job_sp with run_hazard_job (LP: #1153512)
  * Cleanup input reuse
  * Simplify hazard getter query
  * Add a forgotten constrain ON DELETE CASCADE on the table gmf_agg
    (LP: #1170637)
  * Mean loss curve computation updated (LP: #1168454,#1169886,#1170630)
  * Changed the generation of hazard_curves to use the gmf_agg table
    (LP: #1169703)
  * Add geospatial index on gmf_agg
  * Fix hazard map and UHS export filenames (include PoE) (LP: #1169988)
  * Lower the parameter ses_per_logic_tree_path in the event_based QA tests to
    make them much faster (LP: #1169883)
  * Fix Event based mean loss curve computation (LP: #1168454)
  * An attempt to solve the memory occupation issue for the event_based risk
    calculator (LP: #1169577)
  * Update event based mean/quantile loss curve computation (LP: #1168454)
  * Fix disagg export file name (LP: #1163276)
  * Include 'investigation_time' in exported UHS XML (LP: #1169106)
  * Raise warnings when invalid/unknown/unnecessary params are specified
    (LP: #1164324)
  * Fix characteristic fault rupture serialization (LP: #1169069)
  * Fixed a bug in event_based/core_test.py due to the version of mock used
    (LP: #1167310)
  * Make sure the generated XML are valid according to NRML (LP: #1169106)
  * Fix the tests of the event_based depending on random number details
    (LP: #1167310)
  * Scenario risk is using "default" connection on a cluster (LP: #1167969)
  * Add a mechanism to populate the db from CSV files, without the need to run
    a fake calculation (LP: #1167310,#1167693)
  * Source model NRML to hazardlib conversion now throws useful error messages
    (LP: #1154512)
  * Organization of hazard exports (LP: #1163276)
  * Some trivial optimizations in Risk Event Based calculator
  * Do not use 'default' user on raw cursors. (LP: #1167776)
  * Removed a bunch of old test fixtures
  * release updated
  * hazard curves in multiple imts (LP: #1160427)
  * Critical fix to disaggregation interpolation (LP: #1167245)
  * Fix setup.py version number
  * Fix char source logic tree validation (LP: #1166756)
  * Update version to 1.0
  * Reflect latest interface changes in risklib (LP: #1166252)
  * Event base performance (LP: #1168233)
  * Fix a "reproducibility" issue when getting hazard sites from exposure
    (LP: #1163818)
  * Disaggregation in event based risk calculator (LP: #1160993)
  * Read 'sites' from 'sites_csv' (LP: #1097618)
  * add debconf tool to manage postgresql.conf file modification
  * Issue 1160993 (LP: #1160993,#1160845)
  * Importing GMF from XML: step 2 (LP: #1160398)
  * Disaggregation of losses by taxonomy (LP: #1160845)
  * Vulnerability model validation (LP: #1157072)
  * Big docs cleanup
  * Mean and quantile Loss map support (LP: #1159865)
  * Event-Based Hazard: Save multi-surface ruptures (LP: #1144225)
  * Fix loss curve export (LP: #1157072)
  * Fix an incorrect parameter in event-based hazard QA tests, cases 2 and 4
  * end-to-end qa tests for Scenario Risk and Scenario Damage
  * Trivial fix for setup.py
  * New E2E regression tests
  * Updated QA tests due to change in risklib
  * Engine cleanup
  * Characteristic source logic tree support (LP: #1144225)
  * Added a script to dump the hazard outputs needed for the risk (LP: #1156998)
  * Remove complete logic tree flags when redundant (LP: #1155904)
  * Do not read risk inputs from fylesystem but from ModelContent
  * Remove --force-inputs feature (LP: #1154552)
  * UHS Export (LP: #1082312)
  * UHS post-processing (LP: #1082312)
  * Fragility model using structure dependent IMT (LP: #1154549)
  * Correct bin/openquake help string for --log-level
  * Hazard post-processing code cleanup (LP: #1082312)
  * Allow Event-Based hazard post-processing to run without celery
  * More event-based hazard QA tests (LP: #1088864)
  * Real errors are masked in the qa_test since the real computation runs in a
    subprocess (LP: #1153512)
  * Minor simplification of the hazard_getter query
  * Correlation model qa tests (LP: #1097646)
  * Vulnerability model using structure dependent intensity measure types
    (LP: #1149270)
  * Fix a broken scenario hazard export test
  * Support for Characteristic Fault Sources (LP: #1144225)
  * Added a missing KILOMETERS_TO_METERS conversion in the hazard_getters
  * Average Losses (LP: #1152237)
  * Improved the error message for unavailable gsims
  * Companion changes to https://github.com/gem/oq-risklib/pull/38
  * Fix 1144741 (LP: #1144741)
  * Fix 1144388 (LP: #1144388)
  * Fixed ordering bug in the XML export of gmf_scenario (LP: #1152172)
  * Don't save hazard curves to the DB which are all zeros (LP: #1096926)
  * Add hazard nose attribute to the hazard QA test
  * Avoid fully qualified name in the XML <uncertaintyModel> tag (LP: #1116398)
  * Fix Scenario Risk calculator
  * New CLI functionality: delete old calculations (LP: #1117052)
  * DB security cleanup (LP: #1117052)
  * Event-Based Hazard Spatial Correlation QA tests (LP: #1099467)
  * Correct OQ engine version in db script
  * Preloaded exposure (LP: #1132902)
  * 1132708 and 1132731 (LP: #1132731)
  * Stabilize classical hazard QA test case 11
  * DB schema bootstrap script now runs silently by default
  * Fix aggregate loss export test
  * Fix a broken disagg/core test
  * Easy hazard getters optimization (LP: #1132708)
  * Fix progress risk
  * Event loss tables (LP: #1132699)
  * Fix the memory occupation issue for the scenario_risk calculator
    (LP: #1132018,#1132017)
  * Performance monitor to measure times and memory occupation of bottleneck
    code (LP: #1132017)
  * Scenario insured losses
  * Version fix (already present fix in master, add a test to verify it)
  * Classical Hazard QA test, SA IMT case (LP: #1073591)
  * Optimize hazard curve insertion (LP: #1100332)
  * updates due to the latest risklib api changes
  * Fixed the bug introduced by change the location field from Geometry to
    Geography
  * "openquake --version broked" fix
  * Fixed bug in the distribution of the realizations logic
  * Simplified the hazard getters so that they are pickleable without effort
  * Update to disaggregation equation (LP: #1116262)
  * Scenario Aggregated Loss
  * Risk maximum distance (LP: #1095582)
  * Add timestamps to calculation summary output (LP: #1129271)
  * More efficient hazard curve update transactions. (LP: #1121825)
  * Scenario risk tests
  * Added parameter taxonomies_from_fragility_model (LP: #1122817)
  * Add a check for missing taxonomies in the scenario_damage calculator
    (LP: #1122817)
  * Add '_update_progress' for clearer profiling (LP: #1121825)
  * Removed many global dictionaries and adopted a convention-over-configuration
    approach
  * Generation of ground motion fields only within a certain distance from the
    rupture (LP: #1121940)
  * Link between Rupture / Stochastic Event Set and Ground motion field outputs
    (LP: #1119553)
  * Fixed the qa_test for scenario_damage
  * Fix HazardCalculation.get_imts()
  * Donot save absolute losses (LP: #1096881)
  * Scenario hazard: fix a reference to the site collection
  * Fixes scenario hazard correlation
  * Scenario risk
  * Changed DmgState to have a foreign key to OqJob, not to Output; also removed
    the CollapseMap special treatment (LP: #1100371)
  * Drop upload table
  * Remove several global dictionaries from the engine
  * Mean and quantile Loss curve computation (LP: #1101270)
  * Cache the SiteCollection to avoid redundant recreation (LP: #1096915)
  * Scenario hazard correlation model (LP: #1097646)

 -- Matteo Nastasi (GEM Foundation) <nastasi@openquake.org>  Mon, 24 Jun 2013 17:39:07 +0200

python-oq-engine (0.9.1-1) precise; urgency=low

  * upstream release

 -- Matteo Nastasi (GEM Foundation) <nastasi@openquake.org>  Mon, 11 Feb 2013 11:00:54 +0100

python-oq-engine (0.8.3-3) precise; urgency=low

  * Add missing monitor.py source

 -- Muharem Hrnjadovic <mh@foldr3.com>  Tue, 23 Oct 2012 10:16:18 +0200

python-oq-engine (0.8.3-2) precise; urgency=low

  * Use arch-independent JAVA_HOME env. variable values (LP: #1069804)

 -- Muharem Hrnjadovic <mh@foldr3.com>  Mon, 22 Oct 2012 15:30:39 +0200

python-oq-engine (0.8.3-1) precise; urgency=low

  * upstream release

 -- Muharem Hrnjadovic <mh@foldr3.com>  Fri, 19 Oct 2012 19:53:00 +0200

python-oq-engine (0.8.2-5) precise; urgency=low

  * Make sure the vs30_type param is capitalized (LP: #1050792)

 -- Muharem Hrnjadovic <mh@foldr3.com>  Fri, 21 Sep 2012 12:01:34 +0200

python-oq-engine (0.8.2-4) precise; urgency=low

  * fix JAVA_HOME value so it works in ubuntu 12.04 LTS (LP: #1051941)

 -- Muharem Hrnjadovic <mh@foldr3.com>  Mon, 17 Sep 2012 14:52:12 +0200

python-oq-engine (0.8.2-3) precise; urgency=low

  * Insured loss probabilistic event based calculator (LP: #1045318)

 -- Muharem Hrnjadovic <mh@foldr3.com>  Wed, 05 Sep 2012 09:22:36 +0200

python-oq-engine (0.8.2-2) precise; urgency=low

  * remove namespace/module ambiguity

 -- Muharem Hrnjadovic <mh@foldr3.com>  Tue, 04 Sep 2012 17:08:17 +0200

python-oq-engine (0.8.2-1) precise; urgency=low

  * Upstream release (LP: #1045214)

 -- Muharem Hrnjadovic <mh@foldr3.com>  Tue, 04 Sep 2012 08:52:53 +0200

python-oq-engine (0.8.1-5) precise; urgency=low

  * rm threaded serialization patch (since it increases overall run time)

 -- Muharem Hrnjadovic <mh@foldr3.com>  Wed, 25 Jul 2012 17:01:32 +0200

python-oq-engine (0.8.1-4) precise; urgency=low

  * Try threaded serialization in order to fix performance regression
    (LP: #1027874)

 -- Muharem Hrnjadovic <mh@foldr3.com>  Mon, 23 Jul 2012 13:21:32 +0200

python-oq-engine (0.8.1-3) precise; urgency=low

  * Fix import exception when DJANGO_SETTINGS_MODULE is not set (LP: #1027776)

 -- Muharem Hrnjadovic <mh@foldr3.com>  Mon, 23 Jul 2012 09:08:01 +0200

python-oq-engine (0.8.1-2) precise; urgency=low

  * Fix for region discretization bug (LP: #1027041)

 -- Muharem Hrnjadovic <mh@foldr3.com>  Sun, 22 Jul 2012 10:12:25 +0200

python-oq-engine (0.8.1-1) precise; urgency=low

  * new upstream release (LP: #1027030)

 -- Muharem Hrnjadovic <mh@foldr3.com>  Fri, 20 Jul 2012 15:06:18 +0200

python-oq-engine (0.7.0-4) precise; urgency=low

  * fix typo in oq_restart script (LP: #994565)

 -- Muharem Hrnjadovic <mh@foldr3.com>  Fri, 04 May 2012 15:01:54 +0200

python-oq-engine (0.7.0-3) precise; urgency=low

  * Correct the version displayed by OpenQuake (on demand).

 -- Muharem Hrnjadovic <mh@foldr3.com>  Fri, 04 May 2012 08:20:18 +0200

python-oq-engine (0.7.0-2) oneiric; urgency=low

  * Fix bug in the classical PSHA calculator (LP: #984055)

 -- Muharem Hrnjadovic <mh@foldr3.com>  Wed, 02 May 2012 22:00:59 +0200

python-oq-engine (0.7.0-1) oneiric; urgency=low

  * Upstream release, rev. 0.7.0

 -- Muharem Hrnjadovic <mh@foldr3.com>  Wed, 02 May 2012 21:34:03 +0200

python-oq-engine (0.6.1-9) oneiric; urgency=low

  * Fix db router config for the oqmif schema (LP: #993256)

 -- Muharem Hrnjadovic <mh@foldr3.com>  Wed, 02 May 2012 15:23:40 +0200

python-oq-engine (0.6.1-8) oneiric; urgency=low

  * Re-apply fix for ERROR: role "oq_ged4gem" does not exist (LP: #968056)

 -- Muharem Hrnjadovic <mh@foldr3.com>  Wed, 02 May 2012 10:23:40 +0200

python-oq-engine (0.6.1-7) oneiric; urgency=low

  * delete obsolete .pyc files in /usr/openquake (LP: #984912)

 -- Muharem Hrnjadovic <mh@foldr3.com>  Thu, 19 Apr 2012 10:28:45 +0200

python-oq-engine (0.6.1-6) oneiric; urgency=low

  * Remove spurious 'oqmif' db user from settings.py (LP: #980769)

 -- Muharem Hrnjadovic <mh@foldr3.com>  Fri, 13 Apr 2012 14:35:54 +0200

python-oq-engine (0.6.1-5) oneiric; urgency=low

  * Pass the postgres port to the 'createlang' command as well.

 -- Muharem Hrnjadovic <mh@foldr3.com>  Fri, 13 Apr 2012 10:37:26 +0200

python-oq-engine (0.6.1-4) oneiric; urgency=low

  * Fix psql invocation.

 -- Muharem Hrnjadovic <mh@foldr3.com>  Fri, 13 Apr 2012 06:01:12 +0200

python-oq-engine (0.6.1-3) oneiric; urgency=low

  * Support machines with multiple postgres versions (LP: #979881)

 -- Muharem Hrnjadovic <mh@foldr3.com>  Fri, 13 Apr 2012 05:49:41 +0200

python-oq-engine (0.6.1-2) oneiric; urgency=low

  * Fix oq_restart_workers script so it uses the correct db table (oq_job)

 -- Muharem Hrnjadovic <mh@foldr3.com>  Wed, 04 Apr 2012 11:29:36 +0200

python-oq-engine (0.6.1-1) oneiric; urgency=low

  * OpenQuake 0.6.1 upstream release (LP: #971541)

 -- Muharem Hrnjadovic <mh@foldr3.com>  Tue, 03 Apr 2012 08:52:39 +0200

python-oq-engine (0.6.0-15) oneiric; urgency=low

  * Support machines with multiple postgres versions (LP: #979881)

 -- Muharem Hrnjadovic <mh@foldr3.com>  Thu, 12 Apr 2012 18:56:58 +0200

python-oq-engine (0.6.0-14) oneiric; urgency=low

  * Improved version string, post-installation actions

 -- Muharem Hrnjadovic <mh@foldr3.com>  Fri, 30 Mar 2012 17:21:40 +0200

python-oq-engine (0.6.0-13) oneiric; urgency=low

  * proper fix for GMF serialization problem (LP: #969014)

 -- Muharem Hrnjadovic <mh@foldr3.com>  Fri, 30 Mar 2012 15:14:41 +0200

python-oq-engine (0.6.0-12) oneiric; urgency=low

  * Fix GMF serialization in the hazard event based calculator (LP: #969014)

 -- Muharem Hrnjadovic <mh@foldr3.com>  Fri, 30 Mar 2012 12:15:44 +0200

python-oq-engine (0.6.0-11) oneiric; urgency=low

  * Fix ERROR: role "oq_ged4gem" does not exist (LP: #968056)

 -- Muharem Hrnjadovic <mh@foldr3.com>  Thu, 29 Mar 2012 10:44:23 +0200

python-oq-engine (0.6.0-10) oneiric; urgency=low

  * Fix BaseHazardCalculator, so self.calc gets initialized.

 -- Muharem Hrnjadovic <mh@foldr3.com>  Fri, 23 Mar 2012 07:20:47 +0100

python-oq-engine (0.6.0-9) oneiric; urgency=low

  * Turn off accidental worker-side logic tree processing (LP: #962788)

 -- Muharem Hrnjadovic <mh@foldr3.com>  Fri, 23 Mar 2012 06:27:36 +0100

python-oq-engine (0.6.0-8) oneiric; urgency=low

  * Package tested and ready for deployment.

 -- Muharem Hrnjadovic <mh@foldr3.com>  Tue, 20 Mar 2012 15:54:31 +0100

python-oq-engine (0.6.0-7) oneiric; urgency=low

  * All demos pass, rebuild this package

 -- Muharem Hrnjadovic <mh@foldr3.com>  Wed, 07 Mar 2012 18:12:26 +0100

python-oq-engine (0.6.0-6) oneiric; urgency=low

  * Another db user fix

 -- Muharem Hrnjadovic <mh@foldr3.com>  Wed, 07 Mar 2012 17:18:31 +0100

python-oq-engine (0.6.0-5) oneiric; urgency=low

  * Fix database users

 -- Muharem Hrnjadovic <mh@foldr3.com>  Wed, 07 Mar 2012 16:39:49 +0100

python-oq-engine (0.6.0-4) oneiric; urgency=low

  * Fix distro series

 -- Muharem Hrnjadovic <mh@foldr3.com>  Wed, 07 Mar 2012 09:25:57 +0100

python-oq-engine (0.6.0-3) precise; urgency=low

  * Added license file

 -- Muharem Hrnjadovic <mh@foldr3.com>  Wed, 07 Mar 2012 08:35:12 +0100

python-oq-engine (0.6.0-2) oneiric; urgency=low

  * added sample celeryconfig.py file

 -- Muharem Hrnjadovic <mh@foldr3.com>  Mon, 05 Mar 2012 20:07:23 +0100

python-oq-engine (0.6.0-1) oneiric; urgency=low

  * OpenQuake rev. 0.6.0 upstream release (LP: #946879)
  * add postgresql-plpython-9.1 dependency (LP: #929429)

 -- Muharem Hrnjadovic <mh@foldr3.com>  Mon, 05 Mar 2012 11:05:22 +0100

python-oq-engine (0.5.1-2) oneiric; urgency=low

  * add postrm script (LP: #906613)

 -- Muharem Hrnjadovic <mh@foldr3.com>  Thu, 02 Feb 2012 13:00:06 +0100

python-oq-engine (0.5.1-1) oneiric; urgency=low

  * 0.5.1 upstream release (LP: #925339)

 -- Muharem Hrnjadovic <mh@foldr3.com>  Thu, 02 Feb 2012 10:11:58 +0100

python-oq-engine (0.5.0-9) oneiric; urgency=low

  * Fix error resulting from backporting code.

 -- Muharem Hrnjadovic <mh@foldr3.com>  Wed, 25 Jan 2012 16:27:49 +0100

python-oq-engine (0.5.0-8) oneiric; urgency=low

  * Fix hazard map serialization failure (LP: #921604)

 -- Muharem Hrnjadovic <mh@foldr3.com>  Wed, 25 Jan 2012 16:06:54 +0100

python-oq-engine (0.5.0-7) oneiric; urgency=low

  * Remove one last 'sudo' from db setup script

 -- Muharem Hrnjadovic <mh@foldr3.com>  Wed, 25 Jan 2012 12:17:35 +0100

python-oq-engine (0.5.0-6) oneiric; urgency=low

  * NRML files are written only once (LP: #914614)
  * optimize parallel results collection (LP: #914613)
  * fix "current realization" progress counter value (LP: #914477)

 -- Muharem Hrnjadovic <mh@foldr3.com>  Thu, 19 Jan 2012 15:16:51 +0100

python-oq-engine (0.5.0-5) oneiric; urgency=low

  * Revert to the usual database user names.

 -- Muharem Hrnjadovic <mh@foldr3.com>  Tue, 10 Jan 2012 10:49:49 +0100

python-oq-engine (0.5.0-4) oneiric; urgency=low

  * Remove "sudo" from db setup script (LP: #914139)

 -- Muharem Hrnjadovic <mh@foldr3.com>  Tue, 10 Jan 2012 08:18:14 +0100

python-oq-engine (0.5.0-3) oneiric; urgency=low

  * Fix demo files.

 -- Muharem Hrnjadovic <mh@foldr3.com>  Mon, 09 Jan 2012 21:10:08 +0100

python-oq-engine (0.5.0-2) oneiric; urgency=low

  * Calculation and serialization are to be carried out in parallel
    (LP: #910985)

 -- Muharem Hrnjadovic <mh@foldr3.com>  Mon, 09 Jan 2012 15:53:05 +0100

python-oq-engine (0.5.0-1) oneiric; urgency=low

  * Prepare rel. 0.5.0 of python-oq-engine (LP: #913540)
  * set JAVA_HOME for celeryd (LP: #911697)

 -- Muharem Hrnjadovic <mh@foldr3.com>  Mon, 09 Jan 2012 07:15:31 +0100

python-oq-engine (0.4.6-11) oneiric; urgency=low

  * Facilitate java-side kvs connection caching
    (LP: #894261, #907760, #907993).

 -- Muharem Hrnjadovic <mh@foldr3.com>  Mon, 02 Jan 2012 13:42:42 +0100

python-oq-engine (0.4.6-10) oneiric; urgency=low

  * Only use one amqp log handler per celery worker (LP: #907360).

 -- Muharem Hrnjadovic <mh@foldr3.com>  Mon, 02 Jan 2012 13:10:50 +0100

python-oq-engine (0.4.6-9) oneiric; urgency=low

  * add a debian/preinst script that makes sure we have no garbage
    from previous package installation lying around (LP: #906613).

 -- Muharem Hrnjadovic <mh@foldr3.com>  Tue, 20 Dec 2011 10:43:12 +0100

python-oq-engine (0.4.6-8) oneiric; urgency=low

  * Repackage 0.4.6-6 (no asynchronous classical PSHA code)
    for oneiric (also fix the postgres-9.1 issues).

 -- Muharem Hrnjadovic <mh@foldr3.com>  Fri, 16 Dec 2011 11:34:47 +0100

python-oq-engine (0.4.6-6) oneiric; urgency=low

  * Make sure /var/lib/openquake/disagg-results exists and has an
    appropriate owner and permissions (LP: #904659)

 -- Muharem Hrnjadovic <mh@foldr3.com>  Thu, 15 Dec 2011 12:26:28 +0100

python-oq-engine (0.4.6-5) natty; urgency=low

  * Make sure the demos that were broken in 0.4.6 are not installed
    (LP: #901112)

 -- Muharem Hrnjadovic <mh@foldr3.com>  Fri, 09 Dec 2011 16:40:50 +0100

python-oq-engine (0.4.6-4) natty; urgency=low

  * Tolerate the failure of chown and/or chmod on /var/lib/openquake
    (LP: #902083)

 -- Muharem Hrnjadovic <mh@foldr3.com>  Fri, 09 Dec 2011 10:38:46 +0100

python-oq-engine (0.4.6-3) natty; urgency=low

  * Remove UHS changes in order to fix python-java-bridge failures
    (LP: #900617)

 -- Muharem Hrnjadovic <mh@foldr3.com>  Fri, 09 Dec 2011 07:51:19 +0100

python-oq-engine (0.4.6-2) oneiric; urgency=low

  * Add missing dependency, python-h5py (LP: #900300)

 -- Muharem Hrnjadovic <mh@foldr3.com>  Mon, 05 Dec 2011 15:09:37 +0100

python-oq-engine (0.4.6-1) oneiric; urgency=low

  * Upstream release (LP: #898634)
  * Make postgres dependencies less version dependent (LP: #898622)

 -- Muharem Hrnjadovic <mh@foldr3.com>  Mon, 05 Dec 2011 10:51:46 +0100

python-oq-engine (0.4.4-19) oneiric; urgency=low

  * Functions called from celery tasks should not make use of logic trees
    (LP: #880743)

 -- Muharem Hrnjadovic <mh@foldr3.com>  Mon, 24 Oct 2011 14:37:41 +0200

python-oq-engine (0.4.4-18) oneiric; urgency=low

  * Add python-setuptools as a python-oq-engine dependency (LP: #877915)

 -- Muharem Hrnjadovic <mh@foldr3.com>  Sun, 23 Oct 2011 18:29:41 +0200

python-oq-engine (0.4.4-17) oneiric; urgency=low

  * Refresh the demos and make sure the newest ones are always installed
    under /usr/openquake/demos

 -- Muharem Hrnjadovic <mh@foldr3.com>  Sun, 23 Oct 2011 18:12:59 +0200

python-oq-engine (0.4.4-16) oneiric; urgency=low

  * Remove superfluous OPENQUAKE_ROOT import.

 -- Muharem Hrnjadovic <mh@foldr3.com>  Sun, 23 Oct 2011 16:42:17 +0200

python-oq-engine (0.4.4-15) oneiric; urgency=low

  * Added the python code needed for the new logic tree implementation
    (LP: #879451)

 -- Muharem Hrnjadovic <mh@foldr3.com>  Sun, 23 Oct 2011 12:27:15 +0200

python-oq-engine (0.4.4-14) oneiric; urgency=low

  * leave exceptions raised by celery tasks alone (LP: #878736)

 -- Muharem Hrnjadovic <mh@foldr3.com>  Thu, 20 Oct 2011 12:30:50 +0200

python-oq-engine (0.4.4-13) oneiric; urgency=low

  * Avoid failures while reraising exceptions (LP: #877992)

 -- Muharem Hrnjadovic <mh@foldr3.com>  Wed, 19 Oct 2011 15:03:58 +0200

python-oq-engine (0.4.4-12) natty; urgency=low

  * Impose upper limit on JVM memory usage (LP: #821002)

 -- Muharem Hrnjadovic <mh@foldr3.com>  Mon, 17 Oct 2011 17:35:40 +0200

python-oq-engine (0.4.4-11) oneiric; urgency=low

  * add python-oq-engine_0.4.4.orig.tar.gz to upload

 -- Muharem Hrnjadovic <mh@foldr3.com>  Fri, 14 Oct 2011 11:57:11 +0200

python-oq-engine (0.4.4-10) oneiric; urgency=low

  * Ubuntu 11.10 upload.

 -- Muharem Hrnjadovic <mh@foldr3.com>  Fri, 14 Oct 2011 11:37:17 +0200

python-oq-engine (0.4.4-9) natty; urgency=low

  * 'new_in_this_release' files apply to latest upgrade (LP: #873205)

 -- Muharem Hrnjadovic <mh@foldr3.com>  Thu, 13 Oct 2011 10:36:04 +0200

python-oq-engine (0.4.4-8) natty; urgency=low

  * Make sure all demo files are unzipped (LP: #872816)

 -- Muharem Hrnjadovic <mh@foldr3.com>  Thu, 13 Oct 2011 10:17:08 +0200

python-oq-engine (0.4.4-7) natty; urgency=low

  * More robust detection of the 'openquake' system group (LP #872814)

 -- Muharem Hrnjadovic <mh@foldr3.com>  Wed, 12 Oct 2011 14:37:40 +0200

python-oq-engine (0.4.4-6) natty; urgency=low

  * make the demo files writable by owner *and* group.

 -- Muharem Hrnjadovic <mh@foldr3.com>  Tue, 11 Oct 2011 16:09:51 +0200

python-oq-engine (0.4.4-5) natty; urgency=low

  * Remove unneeded database users (LP #872277)
  * fix smoketests (add DEPTHTO1PT0KMPERSEC, VS30_TYPE parameter defaults)

 -- Muharem Hrnjadovic <mh@foldr3.com>  Tue, 11 Oct 2011 15:48:20 +0200

python-oq-engine (0.4.4-4) natty; urgency=low

  * turn off -x flag in debian/postinst
  * unzip the example files in /usr/openquake/demos

 -- Muharem Hrnjadovic <mh@foldr3.com>  Tue, 11 Oct 2011 14:55:30 +0200

python-oq-engine (0.4.4-3) natty; urgency=low

  * fix lintian warning

 -- Muharem Hrnjadovic <mh@foldr3.com>  Tue, 11 Oct 2011 14:26:25 +0200

python-oq-engine (0.4.4-2) natty; urgency=low

  * Use dh_installexamples to include the smoketests in the package.

 -- Muharem Hrnjadovic <mh@foldr3.com>  Tue, 11 Oct 2011 12:23:06 +0200

python-oq-engine (0.4.4-1) natty; urgency=low

  * fix permissions for config files in /etc/openquake (LP #850766)
  * be more intelligent about pg_hba.conf files (LP #848579)
  * add smoke tests to the package (LP #810982)

 -- Muharem Hrnjadovic <mh@foldr3.com>  Tue, 11 Oct 2011 11:47:30 +0200

python-oq-engine (0.4.3-21) natty; urgency=low

  * Remove unneeded dependency on fabric (LP: #852004)

 -- Muharem Hrnjadovic <mh@foldr3.com>  Fri, 16 Sep 2011 20:47:49 +0000

python-oq-engine (0.4.3-20) natty; urgency=low

  * Shut down celery prior to restarting postgres and setting up the database
    (LP: #846388)

 -- Muharem Hrnjadovic <mh@foldr3.com>  Sat, 10 Sep 2011 19:47:56 +0200

python-oq-engine (0.4.3-19) natty; urgency=low

  * Close all db connections in order to prevent package upgrade failures
   (LP: 846279)

 -- Muharem Hrnjadovic <mh@foldr3.com>  Sat, 10 Sep 2011 09:37:34 +0200

python-oq-engine (0.4.3-18) natty; urgency=low

  * declare the "include_defaults" flag in the openquake script (LP: #845994)

 -- Muharem Hrnjadovic <mh@foldr3.com>  Fri, 09 Sep 2011 22:38:40 +0200

python-oq-engine (0.4.3-17) natty; urgency=low

  * package the correct software revision (LP: #845583)

 -- Muharem Hrnjadovic <mh@foldr3.com>  Fri, 09 Sep 2011 15:00:05 +0200

python-oq-engine (0.4.3-16) natty; urgency=low

  * Add all required db users to pg_hba.conf (LP: #845461)

 -- Muharem Hrnjadovic <mh@foldr3.com>  Fri, 09 Sep 2011 11:25:41 +0200

python-oq-engine (0.4.3-15) natty; urgency=low

  * Remove obsolete dependency on python-geoalchemy (LP: #845439)

 -- Muharem Hrnjadovic <mh@foldr3.com>  Fri, 09 Sep 2011 10:25:25 +0200

python-oq-engine (0.4.3-14) natty; urgency=low

  * turn off 'set -x' in debian/postinst

 -- Muharem Hrnjadovic <mh@foldr3.com>  Fri, 09 Sep 2011 07:18:34 +0200

python-oq-engine (0.4.3-13) natty; urgency=low

  * Better detection of postgresql-8.4

 -- Muharem Hrnjadovic <mh@foldr3.com>  Fri, 09 Sep 2011 07:16:11 +0200

python-oq-engine (0.4.3-12) natty; urgency=low

  * detect the absence of the rabbitmq and postgres services and refrain
    from the corresponding initialization actions  (LP: #845344)

 -- Muharem Hrnjadovic <mh@foldr3.com>  Fri, 09 Sep 2011 06:47:32 +0200

python-oq-engine (0.4.3-11) natty; urgency=low

  * Fix logging sink configuration file and location.

 -- Muharem Hrnjadovic <mh@foldr3.com>  Wed, 07 Sep 2011 14:31:51 +0200

python-oq-engine (0.4.3-10) natty; urgency=low

  * Fix database user/permissions for admin schema.

 -- Muharem Hrnjadovic <mh@foldr3.com>  Wed, 07 Sep 2011 14:07:30 +0200

python-oq-engine (0.4.3-9) natty; urgency=low

  * turn off 'set -x' in debian/postinst

 -- Muharem Hrnjadovic <mh@foldr3.com>  Tue, 06 Sep 2011 17:44:37 +0200

python-oq-engine (0.4.3-8) natty; urgency=low

  * Fixed database (user) setup and general breakage (LP: #842472)

 -- Muharem Hrnjadovic <mh@foldr3.com>  Tue, 06 Sep 2011 17:42:51 +0200

python-oq-engine (0.4.3-7) natty; urgency=low

  * Fix database (user) setup (LP: #842472)
  * Copy configuration file to /etc/openquake (LP: #842468)

 -- Muharem Hrnjadovic <mh@foldr3.com>  Tue, 06 Sep 2011 15:34:17 +0200

python-oq-engine (0.4.3-6) natty; urgency=low

  * Delay the import of openquake.engine.job to allow the user to see the version
    and/or help without errors (LP: #842604)

 -- Muharem Hrnjadovic <mh@foldr3.com>  Tue, 06 Sep 2011 14:37:06 +0200

python-oq-engine (0.4.3-5) natty; urgency=low

  * Copy configuration file to /usr/openquake (LP: #842468)

 -- Muharem Hrnjadovic <mh@foldr3.com>  Tue, 06 Sep 2011 11:45:55 +0200

python-oq-engine (0.4.3-4) natty; urgency=low

  * Fix 'Architecture' field in debian/control.

 -- Muharem Hrnjadovic <mh@foldr3.com>  Mon, 05 Sep 2011 21:35:10 +0200

python-oq-engine (0.4.3-3) natty; urgency=low

  * Add Django as a dependency (LP: #830974)

 -- Muharem Hrnjadovic <mh@foldr3.com>  Mon, 05 Sep 2011 21:33:01 +0200

python-oq-engine (0.4.3-2) natty; urgency=low

  * Make db error detection smarter (LP: #819710)

 -- Muharem Hrnjadovic <mh@foldr3.com>  Mon, 05 Sep 2011 21:30:16 +0200

python-oq-engine (0.4.3-1) natty; urgency=low

  * Upstream release (LP: #839424)

 -- Muharem Hrnjadovic <mh@foldr3.com>  Mon, 05 Sep 2011 18:13:42 +0200

python-oq-engine (0.4.1-12) natty; urgency=low

  * Better error detection for schema creation output (LP #819710)
  * Remove unneeded python-guppy dependency (LP #826487)

 -- Muharem Hrnjadovic <mh@foldr3.com>  Mon, 15 Aug 2011 03:16:43 +0200

python-oq-engine (0.4.1-11) natty; urgency=low

  * Add the cache garbage collector script (LP #817541)

 -- Muharem Hrnjadovic <mh@foldr3.com>  Thu, 28 Jul 2011 16:56:33 +0200

python-oq-engine (0.4.1-10) natty; urgency=low

  * The name of the default db should be 'openquake'

 -- Muharem Hrnjadovic <mh@foldr3.com>  Tue, 26 Jul 2011 15:47:18 +0200

python-oq-engine (0.4.1-9) natty; urgency=low

  * postgresql reload after pg_hba.conf modification was missing

 -- Muharem Hrnjadovic <mh@foldr3.com>  Tue, 26 Jul 2011 15:28:52 +0200

python-oq-engine (0.4.1-8) natty; urgency=low

  * log4j.properties needs to live in the openquake source code tree
    (LP #816397)

 -- Muharem Hrnjadovic <mh@foldr3.com>  Tue, 26 Jul 2011 14:52:20 +0200

python-oq-engine (0.4.1-7) natty; urgency=low

  * Fix obsolete celeryconfig.py file.

 -- Muharem Hrnjadovic <mh@foldr3.com>  Tue, 26 Jul 2011 14:24:25 +0200

python-oq-engine (0.4.1-6) natty; urgency=low

  * Move xml schemas to the openquake source code tree (LP #816375)

 -- Muharem Hrnjadovic <mh@foldr3.com>  Tue, 26 Jul 2011 13:52:56 +0200

python-oq-engine (0.4.1-5) natty; urgency=low

  * Fix mistake in postinst (db init output in now redirected correctly)

 -- Muharem Hrnjadovic <mh@foldr3.com>  Tue, 26 Jul 2011 12:16:20 +0200

python-oq-engine (0.4.1-4) natty; urgency=low

  * database initialisation is now checked for errors

 -- Muharem Hrnjadovic <mh@foldr3.com>  Tue, 26 Jul 2011 11:25:18 +0200

python-oq-engine (0.4.1-3) natty; urgency=low

  * when invoked from postinst the sudo commands in the create_oq_schema
    script break it (since the latter is run by the postgres user)

 -- Muharem Hrnjadovic <mh@foldr3.com>  Tue, 26 Jul 2011 07:58:31 +0200

python-oq-engine (0.4.1-2) natty; urgency=low

  * get_uiapi_writer_session() has defaults (LP #815912)
  * moved the db-rooted source code tree under openquake (LP #816232)

 -- Muharem Hrnjadovic <mh@foldr3.com>  Tue, 26 Jul 2011 06:35:03 +0200

python-oq-engine (0.4.1-1) natty; urgency=low

  * OpenQuake 0.4.1 release
  * add postgresql-8.4 as a recommended package (LP #810953)
  * configure the OpenQuake database if postgres is installed (LP #810955)
  * add dependencies (LP #813961)
  * add the sticky bit to /usr/openquake (LP #810985)

 -- Muharem Hrnjadovic <mh@foldr3.com>  Thu, 21 Jul 2011 11:48:36 +0200

python-oq-engine (0.3.9-6) natty; urgency=low

  * The rabbitmq-server and redis-server packages should be merely recommended
    since we may want to install the openquake package on worker machines but
    deploy the two daemons in question elsewhere.

 -- Muharem Hrnjadovic <mh@foldr3.com>  Tue, 14 Jun 2011 20:12:50 +0200

python-oq-engine (0.3.9-5) natty; urgency=low

  * The number of celery tasks is based on the number of CPUs/cores
    (when the HAZARD_TASKS parameter is not set).

 -- Muharem Hrnjadovic <mh@foldr3.com>  Thu, 09 Jun 2011 15:15:54 +0200

python-oq-engine (0.3.9-4) natty; urgency=low

  * Create /usr/openquake in postinst

 -- Muharem Hrnjadovic <mh@foldr3.com>  Tue, 07 Jun 2011 16:43:24 +0200

python-oq-engine (0.3.9-3) natty; urgency=low

  * Added java-oq dependency

 -- Muharem Hrnjadovic <mh@foldr3.com>  Tue, 07 Jun 2011 14:58:44 +0200

python-oq-engine (0.3.9-2) natty; urgency=low

  * Added the python-geoalchemy dependency.

 -- Muharem Hrnjadovic <mh@foldr3.com>  Tue, 07 Jun 2011 10:30:02 +0200

python-oq-engine (0.3.9-1) natty; urgency=low

  * Upstream OpenQuake python sources.

 -- Muharem Hrnjadovic <mh@foldr3.com>  Mon, 06 Jun 2011 11:42:24 +0200<|MERGE_RESOLUTION|>--- conflicted
+++ resolved
@@ -3,13 +3,9 @@
 
   [Graeme Weatherill]
   * Adds geotechnical related IMTs
-<<<<<<< HEAD
-  * Adds a "WrapperGMPE" object that can call different GMPEs for different
+  * Adds a "MultiGMPE" object that can call different GMPEs for different
     intensity measure types
-  
-=======
-
->>>>>>> 721f7bc6
+
   [Michele Simionato]
   * Renamed /extract/agglosses -> /extract/agg_losses and same for aggdamages
   * Supported equivalent epicentral distance with a `reqv_hdf5` file
