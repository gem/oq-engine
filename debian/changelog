<<<<<<< HEAD
  [Amirhossein Mohammadi]
  * Added Mohammadi2023Turkiye ML-based GSIM for Turkey.  
  
=======
  [Paolo Tormene]
  * Fixed the management and layout/styling of navigation buttons in the
    WebUI, with and without authentication
  * Improved the default configuration of the TOOLS_ONLY WebUI application mode

>>>>>>> 119d0979
  [Michele Simionato]
  * Supported site-specific gsim logic trees via `site_labels`
  * Added `source_info` to the global SES file
  * Optimized `_save_events` for large calculations over 100,000 events
  * Parallelized the rupture prefiltering
  * Fixed `count_ruptures` producing more than 32768 tasks
  * Removed the distance filtering when sampling the ruptures; removed also the
    mosaic model filtering

  [Paul Henshaw, Paolo Tormene]
  * Force use of utf8 encoding when writing non-binary files.
  * Update AreaSource demo to use UTF8 chars that are obviously not ASCII.
  * Use utf-8-sig when reading so as to handle BOM

  [Anirudh Rao]
  * Add missing axis argument in recent bugfix in classical_risk
    with nontrivial weights in the taxonomy mapping

  [Michele Simionato]
  * Added command `oq ses` to generate a merged stochastic event set
  * Extended the global_ses script to accept job.ini files
  * Implemented `oq engine --run job1.ini .. jobN.ini --hc parent.hdf5`
  * Extended `--hc` to accept paths to datastore files
  * Using the filtered site collection, thus changing numbers in OQImpact
  * Implemented rupture prefiltering for scenario and event based calculators

  [Paolo Tormene]
  * Added the possibility to assign tags to jobs and to set a job as the
    "preferred" one for a tag

  [Michele Simionato]
  * Internal: extended `oq reduce_sm` to accept a source model directory
  * Implemented event_based_risk from ses.hdf5
  * Raised an early error if the vulnerability functions are not
    strictly increasing
  * Fixed a bug in classical_risk with nontrivial weights in the
    taxonomy mapping
  * Removed the ebrisk calculation mode, since it can be replaced
    with event_based_risk with ground_motion_fields = false
  * Turned LSD into a primary IMT, so that the Youd and ZhangZhao GMPE
    can be used

  [Lana Todorovic]
  * Added Abrahamson and Bhasin (2020) GMPE
  * Fixed the Macedo2019 GMPE with underlying GMPEs requiring extra parameters
    (like the KuehnEtAl2020SInter requiring ztor)

  [Michele Simionato]
  * Filtering GMFs associated to low secondary intensities to make
    secondary peril calculations faster and using less disk space
  * gzipped the _rates dataset, saving up to 4x the disk space required in
    classical calculations, as well as doubling the speed of the postclassical

  [Michele Simionato, Antonio Ettorre]
  * Upgraded numpy to version 2.2, including related dependencies such as
    pandas, pyproj, GDAL, fiona, etc

  [Paolo Tormene]
  * When running a job via the WebUI it is possible to specify in the POST an
    additional 'notify_to' parameter to be used to send a notification on job
    completion via web hook to the given URL, and another 'job_owner'
    parameter to assign the new job to the specified owner instead of to the
    user performing the request
  * When running a job via the WebUI it is possible to select multiple input
    files or a single .zip file
  * Added a whitelist of resources that can be extracted from the datastore
    via the '/v1/calc/<calc_id>/extract/<resource>' and the
    '/v1/calc/<calc_id>/extract_html_table/<resource>' API endpoints. All
    resources can still be extracted if the WebUI authentication is disabled
    or if the current user has a high profile level (>1) or has the permission
    'auth.can_view_<resource>'

  [Michele Simionato]
  * Reduced the number of tiles
  * Optimized the management of cluster of sources (the array loop)
  * Changed the ps_grid_spacing approximation to use average occurrence rates

  [Claudia Mascandola]
  * Added class "LanzanoEtAl2019_RJB_OMO_NESS2" to lanzano_2019 gsim

  [Michele Simionato]
  * Reduced the memory consumption of multifault sources for the USA model
  * Improved the parallelization of disagg_source in AELO calculations
  * Fixed the OverflowError: Python integer out of bounds for uint32
    happening for extra-large calculations when saving source_info

  [Guillermo Aldama-Bustos]
  * Fixed the unit of measure in the Douglas et al (2024) GMM and updated
   coefficients for the 3- and 5-branch models to fix an error

  [Michele Simionato, Kendra Johnson]
  * Internal: parallelized the AELO mosaic tests and made it possible to pass
    the asce_version and vs30 parameters

  [Michele Simionato]
  * Changed the Starmap to ensure at least one GB of RAM per thread
  * Extended the source_id-filtering feature to use .startswith
  * Added a flag "aggregate_exposure" (false by default) to aggregate
    the assets with the same taxonomy on the same hazard site
  * Optimized "building cmakers" and the RateMap in the case of clusters
    of sources (260x for the latest USA model)

  [Christopher Brooks]
  * Added BSSA14 site term capability to Modifiable GMPE + unit tests

  [Richard Styron]
  * Added method `from_moment` to the `TaperedGRMFD` class
  * Fixed `KiteSurface.get_middle_point` to manage NaNs

  [Michele Simionato]
  * Doing the check on the `export_dir` only if `--exports` is passed
  * Fixed a `NameError: Missing liquefaction:LiqProb in gmf_data`
    when using the TodorovicSilva2022NonParametric model
  * gzipping the avg_losses reducing the disk space by half or so
  * Added an extractor `losses_by_location`
  * Filtering the assets around the rupture according to the maximum distance
    in scenario calculations

  [Claudia Mascandola]
  * Added a Ramadan et al (2023) gsim

  [Michele Simionato]
  * Disabled the threads in PicklableInferenceSession, making it possible
    to use the TodorovicSilva2022NonParametric model in high concurrency
    situations
  * Made it possible to merge pre_job.ini and job.ini in ShakeMap calculations
  * Internal: changed `Exposure.read_around` to work in terms of h3 hexagons;
    changed the exposure.hdf5 accordingly
  * Added a private endpoint `/v1/calc/run_ini` to run remote calculations
  * Added a private endpoint `/v1/calc/jobs_from_inis`

  [Myles Turner, Guillermo Aldama-Bustos]
  * Added GMM of Douglas et al. (2024)

  [Michele Simionato]
  * Added a parameter config.dbserver.cache to avoid repeating calculations
  * Removed the --reuse-input flag, since it was not used (use --hc instead)
  * Changed install.py to exit if any of the tools is not installed
  * Fixed small negative damages due to numeric errors
  * Fixed the MIMETYPE to application/x-zip when needed in the WebUI
  * Removed the parameter `site_effects` since it is useless
  * Changed num_cores to be equal to the pool size when explicit
  * On Windows use as default num_cores
    num_threads/2 if num_threads > 8 else num_threads
  * Extended the aggregation by `site_id` to multiple tags
  * Fixed an extract bug in disagg-traditional with realizations
  * Fixed a bug with the quantiles in event_based_damage
  * Improved logging the progress in event based risk
  * Reduced slow tasks in the USA model
  * Added output `mce_default` in AELO calculations
  * Extended `oq export_mean_disagg_by_src` to multiple sites
  * Extended `oq export_mag_dst_eps_sig` to multiple sites
  * Extended aggexp_tags and aggrisk_tags to multi-tags

  [Paolo Tormene]
  * The OQ-Impact workflow option 'Use finite rupture from the USGS' was
    replaced by two options 'Use ShakeMap fault rupture from the USGS'
    and 'Use finite-fault model from the USGS', making it possible to convert
    a wider set of ruptures from the USGS data
  * A sanity check was added to make sure that the hypocenter is inside the
    surface of the rupture. Otherwise, it is relocated to the middle point of
    the surface and a warning indicates the original and translated
    coordinates.

  [Christopher Brooks]
  * Fixed bug in ParkerEtAl2020 epistemic uncertainty scaling factors.

  [Michele Simionato]
  * Fixed indentation errors in nearly all secondary peril classes
  * Reduced the data transfer in avg_losses (20x for Philippines),
    thus solving an out-of-memory error; also improved the performance
    (25% for Philippines) and reduced the memory occupation on the workers
  * Print a warning if there are vs30 values distant more than 10% from
    DEFINED_FOR_REFERENCE_VELOCITY

  [Anirudh Rao]
  * Fixed a bug when generating the aggregate curves for `affectedpop` and
    `injured` loss types, due to missing units

  [Michele Simionato]
  * Extended `override_vs30` to multiple values
  * Forbidden GMF correlation with more then `max_sites_correl=1000`
  * Made `minimum_intensity` and `minimum_magnitude` mandatory with event based
    calculations with many sites

  [Paolo Tormene]
  * When a job is deleted, also the corresponding calc_CALCID_tmp.hdf5 file is
    removed, if present

  [Astha Poudel, Catarina Costa]
  * Modified infrastructure risk to avoid calculating efficiency loss for
    large networks

  [Paolo Tormene]
  * AELO: the management of warnings was made more robust

  [Michele Simionato]
  * OQImpact: reading the sites around the rupture and not around the hypocenter
  * Raised an error if the ShakeMap does not contain SA(0.6) when required
  * Fixed the multi-peril implementation (imt_by_lt)
  * Raised an error for risk IMTs not covered by the secondary IMTs
  * Optimized build_global_exposure

  [Michele Simionato, Paolo Tormene]
  * OQ-Impact: fixed aggregation by ID_2, which was using indices instead
    of strings

  [Marco Pagani]
  * Storing also `tau` in the mean spectrum calculator

  [Christopher Brooks]
  * Added ability to specify z1pt0 and z2pt5 as -999 within site model
    to inform (basin term considering) GMMs to use their own vs30 to
    z1pt0 or z2pt5 relationship to estimate these site parameters, in
    effect preventing additional adjustment to GMM basin terms based
    on unknown site information. QA tests (classical case_89) + unit
    tests (`utils_infer_basin_params_test.py`) added
  * Added validation checks for core site params (lon, lat, vs30, z1pt0
    and z2pt5) when building the site collection within a calculation

  [Paolo Tormene]
  * In the API endpoint listing the outputs for a job, the first available
    export_type is specified in each output url

  [Michele Simionato]
  * Added a new uncertainty `abMaxMagAbsolute` to the logic tree
  * Internal: refactored lt.Branch, lt.BranchSet and lt.CompositeLogicTree
  * Avoided out of memory in calculations starting from the global SES

  [Lana Todorovic]
  * Updated units of slope (in m/m) in site model.

  [Michele Simionato]
  * Improved the validation of area source polygons
  * Internal: added method `CompositeLogicTree.apply_all`
  * Fixed downloading of uncertainty.xml in OQImpact calculations

  [Michele Simionato, Paolo Tormene]
  * Added a route /v1/calc/XXX/job_zip and a button to download the archive
    from the WebUI, visible only in OQImpact for level 2 users
  * Fixed an error in `oq plot examples`

  [Baran Güryuva, Christopher Brooks]
  * Implemented the EMME24 backbone GMC for crustal
    earthquakes (emme24.py)

  [Marco Pagani, Michele Simionato]
  * Added uncertainties for area geometry and seismogenic depths

  [Michele Simionato]
  * Added a check on duplicate branches in the source model logic tree
  * Internal: added methods `CompositeLogicTree.to_node` and
    `CompositeLogicTree.to_nrml`

  [Paolo Tormene, Michele Simionato]
  * Added extractor for 'damages-stats'

  [Kendra Johnson]
  * Updated the mosaic geometries for AELO year 4

  [Matteo Nastasi]
  * Allow free mapping between standlone apps and their url path prefix
    (regardless of their name)

  [Claudia Mascandola]
  * Added GMPEs of ambraseys_1996 and sabetta_pugliese_1996

  [Graeme Weatherill, Michele Simionato]
  * Implemented the MacedoEtAl2019SInter and MacedoEtAl2019SSlab conditional
    GMMs

  [Anirudh Rao]
  * In the stations parser, make sure to skip all "vertical" ('z' or 'Z') or
    "up" ('u' or 'U') components when extracting the max horizontal component

  [Manuela Villani]
  * Implementation of ASCE design parameters Sd, Sm in the AELO engine

  [Paolo Tormene]
  * Added to oq-impact the possibility to upload a rupture in csv format
  * Added to oq-impact the possibility to choose between different ShakeMap
    versions for the given USGS identifier
  * Added to oq-impact the possibility to edit the preset job description

  [Michele Simionato]
  * Internal: added utility `get_ruptures(file_csv)`
  * Optimized memory consumption in conditioned GMFs calculations

  [Anirudh Rao]
  * Sort observed imtls and imts and ensure all of the target imts go
    into the context maker for the target sites in the conditioned gmfs
    calculator - helps in debugging mode to prevent accidental
    reordering of the imts

 [Michele Simionato]
  * Managed better the low hazard case in AELO calculations
  * Optimized get_taxidx, thus making reading the USA exposure 10x faster
  * Internal: restored the view portfolio_damage
  * Too many post_classical tasks were generated with an artificially large
    parameter `max_sites_disagg`
  * Internal: added a flag --wfp to the script `utils/build_global_exposure`

  [Paolo Tormene]
  * Added `oq plot "sites?"` and added to the AELO advanced outputs page a
    button to visualize the site of interest

  [Michele Simionato]
  * Implemented `gsim_aliases` as thunks
  * Forced the consequence files to contain risk IDs and removed
    utils/fix_consequences, now useless
  * OQImpact: now aggregating by ID_2 and not ID_1
  * Removed the --config-file option from the oq engine command
  * Fixed numeric error in high intensity hazard curves produced by
    multifault source by using 64 bit PoEs
  * Removed the dependency from pyshp
  * Improved the task distribution
  * Exposed the output `avg_gmf`
  * Internal: enhanced `build_global_exposure` to work at admin level 2
  * Do not store the `backarc` parameter when not needed
  * Fixed call to `v1/calc/list` breaking the DbServer
  * Extended the exposure reader to accept .csv.gz files
  * Fixed `oq info calculators` that was still displaying the obsolete and now
    removed ucerf calculators
  * Fixed `oq show rlz:` when the gsim logic tree was not properly reduced
  * Internal: turned multi_fault.BLOCKSIZE into a configurable parameter
    `config.memory.max_multi_fault_ruptures`
  * Added command `oq info apply_uncertainty`
  * Added an extractor `losses_by_site`
  * Improved `oq info sources` and `oq show relevant_sources:<IMT>`
  * Internal: accepted `source_model_file` in place of
    `source_model_logic_tree_file`
  * Extended `source_model.serialise_to_nrml` to accept a `mesh_spacing`
    parameter

  [Marco Pagani]
  * Added a module to the modifiable GMPE computing site response according
    to Stewart et al. (2020) and Hashash et al. (2020).
  * Added a model for AUS23 that replaces the fixed Vs30 ones currently in
    the engine

  [Marco Pagani, Valeria Cascone]
  * Added an get_width and get_length methods to Strasser et al. (2010) MSR
  * Added methods get_length and get_width to the Thingbaijam et al. scaling
    relationship
  * Fixed a bug in the Thingbaijam et al. (2017) MSR

  [Michele Simionato]
  * Added an input `mmi_shapes_file` for use in OQ Impact and then
    a JSON output /v1/calc/:ID/mmi_tags

  [Christopher Brooks]
  * Added Boore and Atkinson (2008) site term to the ModifiableGMPE
    capabilities and as an input arg for the Atkinson and Macias (2009)
    GMM as required for the US 2023 model + added unit tests.

  [Michele Simionato]
  * Extended `avg_gmf` to the secondary perils

  [Kendra Johnson, Michele Simionato]
  * Implemented splitting of multifault sources into faults when using
    disagg_by_src=true and use_rates=true

  [Mara Mita, Catarina Costa]
  * Added new landslide models and replaced NewmarkDisplacement,
    GrantEtAl2016RockSlopeFailure, NowickiJessee2018Landslides

  [Michele Simionato]
  * Extended the output loss types to `affectedpop` and `injured`
  * Fixed `oq plot?hcurves`: the disaggregation PoEs were plotted in linear
    scale and not in logarithmic scale
  * Internal: introduced parameter `config.memory.gmf_data_rows`

  [Marco Pagani, Michele Simionato]
  * Fixed ArtetaEtAl2021SlabVs30 by adding backarc to the site parameters

  [Manuela Villani, Michele Simionato]
  * Extended the global_ses script to override several input parameters;
    extended `oq show_attrs` to work with any HDF5 file

  [Christopher Brooks]
  * Fixed modified_gsim (valid.py) to work with more complex
    GMMs (e.g. NGAEast GMPE Tables) + added a unit test

python3-oq-engine (3.23.0-1~xenial01) xenial; urgency=low

  [Michele Simionato]
  * Fixed contexts.py: we were incorrectly discarding ruptures with magnitude equal
    to the minimum magnitude
  * Hiding spurious "divide by zero" warnings generated by shapely in
    get_joyner_boore_distance

  [Fatemeh Alishahiha]
  * Added GMM Campbell-Bozorgnia (2003)

  [Christopher Brooks]
  * Another small bug fix for NZ 2022 inslab variants of the Kuehn et
    al. (2020) GMM - the sigma_mu_model and sigma_mu_epsilon params
    were sometimes missing from GSIM object + added a sensitivity test

  [Marco Pagani, Michele Simionato]
  * Added an `occurrence_rate` column in median_spectrum_disagg and fixed
    the exporter to order the ruptures by ID

  [Michele Simionato]
  * Fixed a bug in classical_damage with sampling reported by Evi Riga
  * Added utils/fix_consequences to fix consequence.csv files
    containing risk_ids rather than taxonomies, now invalid
  * Implemented quantiles in scenario_risk, visible in aggrisk_tags
  * Added checks on the consequence functions across taxonomies and perils
  * Fixed the taxonomy field in consequences.csv to be the exposure
    taxonomy and not a fragility function ID
  * Internal: renamed aristotle -> impact
  * Changed the sourcewriter to save the rupture_idxs as compressed datasets,
    thus reducing the size of some models a lot (i.e. from 400M to 17M)

  [Christopher Brooks]
  * Small bug fix for NZ 2022 inslab variants of the Kuehn et al. (2020)
    and Parker et al. (2020) GMMs - backarc param was not always in the
    req. site params but is needed given included in NZ 2022 site model

  [Savvinos Aristeidou]
  * Added new ANN-based GMM in the gsim library, named `aristeidou_2024`
  * Added new IMs, that is the FIV3, Sa_avg2, and Sa_avg3

  [Michele Simionato]
  * Extended rupture_dict to the `msr` and `aspect_ratio` parameters
  * Fixed the instantiation of file-dependent GMPEs from the datastore
  * Optimized slow tasks both in the preclassical and the classical phase
  * Reading the site model in calculations with ruptures.hdf5 and making
    `minimum_intensity` mandatory
  * Added parameter `minimum_engine_version`

  [Paolo Tormene, Michele Simionato]
  * Storing the reduced asset collection and fixing a bug when exporting
    the average losses

  [Richard Styron, Michele Simionato]
  * Extended the preclassical calculator to work in absence of a site collection

  [Michele Simionato]
  * Added a new output "Aggregated Exposure Values" (`aggexp_tags`) and a new extractor
    `aggrisk_tags`;

 -- Matteo Nastasi (GEM Foundation) <nastasi@openquake.org>  Mon, 17 Feb 2025 10:13:32 +0000

python3-oq-engine (3.22.0-1~xenial01) xenial; urgency=low

  [Michele Simionato]
  * Fixed HDF5 bug when storing the avg_losses, visible on MacOS with a large
    number of assets (say over a million). Fixed the same bug for damages too.

  [Christopher Brooks]
  * Added ability to specify period-dependent bias adjustment for USGS
    classes of NGAEast GMMs (US 2023 NSHMP). Unit tests also added.
  * Added ability to specify Chapman and Guo (2021) Coastal Plains site
    amplification adjustment for USGS classes of NGAEast GMMs (US 2023
    NSHMP). Unit tests also added.
  * Added sediment depth site param (z_sed) to sites module as required
    for Chapman and Guo (2021) Coastal Plains site amp. adjustment. QA
    is provided through unit tests and qa_tests_data/classical/case_87.

  [Michele Simionato]
  * Removed the deprecated function `openquake.commonlib.datastore.hdf5new`
    and changed `build_dstore_log` into `create_job_dstore`;
  * Extended the ShakeMap parser to read the intensities associated to SA(0.6)
  * Fixed a bug while exporting realizations.csv for scenario calculations
  * Added `webapi.calc_timeout` configuration parameter
  * Reduced `conditioned_gmfs_gb` to 8 GB by default
  * Parallelized `get_mean_covs` when conditioning the GMFs

  [Christopher Brooks]
  * Added Seattle Basin classes of Kuehn et al. (2020) NGASUB GMM (uses
    Cascadia coeffs except for basin term).
  * Added USGS basin scaling and CyberShake adjustments to the NGAWest2
    GMMs + ability to pass base gsim arguments within the NSHMP2014 gsim class.

  [Michele Simionato]
  * Saving the rupture geometries as 32 bit floats to save memory
  * Internal: added a command `oq filter_around lon lat csvfile`
  * Added a command `oq plot ebruptures?min_mag=XXX`
  * Added a script `utils/build_global_ses`
  * Removed the ability to read GMFs generated with engine <= 3.11
  * Fixed the filtering of the site collection in event_based with --hc
  * Internal: writeability check for datadir and scratch_dir (if any)

  [Christopher Brooks]
  * Added instantiation-level arguments for contextually applying
    the M9 basin term, the CB14 basin term and the USGS basin scaling
    model to the AbrahamsonGulerce2020, KuehnEtAl2020, ParkerEtAl2020,
    ZhaoEtAl2006 and AtkinsonMacias2009 GMMs as required for the 2023
    US NSHM model's subduction interface GMC. Unit tests are also
    provided for these GMM adjustments

  [Michele Simionato]
  * Internal: forcing the signature (C, ctx, region, ...) for _get_basin_term
    in hazardlib
  * Extended `gmfs_file` to multiple .hdf5 files, assuming they correspond to
    disjoint sites and events

  [Paolo Tormene]
  * Added a `duplicates_strategy` argument to `read_df` and changed the
    approach used while reading station data, to calculate the average values
    of stations having the same coordinates instead of raising an error

  [Christopher Brooks]
  * Added epistemic uncertainty scaling capabilities to
    the Parker et al. (2020) NGASUB GMM.
  * Added M9 basin term and associated tests to ModifiableGMPE
  * Added CB14 basin term and associated tests to ModifiableGMPE

  [Michele Simionato]
  * Added parameter `with_betw_ratio`
  * Added command `oq info peril`
  * Extended consequences to perils
  * Replaced taxonomy mapping by loss type with taxonomy mapping by peril
  * Internal: changed the ordering in the composite risk model from
    (loss_type, riskid) -> (riskid, loss_type)
  * Added an exporter for trt_gsim
  * Internal: added utility function readinput.read_source_models

  [Manuela Villani]
  * Improved the "Governing MCE" plot

  [Michele Simionato]
  * Raised an error in case of non-invertible hazard curves, affecting
    disaggregation and site-specific hazard spectrum calculations
  * Changed the ruptures.csv exporter to also export the source IDs
  * Added support for consequence=losses for liquefaction and landslides
  * Added a check for missing secondary perils
  * Added loss types liquefaction and landslide
  * Removed support for XML consequences, after 3 years of deprecation
  * Fixed the stored calculation_mode in `oq sensitivity_analysis`
  * Added command `oq info loss_types`

  [Paolo Tormene]
  * Added the possibility to export the asset collection via command line,
    keeping it private from the webui

  [Michele Simionato]
  * Fixed median_spectrum with multiple sites
  * Extended Aristotle calculation to manage multiple countries at once
  * Extended taxonomy_mapping.csv with a loss_type field
  * Modernized the regionalization of Chiou Youngs (2014)
  * Modernized the regionalization of Campbell Bozorgnia (2014)
  * Internal: made it possible to override CoeffsTable
  * Added a memory check in disaggregation calculations
  * Made `scientific_format` resilient against encoding errors

  [Ilaria Oliveti]
  * Fixed the GMPE Tusa-Langer-Azzaro (2019) table of coefficients, the
    IMTs were incorrectly using Hz instead of seconds

  [Michele Simionato]
  * Fixed the `assert(losses)` error in the view delta_loss in the case of few events

 -- Matteo Nastasi (GEM Foundation) <nastasi@openquake.org>  Thu, 16 Jan 2025 15:15:22 +0000

python3-oq-engine (3.21.0-1~xenial01) xenial; urgency=low

  [Paolo Tormene]
  * Added commands `oq plot "rupture?"` and `oq plot "rupture_3d?"`

  [Michele Simionato]
  * Extended `oq reset` to also remove the `custom_tmp` directory, if any
  * Added classes CampbellBozorgnia2019, CampbellBozorgnia2019HighQ, CampbellBozorgnia2019LowQ
  * Reduced the size of the large CSV files in hazardlib and added a check
    to forbid files larger than 600k
  * Added a check on the signatures of `get_std_dev_mag` and `get_median_area`
    and fixed the signature of `StrasserIntraslab.get_std_dev_mag`

  [Enrico Abcede, Francis Bernales]
  * Implemented Campbell and Bozorgnia (2019) IA and CAV to campbell_bozorgnia_2014

  [Michele Simionato]
  * Fixed scenario_risk from GMFs when the intensity measure types were
    incorrectly identified

  [Marco Pagani, Michele Simionato]
  * Added a median spectrum post-processor

  [Michele Simionato]
  * Added a parameter `mea_tau_phi` in the job.ini to save mean, tau and phi
    for each rupture, site, gsim and imt in a GMF calculation
  * Internal: changed `oq run` to automatically generate the db when possible
  * Added a check on missing risk files
  * Reduced the space used by the CollapsedPointSources (2.7x)
  * Fixed the site model association procedure to work in conditioned
    scenario calculations
  * Used `oq engine --run` to submit asynchronous jobs to SLURM and
    `oq run` to submit interactive jobs

  [Christopher Brooks]
  * Added the Japan region versions of the NGAWest2 relations used to obtain
    z1pt0 and z2pt5 from vs30 in prepare sites command

  [Michele Simionato]
  * Fixed `oq reduce_sm` for calculations with nonparametric sources
  * Fixed logging the classical time with --sample-sources
  * Improved the progress log in classical calculations

  [Kendra Johnson]
  * Fixed an error `invalid literal for int() with base 10` affecting
    event based calculations using mutex sources and a nontrivial logic tree

  [Michele Simionato]
  * Optimized the --sample-sources feature
  * Honored the custom_tmp in classical calculations and saved data transfer
    by using TileGetters, then parallelized the saving of the rates

  [Lana Todorovic]
  * Implemented Nowicki Jessee et al. (2018) landslide geospatial model that
    computes the areal coverage by landslide occurrence.

  [Paolo Tormene]
  * Updated extractor for gmf_data for a single event id (used by the IRMT
    QGIS plugin), including data for secondary perils

  [Michele Simionato]
  * Refined the tiling calculator (partial tiling, task weighting, saving memory)
  * Optimized "computing pnes" in classical calculations (3x in the common case)
    and fully switched to 32 bit rates, thus saving memory and improving performance

  [Nicolas Schmid]
  * Fixed a regression in the ShakeMap to_gmfs code, a forgotten sigma^2/2 term

  [Marco Pagani]
  * Fixed aliases for Kuehn2020 GMPEs (signalled by Eric Thompson)

  [Michele Simionato]
  * Internal: splitting in groups with homogeneous temporal occurrence model
  * Optimized the calculation of mean and stdevs in event based calculations, with
    a speedup of 13x for the EUR model

  [Chris di Caprio]
  * Allowed extrapolation in the Kuehn (2020) GMPEs to solve numeric issues

  [Michele Simionato]
  * Fixed an encoding error when exporting the realizations
  * Fixed a bug with multifault sources raising a cryptic error
    "object has no attribute msparams"
  * Fixed a critical memory bug causing over 80 GB per core to be needed for
    event based calculations with ~6 million sites
  * Made `minimum_intensity` mandatory in event based calculations
  * Reduced the memory consumption in event_based calculations: now even calculations
    with 5 million sites can be run with ~2 GB per core
  * Reduced the memory occupation in `gen_poes`
  * Using half the memory in postclassical by using 32 bit arrays
  * Using half the memory on Windows by using half the threads by default
  * Fixed a bug in conditional spectrum calculations with a non-contributing TRT

  [Savvinos Aristeidou]
  * Added new GMM in the gsim library, named `aristeidou_2023`
  * Added new IM, that is the inelastic spectral displacement, SDi,
    which takes as input one additional parameter (i.e., strength ratio, R)

  [Fatemeh Alishahiha]
  * Added a new gsim module named `zafarani_2018`
  * Added a new gsim module named `ambraseys_2005`

  [Kyle Smith]
  * Added a new gsim file sandikkaya_akkar_2017.py to implement the
    Arias Intensity and Cumulative Absolute Velocity ground motion
    models from Sandikkaya and Akkar (2017)

  [Michele Simionato]
  * Making sure that the tiles contains at least 100 sites in classical tiling
    calculations
  * Rewritten the SLURM algorithm to work around the submission limit
  * Added uniqueness check for the station coordinates
  * Internal: removed parameter [dbserver]listen in openquake.cfg
  * Added command `oq submit n job_ini` for usage in supercomputers
  * Reimplemented the sensitivity analysis in a supercomputer-friendly way
  * Fixed export realizations which was truncating the branch_path
  * Extended logic tree filtering via `smlt_branch`
  * Worked on disaggregation by multifault source

  [Michele Simionato, Christopher Brooks]
  * Internal: added a function for filtering sites around a rupture

  [Michele Simionato]
  * Internal: added method GsimLogicTree.to_node
  * Internal: added commands `oq compare oqparam` and `oq plot_sites csvfiles`
  * Fixed exporting the ruptures when imported from a CSV
  * Fixed the issue of small negative eigenvalues in conditioned GMFs
    calculations by adding a correlation_cutoff
  * Internal: extended `Starmap.apply` to split DataFrames
  * Fixed the avg_gmf exporter in presence of a filtered site collection

  [Lana Todorovic]
  * Improved secondary perils documentation

  [Michele Simionato]
  * Fixed the ordering of the realizations to depend on the source model
    branch path also in the case of full enumeration: this is crucial to
    get consistent results with the two approaches
  * Saved data transfer in the context makers in classical calculations
  * Internal: added utility `oq info geohash:<lon>,<lat>`
  * Changed the scenario calculators to discard the sites far away from
    the rupture, with the effect of generating different GMFs
  * Cached `get_realizations` and optimized the memory occupation; now
    302_990_625 realizations (i.e. EUR) require only 90 GB

  [Anna Rood]
  * Updates to the AELO workflow: added additional spectral periods ranging
    from 0.02 to 10 s and added option to use ASCE7-22. NB: minor changes in
    the results of year 1 are expected

  [Michele Simionato]
  * Changed the GMF-based calculators to always set a `custom_site_id`
  * Internal: added variable OQ_SITE_DEBUG

 -- Matteo Nastasi (GEM Foundation) <nastasi@openquake.org>  Tue, 01 Oct 2024 15:20:20 +0000

python3-oq-engine (3.20.1-1~xenial01) xenial; urgency=low

  [Paolo Tormene, Antonio Ettorre, Armando Scarpati]
  * Improved installation documentation

 -- Matteo Nastasi (GEM Foundation) <nastasi@openquake.org>  Fri, 07 Jun 2024 09:13:03 +0000

python3-oq-engine (3.20.0-1~xenial01) xenial; urgency=low

  [Paolo Tormene, Michele Simionato]
  * Internal: added commands `oq compare assetcol` and `oq compare sitecol`

  [Michele Simionato]
  * Added another check for missing gsim in scenario calculations
  * Using custom `hcurves` and `uhs` exporters in AELO mode

  [Fatemeh Alishahiha]
  * Added a new gsim library named `ghasemi_2009` developed for Iran.

  [Marco Pagani]
  * Added a new epistemic uncertainty for modelling relative uncertainty on
    MMax

  [Michele Simionato]
  * Added a check to forbid `individual_rlzs=true` and `collect_rlzs=true`
  * Fixed a bug in `oq extract "ruptures?rup_id=XXX`
  * Raising an early error if the user forgets to specify a site_model_file
    when needed (i.e. for parameters region and xvf)

  [Marco Pagani, Christopher Brooks]
  * Refactored Chiou and Youngs (2014) GMM to be adjustable using methodology
    of the Boore et al (2022) paper

  [Michele Simionato]
  * Discarded the stations (if any) from the avg_gmf plot
  * Added an early check for homeless consequences
  * Improved the check for missing site parameters
  * Internal: fixed the serialization of logic trees using
    simpleFaultGeometryAbsolute, complexFaultGeometryAbsolute or
    characteristicFaultGeometryAbsolute
  * Added a check when importing hazard_curves.csv files: the values must be
    probabilities
  * Internal: functions must be shorter than 100 lines and have less than
    16 arguments to enter in the engine codebase
  * Fixed scenarios with CanadaSHM6 GMPEs and ModifiableGMPE
  * Fixed `avg_losses-stats` exporter in the case of a single realization
  * Managed duplicated multi fault sources in event based for the New
    Zealand model
  * Forbidden characters .:; in the branchID

  [Michal Kolaj]
  * Fixed a couple bugs in the Canadians GMPEs (can_shm6_inslab) causing wrong
    means

  [Michele Simionato, Paolo Tormene]
  * Extended the engine and the WebUI to accept a rupture_file
    in the contexts of the Aristotle project
  * Extended the engine and the WebUI to run scenario_risk calculations
    from USGS ruptures in the contexts of the Aristotle project

  [Michele Simionato]
  * Raised a clear error for GMF-conditioned calculations with too many sites
  * Rounding lon, lat with numpy in oqparam.sites
  * Reduced by half the data transfer in classical by using 32 bit rates
  * Fixed a bug in `oq zip` which was missing the exposure.csv files
  * Introduced a parameter `config.memory.avg_losses_max`
  * Changed `import_gmfs_hdf5` to not use ExternalLinks
  * Added `oq show usgs_rupture:<usgs_id>` printing the rupture parameters

  [Matteo Nastasi]
  * Add helper to check consistency between debian/changelog and
    CONTRIBUTORS.txt

  [Michele Simionato]
  * Added an optional flag `config.distribution.compress` to reduce the
    data transfer by compressing pickles larger than 1 MB
  * Optimized postclassical both for regular and tiling calculations
  * Saving disk space in classical calculations (~4x) by gzipping the rates
  * Removed Python version checks in install.py

python3-oq-engine (3.19.0-1~xenial01) xenial; urgency=low

  [Graeme Weatherill]
  * Contributed new GMPEs Weatherill2024ESHM20AvgSA,
    Weatherill2024ESHM20SlopeGeologyAvgSA, Weatherill2024ESHM20Homokedastic
    and GmpeIndirectAvgSA

  [Paolo Tormene, Michele Simionato]
  * Added geometry_file to discard ruptures

  [Michele Simionato]
  * Fixed exporting from calculations with a grand parent
  * Added an uniqueness check to source IDs in the same branch
  * Extended the command `oq sample` to multi fault sources
  * Fixed the reading of ruptures with a multisurface with meshes
    of different lengths
  * Fixed `oq compare`: the tolerance parameters were ignored
  * Fixed a numerical precision error affecting the hazard curves at
    very high intensities
  * Optimized multi fault sources by moving surface calculations in the
    preclassical phase
  * Fixed disaggregation in case of mutex sources

  [Paolo Tormene]
  * Added the possibility to display/hide announcements on top of all WebUI
    pages, setting them up via the Django admin interface

  [Michele Simionato]
  * Fixed ZalachorisRathje2019 (mag > Mb_ -> mag >= Mb_)
  * Reduced memory consumption in multiFaultSources
  * Implemented batch processing for AELO calculations

  [Anirudh Rao]
  * Improved the performance of non-parametric liquefaction models

  [Michele Simionato]
  * Renamed 'fpeak' as 'f0' in the HassaniAtkinson2020 GMPE so that the
    Manea2021 GMPE can work
  * Internal: extended the command `oq mosaic sample_rups` to multiple models
  * After 3 years of deprecation, forbidden custom methods in GMPE classes
  * Changed the universal installer to recreate the venv
  * Reduced the number of tasks generated by `disagg_by_src` and added
    more checks on the naming conventions for the source IDs
  * Fixed the gmf_data exporter with a filtered site collection
  * Added missing validation on duplicate source IDs for source models
    in format nrml/0.5
  * The calculation_mode=ebrisk was not honored when starting from GMFs
  * Fixed an ordering bug in the IMTs causing two peaks in the UHS in
    some situations
  * Fixed bug in the WongEtAl2022 GMPEs, reported by Thomas Bornstein
  * Added a job.ini parameter `smlt_branch` to reduce the logic tree to
    a specific branch
  * Internal: extended `oq info` to shapefiles

  [Anirudh Rao]
  * Fixed the conditioned GMFs calculator in the case all the
    stations are filtered away

  [Marco Pagani]
  * Fixed the algorithm used to generate kite surfaces

  [Michele Simionato]
  * Changed the weighted quantile algorithm to not depend on numpy.argsort
    (since numpy 1.25 argsort produces a different sorting on machines with
    AVX-512 enabled processors, causing different quantiles when the weights
    are not all equal)
  * Improved error message for missing fields in the exposure CSV files
  * Internal: removed dbserver.user in openquake.cfg
  * Fixed `extract_from_zip` when managing zip files coming from MACOSX

  [Paolo Tormene]
  * Internal: extended the MosaicGetter to a GlobalModelGetter class with
    the ability to associate points to countries

  [Michele Simionato]
  * Removed the obsolete `by_country` hack when managing the global exposures
  * Changed `oq sample` to use pandas for reading/writing CSVs, thus fixing
    the issue of quoted newlines
  * Fixed `oq check_input exposure.xml`
  * Added `rupture_dict` parameter to be used in scenarios

  [Marco Pagani]
  * Fixed a bug in the calculation of Rjb for gridded surfaces and added a
    dependency from alpha_shapes

  [Chris di Caprio]
  * Contributed many new GMPEs for the New Zealand model

  [Michele Simionato]
  * Fixed wrong `mean_rates_by_src` in presence of the colon convention
  * If there are no sources close to the (single) site, do not raise an error
  * Fixed a bug with --hc taking the parent site collection instead of
    the child site collection
  * Extended the exposure field mapping functionality to map the same
    input field to multiple columns in the asset collection
  * Removed the experimental aftershock calculator; aftershocks can
    be computed by simply including a file delta_rates.csv

  [Anirudh Rao]
  * Limited the cross-correlation coefficient of GodaAtkinson2009
    to have an upper bound of 1.0

  [Paolo Tormene]
  * Added commands `oq plot mean_hcurves_rtgm,governing_mce,disagg_by_src`

  [Michele Simionato]
  * Raised the limit on the product `num_assets * num_rlzs` when using
    full enumeration by a factor of 10
  * Fixed exporting-reimporting GMFs in hdf5 format
  * Fixed a bug causing the insured losses to be larger than the
    ground losses in some cases
  * Added command `oq info executing`
  * Added `extract/relevant_gmfs?threshold=` functionality
  * Added `extract/ruptures?threshold=` functionality
  * Disabling the DbServer with dbserver.host = local
  * Fixed `disagg_source` for same ID sources
  * Disambiguated same ID sources by appending the branch ID after
    the exclamation mark and fixed disagg_by_src accordingly
  * Fixed another bug in disaggregation for mutex sources
  * Fixed a bug in `disagg_source` for mutex sources: src_mutex
    was not passed
  * Internal: forced the colon convention on mutex sources
  * Fixed a bug in the disaggregation with mutex sources incorrectly
    averaging over the rates and not the poes

 -- Matteo Nastasi (GEM Foundation) <nastasi@openquake.org>  Mon, 04 Mar 2024 08:47:34 +0000

python3-oq-engine (3.18.0-1~xenial01) xenial; urgency=low

  [Michele Simionato]
  * Fixed the command `oq extract ruptures` producing wrong newlines on
    Windows

  [Paolo Tormene, Michele Simionato]
  * Fixed an ordering bug in the tagnames in `extract_agg_curves` breaking
    the QGIS plugin

  [Michele Simionato]
  * Fixed the function `get_mean_stddevs_cy14` to recover the same results
    for the Canada SHM6 model as in engine 3.11
  * Required at least Python 3.10.6 on mac and windows

  [Claudio Schill]
  * Optimized the Kuehn sigma_mu_adjustment calculation by replacing the
    multi-step interpolation with a single 2D/3D space interpolation

  [Michele Simionato]
  * Fixed a bug in calculations with a filtered site collection using the
    HM2018CorrelationModel
  * Internal: raised a clear error message when get_composite_source_model is
   called without passing a datastore in presence of multifault sources

  [Christopher Brooks]
  * Added non-ergodic implementation of Zhao et al. (2016) GMM (ray-tracing
    of travel paths through anelastically attenuating volcanic regions and
    subsequent adjustment of the path term based on this distance to reduce
    the predicted ground-motion).

  [Michele Simionato]
  * Optimized (2x) the generation of ground motion fields
  * Internal: using a single random number generator inside the GmfComputer
    and not one for each gsim, causing an artificial correlation between gsims
  * Implemented `maximum_distance_stations` and fixed another site
    collection filtering bug in conditioned GMFs
  * Extended conditioned GMFs to number_of_ground_motion_fields > 1
  * Disabled SLOW MODE on macOS, since the amount of free memory returned by
    psutil cannot be trusted
  * Speeding up `count_ruptures` for multifault sources, which gives a *huge*
    in some calculations (like event_based for Dominican Republic)

  [Marco Pagani]
  * Fixed a bug in the code that resamples a line, with a small effect
    on the hazard of models containing simple fault sources

  [Michele Simionato]
  * Optimized the calculation of quantile hazard maps (7x)
  * Internal: stored `_rates` instead of `_poes` in classical calculations

  [Lana Todorovic, Anirudh Rao]
  * Added several regional liquefaction models to the secondary perils module,
    including:
    ZhuEtAl2017LiquefactionCoastal and ZhuEtAl2017LiquefactionGeneral,
    RashidianBaise2020Liquefaction, AllstadtEtAl2022Liquefaction,
    AkhlagiEtAl2021LiquefactionA and AkhlagiEtAl2021LiquefactionB
    (experimental),
    Bozzoni2021LiquefactionEurope, TodorovicSilva2022NonParametric
  * Added new site parameters required by some of these new models to site.py
  * Added LiqOccur as a valid IMT, referring to the occurrence or
    non-occurrence of liquefaction at a site
  * Added basic documentation for the secondary perils module
    (originally written by @cossatot and extended by @LanaTodorovic93)
  * Added rock-slope co-seismic failure computation of Grant et al. (2016)

  [Michele Simionato]
  * Fixed sanity check on avg_losses and aggrisk breaking for event_based_damage
    calculations following event_based_risk calculations
  * Fixed a bug in avg_gmf causing the average to be computed incorrectly
  * Removed the XML exporters for hazard curves, maps and uniform hazard spectra
    after nearly 5 years of deprecation

  [Paolo Tormene]
  * In the WebUI users are not allowed to see other users outputs by default
    (the old default can be obtained setting ACL_ON = False)

  [Manuela Villani, Michele Simionato, Paolo Tormene]
  * Produced ASCE-7 and ASCE-41 outputs for the AELO project and hidden
    a few internal outputs

  [Athanasios Papadopoulos]
  * Adjusted the Swiss-specific implementations of the GMPEs used
    in the Swiss national seismic hazard (SUIhaz15) and risk (ERM-CH23) models.
    The new implementation returns all of total, intra- and inter-event sigmas,
    rather than just the total one
  * Extended the ModifiableGMPE class by adding an
    `apply_swiss_amplification_sa` method that is used in ERM-CH23 to
    apply site specific adjustments for site effects and intra-event
    uncertainty

  * Added ch_ampl03, ch_ampl06, ch_phis2s03, ch_phis2s06,
    ch_phisss03, ch_phis2s06 site parameters to the site.py file

  [Paolo Tormene]
  * Upgraded requirements: Shapely to version 2.0.1 and Pandas to version 2.0.3

  [Michele Simionato, Paolo Tormene]
  * Implemented AEP, OEP curves

  [Michele Simionato]
  * Internal: changed events.year to be in the range 1..eff_time
  * Enhanced `oq engine --delete-calculation` to remove calculation files
    even if the DbServer is on a remote machine
  * Fixed another site collection filtering bug in conditioned GMFs
  * Fixed a regression in `oq reaggregate`
  * Better error message for logic trees with branchsets exceeding the limit
  * Fixed a bug with mutex sources and disagg_by_src

  [Manuela Villani, Kendra Johnson, Michele Simionato]
  * Implemented Risk Targeted Ground motion for the AELO project

  [Paolo Tormene]
  * Fixed consequence calculations for 'homeless', 'fatality' and 'injury'
    with/without a specified 'time_event'
  * Raise an early error if any station data has zero intensity value

  [Michele Simionato, Paolo Tormene]
  * Internal: checking encoding and newlines of all CSV files in the repository

  [Christopher Brooks]
  * Implemented the Atkinson (2015) GMPE with the alt. eff. depth model

  [Michele Simionato]
  * Fixed a bug in event based risk calculations with
    aggregate_by(parent) != aggregate_by(child)
  * Fixed a bug when exporting `risk_by_event` in absence of ruptures
  * Fixed a bug by not exporting `event_based_mfd` in absence of ruptures
  * Enabled the pointsource_distance approximation by default at 100 km
  * Fixed an error with sources below the minimum_magnitude
  * Introduced support for SLURM (experimental)
  * Fixed bug in conditioned GMFs, due to the station sites being excluded
    from the complete site collection
  * Reduced slow tasks and memory consumption
    in the event_based_risk calculator (3x for Chile)

  [Paolo Tormene]
  * Raise an error if files specified in site_model_file do not have the same
    headers
  * Give a better error message for risk calculations where the aggregate_by
    tag is specified but it doesn't exist in the exposure model

  [Michele Simionato]
  * Improved error message when quantiles are not supported in event based risk
  * Reduced memory consumption in the master node in post_risk
  * Reduced slow tasks in the ebrisk calculator and memory consumption
    in the master node

  [Paolo Tormene]
  * Fixed bug #8907: unable to run ClassicalDamage demo on Windows

  [Astha Poudel, Anirudh Rao, Paolo Tormene]
  * Updates to the infrastructure risk assessment and connectivity analysis
    module to incorporate additional performance metrics including Complete
    Connectivity Loss (CCL), Partial Connectivity Loss (PCL), Weighted
    Connectivity Loss (WCL), and Efficiency Loss (EL) based on
    Poudel et al. (2023).
  * Implemented the possibility of including both weighted and unweighted
    graphs for infrastructure risk.
  * Implemented the possibility of including simple undirected graphs, simple
    directed graphs, multigraphs and multi-directed graphs.
  * Implemented the Bradley (2012) cross-correlation equations between peak
    ground velocity (PGV), peak ground acceleration (PGA), and 5% damped
    pseudo-spectral acceleration (SA)

  [Michele Simionato]
  * Moved the generation of the hazard curves from the GMFs in post_execute
  * Fixed the error "You must supply a list of magnitudes as 2-digit strings"
    when starting from ruptures in a model with GMPETables (i.e. Canada)
  * Replaced sequential tiling with parallel tiling in large classical
    calculations
  * Huge reduction of the memory usage in the event_based calculator; also,
    reduced the slow tasks

 -- Matteo Nastasi (GEM Foundation) <nastasi@openquake.org>  Wed, 25 Oct 2023 12:34:09 +0000

python3-oq-engine (3.17.0-2~xenial01) xenial; urgency=low

  [Michele Simionato]
  * Raise an early error if the user disable both realizations and statistics
  * Internal: added dbserver.user in openquake.cfg
  * Solved the hanging of classical calculations due to large zmq packets
    and reduced memory occupation

  [Marco Pagani, Michele Simionato]
  * Added support for the "direct" method in MRD calculations

  [Michele Simionato]
  * Reimplemented the conditional_spectrum calculator as a post-processor

  [Paolo Tormene, Michele Simionato]
  * Raise an error when the same parameter is set in different sections
    of the job.ini file

  [Michele Simionato]
  * Fixed tau-phi inversion in LanzanoLuzi2019
  * Fixed another bug with conditioned GMFs appearing as the error
    `array[m, n, bad] = exp(mean_covs[0, g, m, n], im)
     TypeError: list indices must be integers or slices, not tuple`

  [Claudio Schill]
  * Fixed sorting bug in the sigma_mu adjustment factor in
    the Kuehn et al. (2020) GMM

  [Michele Simionato]
  * Fixed a subtle filtering bug in conditioned GMFs
  * Fixed shakemap calculations to take the risk IMTs and not the hazard IMTs
  * Extended shakemap2gmfs to amplify the GMFs based on user-provided vs30
    values
  * Removed sorting of the sections in the multiFaultSource reader to keep
    the rup_idxs consistent with the order in the files
  * GMFs too small to produce losses now give a warning rather than an error
  * Fixed bug in `get_ry0_distance` breaking conditioned GMFs
  * Made sure lon and lat are rounded to 5 digits in the site collection

  [Graeme Wheaterill]
  * Fixes to bchydro_2016_epistemic, eshm20_craton and lanzano_2019

  [Michele Simionato]
  * Extended sensitity analysis to file parameters
  * Introduced new loss type `residents`

  [Marco Pagani]
  * Fixed bug in get_profiles_from_simple_fault_data affecting KiteSurfaces

  [Michele Simionato]
  * Fixed the rupture exporter in presence of GMPETables
  * Optimized the postclassical phase
  * Fixed a serious issue in the classical calculator with tiles
  * Vectorized the association assets <-> hazard sites (up to 32x speedup)
  * Fixed bug in disaggregation calculations associated to an error
    in the line `[mag] = np.unique(np.round(ctx.mag, 6))`
  * Optimized the calculation of geohashes by using numba

  [Paolo Tormene]
  * Extended total_losses to include business_interruption

  [Michele Simionato]
  * Recognized `occupants_avg` field in the exposure
  * Optimized reading the exposure (both speed and memory)
  * Optimized the rupture sampling for MultiFaultSources and improved
    the parallelization for MultiFaultSources and MultiPointSources
  * Made the parameter `truncation_level` mandatory
  * Fixed the damage state header in the aggrisk outputs
  * Changed the order of the IMTs to be by period and not lexicographic
  * Fixed the realizations extractor for scenario calculations reading
    ruptures with multiple different tectonic region types

  [Kendra Johnson]
  * Fixed a bug in disaggregation by Lon-Lat-TRT when there are multifault
    ruptures and multiple sites

  [Michele Simionato]
  * Deprecated the <area> conversion in the exposure
  * Added new loss types "area" and "number" for usage in risk calculations
  * Made the contexts immutable and fixed mutability bugs potentially
    affecting the modules akkar_bommer_2010, bindi_2011_ipe, can_shm6_inslab,
    lanzano_2019, youd_etal_2002, zhang_zhao_2005, cauzzi_faccioli_2008_swiss,
    chiou_youngs_2008_swiss campbell_bozorgnia_2014
  * Changed the disaggregation algorithm (see manual)
  * Added a view `risk_by_rup`
  * Internal: added command `oq compare med_gmv <imt>`
  * Extended extract/ruptures to extract a single rupture given the `rup_id`
  * Fixed a bug in classical_damage causing a ValueError: could not broadcast
    input array from shape (X,Y) into shape (X,)
  * Added check for missing site parameters

  [Paolo Tormene]
  * Internal: reduced the size of the gsim column in the view
    required_params_per_trt in the .rst report

  [Michele Simionato]
  * Optimized the generation of events
  * Fixed the GMFs CSV importer so that it can import exported GMFs even in
    the presence of a `custom_site_id`
  * Implemented sampling for mutex sources with grp_probability
  * Introduced `extreme_gmv` parameter in the job.ini
  * Introduced a new output "Annual Frequency of Events" and refined the command
    `oq plot event_based_mfd?`
  * Moved the minimum magnitude filtering after the rupture sampling
  * Changed the internals of rupture sampling and fixed the generated MFD
    in the case of a same source appearing in multiple logic tree branches
  * Fixed a bug in scenario calculations causing a mysterious IndexError in the
    line rctx.clon = c.lons[rctx.sids]
  * Changed the disaggregation exporter to add a column with the IML
    associated to the PoE for the mean disaggregation outputs
  * Internal: added a parameter `override_vs30` in the job.ini

  [Marco Pagani, Michele Simionato]
  * Fixed a bug in the source writer when writing NonParametricSources

  [Michele Simionato]
  * Changed the conditional spectrum storage and fixed the exporter to export
    all PoEs

  [Marco Pagani]
  * Fixed conditional spectrum with investigation time different from 1 year

  [Michele Simionato]
  * Fixed documentation of the Extractor for hazard curves and maps
  * Fixed bug in `oq zip`: when starting from a directory different from the
    job.ini directory, .hdf5 files for nonparametric ruptures were not included
  * Honored `minimum_magnitude` for MultiFaultSources
  * Overhauled the experimental postprocessing framework and fixed many
    bugs in the `compute_mrd` postprocessor

  [Anirudh Rao]
  * Added a verification test suite for the Conditioned GMFs calculator

  [Michele Simionato]
  * Added output `rates_by_src`
  * Fixed method '/v1/ini_defaults' returning NaNs for the site parameters
  * Added output `mean_disagg_bysrc` for single site calculations with use_rates
  * Added command `oq reduce_smlt`
  * Fixed reinsurance calculations when there is a single loss type
  * Changed the source seed generation to not depend on the source ID suffix
  * Tracebacks were printed 3 times in the console: this is finally fixed
  * Forbidden duplicate sources in atomic groups
  * Forbidden duplicate mutually exclusive sources
  * Fixed conditional spectrum calculator with multiple sites and implemented
    parallelization
  * Fixed the source ID generation for CollapsedPointSources
  * Fixed the error message for wrong weights in the gsim logic tree file
  * Fixed KeyError in calculations using the EasternCan15Mid with PGA
  * Replaced hard-coded limit to 25 levels in the MRD postprocessor
    with a simple warning

  [Kendra Johnson]
  * Added a job parameter 'reqv_ignore_sources', which indicates which
    sources - specified as a list of thier source ids - should not be collapsed
    using the equivalent distance

  [Michele Simionato]
  * Extended (re)insurance calculations to manage insurance deductibles at asset
    level
  * Internal: added a parameter `use_rates` to compute statistical hazard curves
    in terms of rates, not probabilities
  * Internal: changed `disagg_by_src` to work in terms of rates
  * Added command `oq runsite <lon>,<lat>` for mosaic PSHA calculations
  * Enhanced --reuse-input to reuse preclassical calculations if possible
  * Normalized IMTs in the `minimum_intensity` dictionary (i.e. SA(1.)=>SA(1.0))
  * Fixed event based calculations running out of memory due to hazard curve
    arrays being instantiated without need

  [Julián Santiago Montejo Espitia]
  * Contributed the GMPE Arteta et al. (2023) for crustal events on northern
    South America

  [Michele Simionato]
  * Setting both `sites` and `site_model_file` now works also for models
    with nonstandard site parameters, like EUR

  [Paolo Tormene]
  * Added AELO mode for the engine webui, providing a web form to insert input
    values and launch a calculation. Input values are validated and the
    progress of the calculation can be monitored through the webui. On
    completion, the server sends an email to the job owner, providing feedback
    about failure or completion, with a link to retrieve a traceback or to
    browse the calculation outputs. Corresponding tests were added and the
    existing tests for the webui were improved, cleaning up calculations after
    they have been checked.

  [Michele Simionato]
  * Changed the default: now all realizations are consider in disaggregation
    calculations, not only the one closest to the mean hazard curve
  * Added feature `infer_occur_rates` for multiFault sources
  * Sampling the ruptures was raising a BlockingIOError sometimes

  [Kendra Johnson]
  * Made it possible to use extendModel for multiple branchSets in the
    source model logic tree

  [Michele Simionato]
  * Added an exporter for disagg_by_src
  * Implemented mean disaggregation outputs, with the means computed in terms
    of rates, not probabilities

  [Kendra Johnson]
  * Corrected a bug when using the `reqv` feature: all sources were
    collapsed instead of the ones with the specified tectonic region types

  [Michele Simionato]
  * Changed the lon-lat binning algorithm to produce 4 times less bins
  * Fixed install.py: it must not set the shared_dir
  * Optimized disaggregation in performance, memory consumption and data
    transfer; also changed the task distribution algorithm

 -- Matteo Nastasi (GEM Foundation) <nastasi@openquake.org>  Wed, 12 Jul 2023 13:00:58 +0000

python3-oq-engine (3.16.0-2~xenial01) xenial; urgency=low

  [Matteo Nastasi]
  * Bumped oq-libs to version 3.8.0

  [Michele Simionato, Paolo Tormene]
  * Fixed the `agg_curves` extractor to also extract individual curves, thus
    fixing the QGIS plugin visualization

  [Michele Simionato]
  * Optimized the rupture sampling for MultiFaultSources
  * Supported `collect_rlzs` together with `disagg_by_src` to avoid running
    out of memory in models with many realizations and many sources

  [Marco Pagani]
  * Implemented the correction of Lanzano et al. (2019) as described in
    Lanzano et al. (2022)

  [Michele Simionato]
  * Fixed disaggregation calculations when too few tasks were generated

  [Anirudh Rao, Michele Simionato]
  * Changed the algorithm used in classical_risk and classical_bcr
    calculations to take into account the risk_investigation_time

  [Michele Simionato]
  * Added a warning for pointlike sources with magnitudes >= 8
  * Optimized the disaggregation by using our own truncnorm_sf function and
    not scipy

  [Anirudh Rao]
  * Implemented Conditioned GMFs as defined in Engler et al. (2022)

  [Matteo Nastasi]
  * Removed python3-engine-master and python3-engine-worker ubuntu packages

  [Michele Simionato]
  * Internal: renamed rup_id -> seed in event based calculations to avoid
    confusion
  * Parallelized the reinsurance calculation

  [Marco Pagani]
  * Completed implementation of `grp_probability` for SourceGroups with mutex
    ruptures

  [Michele Simionato]
  * Huge improvement of the task distribution when using zmq; also, used
    less memory on the master node
  * Fixed context collapsing in the multi-site case
  * Optimised postclassical, both in terms of memory in the master node
    and reading performance in the workers
  * Added `parallel.multispawn` facility in `oq engine --multi --run`
  * Improved `oq engine --multi` to run at most 5 jobs at the time
  * Fixed bug introduced in engine 3.9 producing wrong numbers in the case of
    mutex ruptures (i.e. the New Madrid cluster in the USA model)
  * Added `--venv` option to the universal installer to install in custom places
  * Bug fix: the `avg_losses-rlzs` output in classical risk was stored
    incorrectly
  * Speed up preclassical calculations in presence of complex fault sources and
    similar; for instance there is a 3x speedup for the SAM model

  [Trevor Allen]
  * Added class Allen2012_SS14 to Allen (2012) GMM to incorporate Vs30 scaling
    based on Seyhan & Stewart (2014) amplification factors
  * Added classes SomervilleEtAl2009NonCratonic_SS14 and
    SomervilleEtAl2009YilgarnCraton_SS14 to Somerville et al (2009) GMM to
    incorporate Vs30 scaling based on Seyhan & Stewart (2014) amplification
    factors
  * Added Allen (2022) GMM for Banda Sea earthquakes observed in the North
    Australian Craton

  [Michele Simionato]
  * Moved the `horiz_comp_to_geom_mean` functionality from the gsim logic tree
    to the job.ini
  * Optimized the parsing of XML files (35x for the Alaska model)
  * Bug fix: ModifiableGMPEs with underlying tables were not receiving a
    single magnitude when calling the `compute` method
  * Rewritten ModifiableGMPE to avoid a subtle memory leak

  [Matteo Nastasi]
  * Add WEBUI_PATHPREFIX variable to add a prefix to usual webui web path

  [Michele Simionato]
  * Fixed the exporter of `avg_losses-stats` when using `collect_rlzs=true`
  * Mitigate the issue of ultra-long planar ruptures affecting many models
  * Forced the usage of `collect_rlzs` for large exposures when computing
    avg_losses with many realizations
  * Bug fix: min_mag and max_mag were not honored when using a
    magnitude-dependent maximum distance
  * Reduced the memory consumption when using the ps_grid_spacing approximation

  [Marco Pagani]
  * Added a method to compute the mean rate density of two IMTs
  * Added the possibility to define the edges of disaggregation bins
  * Added a couple of utility methods to the weichert module

  [Michele Simionato]
  * Introduced automatic tiling for extra-large calculations
  * Added command `oq purge failed`
  * Fixed memory leak in the tiling calculator by resetting the ProcessPool
  * Fixed an indexing error breaking the GMPE AtkinsonBoore2006 with
    stress drop adjustment

  [C. Bruce Worden]
  * Extended the AbrahamsonEtAl2014 GMPE to extrapolate the vs30

  [Michele Simionato]
  * Reduced the number of warnings when the horizontal component is not
    convertible into geometric mean in ModifiableGMPE

  [Guillaume Daniel]
  * Added the highest magnitude bin to the Stepp (1972) completeness analysis
    and improved the legend in the plot

  [Manuela Villani]
  * Added the Wong et al. (2022) ground motion model

  [Marco Pagani]
  * Added a `constant_term` attribute to the `faultActivityData` uncertainty
    model, with a default value of 9.1 for backward compatibility

  [Michele Simionato]
  * Removed support for Python < 3.8

  [Prajakta Jadhav, Dharma Wijewickreme]
  * Added GMPE for Zhang and Zhao(2005)

  [Michele Simionato]
  * Added conditional spectrum calculator in hazardlib
  * Fixed the performance report that failed for NGAEast GMPEs
  * Reduced the memory consumption in large classical calculations
    (in make_contexts)

  [Marco Pagani, Michele Simionato]
  * Fixed the calculation of conditional spectra

  [Michele Simionato]
  * Corner case bug: in the presence of parent site collection and a child
    site model the engine was associating the site model to the parent
  * Strongly reduced the slow tasks and memory consumption in event_based_risk
    calculations and removed the need to keep (a lot of) the gmf_data table
    in memory
  * Fixed a performance issue in event based risk calculations, due to the same
    aggregation IDs being computed for each task
  * Increased `sys.recursionlimit` to solve a rare pickling issue and made
    the engine continue even if `_csm` is not stored
  * Added a parameter `max_aggregations` with a default of 100,000
  * Changed the risk calculators to reuse the hazard exposure (if any)

  [Antonio Ettorre]
  * Bumped h5py to version 3.7.0 and added fiona 1.8.21

  [Marco Pagani]
  * Added the get_dip and get_strike methods to the gridded surface

  [Michele Simionato]
  * Added calculation of `reinsurance-risk_by_event` and `reinsurance-aggcurves`
    given a `reinsurance.xml` file
  * Supported absolute values for `deductible` and `insurance_limit`
    in insurance calculations (before we supported only fractions)
  * Reduced precision in the header of the UHS csv files
  * Managed the case with CoVs = 0 for the beta distribution

 -- Matteo Nastasi (GEM Foundation) <nastasi@openquake.org>  Thu, 09 Feb 2023 15:26:59 +0000

python3-oq-engine (3.15.0-1~xenial01) xenial; urgency=low

  [Michele Simionato]
  * Added a check on sum(srcs_weights) == 1 for mutex sources

  [Kendra Johnson]
  * Fixed disaggregation by lon, lat in presence of multiFaultSources

  [Michele Simionato]
  * Replaced command `oq download_shakemap` with `oq shakemap2gmfs`
  * Raised an error for missing required IMTs in ShakeMap grid files
  * Extended the `custom_site_id` to 8 characters
  * Restricted the accepted characters in risk IDs
  * Extended `disagg_by_src` to mutually exclusive sources (i.e. Japan)
    and managed "colon" sources specially

  [Anne Hulsey]
  * Contributed `Mag_Dist_TRT` and `Mag_Dist_TRT_Eps` disaggregations

  [Michele Simionato]
  * Internal: added a way to disable the DbServer from openquake.cfg or
    by setting OQ_DATABASE=local
  * Implemented `total_losses`, even for insurance calculations
  * Optimized "computing risk" in the event_based_risk calculator (~30% faster)
  * Changed the magnitude binning formula, thus fixing some disaggregation
    calculations (for instance when there is a single magnitude for a TRT)
  * Changed the aggrisk/aggcurves exporters in presence of insurance losses
  * Internal: changed how avg_losses, src_loss_table and agg_curves-stats are
    stored to simplify the management of secondary losses
  * Internal: we have now repeatable rupture IDs in classical PSHA

  [Pablo Iturrieta]
  * Added support for negative binomial temporal occurrence models

  [Marco Pagani, Michele Simionato]
  * Added support for disaggregation in case of mutually exclusive sources

  [Michele Simionato]
  * Fixed error message when trying to compute disagg_by_src with too many
    sources: in some cases, it contained a misleading reference to point sources
  * Reorganized the Advanced Manual; changed the theme to be consistent with
    the OpenQuake manual
  * Internal: added command `oq db engine_version`
  * Added a check for required site parameters not passed correctly
  * Fixed `ps_grid_spacing` approximation when the grid is degenerate
  * Logging a warning when starting from an old hazard calculation
  * The extra fields of the site collection were lost when using --hc

  [Julián Santiago Montejo Espitia]
  * Implemented the Arteta et al. (2021) subduction model for Colombia

  [Michele Simionato]
  * Added `host` field to the `job` table (dbserver restart required)
  * `--exports=csv` was not honored for the realizations output; now it is

  [Paul Henshaw, Sandra Giacomini]
  * Ported the OpenQuake manual from latex to reStructuredText format

  [Michele Simionato]
  * Entered automatically in sequential mode if there is not enough memory
  * Raised an early error for missing risk IDs in the vulnerability files
  * Changed the definition of `aggrisk` again to ensure consistency with the
    average losses

  [Tom Son]
  * Added width and hypo_depth estimation to Campbell and Bozorgnia (2014)

  [Michele Simionato]
  * Improved the precision of the ps_grid_spacing approximation
  * Added a check for missing mags when using GMPETables
  * Fixed a bug in `upgrade_nrml -m` for point sources with different usd/lsd
  * Automatically discard irrelevant TRTs in disaggregation calculations

  [Astha Poudel, Anirudh Rao, Michele Simionato]
  * Added the ability to run connectivity analysis in event_based_damage
    and scenario_damage calculation with an appropriate exposure

  [Tom Son, Michele Simionato]
  * Added ztor estimation to Campbell and Bozorgnia (2014)

  [Michele Simionato]
  * Internal: removed REQUIRES_COMPUTED_PARAMETERS
  * Using PointMSR when the reqv approximation is enabled
  * Internal: changed the rupture storage for classical calculations
  * Optimized rupture instantiation for point sources
  * Optimized distance calculations for point sources

  [Tom Son, Claudio Schill]
  * Simple performance improvement of Kuehn et al. 2020 model

  [Michele Simionato]
  * Changed again the string representation of logic tree paths and added
    an utility `hazardlib.lt.build` to build trees from literal lists
  * Fixed the field `source_info.trti` in the datastore to point to the
    correct tectonic region type index and not to zero
  * Added a check for inconsistent IDs across different kinds of risk functions
    (i.e. fragility and consequence)
  * Fixed a logging statement that could run out of memory in large calculations
  * Optimized `iter_ruptures` for point sources by vectorizing the generation of
    planar surfaces by magnitude, nodal plane and hypocenter

  [Tom Son]
  * Implemented a missing piece in Chiou & Youngs (2014) model
    Predicted PSA value at T ≤ 0.3s should be set equal to the value of PGA
    when it falls below the predicted PGA

  [Marco Pagani]
  * Added the possibility of disaggregating in terms of epsilon*
  * Added a method to compute the cross-correlation matrix
  * Added Hassani & Atkinson (2018)
  * Added Hassani & Atkinson (2020)

  [Michele Simionato]
  * Fixed disaggregation returning NaNs in some situations with
    nonParametric/multiFaultSources
  * Bug fix: not storing far away ruptures coming from multiFaultSources
  * Implemented CScalingMSR
  * Optimized context collapsing in classical calculations
  * Setting `ps_grid_spacing` now sets the `pointsource_distance` too
  * Saving memory in preclassical calculations on machines with 8 cores or less
  * Changed the magnitude-dependent `maximum_distance` feature to discard
    ruptures below `minmag` and above `maxmag`
  * Added the ability to estimate the runtime of a calculation by using
    the `--sample-sources` option
  * Fixed a wrong formula in `modifiable_gmpe.add_between_within_stds`
  * Reduced the stress on the memory in classical calculations, thus
    improving the performance
  * Setting the truncation_level to the empty string is now forbidden;
    some GMFs calculations not setting truncation_level can now give
    different results since truncation_level=None is now replaced with
    truncation_level=99

 -- Matteo Nastasi (GEM Foundation) <nastasi@openquake.org>  Mon, 12 Sep 2022 07:57:27 +0000

python3-oq-engine (3.14.0-1~xenial01) xenial; urgency=low

  [Michele Simionato]
  * Changed the definition of `aggrisk`: dividing by the effective time
  * Internal: removed flag `save_disk_space` since now it is always on
  * Slightly changed the collapsing of nodal planes and hypocenters in
    presence of the equivalent distance approximation (`reqv`)
  * Extended `oq reduce_sm` to multiFaultSources
  * Fixed the check on unique section IDs for multiFaultSources
  * Implemented multi-aggregation with a syntax like
    `aggregate_by=taxonomy,region;taxonomy;region`
  * Removed the obsolete commands `oq to_shapefile` and `oq from_shapefile`
    and turned pyshp into an optional dependency
  * Setting `num_rlzs_disagg=0` is now valid and it means considering
    all realizations in a disaggregation calculation
  * Rounded the magnitudes in multiFaultSources to two digits

  [Marco Pagani]
  * Extended ModifiableGMPE to work with GMPETable and subclasses

  [Michele Simionato]
  * Upgraded shapely from version 1.7 to version 1.8: this causes slight
    changes in the results for most calculations
  * Removed the not used (and not working) functionality `applyToSourceType`
  * Raised an error when the total standard deviation is zero, unless
    truncation_level is set to zero

  [Tom Son]
  * Fixed a typo and a few bugs within Kuehn et al. (2020) model to include
    Z2.5 when the given region is JAPAN

  [Michele Simionato]
  * Changed /extract/events to return events sorted by ID
  * Changed the default amplification method to "convolution"
  * Fixed a bug with discard_trts sometimes discarding too much
  * Raised a helpful error message when ensurepip is missing
  * Fixed parentdir bug in event_based_damage
  * Fixed sorting bug in the `/v1/calc/run` web API
  * Internal: introduced limited unique rupture IDs in classical calculations
    with few sites

  [Prajakta Jadhav, Dharma Wijewickreme]
  * Added GMPE Youd et al. (2002) and the corresponding site parameters

  [Michele Simionato]
  * Fixed the exporter `aggrisk-stats` in the case of zero losses
  * Vectorized all GMPEs and forbidden non-vectorized GMPEs
  * Raised the limit to 94 GMPEs per tectonic region type
  * Optimized the NBCC2015_AA13 GMPEs
  * Optimized the GMPETable and the derived NGAEast GMPEs
  * Fixed a 32/64 bit bug in `oq export loss_maps-stats`

  [Marco Pagani]
  * Added a more flexible version of the GC2 implementation
  * Added caching of distances in multi fault ruptures
  * Added the NRCan site term to the modifiable GMPE

  [Michele Simionato]
  * Optimized .get_bounding_box, .polygon and .mesh_size for MultiFaultSources
  * Fixed bug in presence of mixed vectorized/nonvectorized GMPEs
  * Extended `oq postzip` to multiple files and `oq abort` to multiple jobs
  * Internal: changed install.py to install the venv in /opt/openquake/venv
  * Fixed a BOM issue on Windows when reading job.ini files

 -- Matteo Nastasi (GEM Foundation) <nastasi@openquake.org>  Tue, 12 Apr 2022 12:27:58 +0000

python3-oq-engine (3.13.0-1~xenial01) xenial; urgency=low

  [Michele Simionato]
  * Improved the precision of the `pointsource_distance` approximation
  * Added command `oq show rlz:<no>`
  * Internal: added an environment variable OQ_DATABASE

  [Manuela Villani]
  * Added a function in the modifiable GMPE to convert ground-motion assuming
    different representations of the horizontal component.

  [Kendra Johnson]
  * Implemented possibility of assigning the parameters `floating_x_step` and
    `floating_y_step` for kite fault sources in the job configuration file

  [Michele Simionato]
  * The `branchID` is now autogenerated in the gsim logic tree files, thus
    solving the issue of wrong branch paths for duplicated branchIDs
  * Added a check for missing gsim information in the job.ini file
  * Fixed the case of continuous fragility functions with minIML=noDamageLimit

  [Miguel Leonardo-Suárez]
  * Added GMPE from Jaimes et al. (2020) for Mexican intraslab earthquakes

  [Michele Simionato]
  * Enforced ps_grid_spacing <= pointsource_distance
  * Internal: added command `oq plot source_data?`
  * The engine is now splitting the MultiFaultSources, thus improving the task
    distribution

  [Claudia Mascandola]
  * Added a new class to the abrahamson_2015 gmm.
  * Added a new class to the lanzano_luzi_2019 and skarlatoudis_2013 gmms

  [Marco Pagani, Shreyasvi]
  * Added GMM from Bora et al. (2019)
  * Fixed bug in the multifault surface when defined using kite fault surfaces

  [Giuseppina Tusa]
  * Added a new gsim file tusa_langer_azzaro_2019.py to implement the GMMs
    from Tusa et al. (2020).

  [Michele Simionato]
  * Added command `oq compare uhs CALC_1 CALC_2`
  * `split_sources=false` is now honored in disaggregation calculations
  * Internal: rup/src_id now refers to the row in the source_info table

  [Miguel Leonardo-Suárez]
  * Added the GMPE Arroyo et al. (2010) for Mexican subduction interface events

  [Marco Pagani]
  * Added a new method to the modifiable GMPE with which is possible to
    compute spatially correlated ground-motion fields even when the initial
    GMM only provides the total standard deviation.
  * Fixed a bug in the `modify_recompute_mmax`
  * Added a `get_coeffs` method to the CoeffTable class
  * Added support for EAS, FAS, DRVT intensitity measure types

  [Michele Simionato]
  * Extended the mag-dependent filtering to the event based calculator
  * The flag discrete_damage_distribution=true was incorrectly ignored when
    computing the consequences
  * Implemented `reaggregate_by` feature
  * Supported the `custom_site_id` in the GMF exporters
  * Bug fix: the site collection of the child calculation was ignored when
    using the --hazard-calculation-id option
  * Supported Python 3.9 and deprecated Python 3.6
  * Extended `oq prepare_site_model` to support .csv.gz files
  * Solved the issue of "compute gmfs" slow tasks in event_based and used
    the same approach in classical calculations too
  * Made sure `valid.gsim` instantiates the GSIM
  * ShakeMap calculations failing with a nonpositive definite correlation
    matrix now point out to the manual for the solution of the problem
  * Introduced the GodaAtkinson2009 cross correlation between event model
  * Specifying consequence files without fragility files now raises an error
  * Fixed a bug in event_based_risk with nontrivial taxonomy mapping producing
    NaNs in the event loss table
  * Internal: added kubernetes support from the WebUI

  [Shreyasvi Chandrasekhar]
  * Added a new GMPE for significant duration proposed by Bahrampouri et al
    (2021).

  [Claudia Mascandola]
  * Added the computation of tau and phi stdevs to the sgobba_2020 GMPE
  * Added a new class to the lanzano_2019 gmm.

  [Michele Simionato]
  * Changed completely the storage of the PoEs and reduced the memory
    consumption in classical calculations (plus 4x speedup in "postclassical")
  * Changed the behavior of `sites_slice`
  * Changed `custom_site_id` to an ASCII string up to 6 characters
  * Fixed the error raised in presence of a mag-dep distance for a tectonic
    region type and a scalar distance for another one

  [Yen-Shin Chen]
  * Added the Thingbaijam et al. (2017) Magnitude Scaling Law for Strike-slip

  [Michele Simionato]
  * Changed the API of `ContextMaker.get_mean_stds`
  * Extended the WebUI to run sensitivity analysis calculations
  * Changed the string representation of logic tree paths and enforced a
    maximum of 64 branches per branchset
  * Added command `oq info disagg`
  * Accepted site models with missing parameters by using the global site
    parameters instead
  * Supported the syntax
    `source_model_logic_tree_file = ${mosaic}/XXX/in/ssmLT.xml`
  * Fixed a performance bug with ignore_master_seed=true
  * Added a command `oq info cfg` to show the configuration file paths
  * Added a check on the intensity measure levels with `--hc` is used
  * Bug fix: pointsource_distance = 0 was not honored
  * Fixed a small bug of `oq zip job_haz.ini -r job_risk.ini`: now it works
    even if the oqdata directory is empty
  * Optimized the aggregation of losses in event_based_risk and made it possible
    to aggregate by site_id for more than 65,536 sites
  * Fixed the calculation of average insured losses with a nontrivial taxonomy
    mapping: now the insured losses are computed before the average procedure,
    not after
  * Unified scenario_risk with event_based_risk, changing the numbers
    when producing discrete damage distributions
  * Added `aggrisk` output to event based damage calculation
  * Added parameter `discrete_damage_distribution` in scenario damage
    calculations and changed the default behavior
  * Deprecated consequence models in XML format
  * Event based damage calculations now explicitly require to specify
    `number_of_logic_tree_samples` (before it assumed a default of 1)

  [Elena Manea, Laurentiu Danciu]
  * Added the GMPE Manea (2021)

  [Michele Simionato]
  * Added a check against duplicated branchset IDs
  * Improved error checking when reading the taxonomy mapping file
  * Renamed conversion -> risk_id in the header of the taxonomy mapping file

  [Antonio Ettorre]
  * Bumped h5py to version 3.1.0

  [Michele Simionato]
  * Renamed the parameter `individual_curves` -> `individual_rlzs`
  * Reduced the number of disaggregation outputs and removed the long-time
    deprecated XML exporters
  * Fixed the ShakeMap calculator failing with a TypeError:
    get_array_usgs_id() got an unexpected keyword argument 'id'
  * Added `conseq_ratio` in the aggcurves exporter for event_based_damage
  * Added a `conditional_spectrum` calculator
  * Fixed an array<->scalar bug in abrahamson_gulerce_2020
  * Restored the classical tiling calculator

 -- Matteo Nastasi (GEM Foundation) <nastasi@openquake.org>  Tue, 25 Jan 2022 08:49:25 +0000

python3-oq-engine (3.12.0-1~xenial01) xenial; urgency=low

  [Marco Pagani]
  * Updated verification tables for Abrahamson et al. (2014) and checked
    values with other public resources.

  [Michele Simionato]
  * Added command `oq info consequences`
  * Improved error message for `area_source_discretization` too large
  * Improved command `oq info exports`
  * Internal: changed the signature of hazardlib.calc.hazard_curve.classical
  * Extended the multi-rupture scenario calculator to multiple TRTs
  * Removed the experimental feature `pointsource_distance=?`
  * Refactored the GMPE tests, with a speedup of 1-14 times
  * Added a script `utils/build_vtable` to build verification tables
  * `oq info gsim_logic_tree.xml` now displays the logic tree
  * Fixed a bug in the adjustment term in NSHMP2014 breaking the USA model

  [Graeme Weatherill]
  * Implements Abrahamson & Gulerce (2020) NGA Subduction GMPE

  [Nico Kuehn, Graeme Weatherill]
  * Implements Kuehn et al. (2020) NGA Subduction GMPE

  [Chung-Han Chan, Jia-Cian Gao]
  * Implements Lin et al. (2011)

  [Graeme Weatherill, Nico Kuehn]
  * Implements Si et al. (2020) NGA Subduction GMPE

  [Michele Simionato]
  * There is now a huge speedup when computing the hazard curve statistics
    if numba is available
  * Made it possible to compute consequences in presence of a taxonomy mapping
  * Fixed a bug in `get_available_gsims`: GSIM aliases were not considered
  * Optimized the single site case by splitting the sources less
  * Restricted the acceptable methods in GMPE subclasses

  [Claudia Mascandola]
  * Added the Lanzano et al. (2020) GMPE

  [Stanley Sayson]
  * Added the Stewart et al. (2016) GMPE for V/H
  * Added the Bozorgnia and Campbell (2016) GMPE for V/H
  * Added the Gulerce and Abrahamson (2011) GMPE
  * Corrected Campbell and Bozorgnia (2014) GMPE

  [Michele Simionato]
  * Fixed a subtle bug: in presence of a nontrivial taxonomy mapping, loss
    curves could be not computed due to duplicated event IDs in the event
    loss table coming from a int->float conversion
  * Forced a name convention on the coefficient tables (must start with COEFFS)
  * Replaced IMT classes with factory functions
  * Changed the `minimum_distance` from a parameter of the GMPE to a
    parameter in the job.ini
  * Supported consequences split in multiple files

  [Claudia Mascandola]
  * Added the Sgobba et al. (2020) GMPE

  [Michele Simionato]
  * Improved the warning on non-contributing TRTs and made it visible
    for all calculators
  * Fixed a bug in scenarios from CSV ruptures with wrong TRTs
  * Added a limit of 12 characters to IMT names
  * Forbidded multiple inheritance in GMPE hierarchies
  * Added parameter `ignore_encoding_errors` to the job.ini
  * Extended the damage calculators to generic consequences
  * Renamed cname -> consequence in the CSV input files
  * Made sure the CSV writer writes in UTF-8

  [Graeme Weatherill]
  * Updates Kotha et al. (2020) slope/geology model coefficients

  [Michele Simionato]
  * Improved `post_risk` to use all the cores in a cluster, since it
    was using the master only
  * Improved the validation of the investigation_time in event_based_damage
  * Renamed the `losses_by_event` CSV exporter to `risk_by_event` and
    made it work consistently for losses, damages and consequences; also
    removed the `no_damage` field

  [Marco Pagani, Michele Simionato]
  * Implemented MultiFaultSources
  * Added method for computing rjb to kite surfaces
  * Added support for new epistemic uncertainties in the SSC LT

  [Michele Simionato]
  * Fixed newlines in the CSV exports on Windows

  [Graeme Weatherill]
  * Added Ameri (2014) GMPE for the Rjb case

  [Michele Simionato]
  * Optimized the slow tasks in event_based calculations
  * Added an early check for fragility functions in place of vulnerability
    functions or viceversa

  [Marco Pagani]
  * Numeric fix to the amplification with the convolution method
  * Implemented the BakerJayaram2008 cross correlation model
  * Fixed the calculation of distances for kite surfaces with Nan values

  [Michele Simionato]
  * Fixed logic tree bug: MultiMFDs were not modified
  * Internal: added a view composite_source_model to show the sources by group

  [Nicolas Schmid]
  * Added possibility to use *.shp files instead of *.xml files when
    doing risk calculations from shakemaps.

  [Michele Simionato]
  * Rewritten the event_based_damage calculation to support `aggregate_by`
  * Made it possible to run an event based risk calculation starting from a
    parent ran by a different user

  [Pablo Heresi]
  * Implemented Idini et al (2017) GSIM.
  * Added dynamic site parameter 'soiltype'

  [Michele Simionato]
  * Added support for traditional disaggregation
  * Removed the global site parameter `reference_siteclass` and turned
    `backarc`, `z1pt0` and `z2pt` into dynamic site parameters
  * Internal: storing the SiteCollection in a pandas-friendly way
  * Added HDF5 exporter/importer for the GMFs
  * Replaced XML exposures with CSV exposures in the demos

  [Claudia Mascandola]
  * Fix to LanzanoEtAl2016 in presence of a "bas" term in the site model

  [Nicolas Schmid]
  * Improve performance for ShakeMap calculations when spatialcorr and crosscorr
    are both set to 'no'
  * Add feature to do ShakeMap calculations for vulnerability models using MMI.

  [Michele Simionato]
  * Added a flag `ignore_master_seed` (false by default)
  * Estimated the uncertainty on the losses due to the uncertainty in the
    vulnerability functions in event_based_risk and scenario_risk calculations
  * Supported exposures with generic CSV fields thanks to the `exposureFields`
    mapping
  * Honored `custom_site_id` in the hazard curves and UHS CSV exporters
  * Added a check for the case of `aValue=-Inf` in the truncatedGR MFD
  * Extended the engine to read XML ShakeMaps from arbitrary sources (in
    particular local path names and web sites different from the USGS site)
  * Fixed `readinput.get_ruptures` to be able to read ruptures in engine 3.11
    format
  * scenario_risk calculations starting from ruptures in CSV format now
    honor the parameter number_of_ground_motion_fields

  [Nicolas Schmid]
  * Optimized spatial covariance calculations for ShakeMaps (more than 10x)
  * Adjusted logic in cross correlation matrix for ShakeMaps; now calculations
    are skipped for corr='no'

  [Michele Simionato]
  * Added a `cholesky_limit` to forbid large Cholesky decompositions in ShakeMap
    calculations
  * Weighted the heavy sources in parallel in event based calculations
  * Supported zero coefficient of variations with the beta distribution
  * Internal: changed how the agg_loss_table is stored
  * Fixed the avg_losses exporter when aggregate_by=id
  * Fully merged the calculators scenario_risk, event_based_risk and ebrisk and
    ensured independency from the number of tasks even for the "BT" and "PM"
    distributions
  * Storing the agg_loss_table as 64 bit floats instead of 32 bit floats
  * Changed the algorithm used to generate the epsilons to avoid storing the
    epsilon matrix

 -- Matteo Nastasi (GEM Foundation) <nastasi@openquake.org>  Mon, 06 Sep 2021 08:17:53 +0000

python3-oq-engine (3.11.3-1~xenial01) xenial; urgency=low

  [Michele Simionato]
  * Fixed hdf5.dumps that was generating invalid JSON for Windows pathnames,
    thus breaking the QGIS plugin on Windows
  * Fix a bug when reusing a hazard calculation without `aggregate_by` for a
    risk calculation with `aggregate_by`
  * Fixed the aggregate curves exporter for `aggregate_by=id`: it was exporting
    b'asset_id' instead of asset_id

 -- Matteo Nastasi (GEM Foundation) <nastasi@openquake.org>  Mon, 22 Mar 2021 09:00:22 +0000

python3-oq-engine (3.11.2-1~xenial01) xenial; urgency=low

  [Matteo Nastasi]
  * Fixed setup.py 'pyproj' dependency

  [Antonio Ettorre]
  * Fixed docker builder

 -- Matteo Nastasi (GEM Foundation) <nastasi@openquake.org>  Tue, 02 Mar 2021 09:22:59 +0000

python3-oq-engine (3.11.1-1~xenial01) xenial; urgency=low

  [Michele Simionato]
  * Fixed memory regression in ebrisk calculations

 -- Matteo Nastasi (GEM Foundation) <nastasi@openquake.org>  Mon, 01 Mar 2021 09:30:46 +0000

python3-oq-engine (3.11.0-1~xenial01) xenial; urgency=low

  [Michele Simionato]
  * Extended the `collapse_logic_tree` feature to scenarios and event based
    calculations
  * Extended the taxonomy mapping feature to multiple loss types
  * The error was not stored in the database if the calculation failed
    before starting
  * Made ground_motion_fields=true mandatory in event_based_risk

  [Robin Gee]
  * Added a check for missing `soil_intensities` in classical calculations
    with site amplification

  [Michele Simionato]
  * Documented all the parameters in a job.ini file, and removed some
    obsolete ones
  * Added a CSV exporter for the output `avg_gmf`
  * Fixed reporting in case of `CorrelationButNoInterIntraStdDevs` errors
  * Better error message when the rupture is far away from the sitesa
  * Made the calculation report exportable with `--exports rst`
  * The boolean fields `vs30measured` and `backarc` where not cast correctly
    when read from a CSV field (the engine read them always as True)
  * Extended `oq plot` to draw more than 2 plots
  * Raised an early error for zero probabilities in the hypocenter distribution
    or the nodal plane distribution
  * Extended the autostart zmq distribution logic to celery and dask
  * Stored the _poes during the classical phase and not after, to save time
  * Implemented a memory-saving logic in the classical calculator based on
    the `memory.limit` parameter in openquake.cfg;

  [Richard Styron]
  * Added TaperedGRMFD to hazardlib

  [Michele Simionato]
  * Fixed a wrong check failing in the case of multi-exposures with multiple
    cost types
  * Removed a check causing a false error "Missing vulnerability function
    for taxonomy"
  * Consequence functions associated to a taxonomy missing in the exposure
    are now simply discarded, instead of raising an error
  * Added a warning when there are zero losses for nonzero GMFs
  * Added a command `oq plot avg_gmf?imt=IMT`
  * Internal: stored `avg_gmf` as a DataFrame
  * Honored the `individual_curves` parameter in avg_losses, agg_losses and
    and agg_curves (i.e. by default only expose the statistical results)
  * Refactored the `oq commands` and removed the redundant `oq help` since
    there is `oq --help` instead
  * Support for input URLs associated to an input archive
  * Introduced `deformation_component` parameter in the secondary perils
  * Optimized the storage of the risk model with a speedup of 60x
    for a calculation with ~50,000 fragility functions (2 minutes->2seconds)
    and a 3x reduction on disk space
  * Accepted aggregate_by=id in scenario/event based calculations
  * Accepted aggregate_by=site_id in scenario/event based calculations
  * Removed the generation of asset loss maps from event_based_risk
  * Made the "Aggregate Losses" output in scenario_risk consistent with
    event_based_risk and scenario_risk and supported `aggregate_by`
  * Perform the disaggregation checks before starting the classical part
  * Changed the "Aggregate Loss Curves" CSV exporter to generate a file for
    each realization, for consistency with the other exporters
  * The ebrisk outputs "Total Losses" and "Total Loss Curves" are now included
    in the outputs "Aggregate Losses" and "Aggregate Curves"
  * Introduced an `agg_loss_table` dataset and optimized the generation of
    aggregate loss curves (up to 100x speedup)
  * Removed misleading zero losses in agg_losses.csv
  * Fixed `oq recompute_losses` and renamed it to `oq reaggregate`
  * Bug fix: ignore_covs=true now sets the coefficient of variations to zero

  [Anirudh Rao]
  * Improved error handling of bad or zero coefficients of variation
    for the Beta distribution for vulnerability

  [Michele Simionato]
  * Fixed 32 bit rounding issues in scenario_risk: now the total losses and
    and the sum of the average losses are much closer
  * Internal: made the loss type `occupants` a bit less special
  * Documented `oq to_nrml`

  [Claudia Mascandola]
  * Added the Lanzano et al. (2019) GMPE

  [Michele Simionato]
  * Honored `minimum_asset_loss` also in the fully aggregated loss table,
    not only in the partially aggregated loss tables and average losses
  * Bug fixed: the log was disappearing in presence of an unrecognized
    variable in the job.ini
  * Implemented `minimum_asset_loss` in scenario_risk for consistency
    with the `ebrisk` calculator
  * Added a command `oq plot gridded_sources?`
  * Fixed `oq recompute_losses` to expose the outputs to the database
  * Fixed `oq engine --run --params` that was not working for
    the `pointsource_distance`
  * Changed the meaning of the `pointsource_distance` approximation

  [Marco Pagani, Michele Simionato, Thomas Chartier]
  * Added experimental version of KiteSource and KiteSurface

  [Michele Simionato]
  * Changed the serialization of ruptures to support MultiSurfaces
  * Fixed a small bug of logic in the WebUI: if the authentication is
    turned off, everyone must be able to see all calculations
  * Fixed a bug in the calculation of averages losses in scenario_risk
    calculations in presence of sites with zero hazard
  * Optimized the prefiltering by using a KDTree
  * Experimental: implemented gridding of point sources
  * Reduced slow tasks due to big complex fault sources
  * Moved the parameter `num_cores` into openquake.cfg
  * Internal: introduced the environment variable OQ_REDUCE
  * Using pandas to export the GMF in CSV format
  * Internal: required h5py == 2.10.0
  * Internal: made the classical ruptures pandas-friendly
  * Internal: made the damage distributions pandas-friendly

  [Marco Pagani]
  * Added a new type of undertainty for the seismic source characterisation
    logic tree called `TruncatedGRFromSlipAbsolute`
  * Added a get_fault_surface_area method to sources

  [Michele Simionato]
  * Changed the source seed algorithm in event based calculations
  * Added an estimate of the portfolio damage error due to the seed dependency
  * Stored the damage distributions in a pandas-friendly way and extended
    `DataStore.read_df` to accept multi-indices

  [Viktor Polak]
  * Added the Phung et al. (2020) GMPE

  [Michele Simionato]
  * Implemented `truncGutenbergRichterMFD` from slip rate and rigidity
  * Fixed bug when computing the damage distributions per asset and event
  * Simplified/optimized the UCERF filtering

  [Viktor Polak]
  * Added the Chao et al. (2020) GMPE

  [Michele Simionato]
  * Introduced an early memory check in classical calculations
  * Reduced the memory occupation in classical calculations
  * Implemented AvgPoeGMPE
  * Forbidded the usage of `aggregate_by` except in ebrisk calculations
  * Added a check on valid branch ID names: only letters, digits and
    the characters "#:-_." are accepted
  * Huge performance improvement for very complex logic trees
  * Shortened the logic tree paths when exporting the realizations

  [Graeme Weatherill]
  * Refactor of the Kotha et al. (2020) GMM and its adjustments for ESHM20

  [Michele Simionato]
  * Huge speedup in models with src_multiplicity > 1
  * Fixed bug in source model logic tree sampling with more than 2 branchsets
  * Fixed hazard maps all zeros for individual_curves=true and more than 1 site
  * Fixed a bug in `oq prepare_site_model` when sites.csv is
    the same as the vs30.csv file and there is a grid spacing
  * Speeding up the preclassical calculator
  * Added an entry point /extract/eids_by_gsim for the QGIS plugin
  * Internal: automatically convert the source IDs into unique IDs
  * Changed scenario calculations to depend on the `ses_seed`, not the
    `random_seed`
  * Added check on the versions of numpy, scipy and pandas between master and
    workers
  * Added a check for large seed dependency in the GMFs and an estimate of the
    portfolio error due to the seed dependency

  [Viktor Polak]
  * Added fpeak site parameter
  * Added the Hassani and Atkinson (2020) GMPE

  [Marco Pagani]
  * Added a check on DEFINED_FOR_REFERENCE_VELOCITY when using amplification
  * Added a method to create a TruncatedGRMFD from a value of scalar seismic
    moment
  * Added a method to the modifiable GMPE to add (or subtract) a delta std
  * Added a method to the modifiable GMPE to set the total std as the sum of
    tau plus a delta

 -- Matteo Nastasi (GEM Foundation) <nastasi@openquake.org>  Tue, 23 Feb 2021 13:54:18 +0000

python3-oq-engine (3.10.1-1~xenial01) xenial; urgency=low

  [Matteo Nastasi]
  * Add info to doc about OpenQuake manual path for linux and mac installers

  [Laurentiu Danciu and Athanasios Papadopoulos]
  * Implemented intensity prediction equations for use in the Swiss Risk Model.
    The new IPEs refer to models obtained from the ECOS (2009), Faccioli and
    Cauzzi (2006), Bindi et al. (2011), and Baumont et al. (2018) studies.
  * Added new float site parameter 'amplfactor'
  * Extended the ModifiableGMPE class to allow amplification of the
    intensity of the parent IPE based on the ‘amplfactor’ site parameter

  [Michele Simionato]
  * Avoided warnings in classical_damage due to PoE == 1
  * Changed the sourcewriter to not save the `area_source_discretization`
  * Restored reading from the workers in classical_risk and classical_damage
  * Implemented `sensitivity_analysis`
  * Fixed an npz saving error in /extract/assets affecting the QGIS plugin
  * Improved submitting calculations to the WebAPI: now they can be run on a zmq
    cluster, serialize_jobs is honored and the log level is configurable

  [Graeme Weatherill]
  * Adds new methods to the modifiable GMPE to apply linear scaling factors
    to the median and standard deviation (IMT-dependent and IMT-independent)

  [Michele Simionato]
  * Made it possible to control the log level of jobs spawned by the WebAPI
  * Reduced memory occupation in post_ebrisk
  * Optimized loss aggregation in ebrisk calculations
  * Extended `oq engine --reuse-input` to the exposure
  * Parallelized by `number_of_ground_motion_fields` in scenario calculations
    with many sites
  * Refactored ebrisk (with a 10x speedup in "aggregate risk" in at least one
    calculation for Canada) and reduced data transfer in event based

  [Viktor Polak]
  * Added the Parker et al. (2020) GMPE

  [Marco Pagani]
  * Added 'closest_point' metric

  [Michele Simionato]
  * Changed event based full enumeration to be consistent with sampling
  * Changed the GMF storage to be more pandas-friendly

 -- Matteo Nastasi (GEM Foundation) <nastasi@openquake.org>  Sun, 18 Oct 2020 19:55:40 +0000

python3-oq-engine (3.10.0-1~xenial01) xenial; urgency=low

  [Richard Styron]
  * Added secondary perils ZhuLiquefactionGeneral and HazusLateralSpreading,
    supplementing HazusLiquefaction and NewmarkDisplacement

  [Michele Simionato]
  * Fixed a bug with site models containing non-float parameters
  * Raised the limit on the asset ID from 20 to 50 characters
  * Changed the /extract/events API to extract only the relevant events
  * Removed the GMF npz exporter
  * Speed-up risk saving in scenario_risk and scenario_damage

  [Antonio Ettorre]
  * Bumped GDAL to version 3.1.2

  [Michele Simionato]
  * Optimized scenario_damage for the case of many sites
  * Implemented secondary perils
  * Fixed a 32 bit/64 bit bug in `oq prepare_site_model` when sites.csv is
    the same as the vs30.csv file
  * Parallelized by GSIM when there is a single rupture

  [Francis Bernales]
  * Added the Stewart et al. (2016) GMPE
  * Added the Bozorgnia & Campbell (2016) GMPE
  * Added the Gulerce et al. (2017) GMPE

  [Michele Simionato]
  * Unified source model logic tree sampling with gsim logic tree sampling
  * Added `early_latin` and `late_latin` sampling algorithms
  * Changed the logic tree sampling algorithm and made it possible to use
    both `early_weights` and `late_weights`
  * Restored magnitude-dependent maximum distance
  * Displaying the hazard maps in the WebUI for debugging purposes
  * Used the hazard map to get the disaggregation IML from the disaggregation
    PoE and added a warning for zero hazard
  * Internal: implemented multi-run functionality (``oq engine --multi --run``)
  * Reduced tremendously the data transfer in disaggregation calculations
  * Internal: introduced compress/decompress utilities
  * Reduced the memory and disk space occupation in classical calculations with
    few sites; also changed slightly the rupture collapsing mechanism
  * In disaggregation, force poes_disagg == poes
  * Fixed multi-site disaggregation: ruptures far away were not discarded,
    just considered distant 9999 km

  [Marco Pagani]
  * Added a prototype implementation of the kernel method

  [Michele Simionato]
  * Added zipcode site parameter
  * Added command `oq renumber_sm ssmLT.xml`

  [Robin Gee]
  * Set DEFINED_FOR_REFERENCE_VELOCITY for GMPEs modified for Switzerland

  [Michele Simionato]
  * Added parameter `max_num_loss_curves` to the job.ini file
  * Changed `oq engine --reuse-hazard` to just reuse the source model, if
    possible
  * Added command `oq recompute_losses <calc_id> <aggregate_by>`
  * Fixed `noDamageLimit`, `minIML`, `maxIML` not being honored in continuous
    fragility functions
  * Unified the scenario calculator with the event based one, with
    minor differences in the numbers akin to a change of seed
  * Fixed a bug in event based when a rupture occurs more than 65535 times
  * Added a demo EventBasedDamage
  * Fixed bug in event_based_damage: the number of buildings in no damage
    state was incorrect
  * Added commands `oq nrml_to csv` and  `oq nrml_to gpkg`
  * Supported year and ses_id >= 65536 in event based

  [Graeme Weatherill]
  * Implements a heteroskedastic standard deviation model for the Kotha et al.
    (2020) GMPE

  [Michele Simionato]
  * Called `check_complex_fault` when serializing the source in XML
  * Restored scenario_damage with fractional asset number
  * Added a view `oq extract disagg_by_src`
  * Fixed error with large ShakeMap calculations ('events' not found)
  * Raised an error when using `disagg_by_src` with too many point sources
  * The `minimum_magnitude` parameter was incorrectly ignored in UCERF

  [Iason Grigoratos]
  * Implemented the Zalachoris & Rathje (2019) GMM

  [Michele Simionato]
  * Optimized the disaggregation outputs, saving storage time

  [Graeme Weatherill]
  * Adds PGV coefficients to USGS CEUS GMPE tables (where applicable)

  [Michele Simionato]
  * Removed the `disagg_by_src` exporter
  * Internal: added filtering features to the datastore
  * Calculations with a number of levels non-homogenous across IMTs are
    now an error
  * Implemented rupture collapsing in disaggregation (off by default)
  * Fixed a bug in the dmg_by_event exporter: the damage distributions could
    be associated to the wrong GMPE in some cases
  * Solved a bug with nonparametric ruptures: due to rounding errors,
    the disaggregation matrix could contain (small) negative probabilities
  * Extended the scenario calculators to compute the statistical outputs
    if there is more than one GMPE
  * Fixed the formula used for the avg_damages-rlzs outputs in event based
    damage calculations
  * Raised an error if `investigation_time` is set in scenario calculations

  [Graeme Weatherill]
  * Fixed a bug in the mixture model application when running multiple GMPEs

  [Michele Simionato]
  * Replaced outputs `losses_by_asset` with `avg_losses-rlzs`, and
    `dmg_by_asset` with ``avg_damages-rlzs`, for consistency with the
    event based outputs
  * Extended the /extract/ API to manage JSON and removed the oqparam API
  * Added a check on ebrisk to avoid generating too many loss curves
  * Introduced an output "Source Loss Table" for event based risk calculations
  * Raised an early error when `max_sites_disagg` is below the number of
    sites in disaggregation calculations
  * Extended the amplification framework to use different intensity levels
    for different amplification functions
  * Optimized the disaggregation in the case of multiple realizations
  * Fixed bug in GMF amplification without intensity_measure_types_and_levels
  * Optimized the computation of the disaggregation PMFs by orders of magnitude
    by using numpy.prod
  * Changed the disaggregation calculator to distribute by magnitude bin,
    thus reducing a lot the data transfer
  * Vectorized the disaggregation formula
  * Do not perform the disaggregation by epsilon when not required
  * Introduced management of uncertainty in the GMF amplifi
  * Changed the disaggregation calculator to distribute by IMT, thus reducing
    a lot the data transfer in calculations with many IMTs
  * Changed /extract/disagg_layer to produce a single big layer
  * Changed the binning algorithm for lon, lat in disaggregation, to make
    sure that the number of bins is homogeneous across sites

  [Marco Pagani]
  * Fixed a bug in the ParseNDKtoGCMT parser + updated tests.
  * Ported the method serialise_to_hmtk_csv implemented in the corresponding
    class of the catalogue toolkit + added a test into the GCMTCatalogue class.
  * Added a modifiable GMPE using the site term of CY14.
  * Added a generalised modificable GMPE. This first version allows the
    definition of the epsilon of the within event residual.

  [Michele Simionato]
  * Introduced a mixed XML+HDF5 format for gridded sources
  * Internal: added a check on gridded sources: the arrays prob_occurs must
    have homogeneous length across ruptures
  * Removed the dependency from PyYAML, replaced the .yml files in the HMTK with
    .toml files and added an utility `utils/yaml2toml`

 -- Matteo Nastasi (GEM Foundation) <nastasi@openquake.org>  Tue, 29 Sep 2020 11:53:24 +0000

python3-oq-engine (3.9.0-1~xenial01) xenial; urgency=low

  [Michele Simionato]
  * Fixed a type error in the command `oq engine --run --params`
  * Restored the flag `split_sources` for testing purposes
  * Fixed a BOM bug in CSV exposures
  * When exporting the loss curves per asset now we also export the loss ratio
    and the inverse return period, for consistency with the other exporters
  * Fixed the exporter of the loss curves per asset: due to an ordering bug
    in some cases it was exporting wrong losses
  * Added a flag save_disk_space to avoid storing the inputs
  * Changed the logic underlying the pointsource_distance approximation and
    added the syntax pointsource_distance=?
  * Logged a warning when the pointsource_distance is too small

  [Graeme Weatherill]
  * Implemented Pitilakis et al. (2020) Site Amplification Model

  [Michele Simionato]
  * Fixed an export bug with modal_damage_state=true in scenario_damage
    calculations
  * Fixed a bug in calc_hazard_curves with multiple TRTs
  * Fixed how AvgGMPE was stored and made it applicable with correlation models
    if all underlying GMPEs are such

  [Paolo Tormene]
  * Added a second tectonic region type to the EventBasedPSHA demo

  [Michele Simionato]
  * Fixed an ordering bug in /extract/rupture_info affecting the QGIS plugin
  * Fixed `oq engine --eo output_id output_dir` for the Full Report output
  * Added year and ses_id to the events table
  * Removed NaNs in the low return period part of the loss curves
  * Fixed the tot_curves and tot_losses exporters in ebrisk calculations
  * Reduced the rupture storage in classical calculations by using compression
  * Improved the task distribution in the classical calculator, avoiding
    generating too few or too many tasks
  * Enhanced `oq check_input` to check complex fault geometries
  * Added a warning against magnitude-dependent maximum_distance

  [Marco Pagani]
  * Fixed a bug in the coeff table of YEA97

  [Graeme Weatherill]
  * Implemented support for Gaussian Mixture Model approach to characterise
    ground motion model uncertainty

  [Michele Simionato]
  * Enhanced `oq reduce_sm` to read the source models in parallel
  * Deprecated the usage of a different number of intensity levels per IMT

  [Matteo Nastasi]
  * Internal: added 'oq-taxonomy' to docker images

  [Michele Simionato]
  * Extended the `pointsource_distance` approximation to work on single site
    calculations, with a spectacular performance benefit in most calculations
  * Added Bindi2011, Bindi2014 and Cauzzi2014 scaled GMPEs contributed by
    the INGV
  * Added a check on classical calculations which are too large to run
  * Added a parameter `collapse_level` and a new collapsing algorithm
  * Added a check for missing TRTs in the GSIM logic tree file
  * Reduced the storage required for site specific calculations
    with complex logic trees by removing duplicated ruptures
  * Restored the computation of the mean disaggregation when multiple
    realizations are requested
  * Slightly changed the syntax of `oq info` (see `oq info --help`) and added
    information about the available IMTs, MFDs and source classes
  * Optimized get_composite_source_model (in the case of a complex source
    specific logic trees a speedup of 80x was measured)
  * Internal: fixed `oq info source_model_logic_tree.xml`
  * Avoided reading multiple times the source models in the case of complex
    logic trees
  * Moved the check on invalid TRTs earlier, before processing the source models
  * Removed the `ucerf_classical` calculator (just use the `classical` one)

  [Paolo Tormene]
  * Added a warning in `oq reduce_sm` listing duplicate source IDs

  [Michele Simionato]
  * Improved `oq reduce_sm` to reduce also duplicated source IDs if they
    belong to different source types
  * Removed the `ucerf_hazard` calculator (just use the `event_based` one)
  * Changed the seed algorithm in all event based calculators including UCERF
  * Fixed the ShakeMap code to use the formula for the median and not the mean
  * Added a check on excessive data transfer in disaggregation calculations
  * Changed back the disaggregation calculator to read the rupture data from
    the workers, thus saving a lot of memory and time
  * Fixed a bug that made it impossible to abort/remove a failed task
  * Added `extendModel` feature to the source model logic tree parser

  [Graeme Weatherill]
  * Fixed bug in the HMTK: the `bin_width` parameter was not passed to
    `mtkActiveFaultModel.build_fault_model`

  [Michele Simionato]
  * Avoided submitting too many tasks in the disaggregation calculator
  * Added a parameter `discard_trts` for manual reduction of GSIM logic tree
  * Fixed a bug in case of duplicated nodal planes affecting the Italy model
  * Removed dynamic reduction of the GSIM logic tree (i.e. now the
    logic tree is known upfront, before calculating the PoES)

  [Paolo Tormene]
  * Fixed an encoding issue in reading configuration files on Windows

  [Michele Simionato]
  * Internal: started the zmq workers when the DbServer starts
  * Fixed a bug when reading rupture.txt files
  * Internal: added an option `--calc-id` to `oq run`
  * Added a check against negative number of cores in openquake.cfg
  * Raised a clear error message if the enlarged bounding box of the sources
    does not contain any site or if it is larger than half the globe

  [Kendra Johnson]
  * Correction to catalogue plotting tool in hmtk to include the last bins
    in density plots

  [Paolo Tormene]
  * Added Classical PSHA Non-parametric sources Demo

  [Robin Gee]
  * Change the header of the exported sigma_epsilon_XX.csv file to indicate
  that values correspond to inter event sigma

  [Graeme Weatherill]
  * Adds independent verification tables for the USGS CEUS models and revises
    implementation for collapsed epistemic uncertainty on sigma and site
    amplification
  * Enhances SERA adaptation of the Abrahamson et al. (2015) `BC Hydro` GMPE to
    add in a configurable smoothed tapering term on the forearc/backarc scaling

  [Michele Simionato]
  * Added a check on the engine version between master and workers

  [Paolo Tormene]
  * Removed the `multi_node` flag, that is not used anymore

  [Michele Simionato]
  * Added a command `oq postzip` to send small calculations to the WebUI
  * Added a limit of 1000 sources when disagg_by_src=true
  * Internal: fixed `oq export input -e zip` that was flattening the tree
    structure of the input files in the exported zip archive
  * Implemented GMFs amplification
  * Introduced the flag `approx_ddd` to support the old algorithm in
    scenario_damage calculations; it is automatically used for exposures
    with fractional asset numbers

  [Paolo Tormene]
  * Modified the server views in order to allow using
    `numpy.load(allow_pickle=False)` in the QGIS IRMT plugin
  * Internal: changed some copy.deepcopy calls into copy.copy in hazardlib

  [Michele Simionato]
  * Removed implicit intensity_measure_types_and_levels
  * Added a check to forbid case-similar headers in the exposures
  * Improved the error message in case of CSV exposures with wrong headers
  * Reduced the slow tasks issue in event_based/ebrisk with many sites
  * Enhanced `oq compare` to accept a file with the control sites
  * Improved the error message for duplicate sites
  * Speedup of the ebrisk calculator
  * Extended the `minimum_intensity` feature to the classical calculator
  * Solved a memory bug when using the nrcan site term: due to a deepcopy
    the engine could run out of memory in the workers for large site collections
  * Added a check to forbid multiple `complexFaultGeometry` nodes
  * Internal: we are now shutting down the ProcessPool explicitly in order
    to support Python 3.8
  * Internal: removed the class hazardlib.gsim.base.IPE
  * Changed the aggregate loss curves generation to not use the partial
    asset loss table, with a huge memory reduction
  * Extended `oq check_input` to accept multiple files
  * Changed the scenario damage calculator to use discrete damage distributions
  * Forced the "number" attribute in the exposure must be an integer in the
    range 1..65535, extrema included

 -- Matteo Nastasi (GEM Foundation) <nastasi@openquake.org>  Mon, 27 Apr 2020 14:22:48 +0000

python3-oq-engine (3.8.1-1~xenial01) xenial; urgency=low

  [Michele Simionato]
  * Fixed random HDF5 bug in disaggregation calculations
  * Fixed memory issue in nrcan15_site_term.p
  * Fixed get_duplicates check in the SiteCollection
  * Fixed bug in case of MMI (log(imls) -> imls)

 -- Matteo Nastasi (GEM Foundation) <nastasi@openquake.org>  Wed, 12 Feb 2020 10:23:22 +0000

python3-oq-engine (3.8.0-1~xenial01) xenial; urgency=low

  [Graeme Weatherill]
  * Updates SERA Craton GMPE to incorporate NGA East site response and reflect
    changes in CEUS USGS model

  [Michele Simionato]
  * The total loss curves in event_based_risk are now built with pandas
  * Added an option `oq engine --param` to override the job.ini parameters
  * Internal: reduced the number of NGAEastUSGS classes from 39 to 1
  * Internal: reduced the number of NGAEast classes from 44 to 2
  * Internal: reduced the 15 NSHMP2014 classes to a single class
  * Internal: reduced the 22 NBCC2015_AA13 classes to a single class

  [Graeme Weatherill]
  * Added complete suite of GMPEs for the Central and Eastern US, as adopted
    within the 2018 US National Seismic Hazard Map
  * Implemented NGA East site amplification model within NGA East Base class

  [Michele Simionato]
  * Implemented hazard curves amplification by convolution
  * Improved the error message if the `event_id` does not start from zero in
    the gmfs.csv files
  * Changed the rupture exporter to export LINESTRINGs instead of degenerate
    POLYGONs
  * Introduced `minimum_loss_fraction` functionality in ebrisk
  * Refined the rupture prefiltering mechanism, possibly changing the numbers
    in calculations with nonzero coefficients of variations
  * Optimized the generation of aggregate loss curves in ebrisk
  * Introduced an experimental AvgGMPE and used it to implement (optional)
    reduction of the gsim logic tree

  [Graeme Weatherill]
  * Implemented Abrahamson et al (2018) update of the BC Hydro GMPE
  * Added configurable nonergodic sigma option to BC Hydro and SERA GMPEs
  * Small refactoring and bug fix in average SA GMPE

  [Michele Simionato]
  * Avoided reading multiple times the GSIM logic tree
  * Changed the GSIM logic tree sampling by ordering the branches by TRT
  * Ignored IMT-dependent weights when using sampling to make such calculations
    possible
  * Storing (partially) the asset loss table

  [Robin Gee]
  * Set DEFINED_FOR_REFERENCE_VELOCITY in CampbellBozorgnia2003NSHMP2007

  [Graeme Weatherill]
  * Re-adjustment of SERA Subduction model epistemic scaling factors

  [Michele Simionato]
  * Improved the task distribution in the ebrisk calculator
  * Fixed a bug in ebrisk with aggregate_by when building the rup_loss_table
  * Storing the asset loss table in scenario_risk, but only for assets and
    events above over a `loss_ratio_threshold` parameter
  * Storing the asset damage table in scenario_damage and event based damage,
    but only for assets and events above a `collapse_threshold` parameter
  * Avoided transferring the GMFs upfront in scenario_damage, scenario_risk
    and event_based_damage

  [Daniele Viganò]
  * Included pandas in the engine distribution

  [Michele Simionato]
  * Avoided reading multiple time the gsim logic tree file and relative files
  * Added a check for duplicate sites in the site model file
  * Implemented an event_based_damage calculator
  * Added an API /v1/calc/ID/extract/gmf_data?event_id=XXX
  * Added an API /v1/calc/ID/extract/num_events
  * Fixed the /v1/calc/ID/status endpoint to return an error 404 when needed
  * Removed the "sites are overdetermined" check, since it now unneeded
  * Turned the calculation of consequences into a plugin architecture

  [Matteo Nastasi]
  * Add '/v1/ini_defaults' web api entry point to retrieve all default
    values for ini attributes (attrs without a default are not returned)

  [Michele Simionato]
  * Renamed rlzi -> rlzi in the sigma-epsilon dataset and exporter
  * Renamed id -> asset_id in all the relevant CSV exporters
  * Renamed rlzi -> rlz_id in the dmg_by_event.csv output
  * Renamed rupid -> rup_id in the ruptures.csv output
  * Renamed id -> event_id in the events.csv output and gmfs.csv output
  * Renamed sid -> site_id in the gmfs.csv output
  * Renamed ordinal -> rlz_id in the realizations.csv output

  [Alberto Chiusole]
  * Changed the way how the available number of CPU cores is computed

  [Kendra Johnson, Robin Gee]
  * Added GMPEs for Rietbrock-Edwards (2019) and Yenier-Atkinson (2015)

  [Michele Simionato]
  * Added more check on the IMTs and made it possible to import a GMF.csv
    file with more IMTs than needed
  * Enabled magnitude-dependent pointsource_distance
  * Removed the syntax for magnitude-dependent maximum distance, since
    now it can be automatically determined by the engine
  * Saving more information in the case of single-site classical hazard
  * Extended `pointsource_distance` to generic sources
  * Removed the boundary information from the CSV rupture exporter
  * Changed the /extract/rupture/XXX API to returns a TOML that can be
    used by a scenario calculator
  * Added general support for file-reading GMPEs
  * Made it possible to disaggregate on multiple realizations
    with the parameters `rlz_index` or `num_rlzs_disagg`
  * Fixed downloading the ShakeMaps (again)
  * Better error message in case of too large maximum_distance
  * Optimized the case of point sources with an hypocenter distribution and
    GSIMs independent from it and in general the case of ruptures with
    similar distances

  [Graeme Weatherill]
  * Updates SERA craton GMPE to reflect updates to NGA East site response model

  [Michele Simionato]
  * Fixed and HDF5 SWMR issue in large disaggregation calculations
  * Made `rrup` the unique acceptable `filter_distance`
  * Fixed disaggregation with a parent calculation
  * Models with duplicated values in the hypocenter and/or nodal plane
    distributions are now automatically optimized
  * Fixed an issue with missing noDamageLimit causing NaN values in
    scenario_damage calculations
  * Added more validations for predefined hazard, like forbidding the site model

  [Marco Pagani]
  * Adding the shift_hypo option for distributed seismicity

  [Michele Simionato]
  * Raised an early error for extra-large GMF calculations
  * Reduced the GMF storage by using 32 bit per event ID instead of 64 bit
  * Raised an error in case of duplicated sites in the site model
  * Fixed the case of implicit grid with a site model: sites could be
    incorrectly discarded
  * Fixed the ShakeMap downloader to find also unzipped `uncertaintly.xml`
    files
  * Fixed the rupture exporters to export the rupture ID and not the
    rupture serial
  * Removed the non-interesting `agg_maps` outputs
  * Changed the task distribution in the classical calculator and added
    a `task_multiplier` parameter

  [Marco Pagani]
  * Fixed a bug in the GenericGmpeAvgSA

  [Michele Simionato]
  * Added a `/v1/calc/validate_zip` endpoint to validate input archives
  * Deprecated inferring the intensity measure levels from the risk functions
  * Fixed a too strict check on the minimum intensities of parent an child
    calculations
  * Extended the ebrisk calculator to compute at the same time both the
    aggregate curves by tag and the total curves

  [Marco Pagani]
  * Implemented Morikawa and Fujiwara (2013) GMM

  [Michele Simionato]
  * Changed the seed algorithm in sampling with more than one source model,
    thus avoiding using more GMPEs than needed in some cases
  * If `ground_motion_fields=false` is set, the GMFs are not stored even
    if `hazard_curves_from_gmfs=true`
  * `oq show job_info` now works while the calculation is running
  * Reduced the sent data transfer in ebrisk calculations
  * Deprecated the old syntax for the `reqv` feature
  * Added short aliases for hazard statistics `mean`, `max` and `std`
  * Reduced substantially the memory occupation in the task queue
  * Added an API `/extract/sources` and an experimental `oq plot sources`
  * Added a check on valid input keys in the job.ini
  * Fixed the check on dependent calculations
  * Specifying at the same time both a grid and individual sites is an error

  [Daniele Viganò]
  * Docker containers rebased on CentOS 8
  * Fixed an issue causing zombie `ssh` processes
    when using `zmq` as task distribution mechanism
  * Introduced support for RHEL/CentOS 8

  [Michele Simionato]
  * Added a check for no GMFs in event_based_risk
  * Avoided transferring the site collection
  * Storing the sources in TOML format

 -- Matteo Nastasi (GEM Foundation) <nastasi@openquake.org>  Mon, 20 Jan 2020 10:14:51 +0000

python3-oq-engine (3.7.1-1~xenial01) xenial; urgency=low

  [Michele Simionato]
  * Fixed disaggregation with a parent calculation
  * Fixed the case of implicit grid with a site model: sites could be
    incorrectly discarded
  * Fixed the ShakeMap downloader to find also unzipped `uncertaintly.xml`
    files
  * Fixed the rupture exporters to export the rupture ID and not the
    rupture serial

  [Marco Pagani]
  * Fixed a bug in the GenericGmpeAvgSA

 -- Matteo Nastasi (GEM Foundation) <nastasi@openquake.org>  Fri, 25 Oct 2019 08:05:41 +0000

python3-oq-engine (3.7.0-1~xenial01) xenial; urgency=low

  [Michele Simionato]
  * Hiding calculations that fail before the pre-execute phase (for instance,
    because of missing files); they already give a clear error
  * Added an early check on truncation_level in presence of correlation model

  [Guillaume Daniel]
  * Implemented Ameri (2017) GMPE

  [Michele Simionato]
  * Changed the ruptures CSV exporter to use commas instead of tabs
  * Added a check forbidding `aggregate_by` for non-ebrisk calculators
  * Introduced a task queue
  * Removed the `cache_XXX.hdf5` files by using the SWMR mode of h5py

  [Kris Vanneste]
  * Updated the coefficients table for the atkinson_2015 to the actual
    values in the paper.

  [Michele Simionato]
  * Added an `/extract/agg_curves` API to extract both absolute and relative
    loss curves from an ebrisk calculation
  * Changed `oq reset --yes` to remove oqdata/user only in single-user mode
  * Now the engine automatically sorts the user-provided intensity_measure_types
  * Optimized the aggregation by tag
  * Fixed a bug with the binning when disaggregating around the date line
  * Fixed a prefiltering bug with complex fault sources: in some cases, blocks
    ruptures were incorrectly discarded
  * Changed the sampling algorithm for the GMPE logic trees: now it does
    not require building the full tree in memory
  * Raised clear errors for geometry files without quotes or with the wrong
    header in the multi_risk calculator
  * Changed the realizations.csv exporter to export '[FromShakeMap]' instead
    of '[FromFile]' when needed
  * Changed the agg_curves exporter to export all realizations in a single file
    and all statistics in a single file
  * Added rlz_id, rup_id and year to the losses_by_event output for ebrisk
  * Fixed a bug in the ruptures XML exporter: the multiplicity was multiplied
    (incorrectly) by the number of realizations
  * Fixed the pre-header of the CSV outputs to get proper CSV files
  * Replaced the 64 bit event IDs in event based and scenario calculations
    with 32 bit integers, for the happiness of Excel users

  [Daniele Viganò]
  * Numpy 1.16, Scipy 1.3 and h5py 2.9 are now required

  [Michele Simionato]
  * Changed the ebrisk calculator to read the CompositeRiskModel directly
    from the datastore, which means 20x less data transfer for Canada

  [Anirudh Rao]
  * Fixed a bug in the gmf CSV importer: the coordinates were being
    sorted and new site_ids assigned even though the user input sites
    csv file had site_ids defined

  [Michele Simionato]
  * Fixed a bug in the rupture CSV exporter: the boundaries of a GriddedRupture
    were exported with lons and lats inverted
  * Added some metadata to the CSV risk outputs
  * Changed the distribution mechanism in ebrisk to reduce the slow tasks

  [Graeme Weatherill]
  * Updates Kotha et al. (2019) GMPE to July 2019 coefficients
  * Adds subclasses to Kotha et al. (2019) to implement polynomial site
    response models and geology+slope site response model
  * Adds QA test to exercise all of the SERA site response calculators

  [Michele Simionato]
  * Internal: there is not need to call ``gsim.init()`` anymore

  [Graeme Weatherill]
  * Adds parametric GMPE for cratonic regions in Europe

  [Michele Simionato]
  * In the agglosses output of scenario_risk the losses were incorrectly
    multiplied by the realization weight
  * Removed the output `sourcegroups` and added the output `events`

  [Graeme Weatherill]
  * Adds new meta ground motion models to undertake PSHA using design code
    based amplification coefficients (Eurocode 8, Pitilakis et al., 2018)
  * Adds site amplification model of Sandikkaya & Dinsever (2018)

  [Marco Pagani]
  * Added a new rupture-site metric: the azimuth to the closest point on the
    rupture

  [Michele Simionato]
  * Fixed a regression in disaggregation with nonparametric sources, which
    were effectively discarded
  * The site amplification has been disabled by default in the ShakeMap
    calculator, since it is usually already taken into account by the USGS

  [Daniele Viganò]
  * Deleted calculations are not removed from the database anymore
  * Removed the 'oq dbserver restart' command since it was broken

  [Richard Styron]
  * Fixed `YoungsCoppersmith1985MFD.from_total_moment_rate()`: due to numeric
    errors it was producing incorrect seismicity rates

  [Michele Simionato]
  * Now we generate the output `disagg_by_src` during disaggregation even in the
    case of multiple realizations
  * Changed the way the random seed is set for BT and PM distributions
  * The filenames generated by `disagg_by_src` exporter now contains the site ID
    and not longitude and latitude, consistently with the other exporters
  * Accepted again meanLRs greater than 1 in vulnerability functions of kind LN
  * Fixed a bug in event based with correlation and a filtered site collection
  * Fixed the CSV exporter for the realizations in the case of scenarios
    with parametric GSIMs
  * Removed some misleading warnings for calculations with a site model
  * Added a check for missing `risk_investigation_time` in ebrisk
  * Reduced drastically (I measured improvements over 40x) memory occupation,
    data transfer and data storage for multi-sites disaggregation
  * Sites for which the disaggregation PoE cannot be reached are discarded
    and a warning is printed, rather than killing the whole computation
  * `oq show performance` can be called in the middle of a computation again
  * Filtered out the far away distances and reduced the time spent in
    saving the performance info by orders of magnitude in large disaggregations
  * Reduced the data transfer by reading the data directly from the
    datastore in disaggregation calculations
  * Reduced the memory consumption sending disaggregation tasks incrementally
  * Added an extract API disagg_layer
  * Moved `max_sites_disagg` from openquake.cfg into the job.ini
  * Fixed a bug with the --config option: serialize_jobs could not be overridden
  * Implemented insured losses

 -- Matteo Nastasi (GEM Foundation) <nastasi@openquake.org>  Thu, 26 Sep 2019 08:51:44 +0000

python3-oq-engine (3.6.0-1~xenial01) xenial; urgency=low

  [Michele Simionato]
  * In some cases `applyToSources` was giving a fake error about the source
    not being in the source model even if it actually was

  [Chris Van Houtte]
  * Adds the Van Houtte et al. (2018) significant duration model for New
    Zealand

  [Michele Simionato]
  * Added a way to compute and plot the MFD coming from an event based
  * Storing the MFDs in TOML format inside the datastore

  [Robin Gee]
  * Moves b4 constant into COEFFS table for GMPE Sharma et al., 2009

  [Graeme Weatherill]
  * Adds functionality to Cauzzi et al. (2014) and Derras et al. (2014)
    calibrated GMPEs for Germany to use either finite or point source distances

  [Michele Simionato]
  * Restored the ability to associate site model parameters to a grid of sites
  * Made it possible to set `hazard_curves_from_gmfs=true` with
    `ground_motion_fields=false` in the event based hazard calculator
  * Introduced a mechanism to split the tasks based on an estimated duration
  * Integrated `oq plot_memory` into `oq plot`
  * Removed `NaN` values for strike and dip when exporting griddedRuptures
  * Fixed `oq reset` to work in multi-user mode
  * Extended the source_id-filtering feature in the job.ini to multiple sources
  * Supported WKT files for the binary perils in the multi_risk calculator
  * Added an early check on the coefficients of variation and loss ratios of
    vulnerability functions with the Beta distribution
  * Made sure that `oq engine --dc` removes the HDF5 cache file too
  * Removed the flag `optimize_same_id_sources` because it is useless now
  * Introduced a soft limit at 65,536 sites for event_based calculations
  * Fixed a performance regression in ucerf_classical that was filtering
    before splitting, thus becoming extra-slow
  * Improved the progress log, that was delayed for large classical calculations
  * Exported the ruptures as 3D multi-polygons (instead of 2D ones)
  * Changed the `aggregate_by` exports for consistency with the others
  * Changed the losses_by_event exporter for ebrisk, to make it more
    consistent with scenario_risk and event_based_risk
  * Changed the agglosses and losses_by_event exporters in scenario_risk,
    by adding a column with the realization index
  * Changed the generation of the hazard statistics to consume very little
    memory
  * Fixed a bug with concurrent_tasks being inherited from the parent
    calculation instead of using the standard default
  * Removed the dependency from mock, since it is included in unittest.mock
  * For scenario, replaced the `branch_path` with the GSIM representation in
    the realizations output
  * Added a check for suspiciously large source geometries
  * Deprecated the XML disaggregation exporters in favor of the CSV exporters
  * Turned the disaggregation calculator into a classical post-calculator
    to use the precomputed distances and speedup the computation even more
  * Fixed the disaggregation calculator by discarding the ruptures outside
    the integration distance
  * Optimized the speed of the disaggregation calculator by moving a statistical
    functions outside of the inner loop
  * Changed the file names of the exported disaggregation outputs
  * Fixed an export agg_curves issue with pre-imported exposures
  * Fixed an export agg_curves issue when the hazard statistics are different
    from the risk statistics
  * Removed the disaggregation statistics: now the engine disaggregates only on
    a single realization (default: the closest to the mean)
  * Forbidden disaggregation matrices with more than 1 million elements
  * Reduced the data transfer when computing the hazard curves
  * Optimized the reading of large CSV exposures
  * Fixed the --hc functionality across users
  * Optimized the reduction of the site collection on the exposure sites
  * Made more robust the gsim logic tree parser: lines like
    `<uncertaintyModel gmpe_table="../gm_tables/Woffshore_low_clC.hdf5">`
    are accepted again
  * Added a check against duplicated values in nodal plane distributions and
    hypocenter depth distributions
  * Changed the support for zipped exposures and source models: now the
    name of the archive must be written explicitly in the job.ini
  * Added support for numpy 1.16.3, scipy 1.3.0, h5py 2.9.0
  * Removed the special case for event_based_risk running two calculations

  [Graeme Weatherill]
  * Adds the Tromans et al. (2019) adjustable GMPE for application to PSHA
    in the UK

  [Michele Simionato]
  * Optimized src.sample_ruptures for (multi)point sources and are sources
  * Fixed a mutability bug in the DistancesContext and made all context
    arrays read-only: the fix may affect calculations using the GMPEs
    berge_thierry_2003, cauzzi_faccioli_2008 and zhao_2006;
  * Fixed a bug with the minimum_distance feature
  * Fixed a bug in the exporter of the aggregate loss curves: now the loss
    ratios are computed correctly even in presence of occupants
  * Removed the (long time deprecated) capability to read hazard curves and
    ground motion fields from XML files: you must use CSV files instead

  [Marco Pagani]
  * Implemented a modified GMPE that add between and within std to GMPEs only
    supporting total std

  [Michele Simionato]
  * Added the ability to use a taxonomy_mapping.csv file
  * Fixed a bug in classical_damage from CSV: for hazard intensity measure
    levels different from the fragility levels, the engine was giving incorrect
    results
  * Serialized also the source model logic tree inside the datastore
  * Added a check on missing intensity_measure_types in event based
  * Fixed `oq prepare_site_model` in the case of an empty datadir
  * Added a comment line with useful metadata to the engine CSV outputs
  * Removed the long time deprecated event loss table exporter for event based
    risk and enhanced the losses_by_event exporter to export the realization ID
  * Removed the long time deprecated GMF XML exporter for scenario
  * IMT-dependent weights in the gsim logic tree can be zero, to discard
    contributions outside the range of validity of (some of the) GSIMs
  * Now it is possible to export individual hazard curves from an event
  * Added a view gmvs_to_hazard

 -- Matteo Nastasi (GEM Foundation) <nastasi@openquake.org>  Tue, 16 Jul 2019 08:42:10 +0000

python3-oq-engine (3.5.2-1~xenial01) xenial; urgency=low

  [Daniele Viganò]
  * Fixed packaging issue, the .hdf5 tables for Canada were missing

  [Michele Simionato]
  * Fixed regression in the gsim logic tree parser for the case
    of .hdf5 tables

 -- Matteo Nastasi (GEM Foundation) <nastasi@openquake.org>  Fri, 31 May 2019 08:01:08 +0000

python3-oq-engine (3.5.1-1~xenial01) xenial; urgency=low

  [Michele Simionato]
  * Added a `rlzi` column to to sig_eps.csv output
  * Accepted GMF CSV files without a `rlzi` column
  * Accepted a list-like syntax like `return_periods=[30, 60, 120, 240, 480]`
    in the job.ini, as written in the manual
  * Fixed a bug in the asset_risk exporter for uppercase tags

  [Paul Henshaw]
  * Fixed an encoding bug while reading XML files on Windows

 -- Matteo Nastasi (GEM Foundation) <nastasi@openquake.org>  Mon, 20 May 2019 13:49:25 +0000

python3-oq-engine (3.5.0-1~xenial01) xenial; urgency=low

  [Giovanni Lanzano]
  * Lanzano and Luzi (2019) GMPE for volcanic zones in Italy

  [Michele Simionato]
  * Now it is possible to export individual hazard curves from an event
    based calculation by setting `hazard_curves_from_gmfs = true` and
    `individual_curves = true (before only the statistics were saved)
  * Made it possible to download remote source models
  * Removed the branching level concept in the logic trees
  * Made it possible to produce individual loss maps and curves with the
    ebrisk calculator with a single line `aggregate_by=id`
  * Added a limit of 2**32 events in event based calculations


 [Michele Simionato]
  * Now it is possible to export individual hazard curves from an event
    based calculation by setting `hazard_curves_from_gmfs = true` and
    `individual_curves = true (before only the statistics were saved)

  [Graeme Weatherill]
  * Adds adaptation of Abrahamson et al. (2016) 'BC Hydro' GMPEs calibrated
    to Mediterranean data and with epistemic adjustment factors

  [Chris Van Houtte]
  * Added new class to bradley_2013b.py for hazard maps
  * Modified test case_37 to test multiple sites

  [Marco Pagani]
  * Fixed a bug in the logic tree parser and added a check to forbid logic
    trees with applyToSources without applyToBranches, unless there is a
    single source model branch

  [Michele Simionato]
  * Removed the experimental parameter `prefilter_sources`

  [Daniele Viganò]
  * Multiple DbServer ZMQ connections are restored to avoid errors under heavy
    load and/or on slower machines

  [Michele Simionato]
  * Removed the ugly registration of custom signals at import time: now they
    are registered only if `engine.run_calc` is called
  * Removed the dependency from rtree
  * Removed all calls to ProcessPool.shutdown to speed up the tests and to
    avoid non-deterministic errors in atexit._run_exitfuncs

  [Marco Pagani]
  * Added tabular GMPEs as provided by Michal Kolaj, Natural Resources Canada

  [Michele Simionato]
  * Extended the ebrisk calculator to support coefficients of variations

  [Graeme Weatherill]
  * Adds Kotha et al (2019) shallow crustal GMPE for SERA
  * Adds 'ExperimentalWarning' to possible GMPE warnings
  * Adds kwargs to check_gsim function

  [Michele Simionato]
  * Fixed problems like SA(0.7) != SA(0.70) in iml_disagg
  * Exposed the outputs of the classical calculation in event based
    calculations with `compare_with_classical=true`
  * Made it possible to serialize together all kind of risk functions,
    including consequence functions that before were not HDF5-serializable
  * Fixed a MemoryError when counting the number of bytes stored in large
    HDF5 datasets
  * Extended `asset_hazard_distance` to a dictionary for usage with multi_risk
  * Extended oq prepare_site_model to work with sites.csv files
  * Optimized the validation of the source model logic tree: now checking
    the sources IDs is 5x faster
  * Went back to the old logic in sampling: the weights are used for the
    sampling and the statistics are computed with identical weights
  * Avoided to transfer the epsilons by storing them in the cache file
    and changed the event to epsilons associations
  * Reduced the data transfer in the computation of the hazard curves, causing
    in some time huge speedups (over 100x)
  * Implemented a flag `modal_damage_state` to display only the most likely
    damage state in the output `dmg_by_asset` of scenario damage calculations
  * Reduced substantially the memory occupation in classical calculations
    by including the prefiltering phase in the calculation phase

  [Daniele Viganò]
  * Added a 'serialize_jobs' setting to the openquake.cfg
    which limits the maximum number of jobs that can be run in parallel

  [Michele Simionato]
  * Fixed two exporters for the ebrisk calculator (agg_curves-stats and
    losses_by_event)
  * Fixed two subtle bugs when reading site_model.csv files
  * Added /extract/exposure_metadata and /extract/asset_risk
  * Introduced an experimental multi_risk calculator for volcanic risk

  [Guillaume Daniel]
  * Updating of Berge-Thierry (2003) GSIM and addition of several alternatives
    for use with Mw

  [Michele Simionato]
  * Changed the classical_risk calculator to use the same loss ratios for all
    taxonomies and then optimized all risk calculators
  * Temporarily removed the `insured_losses` functionality
  * Extended `oq restore` to download from URLs
  * Removed the column 'gsims' from the output 'realizations'
  * Better parallelized the source splitting in classical calculations
  * Added a check for missing hazard in scenario_risk/scenario_damage
  * Improved the GsimLogicTree parser to get the line number information, a
    feature that was lost with the passage to Python 3.5
  * Added a check against mispellings in the loss type in the risk keys
  * Changed the aggregation WebAPI from
    aggregate_by/taxonomy,occupancy/avg_losses?kind=mean&loss_type=structural to
    aggregate/avg_losses?kind=mean&loss_type=structural&tag=taxonomy&tag=occupancy
  * Do not export the stddevs in scenario_damage in the case of 1 event
  * Fixed export bug for GMFs imported from a file
  * Fixed an encoding error when storing a GMPETable
  * Fixed an error while exporting the hazard curves generated by a GMPETable
  * Removed the deprecated feature aggregate_by/curves_by_tag

 -- Matteo Nastasi (GEM Foundation) <nastasi@openquake.org>  Mon, 13 May 2019 09:27:18 +0000

python3-oq-engine (3.4.0-2~xenial01) xenial; urgency=low

  [Michele Simionato]
  * Compatibility with 'decorator' version >= 4.2

  [Giovanni Lanzano]
  * Contributed a GMPE SkarlatoudisEtAlSSlab2013

  [Michele Simionato]
  * Changed the event loss table exporter to export also rup_id and year
  * Extended the ebrisk calculator to compute loss curves and maps

  [Rodolfo Puglia]
  * Spectral acceleration amplitudes at 2.5, 2.75 and 4 seconds added

  [Marco Pagani]
  * Improved the event based calculator to account for cluster-based models

  [Michele Simionato]
  * Removed the now redundant command `oq extract hazard/rlzs`

  [Daniele Viganò]
  * Fixed 'oq abort' to always mark killed jobs as 'aborted'

  [Michele Simionato]
  * Made it possible to use in the Starmap tasks without a monitor argument
  * Stored the sigma and epsilon parameters for each event in event based
    and scenario calculations and extended the gmf_data exporter consequently
  * Fixed the realizations CSV exporter which was truncating the names of the
    GSIMs
  * Deprecated the XML exporters for hcurves, hmaps, uhs
  * Introduced a `sap.script` decorator
  * Used the WebExtractor in `oq importcalc`
  * Restored validation of the source_model_logic_tree.xml file
  * Raised an early error for missing occupants in the exposure
  * Added a check to forbid duplicate file names in the `uncertaintyModel` tag
  * Made it possible to store the asset loss table in the ebrisk calculator
    by specifying `asset_loss_table=true` in the job.ini
  * Added a flag `oq info --parameters` to show the job.ini parameters
  * Removed the `source_name` column from the disagg by source output

  [Rao Anirudh]
  * Fixed wrong investigation_time in the calculation of loss maps from
    loss curves

  [Robin Gee]
  * Added capability to optionally specify a `time_cutoff` parameter to
    declustering time window

  [Michele Simionato]
  * Merged the commands `oq plot_hmaps` and `oq plot_uhs` inside `oq plot`
  * Changed the storage of hazard curves and hazard maps to make it consistent
    with the risk outputs and Extractor-friendly

  [Chris Van Houtte]
  * Added necessary gsims to run the Canterbury Seismic Hazard Model
    in Gerstenberger et al. (2014)
  * Added a new gsim file mcverry_2006_chch.py to have the Canterbury-
    specific classes.
  * Added a new gsim file bradley_2013b.py to implement the
    Christchurch-specific modifications to the Bradley2013 base model.

  [Michele Simionato]
  * Added a check on the intensity measure types and levels in the job.ini,
    to make sure they are ordered by period
  * Reduced the number of client sockets to the DbServer that was causing
    (sporadically) the hanging of calculations on Windows
  * Extended the WebAPI to be able to extract specific hazard curves, maps
    and UHS (i.e. IMT-specific and site specific)
  * Removed the realization index from the event loss table export, since
    is it redundant
  * Forced all lowercase Python files in the engine codebase
  * Removed the dependency from nose

  [Robin Gee]
  * Updated GMPE of Yu et al. (2013)

  [Michele Simionato]
  * Added an `Extractor` client class leveraging the WebAPI and enhanced
    `oq plot_hmaps` to display remote hazard maps
  * Added a check when disaggregation is attempted on a source model
    with atomic source groups
  * Implemented serialization/deserialization of GSIM instances to TOML
  * Added a check against mispelled rupture distance names and fixed
    the drouet_alpes_2015 GSIMs
  * Changed the XML syntax used to define dictionaries IMT -> GSIM
  * Now GSIM classes have an `.init()` method to manage notrivial
    initializations, i.e. expensive initializations or initializations
    requiring access to the filesystem
  * Fixed a bug in event based that made it impossible to use GMPETables
  * Associated the events to the realizations even in scenario_risk: this
    involved changing the generation of the epsilons in the case of asset
    correlation. Now there is a single aggregate losses output for all
    realizations
  * Removed the rlzi column from the GMF CSV export
  * Introduced a new parameter `ebrisk_maxweight` in the job.ini
  * For classical calculations with few sites, store information about the
    realization closest to the mean hazard curve for each site
  * Removed the max_num_sites limit on the event based calculator

  [Valerio Poggi]
  * Added an AvgSA intensity measure type and a GenericGmpeAvgSA which is
    able to use it

  [Michele Simionato]
  * Introduced the ability to launch subtasks from tasks
  * Stored rupture information in classical calculations with few sites

  [Chris Van Houtte]
  * Adding conversion from geometric mean to larger horizontal component in
    bradley_2013.py

  [Michele Simionato]
  * Fixed a bug in applyToSources for the case of multiple sources
  * Moved the prefiltering on the workers to save memory
  * Exported the aggregated loss ratios in avg losses and agg losses
  * Removed the variables quantile_loss_curves and mean_loss_curves: they
    were duplicating quantile_hazard_curves and mean_hazard_curves
  * Only ruptures boundingbox-close to the site collection are stored

  [Marco Pagani]
  * Added cluster model to classical PSHA calculator

  [Michele Simionato]
  * Fixed a bug in scenario_damage from ShakeMap with noDamageLimit=0
  * Avoided the MemoryError in the controller node by speeding up the saving
    of the information about the sources
  * Turned utils/reduce_sm into a proper command
  * Fixed a wrong coefficient in the ShakeMap amplification
  * Fixed a bug in the hazard curves export (the filename did not contain
    the period of the IMT thus producing duplicated files)
  * Parallelized the reading of the exposure

  [Marco Pagani]
  * Fixed the implementation on mutex ruptures

  [Michele Simionato]
  * Changed the aggregated loss curves exporter
  * Added an experimental calculator ebrisk
  * Changed the ordering of the events (akin to a change of seed in the
    asset correlation)

  [Robin Gee]
  * Fixed bug in tusa_langer_2016.py BA08SE model - authors updated b2 coeff
  * Fixed bug in tusa_langer_2016.py related to coeffs affecting Repi models

  [Michele Simionato]
  * Added a check to forbid to set `ses_per_logic_tree_path = 0`
  * Added an API `/extract/event_info/eidx`
  * Splitting the sources in classical calculators and not in event based
  * Removed `max_site_model_distance`
  * Extended the logic used in event_based_risk - read the hazard sites
    from the site model, not from the exposure - to all calculators
  * In classical_bcr calculations with a CSV exposure the retrofitted field
    was not read. Now a missing retrofitted value is an error

 -- Matteo Nastasi (GEM Foundation) <nastasi@openquake.org>  Mon, 18 Mar 2019 10:32:00 +0000

python3-oq-engine (3.3.0-1~xenial01) xenial; urgency=low

  [Graeme Weatherill]
  * Adds GMPE suite for national PSHA for Germany

  [Daniele Viganò]
  * Added a warning box when an unsupported browser is used to view the WebUI
  * Updated Docker containers to support a multi-node deployment
    with a shared directory
  * Moved the Docker containers source code from oq-builders
  * Updated the documentation related to the shared directory
    which is now mandatory for multi-node deployments

  [Matteo Nastasi]
  * Removed tests folders

  [Stéphane Drouet]
  * Added Drouet & Cotton (2015) GMPE including 2017 erratum

  [Michele Simionato]
  * Optimized the memory occupation in classical calculations (Context.poe_map)
  * Fixed a wrong counting of the ruptures in split fault sources with
    an hypo_list/slip_list causing the calculation to fail
  * Made the export of uniform hazard spectra fast
  * Made the `std` hazard output properly exportable
  * Replaced the `~` in the header of the UHS csv files with a `-`
  * Restored the `individual_curves` flag even for the hazard curves
  * Implemented dGMPE weights per intensity measure type
  * Extended `--reuse-hazard` to all calculators
  * Fixed a bug in event_based_risk from GMFs with coefficients of variations

  [Graeme Weatherill]
  * Adds magnitude scaling relation for Germany

  [Michele Simionato]
  * Used floats for the the GSIM realization weights, not Python Decimals
  * Added a flag `fast_sampling`, by default False
  * Added an API `/extract/src_loss_table/<loss_type>`
  * Removed the rupture filtering from `sample_ruptures` and optimized it in
    the `RuptureGetter` by making use of the bounding box
  * Raised the limit on `ses_per_logic_tree_path` from 2**16 to 2**32;
  * Added a parameter `max_num_sites` to increase the number of sites accepted
    by an event based calculation up to 2 ** 32 (the default is still 2 ** 16)
  * Added a command `oq compare` to compare hazard curves and maps within
    calculations
  * Extended the engine to read transparently zipped source models and exposures
  * Restored the check for invalid source IDs in applyToSources
  * Extended the command `oq zip` to zip source models and exposures
  * Parallelized the associations event ID -> realization ID
  * Improved the message when assets are discarded in scenario calculations
  * Implemented aggregation by multiple tags, plus a special case for the
    country code in event based risk

  [Marco Pagani]
  * Added two modified versions of the Bindi et al. (2011) to be used in a
    backbone approach to compute hazard in Italy
  * Added a modified version of Berge-Thierry et al. 2003 supporting Mw

  [Michele Simionato]
  * Changed the way loss curves and loss maps are stored in order to unify
    the aggregation logic with the one used for the average losses
  * Now it is possible to compute the ruptures without specifying the sites
  * Added an early check for the case of missing intensity measure types
  * Deprecated the case of exposure, site model and region_grid_spacing all
    set at the same time
  * Implemented multi-exposure functionality in event based risk
  * Changed the event based calculator to store the ruptures incrementally
    without keeping them all in memory
  * Refactored the UCERF event based calculator to work as much as possible
    the regular calculator
  * Optimized the management and storage of the aggregate losses in the event
    based risk calculation; also, reduced the memory consumption
  * Changed the default for `individual_curves` to "false", which is the right
    default for large calculations
  * Optimized the saving of the events
  * Removed the `save_ruptures` flag in the job.ini since ruptures must be saved
    always
  * Optimized the rupture generation in case of sampling and changed the
    algorithm and seeds
  * Fixed a bug with the IMT `SA(1)` considered different from `SA(1.0)`
  * Removed the long-time deprecated GMF exporter in XML format for event_based
  * Added a re-use hazard feature in event_based_risk in single-file mode
  * Made the event ID unique also in scenario calculations with
    multiple realizations
  * Removed the annoying hidden .zip archives littering the export directory
  * Added an easy way to read the exposure header
  * Added a way to run Python scripts using the engine libraries via `oq shell`
  * Improved the minimum_magnitude feature
  * Fixed the check on missing hazard IMTs
  * Reduced substantially the memory occupation in event based risk
  * Added the option `spatial_correlation=no correlation` for risk calculations
    from ShakeMaps
  * Removed the experimental calculator `ucerf_risk`
  * Optimized the sampling of time-independent sources for the case of
   `prefilter_sources=no`
  * Changed the algorithm associating events to SESs and made the event based
    hazard calculator faster in the case of many SESs
  * Reduced substantially the memory consumption in event based risk
  * Made it possible to read multiple site model files in the same calculation
  * Implemented a smart single job.ini file mode for event based risk
  * Now warnings for invalid parameters are logged in the database too
  * Fixed `oq export avg_losses-stats` for the case of one realization
  * Added `oq export losses_by_tag` and `oq export curves_by_tag`
  * Extended `oq export` to work in a multi-user situation
  * Forbidden event based calculations with more than `max_potential_paths`
    in the case of full enumeration
  * Saved a large amount of memory in event_based_risk calculations
  * Added a command `oq export losses_by_tag/<tagname> <calc_id>`
  * Extended `oq zip` to zip the risk files together with the hazard files
  * Changed the building convention for the event IDs and made them unique
    in the event loss table, even in the case of full enumeration
  * Optimized the splitting of complex fault sources
  * Fixed the ShakeMap download procedure for `uncertainty.zip` archives
    with an incorrect structure (for instance for ci3031111)
  * Disabled the spatial correlation in risk-from-ShakeMap by default
  * Optimized the rupture sampling where there is a large number of SESs
  * Extended the `reqv` feature to multiple tectonic region types and
    removed the spinning/floating for the TRTs using the feature
  * Reduced the GMPE logic tree upfront for TRTs missing in the source model
  * Fixed the ShakeMap downloader to use the USGS GeoJSON feed
  * Improved the error message when there are more than 65536 distinct tags
    in the exposure
  * Turned `vs30measured` into an optional parameter

  [Chris Van Houtte]
  * Added `siteclass` as a site parameter, and `reference_site_class` as
    a site parameter than can be specified by the user in the ini file
  * Added new classes to mcverry_2006.py to take siteclass as a predictor
  * Updated comments in mcverry_2006.py
  * Added new mcverry_2006 test tables to account for difference in site
    parameter
  * Added qa_test_data classical case_32

  [Michele Simionato]
  * Fixed the rupture exporter for Canada
  * Extended the `oq prepare_site_model` to optionally generate the
    fields z1pt0, z2pt5 and vs30measured
  * It is now an error to specify both the sites and the site model in the
    job.ini, to avoid confusion with the precedency
  * Implemented a reader for site models in CSV format
  * Made the export_dir relative to the input directory
  * Better error message for ShakeMaps with zero stddev
  * Added a source_id-filtering feature in the job.ini
  * Added a check on non-homogeneous tectonic region types in a source group
  * Fixed the option `oq engine --config-file` that broke a few releases ago
  * Replaced `nodal_dist_collapsing_distance` and
     `hypo_dist_collapsing_distance` with `pointsource_distance` and made
     use of them in the classical and event based calculators

  [Graeme Weatherill]
  * Fixes to hmtk completeness tables for consistent rates and addition of
    more special methods to catalogue

  [Michele Simionato]
  * Restricted ChiouYoungs2008SWISS01 to StdDev.TOTAL to avoid a bug
    when computing the GMFs with inter/intra stddevs
  * Raised an error if assets are discarded because too far from the hazard
    sites (before it was just a warning)
  * Added an attribute .srcidx to every event based rupture and stored it
  * Fixed an issue with the Byte Order Mark (BOM) for CSV exposures prepared
    with Microsoft Excel
  * Reduced the site collection instead of just filtering it; this fixes
    a source filtering bug and changes the numbers in case of GMF-correlation
  * Added a command `oq prepare_site_model` to prepare a sites.csv file
    containing the vs30 and changed the engine to use it
  * Added a cutoff when storing a PoE=1 from a CSV file, thus avoiding NaNs
    in classical_damage calculations
  * Reduced the data transfer in the risk model by only considering the
    taxonomies relevant for the exposure
  * Extended `oq engine --run` to accept a list of files
  * Optimized the saving of the risk results in event based in the case of
    many sites and changed the command `oq show portfolio_loss` to show
    mean and standard deviation of the portfolio loss for each loss type

  [Marco Pagani]
  * Added a first and preliminary version of the GMM for the Canada model
    represented in an analytical form.
  * Added a modified version of Atkinson and Macias to be used for the
    calculation of hazard in NSHMP2014.
  * Added support for PGA to the Si and Midorikawa (1999).

  [Michele Simionato]
  * Made it possible to run the risk over an hazard calculation of another user
  * Worked around the OverflowError: cannot serialize a bytes object larger
    than 4 GiB in event based calculations
  * Started using Python 3.6 features
  * Fixed the check on vulnerability function ID uniqueness for NRML 0.5
  * Ruptures and GMFs are now computed concurrently, thus mitigating the
    issue of slow tasks
  * Changed the name of the files containing the disaggregation outputs:
    instead of longitude and latitude they contain the site ID now
  * If a worker runs close to out of memory, now a warning appears in the
    main log
  * 'lons' and 'lats' are now spelled 'lon' and 'lat' in
    the REQUIRES_SITES_PARAMETERS to be consistent with site_model.xml

  [Daniele Viganò]
  * Fixed a bug about 'The openquake master lost its controlling terminal'
    when running with 'nohup' from command line

  [Michele Simionato]
  * The `export_dir` is now created recursively, i.e. subdirectories are
    automatically created if needed
  * Fixed a bug with the minimum_magnitude feature and extended it to be
    tectonic region type dependent
  * Changed the rupture generation to yield bunches of ruptures, thus avoiding
    the 4GB pickle limit
  * Parallelized the splitting of the sources, thus making the preprocessing
    faster

  [Marco Pagani]
  * Implemented two additional versions of the Silva et al. 2002 GMPE
  * Added the possibility of setting rake to 'undefined'
  * Added first 'modified GMPE' implementing the site term for Canada 2015 model
  * Fixed a bug in the disaggregation calculation due to wrong binning of magnitudes

  [Michele Simionato]
  * Now the combination uniform_hazard_spectra=true and mean_hazard_curves=false
    is accepted again, as requested by Laurentiu Danciu

  [Daniele Viganò]
  * Support for Ubuntu Trusty is removed
  * Replaced supervisord with systemd in Ubuntu packages

  [Michele Simionato]
  * Changed the way the rupture geometries are stored to be consistent with
    the source geometries
  * We are now saving information about the source geometries in the datastore
    (experimentally)
  * Fixed a bug in event based with sampling causing incorrect GMFs
  * Unified all distribution mechanisms to returns the outputs via zmq
  * Added a check for inconsistent IMTs between hazard and risk
  * Replaced the forking processpool with a spawning processpool

 -- Matteo Nastasi (GEM Foundation) <nastasi@openquake.org>  Mon, 07 Jan 2019 13:51:24 +0000

python3-oq-engine (3.2.0-1~xenial01) xenial; urgency=low

  [Kendra Johnson]
  * Implemented a version of Munson and Thurber (1997) for use with the
    USGS Hawaii hazard model
  * Implemented PGA for Campbell (1997)

  [Matteo Nastasi]
  * specified 'amd64' as the only architecture supported by ubuntu packages

  [Michele Simionato]
  * Changed the source writer: now the `srcs_weights` are written in the XML
    file only if they are nontrivial
  * Changed the algorithm assigning the seeds: they are now generated before
    the source splitting; also, a seed-related bug in the splitting was fixed
  * For event based, moved the rupture generation in the prefiltering phase

  [Daniele Viganò]
  * Fixed a bug with CTRL-C when using the `processpool` distribution

  [Robin Gee]
  * Raised the source ID length limit in the validation from 60 to 75 characters
    to allow sources with longer IDs

  [Michele Simionato]
  * Introduced a `multi_node` flag in `openquake.cfg` and used it to
    fully parallelize the prefiltering in a cluster
  * Used the rupture seed as rupture ID in event based calculations
  * Changed the deprecation mechanism of GSIMs to use a class attribute
    `superseded_by=NewGsimClass`
  * Solved the pickling bug in event based hazard by using generator tasks
  * Improved the distribution of the risk tasks by changing the weight

  [Pablo Heresi]
  * Contributed the HM2018CorrelationModel

  [Michele Simionato]
  * Restored the `individual_curves` flag that for the moment is used for the
    risk curves
  * Introduced two experimental new parameters `floating_distance` and
    `spinning_distance` to reduce hypocenter distributions and nodal plane
    distributions of ruptures over the corresponding distances
  * Optimized the parsing of the logic tree when there is no "applyToSources"
  * Made the IMT classes extensible in client code
  * Reduced the hazard maps from 64 to 32 bit, to be consistent with the
    hazard curves and to reduce by half the download time

  [Graeme Weatherill]
  * Implements a fix of Montalva et al (2016) for new coefficients (now
    Montalva et al. (2017))

  [Michele Simionato]
  * Parallelized the reading of the source models
  * Optimized `oq info --report` by not splitting the sources in that case
  * Speedup the download of the hazard curves, maps and uhs
  * Honored `concurrent_tasks` in the prefiltering phase too
  * It is now legal to compute uniform hazard spectra for a single period
  * Added command `oq plot_memory`
  * Introduced a MultiGMPE concept
  * Saved the size of the datastore in the database and used it in the WebUI

  [Graeme Weatherill]
  * Adds geotechnical related IMTs

  [Michele Simionato]
  * Renamed /extract/agglosses -> /extract/agg_losses and same for aggdamages
  * Supported equivalent epicentral distance with a `reqv_hdf5` file
  * Fixed the risk from ShakeMap feature in the case of missing IMTs
  * Changed the way gmf_data/indices and ruptures are stored
  * Added experimental support for dask
  * Added 11 new site parameters for geotechnic hazard
  * Changed the SiteCollection to store only the parameters required by the
    GSIMs

  [Robin Gee]
  * The number of sites is now an argument in the method _get_stddevs()
    in the GMPE of Kanno, 2006

  [Michele Simionato]
  * Changed the serialization of ruptures to HDF5: the geometries are now
    stored in a different dataset
  * Bug fix: the asset->site association was performed even when not needed
  * Made it possible to serialize to .hdf5 multipoint sources and
    nonparametric gridded sources
  * Added a check on source model logic tree files: the uncertaintyModel
    values cannot be repeated in the same branchset
  * Added a flag `std_hazard_curves`; by setting it to `true` the user can
    compute the standard deviation of the hazard curves across realizations

  [Marco Pagani]
  * Added Thingbaijam et al. (2017) magnitude-scaling relationship

  [Michele Simionato]
  * Added an /extract/ API for event_based_mfd
  * Fixed a bug in the classical_damage calculators: multiple loss types
    were not treated correctly

  [Marco Pagani]
  * Adding tests to the method computing decimal time

  [Michele Simionato]
  * Removed the event_based_rupture calculator and three others
  * Added a field `size_mb` to the `output` table in the database and made
    it visible in the WebUI as a tooltip
  * Added a command `oq check_input job.ini` to check the input files
  * Made the loss curves and maps outputs from an event based risk calculation
    visible to the engine and the WebUI (only the stats)
  * Added a check on duplicated branchIDs in GMPE logic trees

  [Daniele Viganò]
  * Fixed a bug when reading exposure with utf8 names on systems with non-utf8
    terminals (Windows)
  * Changed the openquake.cfg file and added a dbserver.listen parameter
  * Added the hostname in the WebUI page. It can be customize by the user
    via the `local_settings.py` file

  [Michele Simionato]
  * Added a Content-Length to the outputs downloadable from the WebUI
  * Fixed a bug when extracting gmf_data from a hazard calculation with a
    filtered site collection
  * Stored an attributed `events.max_gmf_size`
  * Added a check on exposures with missing loss types
  * Added a LargeExposureGrid error to protect the user by tricky exposures
    (i.e. France with assets in the Antilles)
  * Changed the event_based_risk calculator to compute the loss curves and
    maps directly; removed the asset_loss_table
  * Changed the event_based_risk calculator to distribute by GMFs always
  * Optimized the memory consumption in the UCERF classical calculator
  * Added a parameter `minimum_magnitude` in the job.ini
  * Added an utility `utils/combine_mean_curves.py`

 -- Matteo Nastasi (GEM Foundation) <nastasi@openquake.org>  Thu, 06 Sep 2018 12:27:53 +0000

python3-oq-engine (3.1.0-1~xenial01) xenial; urgency=low

  [Marco Pagani and Changlong Li]
  * Added a version of the Yu et al. (2013) GMPE supporting Mw

  [Michele Simionato]
  * Reduced the data transfer in the UCERF calculators
  * Stored the zipped input files in the datastore for reproducibility
  * Fixed a regression when reading GMFs from an XML in absence of a sites.csv
    file

  [Robin Gee]
  * Extend `oq to_shapefile` method to also work with `YoungsCoppersmithMFD`
    and `arbitraryMFD` MFD typologies.

  [Michele Simionato]
  * Now the hazard statistics can be computed efficiently even in a single
    calculation, i.e. without the `--hc` option
  * Added a check on the Python version in the `oq` command
  * Reduced the data transfer when sending the site collection
  * Changed the default `filter_distance`

  [Daniele Viganò]
  * Fixed a bug where the PID was not saved into the database
    when using the command line interface
  * Made it impossible to fire  multiple `CTRL-C` in sequence
    to allow processes teardown and tasks revocation when Celery is used

  [Michele Simionato]
  * Used `scipy.spatial.distance.cdist` in `Mesh.get_min_distance`
  * Prefiltered sites and assets in scenario calculations
  * Made it possible to specify the `filter_distance` in the `job.ini`
  * Made rtree optional again and disabled it in macOS
  * Optimized the SiteCollection class and doubled the speed of distance
    calculations in most continental scale calculations
  * Fixed an ordering bug in event based risk from GMFs when using a
    vulnerability function with PMF
  * Replaced Rtree with KDtree except in the source filtering
  * Parallelized the source prefiltering
  * Removed the tiling feature from the classical calculator
  * Undeprecated `hazardlib.calc.stochastic.stochastic_event_set` and
    made its signature right
  * Removed the source typology from the ruptures and reduced the rupture
    hierarchy
  * Removed the mesh spacing from PlanarSurfaces
  * Optimized the instantiation of the rtree index
  * Replaced the old prefiltering mechanism with the new one

  [Daniele Viganò]
  * Managed the case of a dead controlling terminal (SIGHUP)

  [Michele Simionato]
  * Removed Decimal numbers from the PMF distribution in hazardlib
  * Fixed another tricky bug with rtree filtering across the international
    date line
  * Added a parameter `prefilter_sources` with values `rtree|numpy|no`
  * Removed the prefiltering on the workers, resulting in a huge speedup
    for gridded ruptures at the cost of a larger data transfer
  * Changed the `losses_by_event` output to export a single .csv file with
    all realizations
  * Added a `cross_correlation` parameter used when working with shakemaps
  * Now sites and exposure can be set at the same time in the job.ini
  * Introduced a `preclassical` calculator
  * Extended the scenario_damage calculator to export `dmg_by_event`
    outputs as well as `losses_by_event` outputs if there is a consequence
    model
  * Unified `region` and `region_constraint` parameters in the job.ini
  * Added a check to forbid duplicated GSIMs in the logic tree
  * Introduced some changes to the `realizations` exporter (renamed field
    `uid` -> `branch_path` and removed the `model` field)
  * Added a command `oq celery inspect`
  * Reduced the check on too many realizations to a warning, except for
    event based calculations
  * Improved the hazard exporter to exports only data for the filtered
    site collection and not the full site collection
  * Extended the BCR exporter to export the asset tags

  [Catalina Yepes]
  * Revised/enhanced the risk demos

  [Michele Simionato]
  * Added a warning about the option `optimize_same_id_sources` when the user
    should take advantage of it

  [Daniele Viganò]
  * `celery-status` script converted into `oq celery status` command
  * Removed Django < 1.10 backward compatibility
  * Updated Python dependencies (numpy 1.14, scipy 1.0.1,
    Django 1.10+, Celery 4+)

  [Michele Simionato]
  * Implemented scenario_risk/scenario_damage from shakemap calculators
  * Exported the asset tags in the asset based risk outputs
  * Fixed a numeric issue for nonparametric sources causing the hazard curves
    to saturate at high intensities
  * Added an utility to download shakemaps
  * Added an XML exporter for the site model
  * Slight change to the correlation module to fix a bug in the SMTK
  * Added a distribution mechanism `threadpool`

 -- Matteo Nastasi (GEM Foundation) <nastasi@openquake.org>  Fri, 01 Jun 2018 09:02:01 +0000

python3-oq-engine (3.0.0-1~precise01) precise; urgency=low

  [Michele Simionato]
  * Fixed a bug with newlines in the logic tree path breaking the CSV exporter
    for the realizations output
  * When setting the event year, each stochastic event set is now considered
    independent
  * Fixed a bug in the HMTK plotting libraries and added the ability to
    customize the figure size
  * Fixed bug in the datastore: now we automatically look for the attributes
    in the parent dataset, if the dataset is missing in the child datastore
  * Extended extract_losses_by_asset to the event based risk calculator
  * Stored in source_info the number of events generated per source
  * Added a script utils/reduce_sm to reduce the source model of a calculation
    by removing all the sources not affecting the hazard
  * Deprecated `openquake.hazardlib.calc.stochastic.stochastic_event_set`
  * Fixed the export of ruptures with a GriddedSurface geometry
  * Added a check for wrong or missing `<occupancyPeriods>` in the exposure
  * Fixed the issue of slow tasks in event_based_risk from precomputed GMFs
    for sites without events
  * Now the engine automatically associates the exposure to a grid if
    `region_grid_spacing` is given and the sites are not specified otherwise
  * Extracting the site mesh from the exposure before looking at the site model
  * Added a check on probs_occur summing up to 1 in the SourceWriter
  * `oq show job_info` now shows the received data amount while the
    calculation is progressing

  [Daniele Viganò]
  * Removed support for Python 2 in `setup.py`
  * Removed files containing Python 2 dependencies
  * Added support for WebUI groups/permissions on the
    export outputs and datastore API endpoints

  [Michele Simionato]
  * Fixed `oq show` for multiuser with parent calculations
  * Fixed `get_spherical_bounding_box` for griddedSurfaces
  * Implemented disaggregation by source only for the case
    of a single realization in the logic tree (experimental)
  * Replaced celery with celery_zmq as distribution mechanism
  * Extended `oq info` to work on source model logic tree files
  * Added a check against duplicated fields in the exposure CSV
  * Implemented event based with mutex sources (experimental)
  * Add an utility to read XML shakemap files in hazardlib
  * Added a check on IMTs for GMFs read from CSV

  [Daniele Viganò]
  * Changed the default DbServer port in Linux packages from 1908 to 1907

  [Michele Simionato]
  * Logged rupture floating factor and rupture spinning factor
  * Added an extract API for losses_by_asset
  * Added a check against GMF csv files with more than one realization
  * Fixed the algorithm setting the event year for event based with sampling
  * Added a command `oq importcalc` to import a remote calculation in the
    local database
  * Stored avg_losses-stats in event based risk if there are multiple
    realizations
  * Better error message in case of overlapping sites in sites.csv
  * Added a an investigation time attribute to source models with
    nonparametric sources
  * Bug fix: in some cases the calculator `event_based_rupture` was generating
    too few tasks and the same happened for classical calculation with
    `optimize_same_id_sources=true
  * Changed the ordering of the epsilons in scenario_risk
  * Added the ability to use a pre-imported risk model
  * Very small result values in scenario_damage (< 1E-7) are clipped to zero,
    to hide numerical artifacts
  * Removed an obsolete PickleableSequence class
  * Fixed error in classical_risk when num_statistics > num_realizations
  * Fixed a TypeError when reading CSV exposures with occupancy periods
  * Extended the check on duplicated source IDs to models in format NRML 0.5
  * Added a warning when reading the sources if .count_ruptures() is
    suspiciously slow
  * Changed the splitting logic: now all sources are split upfront
  * Improved the splitting of complex fault sources
  * Added a script to renumber source models with non-unique source IDs
  * Made the datastore of calculations using GMPETables relocatable; in
    practice you can run the Canada model on a cluster, copy the .hdf5 on
    a laptop and do the postprocessing there, a feat previously impossible.

  [Valerio Poggi]
  * Included a method to export data directly from the Catalogue() object into
    standard HMTK format.

  [Michele Simionato]
  * Now the parameter `disagg_outputs` is honored, i.e. only the specified
    outputs are extracted from the disaggregation matrix and stored
  * Implemented statistical disaggregation outputs (experimental)
  * Fixed a small bug: we were reading the source model twice in disaggregation
  * Added a check to discard results coming from the wrong calculation
    for the distribution mode `celery_zmq`
  * Removed the long time deprecated commands
    `oq engine --run-hazard` and `oq engine --run-risk`
  * Added a distribution mode `celery_zmq`
  * Added the ability to use a preimported exposure in risk calculations
  * Substantial cleanup of the parallelization framework
  * Fixed a bug with nonparametric sources producing negative probabilities

 -- Matteo Nastasi (GEM Foundation) <nastasi@openquake.org>  Mon, 09 Apr 2018 09:52:32 +0200

python3-oq-engine (2.9.0-1~precise01) precise; urgency=low

  [Michele Simionato]
  * Deprecated the NRML format for the GMFs

  [Matteo Nastasi]
  * Debian package moved to Python 3.5

  [Graeme Weatherill]
  * Small bug fix for Derras et al (2014) GMPE when Rjb = 0.0

  [Michele Simionato]
  * Improved the .rst reports for classical calculations with tiling
  * Reduced the data transfer in the event based risk calculator by
    reading the event IDs directly from the workers
  * Integrated the gmf_ebrisk calculator inside the event based calculator
  * Improved the weighting algorithm for the sources in the event based
    rupture calculator
  * Improved error message for source model files declared as nrml/0.5 when
    they actually are nrml/0.4
  * Optimized the classical_bcr calculator for the case of many realizations
  * Extended the exposure CSV importer to manage the `retrofitted` field

  [Marco Pagani, Changlong Li]
  * Adds the Yu et al. (2013) GMPEs

  [Michele Simionato]
  * Fixed a bug in the hazard outputs: they were displayed in the WebUI even
    if they were missing
  * Implemented splitting of nonparametric sources

  [Marco Pagani]
  * Fixed the 'get_closest_points' method for the
    `openquake.hazardlib.geo.surface.gridded.GriddedSurface` class

  [Michele Simionato]
  * Now the source model paths are relative to the source model logic tree file
  * Fixed an international date line bug when using rtree for prefiltering
  * Deprecated `nrml.parse`, it is now called `nrml.to_python`
  * Improved the task distribution by splitting the AreaSources upfront
    and by improving the weighting algorithm

  [Daniele Viganò]
  * TMPDIR can be customized via the `openquake.cfg` file
  * Updated dependencies compatibility in setup.py

  [Michele Simionato]
  * If the hazard is precomputed, setting the `site_model_file`,
    `gsim_logic_tree_file` or `source_model_logic_tree_file` gives a warning
  * Removed the obsolete API `/extract/qgis-` and added `extract/hcurves`,
    `extract/hmaps`, `extract/uhs` for use with the QGIS plugin
  * Removed the deprecated GeoJSON exporters
  * Fixed a bug with `oq engine --run job.ini --exports npz`
  * Fixed the ordering of the IMTs in hazardlib
  * `oq engine --delete-calculation` now aborts the calculation first
  * Added some documentation about how to access the datastore
  * Introduced a minimum_distance for the GSIMs
  * Fixed several small issues with the UCERF calculators; now ucerf_hazard
    can be used as a precalculator of gmf_ebrisk
  * Initial support for disaggregation by source
  * Added the ability to import large exposures as CSV (experimental)
  * Changed the source weights to be proportional to the number of GSIMs
    relevant for the tectonic region type, thus improving the task distribution

  [Daniele Viganò]
  * The RPM python3-oq-engine package replaced python-oq-engine
  * RPM packages moved to Python 3.5

  [Michele Simionato]
  * Added the ability to dump a specific calculation
  * Changed the signature of the extract command to `oq extract what calc_id`,
    where `what` is a path info plus query string;

  [Graeme Weatherill]
  * Implements significant duration GMPEs of Bommer et al. (2009) and Afshari &
    Stewart (2016)
  * Adds significant duration IMT definitions to support IMTs

  [Michele Simionato]
  * Run the DbServer as a detached process
  * Improved the test coverage for event based with GMF correlation
  * Optimized the event based risk calculator from ruptures: now the ruptures
    are instantiated in the workers and not in the controller if possible
  * Exported the parameter `ses_per_logic_tree_path` in the ruptures.csv file
  * Improved the display names for the risk outputs
  * Added a /v1/:calc_id/abort route to the engine server and Abort buttons
    to the WebUI
  * Fixed the seeds properly in the case of vulnerability functions with PMFs:
    now even if the ground motion fields are all equal, the risk numbers
    will be different since there is a different seed per each field
  * Stored a rupture loss table in event based risk calculations
  * Made sure that the number of effective ruptures is stored in csm_info
  * Fixed the HMTK tests to work with numpy from 1.11 to 1.14
  * Added a command `oq shell` to open an embedded (I)Python shell
  * Turned the 'realizations' output into a dynamic output

  [Matteo Nastasi]
  * Split package from python-oq-engine to python-oq-engine,
    python-oq-engine-master and python-oq-engine-worker
  * Implemented an API `/v1/on_same_fs` to check filesystem accessibility
    between engine and a client application

  [Michele Simionato]
  * Reduced the data transfer when computing the hazard curves in postprocessing
  * Removed the FilteredSiteCollection class

  [Nick Ackerley]
  * Some improvements to the plotting routines of the HMTK

  [Michele Simionato]
  * Removed the ability to run `oq engine --run job_h.ini,job_r.ini`
  * Forbidden the site model in gmf_ebrisk calculations
  * When the option `--hc` is given the ruptures can now be read directly
    from the workers, thus saving some startup time
  * Optimized the storage of the ruptures: the site IDs are not saved anymore
  * Added a check for missing `risk_investigation_time`
  * Reduced the data transfer in the gmf_ebrisk calculator
  * Now the gmf_ebrisk calculator builds the aggregate loss curves too
  * Extended the gmf_ebrisk calculator to use the GMFs produced by an event
    based hazard calculation, both via CSV and via the --hc option
  * Fixed a performance bug in the computations of the aggregate loss curves
    by reading the full event loss table at once
  * Fixed `oq zip` to work with gmf_ebrisk calculations
  * Fixed a serious bug in the gmf_ebrisk calculator: the results were in most
    cases wrong and dependent on the number of spawned tasks
  * Now the `master_seed` controls the generation of the epsilons in all
    situations (before in event_based_risk without `asset_correlation` it was
    managed by `random_seed`)
  * Changed the management of the epsilons in the gmf_ebrisk calculator to
    be the same as in the event_based_risk calculator
  * Added a check on the input files: the listed paths must be relative paths
  * Fixed a bug when storing the disagg-bins in the case the lenghts of the
    arrays are not the same for all sites
  * In the case of a single tile the prefiltering was applied twice: fixed the
    problem and generally improved the filtering/weighting of the sources
  * Fixed the CSV exporter for disaggregation outputs when iml_disagg is set

  [Graeme Weatherill]
  * Fixed ASK14 GMPE behaviour to remove ValueError
  * Implements comprehensive suite of NGA East ground motion models for
    central and eastern United States
  * Minor modification of check_gsim functions to permit instantiated classes
    to be passed

 -- Matteo Nastasi (GEM Foundation) <nastasi@openquake.org>  Mon, 26 Feb 2018 08:53:58 +0100

python3-oq-engine (2.8.0-0~precise01) precise; urgency=low

  [Michele Simionato]
  * `iml_disagg` and `poes_disagg` cannot coexist in the job.ini file
  * Added a check on `conditional_loss_poes` in the event_based_risk calculator:
    now it requires `asset_loss_table` to be set

  [Anirudh Rao]
  * Sorted taxonomies before comparison in the BCR calculator

  [Michele Simionato]
  * Optimized the disaggregation calculation by performing the PMF extraction
    only once at the end of the calculation and not in the workers
  * Added an `oq zip` command
  * Avoided running an useless classical calculation if `iml_disagg` is given

  [Valerio Poggi]
  * Implemented subclasses for ZhaoEtAl2006Asc and AtkinsonBoore2006 to account
    for the distance filter used by SGS in their PSHA model for Saudi Arabia.
    Distance threshold is hard coded to 5km in this implementation.

  [Michele Simionato]
  * Added a warning if the aggregated probability of exceedence (poe_agg) in
    a disaggregation output is very dissimilar from poes_disagg
  * Removed the flag `split_sources`
  * Optimized the operation `arrange_data_in_bins` in the disaggregation
    calculator and reduced the data transfer by the number of tectonic
    region types
  * Improved the sending of the sources to the workers, especially for the
    MultiPointSources
  * Better error message if the user sets a wrong site_id in the sites.csv file
  * Now the distance and lon lat bins for disaggregation are built directly
    from the integration distance
  * Used uniform bins for disaggregation (before they were potentially
    different across realizations / source models)
  * Improved the error message if the user forgets both sites and sites.csv
    in a calculation starting from predetermined GMFs
  * Improved the error message if the user specifies a non-existing file in
    the job.ini
  * Change the ordering of the TRT bins in disaggregation: now they are
    ordered lexicographically
  * Added more validity checks on the job.ini file for disaggregation
  * Changed the .hdf5 format generated by `oq extract -1 hazard/rlzs`; you can
    still produce the old format by using `oq extract -1 qgis-hazard/rlzs`
  * Optimized the disaggregation calculator by instantiating
    `scipy.stats.truncnorm` only once per task and not once per rupture
  * Optimized the disaggregation calculator when `iml_disagg` is specified,
    by caching duplicated results
  * Made sure that `oq dbserver stop` also stops the zmq workers if the zmq
    distribution is enabled
  * Added a check when disaggregating for a PoE too big for the source model
  * If `iml_disagg` is given, forbid `intensity_measure_types_and_levels`
  * Fixed the disaggregation outputs when `iml_disagg` is given: the PoE has
    been removed by the name of the output and correct PoE is in the XML file
  * Fixed `oq export loss_curves/rlzs` for event_based_risk/case_master
  * Removed the obsolete parameter `loss_curve_resolution`
  * Fixed a Python 3 unicode error with `oq engine --run job.zip`
  * Added a command `oq abort <calc_id>`
  * Stored the avg_losses in classical risk in the same way as in
    event_based_risk and made them exportable with the same format
  * Removed the outputs losses_by_tag from the event based risk calculators
    and changed the default for the avg_losses flag to True
  * WebUI: now every job runs in its own process and has name oq-job-<ID>
  * Refactored the WebUI tests to use the DbServer and django.test.Client
  * Added an experimental feature `optimize_same_id_sources`
  * Fixed a bug in gmf_ebrisk when there are zero losses and added more
    validity checks on the CSV file
  * The parameter `number_of_ground_motion_fields` is back to being optional in
    scenario calculators reading the GMFs from a file, since it can be inferred
  * Removed the deprecated risk outputs dmg_by_tag, dmg_total,
    losses_by_tag, losses_total
  * Deprecated the .geojson exporters for hazard curves and maps
  * We now keep the realization weights in case of logic tree sampling (before
    they were rescaled to 1 / R and considered all equals)
  * Optimized sampling for extra-large logic trees
  * Added a check on missing `source_model_logic_tree`
  * Fix to the gmf_ebrisk calculator: the realization index in the event loss
    table was incorrect and too many rows were saved
  * Added a way to restrict the source logic model tree by setting a sm_lt_path
    variable in the job.ini (experimental)
  * Fixed the precedence order when reading openquake.cfd

 -- Matteo Nastasi (GEM Foundation) <nastasi@openquake.org>  Wed, 29 Nov 2017 14:33:05 +0100

python-oq-engine (2.7.0-0~precise01) precise; urgency=low

  [Michele Simionato]
  * Fixed the risk exporters for tags containing non-ASCII characters

  [Valerio Poggi]
  * Implemented the Pankow and Pechmann 2004 GMPE (not verified)

  [Graeme Weatherill]
  * Added Derras et al. (2014) GMPE
  * Implemented the Zhao et al. (2016) GMPE for active shallow crustal,
    subduction interface and subduction slab events
  * Adds 'rvolc' (volcanic path distance) to the distance context

  [Michele Simionato]
  * The outputs loss_curves-rlzs and loss_curves-stats are now visible again
    as engine outputs (before they were hidden)
  * Added a debug command `oq plot_assets` and fixed `oq plot_sites`
  * Added a flag `--multipoint` to the command `oq upgrade_nrml`
  * Deprecated several outputs: hcurves-rlzs, agg_loss_table, losses_total,
    dmg_by_tag, dmg_total, losses_by_tag, losses_by_tag-rlzs
  * Extended the command `oq extract job_id` to check the database
  * Optimized the scenario damage calculator by vectorizing the calculation
    of the damage states
  * Extended the FragilityFunctions to accept sequences/arrays of intensity
    levels, as requested by Hyeuk Ryu

  [Daniele Viganò]
  * Added support for groups in the WebUI/API server

  [Michele Simionato]
  * Added an experimental distribution mode of kind "zmq"
  * Implemented an API `/extract/agglosses/loss_type?tagname1=tagvalue1&...`
    with the ability to select all tagvalues (`*`) for a given tagname
  * Deprecated reading hazard curves from CSV, since it was an experimental
    features and nobody is using it
  * Changed the exporter of the event loss table to export all realizations
   into a single file

  [Graeme Weatherill]
  * Adds the Bindi et al. (2017) GMPEs for Joyner-Boore and Hypocentral
    Distance

  [Michele Simionato]
  * Made it mandatory to specify the sites for all calculators reading the
    GMFs from a CSV file
  * Tested also the case of calculators requiring a shared_dir
  * Improved the error checking when parsing vulnerability functions with PMF

  [Daniele Viganò]
  * Fixed a bug in `oq reset` command which was not stopping
    the DbServer properly

  [Michele Simionato]
  * Implemented an API `/extract/aggcurves/loss_type?tagname1=tagvalue1&...`
  * Implemented an API `/extract/aggdamages/loss_type?tagname1=tagvalue1&...`
  * Every time a new calculation starts, we check if there is a newer version
    of the engine available on GitHub
  * Changed the search logic for the configuration file `openquake.cfg`
  * Implemented an API `/extract/agglosses/loss_type?tagname1=tagvalue1&...`
  * Fixed several bugs in the gmf_ebrisk calculator, in particular in presence
    of asset correlation and missing values on some sites
  * Fixed a bug with logging configured a WARN level instead of INFO level
    if rtree was missing (affecting only `oq run`)
  * Changed the ScenarioDamage demo to use two GSIMs
  * Added a node `<tagNames>` in the exposure
  * Added a web API to extract the attributes of a datastore object
  * Fixed `oq to_shapefile` and `oq from_shapefile` to work with NRML 0.5
    (except MultiPointSources)
  * Added information about the loss units to the `agg_curve` outputs
  * `oq extract hazard/rlzs` now extracts one realization at the time
  * The rupture filtering is now applied during disaggregation
  * Changed the /extract wen API to return a compressed .npz file
  * Fixed a bug with multi-realization disaggregation, celery and no
    shared_dir: now the calculation does not hang anymore

 -- Matteo Nastasi (GEM Foundation) <nastasi@openquake.org>  Thu, 19 Oct 2017 13:53:08 +0200

python-oq-engine (2.6.0-0~precise01) precise; urgency=low

  [Michele Simionato]
  * Fixed the GMF .npz export when the GMFs are extracted from a file
  * Stored the number of nonzero losses per asset and realization in
    event_based_risk calculations with asset_loss_table=True

  [Daniele Viganò]
  * Fixed 'openquake' user creation in RPM when SELinux is in enforcing mode
  * Changed the behaviour during RPM upgrades:
    the old openquake.cfg configuration file is left untouched and the new one
    installed as openquake.cfg.rpmnew

  [Michele Simionato]
  * Added a check on `number_of_ground_motion_fields` when the GMFs are
    extracted from a NRML file
  * Added a command `oq extract` able to extract hazard outputs into HDF5 files
  * Fixed a bug when reading GMFs from a NRML file: the hazard sites were
    read from the exposure (incorrectly) and not from the GMFs
  * Fixed a bug in MultiMFDs of kind `arbitraryMFD`

  [Valerio Poggi]
  * Implemented the Atkinson (2010) GMPE as subclass `Atkinson2010Hawaii`
    of `BooreAtkinson2008`

  [Michele Simionato]
  * Used the new loss curves algorithm for the asset loss curves and loss maps
  * Added a generic `extract` functionality to the web API
  * Fixed a bug when computing the rjb distances with multidimensional meshes
  * Changed the GMF CSV exporter to export the sites too; unified it with the
    event based one

  [Daniele Viganò]
  * Changed the 'CTRL-C' behaviour to make sure that all children
    processes are killed when a calculation in interrupted

  [Michele Simionato]
  * Fixed a bug in the statistical loss curves exporter for classical_risk
  * Replaced the agg_curve outputs with losses by return period outputs
  * Turned the DbServer into a multi-threaded server
  * Used zmq in the DbServer
  * Fixed correct_complex_sources.py
  * Fixed `oq export hcurves-rlzs -e hdf5`
  * Changed the source weighting algorithm: now it is proportional to the
    the number of affected sites
  * Added a command `oq show dupl_sources` and enhances `oq info job.ini`
    to display information about the duplicated sources
  * Added a flag `split_sources` in the job.ini (default False)
  * Updated the demos to the format NRML 0.5

  [Valerio Poggi]
  * Implemented the Munson and Thurber 1997 (Volcanic) GMPE

  [Graeme Weatherill]
  * Adapts CoeffsTable to be instantiated with dictionaries as well as strings

  [Daniele Viganò]
  * Extended the 'oq reset' command to work on multi user installations

  [Michele Simionato]
  * Fixed a bug: if there are multiple realizations and no hazard stats,
    it is an error to set hazard_maps=true or uniform_hazard_spectra=true
  * Implemented aggregation by asset tag in the risk calculators
  * Fixed a small bug in the HMTK (in `get_depth_pmf`)
  * Extended the demo LogicTreeCase1ClassicalPSHA to two IMTs and points
  * Added a documentation page `oq-commands.md`
  * Removed the automatic gunzip functionality and added an automatic
    checksum functionality plus an `oq checksum` command
  * Made the demo LogicTreeCase2ClassicalPSHA faster
  * Fixed the export by realization of the hazard outputs
  * Changed the generation of loss_maps in event based risk, without the option
    `--hc`: now it is done in parallel, except when reading the loss ratios
  * Renamed `--version-db` to `--db-version`, to avoid
    confusions between `oq --version` and `oq engine -version`
  * Fixed bug in the exported outputs: a calculation cannot export the results
    of its parent
  * Extended the `sz` field in the rupture surface to 2 bytes, making it
    possible to use a smaller mesh spacing
  * Changed the ordering of the fields in the loss curves and loss maps
    generated by the event based risk calculator; now the insured fields
    are at the end, before they were intermixed with each loss type
  * Changed the format of array `all_loss_ratios/indices`
  * The size in bytes of the GMFs was saved incorrectly
  * Added an exporter gmf_scenario/rup-XXX working also for event based
  * First version of the calculator gmf_ebrisk
  * Implemented risk statistics for the classical_damage calculator
  * Added a .csv importer for the ground motion fields
  * Implemented risk statistics for the classical_bcr calculator

  [Armando Scarpati]
  * Show to the user the error message when deleting a calculation
    in the WebUI fails

  [Michele Simionato]
  * Better error message when running a risk file in absence of hazard
    calculation
  * Changed the sampling logic in event based calculators
  * Imported GMFs from external file into the datastore

  [Daniele Viganò]
  * Added the 'celery-status' script in 'utils' to check the
    task distribution in a multi-node celery setup

  [Michele Simionato]
  * Removed an excessive check from the WebUI: now if an output exists,
    it can be downloaded even if the calculation was not successful

  [Armando Scarpati]
  * Visualized the calculation_mode in the WebUI

  [Michele Simionato]
  * Made the upgrade_manager transactional again
  * Changed the storage of the GMFs; as a consequence the exported .csv
    has a different format

  [Daniele Viganò]
  * Fixed a bug introduced by a change in Django 1.10 that was causing
    the HTTP requests log to be caught by our logging system and
    then saved in the DbServer
  * Updated requirements to allow installation of Django 1.11 (LTS)

  [Michele Simionato]
  * Added two commands `oq dump` and `oq restore`
  * Added a check that on the number of intensity measure types when
    generating uniform hazard spectra (must be > 1)

 -- Matteo Nastasi (GEM Foundation) <nastasi@openquake.org>  Mon, 25 Sep 2017 15:05:45 +0200

python-oq-engine (2.5.0-0~precise01) precise; urgency=low

  [Armando Scarpati]
  * Added a confirmation dialog when trying to remove a calculation via the
    WebUI

  [Michele Simionato]
  * Hazard maps were not exposed to the engine in event based calculations
  * Fixed the check on the DbServer instance: it was failing in presence
    of symbolic links
  * Optimized MultiMFD objects for the case of homogeneous parameters
  * Added an .npz exporter for the scenario_damage output `dmg_by_asset`
  * Removed the pickled CompositeSourceModel from the datastore
  * Improved the error message when the rupture mesh spacing is too small
  * Unified the versions of baselib, hazardlib and engine
  * Raised a clear error if the user does not set the `calculation_mode`
  * Made it is possible to pass the hdf5 full path to the DataStore class
  * Made it possible to use CELERY_RESULT_BACKEND != 'rpc://'

  [Michele Simionato, Daniele Viganò]
  * Merged the `oq-hazardlib` repository into `oq-engine`.
    The `python-oq-hazardlib` package is now provided by `python-oq-engine`

  [Michele Simionato]
  * Added CSV exports for the agg_curve outputs
  * Fixed a bug in `oq export hcurves-rlzs --exports hdf5`
  * Restored the parameter sites_per_tile with a default of 20,000, i.e.
    tiling starts automatically if there are more than 20,000 sites
  * Better error message for invalid exposures
  * Removed the deprecated XML outputs of the risk calculators
  * Added an end point `v1/calc/XXX/oqparam` to extract the calculation
    parameters as a JSON dictionary
  * Fixed the excessive logic tree reduction in event based calculators
  * Improved the command `oq db`
  * Fixed an encoding bug when logging a filename with a non-ASCII character
  * Fixed a bug when exporting a GMF with `ruptureId=0`
  * Added a parameter `disagg_outputs` to specify the kind of disaggregation
    outputs to export
  * Raised an early error if the consequence model is missing some taxonomies
  * Restored the tiling functionality in the classical calculator; to enable
    it, set `num_tiles` in the job.ini file
  * If there are no statistical hazard curves to compute, do not transfer
    anything
  * Fixed a small bug in `oq plot` and added a test

  [Daniele Viganò]
  * Added `collectstatic` and `createsuperuser` subcommands to the
    `oq webui` command
  * Added a `local_settings.py.pam` template to use PAM as the authentication
    provider for API and WebUI
  * Now the command `oq webui start` tries to open a browser tab
    with the WebUI loaded

 -- Daniele Viganò (GEM Foundation) <daniele@openquake.org>  Wed, 14 Jun 2017 10:32:28 +0200

python-oq-engine (2.4.0-0~precise01) precise; urgency=low

  [Michele Simionato]
  * Now the command `oq export loss_curves/rlz-XXX` works both for the
    `classical_risk` calculator and the `event_based_risk` calculator

  [Daniele Viganò]
  * Remove the default 30 day-old view limit in the WebUI calculation list

  [Michele Simionato]
  * Fixed a broken import affecting the command `oq upgrade_nrml`
  * Made it possible to specify multiple file names in <uncertaintyValue/>
    in the source_model_logic_tree file
  * Reduced the data transfer in the object `RlzsAssoc` and improved the
    postprocessing of hazard curves when the option `--hc` is given
  * Changed the `ruptures.xml` exporter to export unique ruptures
  * Fixed a bug when downloading the outputs from the WebUI on Windows
  * Made `oq info --report` fast again by removing the rupture fine filtering
  * Improved the readibility of the CSV export `dmg_total`
  * Removed the column `eid` from the CSV export `ruptures`; also
    renamed the field `serial` to `rup_id` and reordered the fields
  * Changed the event loss table exporter: now it exports an additional
    column with the `rup_id`
  * Changed scenario npz export to export also the GMFs outside the maximum
    distance
  * Fixed scenario npz export when there is a single event
  * Replaced the event tags with numeric event IDs
  * The mean hazard curves are now generated by default
  * Improved the help message of the command `oq purge`
  * Added a `@reader` decorator to mark tasks reading directly from the
    file system
  * Removed the .txt exporter for the GMFs, used internally in the tests
  * Fixed a bug with relative costs which affected master for a long time,
    but not the release 2.3. The insured losses were wrong in that case.
  * Added an .hdf5 exporter for the asset loss table
  * Loss maps and aggregate losses are computed in parallel or sequentially
    depending if the calculation is a postprocessing calculation or not
  * Deprecated the XML risk exporters
  * Removed the .ext5 file
  * Restored the parameter `asset_loss_table` in the event based calculators
  * Added a full .hdf5 exporter for `hcurves-rlzs`
  * Removed the `individual_curves` flag: now by default only the statistical
    hazard outputs are exported
  * Saved *a lot* of memory in the computation of the hazard curves and stats
  * Renamed the parameter `all_losses` to `asset_loss_table`
  * Added an experimental version of the event based risk calculator which
    is able to use GMFs imported from an external file
  * Added a `max_curve` functionality to compute the upper limit of the
    hazard curves amongst realizations
  * Raised an error if the user specifies `quantile_loss_curves`
    or `conditional_loss_poes` in a classical_damage calculation
  * Added a CSV exporter for the benefit-cost-ratio calculator
  * The classical_risk calculator now reads directly the probability maps,
    not the hazard curves
  * Turned the loss curves into on-demand outputs
    for the event based risk calculator
  * The loss ratios are now stored in the datastore and not in an
    external .ext5 file
  * The engine outputs are now streamed by the WebUI
  * Used a temporary export directory in the tests, to avoid conflicts
    in multiuser situations
  * Added an .npz exporter for the loss maps
  * Raised an error early when using a complex logic tree in scenario
    calculations
  * Changed the CSV exporter for the loss curves: now it exports all the
    curves for a given site for the classical_risk calculator
  * Fixed the save_ruptures procedure when there are more than 256
    surfaces in the MultiSurface
  * Renamed the `csq_` outputs of the scenario_damage to `losses_`
  * Changed the way scenario_damage are stored internally to be more
    consistent with the other calculators
  * Removed the GSIM from the exported file name of the risk outputs
  * New CSV exporter for GMFs generated by the event based calculator
  * The event IDs are now unique and a constraint on the maximum
    number of source groups (65,536) has been added
  * Added an output `losses_by_event` to the scenario_risk calculator
  * Changed the output `ruptures.csv` to avoid duplications
  * Added an output `losses_by_taxon` to the scenario_risk calculator
  * Fixed a performance bug in `get_gmfs`: now the scenario risk and damage
    calculators are orders of magnitude faster for big arrays
  * Added an export test for the event loss table in the case of multiple TRTs
  * Removed the experimental `rup_data` output
  * Added an .npz export for the output `losses_by_asset`
  * Exported the scenario_risk aggregate losses in a nicer format

  [Daniele Viganò]
  * The 'oq webui' command now works on a multi-user installation
  * Splitted RPM packages into python-oq-engine (single node)and
    python-oq-engine-master/python-oq-engine-worker (multi-node)

  [Paolo Tormene]
  * The 'Continue' button in the Web UI is now available also for risk
    calculations

  [Michele Simionato]
  * Fixed a Python 3 bug in the WebUI when continuing a calculation: the
    hazard_calculation_id was passed as a string and not as an integer
  * Changed to rupture storage to use variable length-arrays, with a speedup
    of two orders of magnitude
  * Avoided storing twice the rupture events
  * Optimized the serialization of ruptures on HDF5 by using a `sids` output
  * Changed the Web UI button from "Run Risk" to "Continue"
  * The `avg` field in the loss curves is computed as the integral of the curve
    again, and it is not extracted from the avg_losses output anymore
  * Made the `fullreport` exportable
  * Fixed the `rup_data` export, since the boundary field was broken
  * Restored the output `losses_by_taxon` in the event_based_risk calculator
  * Fixed the calculator event based UCERF so that average losses can
    be stored

  [Daniele Viganò]
  * Added a check to verify that an 'oq' client is talking to the
    right DbServer instance
  * Introduced an optional argument for 'oq dbserver' command line
    to be able to override its default interface binding behaviour

  [Michele Simionato]
  * Optimized the event based calculators by reducing the number of calls
    to the GmfComputer and by using larger arrays
  * Added a check on missing vulnerability functions for some loss type
    for some taxonomy
  * Now we save the GMFs on the .ext5 file, not the datastore
  * Fixed bug in event_based_risk: it was impossible to use vulnerability
    functions with "PM" distribution
  * Fixed bug in event_based_risk: the ebrisk calculator is required as
    precalculator of event_based_risk, not others
  * Fixed bug in scenario_risk: the output `all_losses-rlzs` was aggregated
    incorrectly
  * Now the ucerf_risk calculators transfer only the events, not the ruptures,
    thus reducing the data transfer of several orders of magnitude
  * Added a view `get_available_gsims` to the WebUI and fixed the API docs
  * Introduced a configuration parameter `max_site_model_distance` with default
    of 5 km
  * Implemented sampling in the UCERF event based hazard calculator

  [Daniele Viganò]
  * Use threads instead of processes in DbServer because SQLite3
    isn't fork-safe on macOS Sierra

  [Michele Simionato]
  * Fixed a TypeError when deleting a calculation from the WebUI
  * Extended the command `oq to_hdf5` to manage source model files too
  * Improved significantly the performance of the event based calculator
    when computing the GMFs and not the hazard curves
  * Stored information about the mean ground motion in the datastore
  * Saved the rupture mesh with 32 floats instead of 64 bit floats
  * Raised the limit on the event IDs from 2^16 to 2^32 per task
  * Fixed classical_risk: there was an error when computing the statistics
    in the case of multiple assets of the same taxonomy on the same site
  * Changed the UCERF event based calculators to parallelize by SES
  * Fixed a site model bug: when the sites are extracted from the site model
    there is no need to perform geospatial queries to get the parameters
  * Added a command `oq normalize` to produce good `sites.csv` files
  * Introduced a `ses_seed` parameter to specify the seed used to generate
    the stochastic event sets; `random_seed` is used for the sampling only
  * Changed the `build_rcurves` procedure to read the loss ratios directly from
    the workers

 -- Matteo Nastasi (GEM Foundation) <nastasi@openquake.org>  Tue, 23 May 2017 10:46:56 +0200

python-oq-engine (2.3.0-0~precise01) precise; urgency=low

  [Michele Simionato]
  * `oq info --report` now filters the ruptures and reports the correct
    number of effective ruptures even for classical calculators
  * Stripped the TRT information from the event loss table CSV export
    and optimized its performance
  * Fixed a bug when storing the GMPE logic tree file in the datastore
  * Added a command `oq run_tiles` (experimental)
  * Fixed the event based calculator so that it can run UCERF ruptures
  * Fixed a bug in the scenario_risk calculator in case of multiple assets
    of the same taxonomy on the same site with no insurance losses
  * Now the event IDs are generated in the workers in the event based calculator
    and there is a limit of 65536 tasks with 65536 ruptures each
  * Changed the UCERF classical calculators to compute one branch at the time
  * Fixed the header `occupants:float32` in the CSV risk exports involving
    occupants
  * Fixed the name of the zipped files downloaded by the Web UI: there
    was a spurious dot
  * Fixed the UCERF classical calculator in the case of sampling
  * Reduced the size of the event tags in the event based calculators, thus
    saving GB of disk space in UCERF calculations
  * Fixed the name of the files downloaded by the Web UI: they must not
    contain slashes
  * Now deleting a calculation from the Web UI really deletes it, before
    if was only hiding it

  [Daniele Viganò]
  * Moved the OpenQuake Engine manual sources inside doc/manual

  [Michele Simionato]
  * Introduced an experimental classical time dependent UCERF calculator
  * Added a dynamic output for source group information
  * Changed the UCERF rupture calculator to fully store the ruptures
  * Fixed a bug in `combine_maps`: realizations with zero probability were
    discarded, thus breaking the computation of the statistics
  * Added a command `oq reset` to reset database and datastores
  * Reduced the data transfer back and disk space occupation for UCERF
    event based risk calculations
  * Tasks meant to be used with a shared directory are now marked with a
    boolean attribute `.shared_dir_on`
  * Added a warning when running event based risk calculations with sampling
  * Made sure that the openquake.cfg file is read only once

  [Daniele Viganò]
  * Moved the openquake.cfg config file inside the python package
    under openquake/engine/openquake.cfg
  * Removed support to OQ_LOCAL_CFG_PATH and OQ_SITE_CFG_PATH vars;
    only the OQ_CONFIG_FILE enviroment variable is read

  [Michele Simionato]
  * If there is a single realization, do not compute the statistics
  * Changed the separator from comma to tab for the output `ruptures`
  * If there are no conditional_loss_poes, the engine does not try to
    export the loss maps anymore
  * Fixed `oq engine --make-html-report` when using Python 3
  * Fixed bug when running `oq info job.ini` with NRML 0.5 source models

 -- Matteo Nastasi (GEM Foundation) <nastasi@openquake.org>  Thu, 23 Feb 2017 14:37:44 +0100

python-oq-engine (2.2.0-0~precise01) precise; urgency=low

  [Michele Simionato]
  * Fixed an HDF5 bug by not using a `vstr` array for the asset references
  * Fixed a wrong error message generated by `oq purge`
  * Added information about the rupture in the event loss table exports
  * Fixed a bug and added a test calculation with nonparametric sources
  * Fixed the classical UCERF calculator when there is more than one branch
  * Added .npz exporter for gmf_data for event based calculations

  [Daniele Viganò]
  * Port WebUI/API server to Django 1.9 and 1.10
  * Add dependencies to setup.py
  * Update Copyright to 2017

  [Michele Simionato]
  * Increased the splitting of ComplexFaultSources
  * Added a way to reuse the CompositeSourceModel from a previous computation
  * Turned the loss maps into dynamically generated outputs
  * Extended the source model writer to serialize the attributes
    src_interdep, rup_interdep, srcs_weights
  * Fixed a bug when exporting the uniform hazard spectra in presence of
    IMTs non spectral acceleration
  * Fixed a bug when computing the loss maps in presence of insurance,
    temporarily introduced in master
  * Made the datastore for event based risk calculations much lighter
    by computing the statistical outputs at export time
  * Now it is possible to post process event based risk outputs with the
    `--hc` option
  * Added a command `oq to_hdf5` to convert .npz files into .hdf5 files
  * Moved commonlib.parallel into baselib
  * Merged the experimental calculator ebrisk into event_based_risk and
    used correctly the random_seed for generating the GMFs (not the master_seed)
  * Added a flag `ignore_covs` to ignore the coefficients of variation
  * Changed the GMF scenario exporter to avoid generating composite arrays with
    a large number of fields
  * Exporting in .npz format rather than HDF5
  * Introduced a `shared_dir` parameter in openquake.cfg
  * Fixed a serialization bug for planar surfaces
  * Removed the flag `asset_loss_table`: the loss ratios are
    saved if and only if the `loss_ratios` dictionary is non-empty
  * Added a CSV exporter for the GMFs in the event based calculator
  * Added a CSV exporter for the rup_data output
  * Added a CSV exporter for the disaggregation output
  * Stored the disaggregation matrices directly (no pickle)
  * Turned the CompositeRiskModel into a HDF5-serializable object
  * Fixed all doctests for Python 3

  [Daniele Viganò]
  * Removed the 'oq-engine' wrapper (command already deprecated)

  [Michele Simionato]
  * Assigned a year label to each seismic event in the event based calculator
  * Now the ebrisk calculator supports the case of asset_correlation=1 too
  * Made it possible to export the losses generated by a specific event
  * Lowered the limit on the length of source IDs to 60 chars
  * Fixed excessive strictness when validating `consequenceFunction.id`
  * Added an `ucerf_rupture` calculator able to store seismic events and
    rupture data and reduced the data transfer

  [Daniele Viganò]
  * MANIFEST now includes all files, with any extension located in the
    tests folders. It is now possible to run tests from an installation
    made with packages

  [Michele Simionato]
  * Improved error message when the user gives a source model file instead of
    a source model logic tree file
  * Fixed the management of negative calculation IDs
  * Relaxed the tolerance so that the tests pass on Mac OS X
  * Implemented csv exporter for the ruptures
  * Optimized the epsilon generation in the ebrisk calculator for
    asset_correlation=0
  * Improved the performance of the scenario risk calculators
  * Now by default we do not save the ruptures anymore
  * Fixed a memory leak recently introduced in parallel.py
  * Simplified classical_risk (the numbers can be slightly different now)
  * Serialized the ruptures in the HDF5 properly (no pickle)
  * Introduced a parameter `iml_disagg` in the disaggregation calculator
  * Fixed `oq reduce` to preserve the NRML version
  * Fixed a bug when splitting the fault sources by magnitude

 -- Matteo Nastasi (GEM Foundation) <nastasi@openquake.org>  Mon, 23 Jan 2017 14:36:48 +0100

python-oq-engine (2.1.0-0~precise01) precise; urgency=low

  [Michele Simionato]
  * There is now a flag `save_ruptures` that can be turned off on demand;
    by default the ruptures are always saved in the event based calculators
  * Optimized the memory consumption when using a ProcessPoolExecutor (i.e
    fork before reading the source model) by means of a `wakeup` task
  * Reduced the splitting of the fault sources
  * Added a view `task_slowest` displaying info about the slowest task
    (only for classical calculations for the moment)
  * concurrent_tasks=0 disable the concurrency
  * Optimized the saving time of the GMFs
  * Changed the default number of concurrent tasks and increased the
    relative weight of point sources and area sources
  * Fixed the UCERF event loss table export and added a test for it
  * Optimized the computation of the event loss table
  * Introduced two new calculators ucerf_risk and ucerf_risk_fast

  [Paolo Tormene]
  * Added to the engine server the possibility to log in and out
    programmatically by means of HTTP POST requests

  [Michele Simionato]
  * Optimized the memory consumption of the event based risk calculators
  * Extended the `oq show` command to work in a multi-user environment
  * Improved the test coverage of the exports in the WebUI
  * Removed the SourceManager: now the sources are filtered in the workers
    and we do not split in tiles anymore
  * Made the full datastore downloadable from the WebUI
  * Added a command "oq db" to send commands the engine database
    (for internal usage)
  * By default the WebUI now displays only the last 100 calculations
  * Added more validity checks to the disaggregation parameters; split the
    sources even in the disaggregation phase
  * Added an optimized event based calculator computing the total losses by
    taxonomy and nothing else
  * Filtered the sources up front when there are few sites (<= 10)
  * Reduced the number of tasks generated when filter_sources is False
  * Saved engine_version and hazardlib_version as attributes of the datastore
  * Avoided saving the ruptures when ground_motion_fields is True
  * Finalized the HDF5 export for hazard curves, hazard maps and uniform
    hazard spectra
  * Restored a weight of 1 for each rupture in the event based calculator
  * Removed the MultiHazardCurveXMLWriter
  * Improved the saving of the ruptures in event based calculations
  * Reduced the data transfer due to the `rlzs_by_gsim` parameter
  * Added an HDF5 export for scenario GMFs
  * If `filter_sources` if false, the light sources are not filtered, but the
    heavy sources are always filtered
  * Now the dbserver can be stopped correctly with CTRL-C
  * Parallelized the splitting of heavy sources
  * Changed the event loss table exporter: now a single file per realization
    is exported, containing all the loss types
  * Removed the dependency from the Django ORM
  * Now the WebUI restarts the ProcessPoolExecutor at the end of each job,
    to conserve resources
  * Optimized the computation of hazard curves and statistics, especially
    for the memory consumption
  * Reduced the data transfer due to the `rlzs_assoc` and `oqparam` objects
  * Fixed a bug in the disaggregation calculator when a source group has
    been filtered away by the maximum distance criterium
  * Fixed an encoding error in the reports when the description contains a
    non-ASCII character
  * Changed the distribution framework: celery is supported in a way more
    consistent with the other approaches; moreover, ipyparallel is supported
  * Hazard maps are now a fake output, dynamically generated at export time
  * Made the number of produced tasks proportional to the number of tiles
  * Raised an error for event_based_risk producing no GMFs
  * Added a view for the slow sources
  * Transmitted the attributes of a SourceGroup to the underlying sources
  * Fixed the names of exported files for hazard maps in .geojson format
  * Added an header with metadata to the exported hazard curves and maps
  * Avoid storing filtered-away probability maps, thus fixing a bug
  * Restored the precalculation consistency check that was disabled during the
    transition to engine 2.0
  * Fixed a bug with `oq engine --delete-calculation`
  * Hazard curves/maps/uniform spectra can now be recomputed
  * Restored the early check on missing taxonomies
  * Raise an early error if an user forget the `rupture_mesh_spacing` parameter
  * Fixed a bug while deleting jobs from the db in Ubuntu 12.04
  * Ported the shapefile converter from the nrml_converters
  * Added source model information in the file `realizations.csv`
  * `oq engine --run job.ini --exports csv` now also exports the realizations
  * Introduced the format NRML 0.5 for source models
  * Added a check on the version in case of export errors
  * Extended `oq purge` to remove calculations from the database too
  * Fixed `--make-html-report`: the view task_info was not registered
  * Stored several strings as HDF5-variable-length strings
  * Fixed an export bug for the hazard curves in .geojson format
  * Removed the array cost_types from the datastore
  * Taxonomies with chars not in the range a-z0-9 were incorrectly rejected
  * Improved the XML parsing utilities in speed, memory, portability and
    easy of use
  * Forbidden the reuse of exposure because is was fragile and error prone
  * Fixed a bug with the `realizations` array, which in hazard calculations
    was empty in the datastore

 -- Matteo Nastasi (GEM Foundation) <nastasi@openquake.org>  Fri, 14 Oct 2016 11:07:26 +0200

python-oq-engine (2.0.0-0~precise01) precise; urgency=low

  [Michele Simionato]
  * Quoted the taxonomies in the CSV exports
  * Fixed a bug in classical_damage and added a master test for it
  * Fixed the escaping of the taxonomies in the datastore
  * Fixed the names of the exported risk files
  * Fixed a segfault in the WebUI when exporting files with h5py >= 2.4
  * Added a command `oq dbserver` to start/stop the database server
  * The engine exports the hazard curves one file per IMT
  * Exported lon and lat with 5 digits after the decimal point
  * Added a command `oq info --build-reports`
  * Introduced experimental support for exporting .hdf5 files

  [Daniele Viganò]
  * Reworked substantially the engine documentation: removed obsolete pages,
    updated to engine 2.0 and added instructions for Windows and Mac OS X
  * Remove oq_create_db script, db is created by the DbServer
  * Move oq_reset_db into utils and clean old code

  [Michele Simionato]
  * Now the DbServer automatically upgrades the database if needed
  * Renamed oq-lite -> oq and added a subcommand `oq engine`
  * Added a CSV reader for the hazard curves
  * Having time_event=None in the hazard part of a calculation is now valid
  * Added an exporter for the rupture data, including the occurrence rate
  * Refactored the CSV exporters
  * Moved celeryconfig.py; now celery must be started with
    `celery worker --config openquake.engine.celeryconfig`
  * Added a default location `~/oqdata/dbserver.log` for the DbServer log
  * Added an early check on the SA periods supported by the GSIMs
  * Now the gsim_logic_tree file is parsed only once
  * Added a document about the architecture of the engine
  * The realizations are now exported as a CSV file
  * Escaped taxonomies in the datastore
  * The Web UI log tool is now escaping the HTML
  * Moved openquake.commonlib.commands -> openquake.commands and
    openquake.commonlib.valid -> openquake.risklib.valid to have a
    linear tower of internal dependencies
  * Supported all versions of Django >= 1.5
  * Provided a better error message in the absence of openquake.cfg
  * Removed the check on the export_dir when using the WebUI
  * Reduce the data transfer of the realization association object
  * If uniform_hazard_spectra is true, the UHS curves are generated
    even if hazard_maps is false; the hazard maps are not exported
  * Optimized the filtering of PointSources
  * Initial work on the UCERF event based hazard calculator
  * Added a test calculation crossing the International Date Line (Alaska)

  [Daniele Viganò]
  * Remove the dependency from the python 'pwd' package which is not
    available on Windows
  * Supervisord init scripts are now provided for the dbserver, celery
    and the webui. Celery is not started by default, other two are.

  [Michele Simionato]
  * Another export fix: made sure it is run by the current user
  * Fixed the export: if the export directory does not exist, it is created
  * Introduced the configuration variable `multi_user`, false for source
    installations and true for package installations
  * Fixed the WebUI export
  * Removed the .txt outputs from the WebUI page engine/<output_id>/outputs
    (they are useful only internally)
  * Fixed the export: first the xml exporter is tried and then the csv exporter;
    if both are available, only the first is used, not both of them
  * Optimized the case when the epsilons are not required, i.e. all the
    covariance coefficients are zero in the vulnerability functions
  * Added another test for event based risk (`case_miriam`)
  * Revisited the distribution mechanism and refined the weight of the
    ruptures in the event based calculators to avoid generating slow tasks
  * Added an automatic help for the subcommands of oq-lite and managed
    --version correctly
  * The event based risk calculator now use different seeds for different
    realizations; also, the performance has been substantially improved
  * Improved the .rst reports with data transfer information
  * Removed the RlzsAssoc object from the datastore
  * Fixed the number of tasks generated by the risk calculators
  * Refactored the serialization of CompositionInfo instances to HDF5
  * Used exponential notation with 5 decimal digits in most exported XML files
  * Refactored the sampling mechanics in the event based calculators
  * The event_based_risk calculator infers the minimum intensity of the GMFs
    from the vulnerability functions (if not specified in the job.ini)
  * Fixed the `avg_losses-stats`: they were not generated in absence of
    loss curves
  * Added a command `oq-lite info --exports`
  * Added filtering on the mininum intensity also in the event based
    hazard calculator; improved the performance and memory occupation
  * Added a view displaying the calculation times by source typology
  * Fixed the test of GMPETable after the correction in hazardlib
  * Optimized the saving of the asset loss table
  * Optimized the case of multiple assets of the same taxonomy on the
    same point and introduced a datastore view `assets_by_site`
  * Fixed HDF5 segmentation faults in the tests for Ubuntu 16.04

  [Daniele Viganò]
  * Add support for Ubuntu 16.04 (xenial) packages
  * Removed the openquake_worker.cfg file because it is not used anymore

  [Michele Simionato]
  * Replaced PostgreSQL with SQLite
  * Introduced a dbserver to mediate the interaction with the database
  * Restored the signal handler to manage properly `kill` signals so that
    the workers are revoked when a process is killed manually
  * Fixed in a more robust way the duplicated log bug
  * Made more robust the killing of processes by patching concurrent.futures
  * Fixed a critical bug with celery not being used even when `use_celery`
    was true.
  * Improved the validation of NRML files
  * Added a command `oq-engine --show-log <job_id>`

  [Daniele Viganò]
  * Use the 'postgresql' meta package as dependency of the .deb
    package to support newer versions of Postgres; this makes
    Trusty package installable on Ubuntu 16.04 and Debian 8

  [Daniele Viganò, Michele Simionato]
  * Fixed a bug in `oq-engine --export-outputs`

  [Daniele Viganò, Matteo Nastasi]
  * Allow installation of the binary package on Ubuntu derivatives

  [Matteo Nastasi]
  * Backport of libhdf5 and h5py for ubuntu 'precise' serie

  [Michele Simionato]
  * Removed openquake/engine/settings.py
  * Made the dependency on celery required only in cluster installations
  * Integrated the authentication database in the engine server database
  * Fixed the description in the Web UI (before it was temporarily set to
    the string "A job").
  * Introduced filtering on the minimum intensity of the ground shaking
  * Solved the issue of serializing large SES collections, over the HDF5 limit
  * The loss maps and curves XML exporters now export the coordinates
    of the assets, not the coordinates of the closest hazard site
  * Stored the job.ini parameters into a table in the datastore
  * Added a check on the IMTs coming from the risk models
  * Changed the aggregate loss table exporter to export the event tags,
    not the event IDs
  * Fixed a bug with the CSV export of the ground motion fields
  * Fixed a bug with the export of UHS curves with `--exports=xml`
  * Reduced substantially the data transfer and the memory occupation
    for event based calculations with a large number of assets: we
    can run the California exposure with half million assets now
  * Fixed a bug in the SESCollection exporter
  * Changed the asset<->epsilons association: before for a given taxonomy the
    assets were ordered by `asset_ref`, now they are ordered by `id`. This
    has a minor impact on the numbers sensitive to the epsilons, akin to a
    change of seeds
  * Added a test on the ordering of the epsilons
  * Accepted `.` and `|` as valid characters for source IDs
  * Changed the GMF calculator to use a single seed per unique rupture
  * Changed the SESCollection exporter: now a single file is exported, before
    we were exporting one file per source model path per tectonic region model
  * Changed the event based calculators to avoid duplicating ruptures
    occurring more than once
  * Changed the risk calculators to work in blocks of assets on the same site
  * Made it possible to set different integration distances for different
    tectonic region types
  * Optimized the aggregation by asset in the event based risk calculator
  * Reporting the source_id when the filtering fails

 -- Matteo Nastasi (GEM Foundation) <nastasi@openquake.org>  Tue, 21 Jun 2016 14:17:03 +0200

python-oq-engine (1.9.1-0~precise01) precise; urgency=low

  [Michele Simionato]
  * Fixed a bug in the Web UI when running a risk calculation starting
    from a previous calculation

 -- Matteo Nastasi (GEM Foundation) <nastasi@openquake.org>  Mon, 07 Mar 2016 11:11:59 +0100

python-oq-engine (1.9.0-0~precise01) precise; urgency=low

  [Michele Simionato]
  * Fixed a bug such that in some circumstances the logging stream handler
    was instantiated twice, resulting in duplicated logs
  * Changed the default job status to 'executing' (was 'pre_executing')
  * Fixed the ordering of the logs in the Web UI
  * Removed the dependency from PostGIS
  * Restored the monitoring which was accidentally removed
  * Removed the obsolete option `--hazard-output-id`
  * Printed the names of the files exported by the engine, even when there
    are multiple files for a single output
  * Introduced four new tables job, output, log, performance: all the other
    60+ database tables are not used anymore

 -- Matteo Nastasi (GEM Foundation) <nastasi@openquake.org>  Wed, 02 Mar 2016 14:33:38 +0100

python-oq-engine (1.8.0-0~precise01) precise; urgency=low

  [Michele Simionato]
  * Removed two `oq-engine` switches (`--export-stats` and `--list-inputs`)
    and fixed `--show-view`; unified `--delete-hazard-calculation` and
    `--delete-risk-calculation` into a single `--delete-calculation`
  * Updated `make_html_report.py` to extract the full report from the
    datastore
  * If `use_celery` is true, use celery to determine a good default for
    the parameter `concurrent_tasks`
  * Made celery required only in cluster situations
  * Fixed the duplication of exported result in the classical_damage
    calculator when there is more than one realization
  * Removed several obsolete or deprecated switches from the `oq-engine` command
  * Replaced all classical calculators with their lite counterparts
  * Fixed the site-ordering in the UHS exporter (by lon-lat)

  [Paolo Tormene]
  * Added API to validate NRML

  [Michele Simionato]
  * The engine can now zip files larger than 2 GB (used in the export)
  * Now the loss maps and curves are exported with a fixed ordering: first
    by lon-lat, then by asset ID
  * Replaced the old disaggregation calculator with the oq-lite one

 -- Matteo Nastasi (GEM Foundation) <nastasi@openquake.org>  Mon, 15 Feb 2016 12:06:54 +0100

python-oq-engine (1.7.0-0~precise01) precise; urgency=low

  [Michele Simionato]
  * Fixed an encoding bug in --lhc
  * Fixed an export bug: it is now possible to export the outputs generated
    by another user, if the read permissions are set correctly

 -- Matteo Nastasi (GEM Foundation) <nastasi@openquake.org>  Mon, 14 Dec 2015 10:40:26 +0100

python-oq-engine (1.6.0-0~precise01) precise; urgency=low

  [Daniele Viganò]
  * Added the oq_reset_db script. It removes and recreates the database and
    the datastore

  [Matteo Nastasi]
  * Demos moved to /usr/share/openquake/risklib

  [Michele Simionato]
  * Removed the 'view' button from the Web UI
  * Removed the epsilon_sampling configuration parameter
  * Made customizable the display_name of datastore outputs (before it was
    identical to the datastore key)
  * The zip files generated for internal use of the Web UI are now hidden
  * Made visible to the engine only the exportable outputs of the datastore
  * Closed explicitly the datastore after each calculation
  * Replaced the old scenario calculators with the HDF5-based calculators
  * Fixed a very subtle bug in the association queries: some sites outside
    of the region constraint were not discarded in some situations
  * Removed the self-termination feature `terminate_job_when_celery_is_down`
  * Removed the epsilon sampling "feature" from the scenario_risk calculator
  * Replaced the event based calculators based on Postgres with the new ones
    based on the HDF5 technology

 -- Matteo Nastasi (GEM Foundation) <nastasi@openquake.org>  Tue, 17 Nov 2015 11:29:47 +0100

python-oq-engine (1.5.1-0~precise01) precise; urgency=low

  [Michele Simionato]
  * Fixed a bug affecting exposures with multiple assets on the same site

 -- Matteo Nastasi (GEM Foundation) <nastasi@openquake.org>  Fri, 25 Sep 2015 14:22:08 +0200

python-oq-engine (1.5.0-0~precise01) precise; urgency=low

  [Michele Simionato]
  * The event based calculators in the engine are now officially deprecated
    and they raise a warning when used
  * Optimization: we do not generate the full epsilon matrix if all
    coefficients of variation are zero
  * Fixed two subtle bugs in the management of the epsilons: it means that
    all event based risk calculations with nonzero coefficients of variations
    will produce slightly different numbers with respect to before
  * Removed excessive checking on the exposure attributes 'deductible' and
    'insuredLimit' that made it impossible to run legitimate calculations
  * Changed the meaning of 'average_loss' for the aggregated curves: now it
    is the sum of the aggregated losses in the event loss table,
    before it was extracted from the aggregated loss curve
  * Changed the way the average losses (and insured average losses) are
    computed by the event based risk calculator: now they are extracted
    from the event loss table, before they were extracted from the loss curves
  * Set to NULL the stddev_losses and stddev_insured_losses for the event based
    risk calculator, since they were computed incorrectly
  * Introduced a new experimental command
    'oq-engine --show-view CALCULATION_ID VIEW_NAME'; the only view available
    for the moment is 'mean_avg_losses'
  * Negative calculation IDs are interpreted in a Pythonic way, i.e. -1
    means the last calculation, -2 the calculation before the last one, etc.
  * If a site parameter is more distant than 5 kilometers from its closest
    site, a warning is logged
  * Changed the splitting of fault sources to reduce the number of generated
    sources and avoid data transfer failures if rupture_mesh_spacing is too
    small
  * Changed the event loss table export: now the CSV file does not contain
    the magnitude and the rows are ordered by rupture tag first and loss second
  * Removed the calculator EventBasedBCR
  * Longitude and latitude are now rounded to 5 digits
  * Fixed a very subtle bug in the vulnerability functions, potentially
    affecting calculations with nonzero coefficients of variation and nonzero
    minIML; the numbers produced by the engine were incorrect; see
    https://bugs.launchpad.net/oq-engine/+bug/1459926
  * 'investigation_time' has been replaced by 'risk_investigation_time' in
    risk configuration files
  * Initial support for Django 1.7

  [Daniele Viganò]
  * Removed the bin/openquake wrapper: now only bin/oq-engine is
    available

  [Michele Simionato]
  * Added parameter parallel_source_splitting in openquake.cfg

  [Daniele Viganò]
  * setup.py improvements
  * Added MANIFEST.in
  * celeryconfig.py moved from /usr/openquake/engine to
    /usr/share/openquake/engine

  [Matteo Nastasi]
  * Packaging system improvement

 -- Matteo Nastasi (GEM Foundation) <nastasi@openquake.org>  Wed, 23 Sep 2015 15:48:01 +0200

python-oq-engine (1.4.1-0~precise01) precise; urgency=low

  [Michele Simionato]
  * Added a new 'ebr' hazard/risk calculator
  * Fixed the engine core export: now it can export datastore outputs as
    zip files
  * Now the parameter concurrent_tasks is read from the .ini file
  * Parallelized the source splitting procedure
  * Fixed a bug in the hazard calculators which were not using the parameter
    concurrent_tasks from the configuration file

 -- Matteo Nastasi (GEM Foundation) <nastasi@openquake.org>  Fri, 15 May 2015 10:06:26 +0200

python-oq-engine (1.4.0-2~precise01) precise; urgency=low

  [Daniele Viganò]
  * Fixed debian/control: add missing lsb-release to build deps

 -- Matteo Nastasi (GEM Foundation) <nastasi@openquake.org>  Fri, 08 May 2015 14:33:26 +0200

python-oq-engine (1.4.0-1~precise01) precise; urgency=low

  [Matteo Nastasi, Daniele Viganò]
  * Fixed dependencies version management

 -- Matteo Nastasi (GEM Foundation) <nastasi@openquake.org>  Thu, 07 May 2015 14:14:09 +0200

python-oq-engine (1.4.0-0~precise01) precise; urgency=low

  [Matteo Nastasi, Daniele Viganò]
  * Add binary package support for both Ubuntu 12.04 (Precise)
    and Ubuntu 14.04 (Trusty)

  [Michele Simionato]
  * Removed the SiteModel table: now the association between the sites and the
    site model is done by using hazardlib.geo.geodetic.min_distance

  [Daniele Viganò]
  * added authentication support to the 'engineweb' and the 'engineserver'

  [Michele Simionato]
  * the aggregate loss curves can be exported in CSV format

  [Matteo Nastasi]
  * added 'outtypes' attribute with list of possible output types for
    each output item in outputs list API command
  * added '/v1/calc/<id>/status' API command
  * added 'engineweb' django application as local web client for oq-engine

  [Michele Simionato]
  * Renamed the maximum_distance parameter of the risk calculators to
    asset_hazard_distance, to avoid confusion with the maximum_distance
    parameter of the hazard calculators, which has a different meaning;
    is it an error to set the maximum_distance in a job_risk.ini file
  * Added to the API an URL /v1/calc/:calc_id/remove to hide jobs
  * A new key is_running is added to the list of dictionaries returned by
    the URL /v1/calc/list
  * Replaced the mock tests for the engine server with real functional tests
  * Added a resource /v1/calc/:calc_id/traceback to get the traceback of a
    failed calculation
  * Now the logs are stored also in the database, both for the controller node
    and the worker nodes
  * Bypassed Django when deleting calculations from the database: this avoids
    running out of memory for large calculations
  * Fixed an issue in the scenario calculator: the GMFs were not filtered
    according to the distance to the rupture
  * Now critical errors appear in the log file
  * Added a --run command to run hazard and risk together
  * Fixed bug in the event based calculator; in the case
    number_of_logic_tree_samples > 0 it was generating incorrect hazard curves.
    Also improved (a lot) the performance in this case.
  * Fixed a tricky bug happening when some tectonic region type are filtered
    away.
  * The event based risk calculator now save only the non-zero losses in
    the table event_loss_asset.
  * Added a CSV exporter for the Stochastic Event Sets, for debugging purposes.
  * The GMF CSV exporter now sorts the output by rupture tag.

  [Matteo Nastasi]
  * Each pull request must be accompanied by an update of the debian
    changelog now.

 -- Matteo Nastasi (GEM Foundation) <nastasi@openquake.org>  Thu, 07 May 2015 11:33:24 +0200

python-oq-engine (1.3.0-1) precise; urgency=low

  [Matteo Nastasi]
  * gunzip xml demos files after copied into /usr/openquake/engine directory

 -- Matteo Nastasi (GEM Foundation) <nastasi@openquake.org>  Thu, 26 Feb 2015 16:35:20 +0100

python-oq-engine (1.3.0-0) precise; urgency=low

  [Michele Simionato]
  * Updated python-django dependency >= 1.6.1, (our repository already
    includes a backported version for Ubuntu 'precise' 12.04); this change
    makes unnecessary "standard_conforming_strings" postgresql configuration
    variable setting
  * The event based risk calculator is able to disaggregate the event loss
    table per asset. To enable this feature, just list the assets you are
    interested in in the job.ini file: "specific_assets = a1 a2 a3"
  * We have a new hazard calculator, which can be invoked by setting in the
    job.ini file: "calculation_mode = classical_tiling"
    This calculators is the same as the classical calculator (i.e. you will
    get the same numbers) but instead of considering all the hazard sites at
    once, it splits them in tiles and compute the hazard curves for each tile
    sequentially. The intended usage is for very large calculations that
    exceed the available memory. It is especially convenient when you have
    very large logic trees and you are interested only in the statistics (i.e.
    mean curves and quantile curves). In that case you should use it with the
    option individual_curves=false. Notice that this calculator is still in
    an experimental stage and at the moment is does not support UHS curves.
    Hazard maps and hazard curves are supported.
  * We have a new risk calculator, which can be invoked by setting in the
    job.ini file: "calculation_mode = classical_damage"
    This calculator is able to compute the damage distribution for each asset
    starting from the hazard curves produced by the classical
    (or classical_tiling) calculator and a set of fragility functions. Also
    this calculator should be considered in experimental stage.
  * A significant change has been made when the parameter
    number_of_logic_tree_samples is set to a non-zero value. Now, if a branch
    of the source model logic tree is sampled twice we will generate the
    ruptures twice; before the ruptures were generated once and counted twice.
    For the classical calculator there is no effect on the numbers (sampling
    the same branch twice will produce two copies of identical ruptures);
    however, for the event based calculator, sampling the same branch twice
    will produce different ruptures. For instance, in the case of a simple
    source model with a single tectonic region type, before we would have
    generated a single file with the stochastic event sets, now we generate
    number_of_logic_tree_samples files with different stochastic event sets.
    The previous behavior was an optimization-induced bug.
  * Better validation of the input files (fragility models, job.ini)
  * The ability to extract the sites from the site_model.xml file
  * Several missing QA tests have been added
  * The export mechanism has been enhanced and more outputs are being exported
    in CSV format
  * New parameter complex_fault_mesh_spacing
  * Some error messages have been improved
  * A lot of functionality has been ported from the engine to oq-lite,
    i.e.  a lite version of the engine that does not depend on
    PostgreSQL/PostGIS/Django nor from RabbitMQ/Celery. This version is
    much easier to install than the regular engine and it is meant for
    small/medium computation that do not require a cluster. The engine
    demos, have been moved to the oq-risklib repository, so that they can
    be run via the oq-lite command without installing the full engine.
  * Currently the following calculators have been ported (all are to be
    intended as experimental): classical hazard, classical tiling, event
    based hazard, scenario hazard, classical risk, scenario damage,
    classical damage.

 -- Matteo Nastasi (GEM Foundation) <nastasi@openquake.org>  Thu, 26 Feb 2015 10:44:03 +0100

python-oq-engine (1.2.2-0) precise; urgency=low

  * consistency in version management between debian/ubuntu package and
    library from git sources

 -- Matteo Nastasi (GEM Foundation) <nastasi@openquake.org>  Thu, 18 Dec 2014 16:25:05 +0100

python-oq-engine (1.2.1-2) precise; urgency=low

  * Fixed custom dependencies versions (again)

 -- Matteo Nastasi (GEM Foundation) <nastasi@openquake.org>  Tue, 16 Dec 2014 10:48:19 +0100

python-oq-engine (1.2.1-1) precise; urgency=low

  * Fixed custom dependencies versions

 -- Matteo Nastasi (GEM Foundation) <nastasi@openquake.org>  Tue, 16 Dec 2014 09:48:19 +0100

python-oq-engine (1.2.1-0) precise; urgency=low

  * Fixed the logging handler

 -- Matteo Nastasi (GEM Foundation) <nastasi@openquake.org>  Mon, 15 Dec 2014 10:17:30 +0100

python-oq-engine (1.2.0-3) precise; urgency=low

  * Add constraint on python-django dependency version

 -- Matteo Nastasi (GEM Foundation) <nastasi@openquake.org>  Thu, 11 Dec 2014 10:04:45 +0100

python-oq-engine (1.2.0-2) precise; urgency=low

  * More precise exception message

 -- Matteo Nastasi (GEM Foundation) <nastasi@openquake.org>  Wed, 10 Dec 2014 16:21:06 +0100

python-oq-engine (1.2.0-1) precise; urgency=low

  * Bugs fixed in 1.2 release: http://goo.gl/GjbF2r
  * Replace a reference to the 'openquake' command with 'oq-engine'
  * Moved the expected outputs of the ScenarioDamage QA tests in qa_tests_data
  * Moved the logic tree realizations into commonlib
  * It is now possible to compute the uniform spectra even when
    individual_curves is false
  * Reduced the precision when exporting GMFs to XML
  * Fixed test_job_from_file
  * Delayed the OqParam validation
  * Simplified the monitoring
  * Extract the QA tests data from the engine
  * Renamed commonlib.general -> baselib.general
  * Removed the dependency from oq-commonlib
  * Avoid warning no XML exporter for event_loss
  * Update packager and postinst to use the openquake2 db (new default one)
  * Use shallow-clone to improve CI builds speed
  * Download calculation results as files
  * Added an API to retrieve the engine version
  * Unified the export framework for hazard and risk
  * Fast export of the GMFs
  * Fast scenario export
  * Fixed test_is_readable_all_files_lack_permissions when run as root
  * Now 'test_script_lower_than_current_version' does not require an Internet
    connection
  * Warn the user if she asks for statistical outputs but using a single hazard
    output
  * Move the calculation of input/output weights into commonlib
  * Changed the export_dir in several tests
  * Now the packagers makes a HTML report with the performances of the demos
  * Remove hardcoded references to openquake2 in oq_create_db
  * Move JobStats creation inside job_from_file
  * Fixed precision
  * Align openquake_worker.cfg with openquake.cfg
  * Implement memory hard limit control
  * Using commonlib.readinput.get_source_models
  * Check that the hazard calculation mode is consistent with risk calculation
    mode
  * Rollback only if a transaction is on
  * Fixed a bug in export_risk
  * Daily html report
  * Reflected the API change in commonlib.readinput.get_oqparam
  * Updated the engine to cope with the changes in risklib and commonlib
  * Fixed the name of the SES file
  * Changed some hard-coded weights in general.py
  * Changed the import of the calc module
  * Drop risk calculation table
  * Simplified the risk calculators
  * Reflected the API change in hazardlib.calc.gmf.GmfComputer
  * Added a test for duplicated tags in import_gmf_scenario.py
  * Implemented losses per event per asset
  * Dependency check
  * Removed more risk unit tests
  * Removed another couple of redundant tests
  * Remove check on setup.py version since now it's taken from init
  * Fixed _calc_to_response_data
  * Fixed bug when running risk calculations from the platform
  * openquake wrapper script
  * Changed version number in setup.py too
  * Updated version to 1.2
  * Renamed nrml_version->commonlib_version
  * Fixed a bug in the engine server (wrong calculation_id)
  * Fix oq-engine command name in output list
  * Removed the dependency from nrmllib
  * Fixed two merge errors
  * Important fixes pre-2.0 copied from the better-risk branch
  * Renamed the command openquake->oq-engine
  * Change ses collection
  * Fixed the migration script 0007
  * Fixed a bug with the quantile_hazard_curves attribute
  * Removed EventBasedHazardCalculatorTestCase
  * Remove the hazard_calculation table
  * correct complex source for wrong order in edges points
  * missing file open fixed
  * Removed routing tests
  * Added the script correct_complex_sources
  * Complex surf validation
  * Insert the IMT in the db, if not already there
  * The intensity measure types are now sorted also in the scenario calculator
  * Simplified the QA test scenario_damage/case_4
  * Enable 'set -x' when $GEM_SET_DEBUG is true
  * Remove a try finally in engine server task.py
  * Simplification because now the maximum_distance is mandatory
  * Fixed a wrong source model used in the Event Based export test
  * Fixed the what_if_I_upgrade check
  * Added a table imt_taxonomy
  * Fixed the management of missing db upgrades
  * Now the engine is using the new validation mechanism for the hazard sources
  * Fixed the name of a field (risk_job_id->job_id)
  * Special case when the hazard is known at the exact sites of the assets
  * Moved the epsilons from the getters to the database
  * Update the database name in openquake_worker.cfg
  * Removed the old validation mechanism
  * The parameter concurrent_tasks must be available to the workers too
  * Solved the problem with UHS
  * Fixed master https://ci.openquake.org/job/master_oq-engine/1208
  * If individual_curves is set, multi-imt curves must not be generated
  * --what-if-I-upgrade functionality
  * Stats only
  * Short output summary
  * Removed task_no
  * Hazard curves from gmfs
  * Fixed a critical bug with --hazard-output-id
  * Fix the test check_limits_event_based
  * Changed the output_weight for the event based calculator
  * Introduced --hazard-job-id and made it possible to reuse exposures imported
    in the hazard part of the computation
  * Replaced the ScenarioGetter with the GroundMotionFieldGetter
  * Return loss matrix
  * Removed --schema-path from oq_create_db
  * Calculation limits
  * Fixed a bug on tablespace permissions
  * Make the event based calculator more debuggable
  * Added the column uniq_ruptures to the table source_info
  * Db migrations
  * Db migrations 2
  * Saved more sources in source_info
  * Perform means and quantiles in memory
  * Parallel filtering
  * Reintroduce the 'terminate_job_when_celery_is_down' config option
  * Fix risk disaggregation
  * Ordering the sources after filtering-splitting
  * Source ordering
  * Gmf from ruptures
  * Fixed a stupid bug with OQ_TERMINATE_JOB_WHEN_CELERY_IS_DOWN
  * Introduced a variable OQ_TERMINATE_JOB_WHEN_CELERY_IS_DOWN
  * The random seeds have now a default value of 42
  * Added a check for invalid quantile computations
  * Now hazard calculations can be deleted safely
  * Add a file openquake_worker.cfg to be read in the workers
  * Simplified the LOG_FORMAT by removing the name
  * Avoid an ugly error when no tasks are spawned
  * Added a view on the event loss table for convenience of analysis
  * Epsilon sampling feature
  * Distribute-by-rupture phase 2
  * Restored distribution-by-rupture in the event based calculator
  * Provide a good error message when a source model contains GSIMs not in the
    file gsim_logic_tree
  * Moved parse_config from the engine to commonlib
  * Added a test checking the existence of the __init__.py files and fixed the
    QA test classical/case_15
  * Refactored initialize_realizations and added a warning when
    num_samples > num_realizations
  * Fixed a missing import
  * Saving the rupture hypocenter fully into the database
  * Removed an offending ALTER OWNER
  * Source info table
  * Added a test for sampling a large source model logic tree
  * Hazard curves from gmfs
  * Removed num_sites and num_sources from job_stats
  * Removed redundant tests
  * Retrieved the correct output directly, not via an order by
  * Making use of commonlib.parallel in the engine
  * Enhanced qatest_1, so that it subsumes regression_1 and regression_2
  * Taking advantage of the new riskloaders in commonlib
  * Added a missing integer cast
  * Changed disagg/case_1 to use full enumeration
  * Fixed the ordering of the ruptures in the event based calculator
  * Fixed a bug in the GroundMotionValuesGetter
  * Reflected the API change in refactor-risk-model
  * Sent the tectonic region types with less sources first, and fixed
    an ordering bug in a QA test
  * Turn AMQPChannelExceptions into warnings
  * Hide the SES output from a scenario calculator
  * Add a debug flag to enable set -x in packager.sh
  * Better task spawning
  * Reflected the changes to the GmfComputer in hazardlib
  * Fixed the bug in the risk event based calculator with multiple realizations
  * Fix gmf duplication
  * Removed the need for logictree.enumerate_paths
  * Fixed a small bug
  * Removed a commonlib dependency breaking the oqcreate script
  * Now the indices of the filtered sites are stored in the
    ProbabilisticRupture table
  * Fixed another import
  * Fixed a wrong import
  * Moved logictree to commonlib and fixed all the tests
  * Removed the obsolete table hzrdr.ses and small refactoring
  * Tasks with fewer assets are submitted first
  * Better parallelization of the risk calculators
  * Reducing the celery timeout from 30s to 3s
  * Fixed a tricky bug in the scenario calculator with duplicate imts
  * Fixed the ScenarioExportTestCase by changing the position of the points
  * The scenario calculator is now block-size independent
  * Use only the relevant tectonic region types to build the GMPE logic tree
  * Fixed a broadcasting in the classical calculator
  * Saving memory on the controller node
  * Restored the source model sampling feature
  * Complex logic tree test
  * Solved the block size dependence in the risk calculators
  * Fixed a critical ordering bug
  * Changed the _do_run_calc signature
  * Avoid returning duplicated data in the classical calculator
  * Changed the order of the statements in 01-remove-cnode_stats.sql
  * Added a cache on the GSIMs for the probabilities of no exceedence in the
    classical calculator
  * Fix the export of GmfSets in the case of multiple source models
  * Fixed underflow error in postgres
  * Fixed a bug with celery ping
  * Avoid errors on signals when the engine is run through the server
  * Errors in a task are converted into a RuntimeError
  * Remove calculation unit
  * The IML must be extrapolated to zero for large poes
  * Log a warning when more than 80% of the memory is used
  * Refactored the hazard getters
  * Removed the SES table
  * Added a nice error message for far away sources
  * Add support in the engine for a local_settings.py
  * Send the site collection via rabbitmq, not via the database
  * Improvements to the CeleryNodeMonitor
  * Minimal tweaks to the risk calculators
  * Save the number of sites in JobStats as soon as it is available
  * Fix branch var to be compliant within the new CI git plugin
  * Restored the lost fine monitoring on the hazard getters
  * Cluster monitor
  * Celery check
  * Removed the obsolete table uiapi.cnode_stats
  * Make use of the light site collection introduced in hazardlib
  * Optimize the disaggregation calculator
  * Fix a memory leak of celery
  * Remove python-gdal and fix issue with postinst
  * Manual pickling/unpickling
  * Updates Copyright to 2014
  * The rupture tag must be unique
  * Turn SIGTERM into SIGINT
  * Remove another engine-server test script from pylint
  * Removed the dependency on the current working directory from
    utils_config_test
  * Replace README.txt with README.md in the packager script
  * Increase the tolerance in the disaggregation test
  * Readme merge
  * Avoid storing copies of the ruptures
  * Untrapped exceptions in oqtask give ugly error messages
  * Support for posting zipfiles to the engine-server
  * Using iter_native in celery
  * Added test for the loss_fraction exporter
  * Fixed a missing loss_type in export_loss_fraction_xml
  * Merging the engine server inside the engine repository
  * Removing ruptures phase 2
  * Restored qatest 1
  * Added tests for failing computations
  * Removed the progress handler from the engine
  * Better error and logging management
  * Exclude tests folder from pylint check
  * Fixing the build master_oq-engine #790
  * Ruptures are not read from the database anymore, only written
  * In development mode celery is automatically started/stopped together with
    the engine server
  * Remove common directory from risk demos
  * Remove duplication hazard risk
  * Removing the duplication run_hazard/run_risk in engine.py
  * Renamed directories and packages to be consistent with GEM conventions
  * Fixed test_initialize_sources
  * Getting a more uniform distribution of the tasks
  * Remove celery
  * Remove time_span from disaggregation calculator
  * Return the traceback from celery to the controller node
  * If there are no GMVs within the maximum distance for the given assets, the
    computation should not fail with an ugly error but print a warning
  * Better error management
  * Fixed a stupid error in compute_hazard_curves
  * Support for non-parametric sources
  * Fixed the issue of slow sources
  * Fixed the two upgrade scripts breaking the migration from 1.0 to 1.1
  * Add --export-hazard-outputs and --export-risk-outputs switches; also add
    geojson export for hazard curves
  * Light monitor
  * Set CELERY_MAX_CACHED_RESULTS = 1
  * Changed from relative path to full path
  * Fix the feature "import gmf scenario data from file"
  * version: remove warning for pkg install + git program installed case
  * Remove block_size and point_source_block_size
  * Move the unit tests inside the openquake.engine directory
  * Version visualization improvement
  * Added missing CASCADE on a DB migration script
  * Raised the tolerance in ClassicalHazardCase13TestCase
  * In the event based calculator split by ruptures, not by SES
  * BROKER_POOL_LIMIT is causing problem so set it to none
  * Split area sources
  * Force BROKER_POOL_LIMIT to 10
  * Fixed an upgrade script
  * Prefiltering sources in all calculators
  * Savaged the easy part of the work on the decouple-logic-trees branch
  * Changed the way hazard map are interpolated
  * Fixed a bug with static urls
  * Remove database related code
  * Removed hazard curve progress
  * Improved the IMT management in the engine by leveraging the new
    functionality in hazardlib
  * Configuration file for storing oq-platform connection parameters
  * Add loss type to risk outputs
  * Remove parsed source
  * Fix remove demos symlinks
  * gmf.lt_realization_id can be NULL
  * Fixed the _prep_geometry feature of Risk and Hazard calculations
  * Remove a reference to the removed view hzrdr.gmf_family
  * Engine-Server: support for multiple platform installations
  * Removed the complete_logic_tree flags
  * Fixed setup.py
  * Removed the SourceProgress table
  * New risk demos
  * Run a risk calculation
  * Remove validation on site models
  * Removed the rest of the stuff related to the supervisor
  * Removed the supervisor, redis, kombu and related stuff
  * Removed a wrong import
  * An import ordering issue is breaking Jenkins
  * Various small fixes for oq_create_db script
  * Do not register a progress handler if it is not passed
  * Engine Unit test fix
  * Geonode integration
  * Progress Bar support
  * Finally fixed the dependency from the blocksize in the event based
    calculator
  * A simple fix for engine_test.py
  * Replace numpy arrays with postgres array fields in output tables
  * Dump and restore Stochastic Event Set
  * Removed the old distribution and used parallelize as default distribution
    mechanism everywhere
  * Change the distribution in the risk calculators
  * Save in job_stats how much the database increased during the current
    computation
  * Removed calc_num task properly
  * Change dist classical
  * Improve the table job_stats
  * Now the CacheImporter infers the fields from the database, in the right
    order
  * Removed parsed_rupture_model from the db
  * The revoke command should not terminate the workers
  * Remove JobCompletedError
  * Override hazard investigation time in risk event based calculator
  * Companion of https://github.com/gem/oq-engine/pull/1298/
  * Companion of https://github.com/gem/oq-nrmllib/pull/116
  * Simplify schema
  * Filter the sources before storing them in the database
  * Improve the parallelize distribution
  * Fix disaggregation
  * Changed the distance in hazardlib
  * Improve memory consumption in the GMF calculation
  * The file with the exported disagg matrix must contain the poe in the name
  * The multiple sites QA test (classical/case_13) broke
  * Solve the dependency from the parameter concurrent_tasks
  * QA test for multiple sites
  * Cross domain ajax fix for view methods [r=matley] [f=*1234765]
  * Tweaks to make platform calcs work [r=matley] [f=*1234765]
  * Create job and calculation objects in a transaction
  * Make test fixtures optional
  * Get the list of the available magnitude scaling relationships at runtime
  * Save memory when exporting the GMF
  * Fixed a typo in an ordering query
  * Insured loss curves statistics
  * When exporting the GMF, we need to export the rupture tags, not the ids
  * Hazard Curve Parser import update [r=micheles] [f=*trivial]
  * To save space in the db and to avoid running into the text field size
    limit, change model_content.raw_content to store gzipped content
  * Add a tag to the ruptures
  * Change the dump/restore procedures to work with directories, not tarfiles
  * Fix risk QA tests fixtures
  * Documentation for the REST API
  * Fix hazard_curve_multi export path
  * Revise insured losses algorithm
  * Post-calculation migration
  * Correction of baseline DB revision
  * Review Risk demos
  * A couple of fixes to scenario tests
  * Compute standard deviation of losses
  * Validate time_event
  * Add 404 responses in the case of non-existent artifacts
  * Run calcs, part 2
  * Minor loss map export fix
  * Fix for installing source code via pip/git
  * Remove cache from HazardCurveGetterPerAsset
  * Changed an import from nrmllib
  * Pyflakes fixes to the calculators and engine module
  * Reading logic trees from DB - follow up (fix for a careless refactoring
    error)
  * Raise an error when no gmvs are available in a scenario computation
  * Small fix in dump_hazards.py: the filenames list contained duplicates
  * Add 'engine' functionality to disable the job supervisor
  * Read logic trees from DB (instead of the filesystem)
  * Extend forms.CharField to allow null values
  * Small fixes to the script restore_hazards.py
  * Update test fixtures used for risk scenario calculations
  * Trivial: Some small tweaks/cleanups
  * File parsing fix
  * Risk BaseCalculator refactoring
  * Run calculations via REST API (initial sketch)
  * Better input loading (update to 'engine' API)
  * Update Risk Event Based QA test
  * Fixed a very subtle bug with the ordering of sites
  * Added index to hzrdi.hazard_site
  * Updated tests to the new interface
    of 'openquake.engine.db.models.SiteCollection'
  * Compute ground motion values from Stochastic Event Set
    in a risk calculation
  * "List calc results" views
  * Misc. engine fixes to stabilize the build
  * Record all OQ software versions in oq_job
  * Export to path or file (not just path)
  * Minor fix to risk QA test collection
  * Engine API improvements
  * Hazard map GeoJSON export
  * Refactoring: moved risk calculation logic to risklib
  * GeoJSON loss map support
  * GeoJSON export prep
  * Include API version in URLs
  * 'calc info' views
  * Rough sketch of the 'list calculations' views
  * Export loss_fraction quantile fix
  * Fix 'hazard_curve_multi' export
  * Fix Risk QA test collection (nosetests)
  * Remove site_collection column from the database
  * Pack and risk demos LP: #1197737
  * Added more monitoring to the hazard calculators

 -- Matteo Nastasi (GEM Foundation) <nastasi@openquake.org>  Wed, 10 Dec 2014 11:17:03 +0100

python-oq-engine (1.0.0-1) precise; urgency=low

  * 'occupants' is now a float
  * Hazard curve import tool: updated NRML hazard curve parser
  * Made sure that the task_ids are stored in the performance table soon enough
    (LP: #1180271)
  * Added fixtures for risk tests
  * Some support to compute avg and std for the GMFs (LP: #1192413)
  * Renamed the GMF tables (LP: #1192512)
  * Kill running celery tasks on job failure (LP: #1180271)
  * Removed 'patches' folder
  * Event loss csv: fix delimiting character (LP: #1192179)
  * Fixed restore_hazards_test.py (LP: #1189772)
  * Fix restore hazards (LP: #1189772)
  * Fix risk/classical/case_3 (LP: #1190569)
  * Fix get_asset_chunk unit test
  * Added dumping of ses_collection/ses/ses_rupture (LP: #1189750)
  * Fixed the issue with sequences in restore_hazards.py (LP: #1189772)
  * Risk Probabilistic Event Based Calculator - QA Test
  * Fix the GMF export and tables (LP: #1169078,#1187413)
  * Some work to fix qa_tests/risk/event_based_bcr (LP: #1188497)
  * Run risk demos to test the package (LP: #1188117)
  * Update risk demos
  * renamed units -> number_of_units. Support for asset_category == "population"
    (LP: #1188104)
  * Fixed the z1pt0<->z2pt5 inversion problem (LP: #1186490)
  * Removed the special case for gmf_scenario
  * Exposure DB schema update (LP: #1185488)
  * Fix the site_data table to store one site per row; change gmf_agg to point
    to site_data (LP: #1184603)
  * Fix export of Benefit Cost Ratio calculator outputs. (LP: #1181182)
  * Inserted the GMFs with the CacheInserter instead of the BulkInserter
    (LP: #1184624)
  * Added better instrumentation to the hazard getters
  * Make the engine smart enough to infer the right block size (LP: #1183329)
  * New risk demos (LP: #1180698,#1181182)
  * Time event validation fix (LP: #1181235)
  * Unicode list cast fix
  * Implement distribution by SES in the event based hazard calculator
    (LP: #1040141)
  * Remove gmf scenario (LP: #1170628)
  * Purge gmf table (LP: #1170632)
  * Parallelize the queries of kind "insert into gmf agg" by using the standard
    mechanism (LP: #1178054)
  * Skipped hazard/event_based/case_4/test.py (LP: #1181908)
  * Remove the dependency from the gmf/gmf_set tables in the XML export
    procedure (LP: #1169078)
  * Saved memory in the hazard getters by returning only the distinct GMFs
    (LP: #1175941)
  * Fixed the case of no gmfcollections and cleaned up the post processing
    mechanism (LP: #1176887)
  * Filter the ruptures according to the maximum_distance criterium
    (LP: #1178571)
  * New hazard demos (LP: #1168756)
  * Parallelize insert into gmf_agg table (LP: #1178054)
  * Removed some verbose logs in debug mode (LP: #1170938)
  * lxc sandbox - improved CI with sandboxed source tests (LP: #1177319)
  * Report "calculation", not the job (LP: #1178583)
  * Fix performance_monitor_test.py on Mac OS X (LP: #1177403)
  * Remove config.gem files from demos
  * Vulnerability functions for contents, occupants and non-structural damage
    (LP: #1174231)
  * Improved the memory profiling (LP: #1175941)
  * Cleanup of the hazard getters and small improvements to help the performance
    analysis of risk calculators (LP: #1175941)
  * Add a facility to import hazard_curves from XML files (LP: #1175452)
  * Refactoring of risk calculators (LP: #1175702)
  * Added references to RiskCalculation model
  * --config-file option (LP: #1174316)
  * Update calls to risklib to the latest interface (LP: #1174301)
  * Event-Based Hazard: Better hazard curve / GMF validation (LP: #1167302)
  * Improved hazard doc
  * CONTRIBUTORS.txt
  * DB cleanup
  * --optimize-source-model pre-processing option (LP: #1096867)
  * Relax validation rules on interest rate for benefit-cost ratio analysis
    (LP: #1172324)
  * Support non-unique taxonomy -> IMT association across different
    vulnerability files (LP: #1171782)
  * Point source block size (LP: #1096867)
  * Use "hazard curve multi imt" also when all the realizations are considered
    (LP: #1171389)
  * Fix aggregate loss curve computation (LP: #1171361)
  * Add instrumentation via the EnginePerformanceMonitor to all the calculators
    (LP: #1171060)
  * Replaced run_job_sp with run_hazard_job (LP: #1153512)
  * Cleanup input reuse
  * Simplify hazard getter query
  * Add a forgotten constrain ON DELETE CASCADE on the table gmf_agg
    (LP: #1170637)
  * Mean loss curve computation updated (LP: #1168454,#1169886,#1170630)
  * Changed the generation of hazard_curves to use the gmf_agg table
    (LP: #1169703)
  * Add geospatial index on gmf_agg
  * Fix hazard map and UHS export filenames (include PoE) (LP: #1169988)
  * Lower the parameter ses_per_logic_tree_path in the event_based QA tests to
    make them much faster (LP: #1169883)
  * Fix Event based mean loss curve computation (LP: #1168454)
  * An attempt to solve the memory occupation issue for the event_based risk
    calculator (LP: #1169577)
  * Update event based mean/quantile loss curve computation (LP: #1168454)
  * Fix disagg export file name (LP: #1163276)
  * Include 'investigation_time' in exported UHS XML (LP: #1169106)
  * Raise warnings when invalid/unknown/unnecessary params are specified
    (LP: #1164324)
  * Fix characteristic fault rupture serialization (LP: #1169069)
  * Fixed a bug in event_based/core_test.py due to the version of mock used
    (LP: #1167310)
  * Make sure the generated XML are valid according to NRML (LP: #1169106)
  * Fix the tests of the event_based depending on random number details
    (LP: #1167310)
  * Scenario risk is using "default" connection on a cluster (LP: #1167969)
  * Add a mechanism to populate the db from CSV files, without the need to run
    a fake calculation (LP: #1167310,#1167693)
  * Source model NRML to hazardlib conversion now throws useful error messages
    (LP: #1154512)
  * Organization of hazard exports (LP: #1163276)
  * Some trivial optimizations in Risk Event Based calculator
  * Do not use 'default' user on raw cursors. (LP: #1167776)
  * Removed a bunch of old test fixtures
  * release updated
  * hazard curves in multiple imts (LP: #1160427)
  * Critical fix to disaggregation interpolation (LP: #1167245)
  * Fix setup.py version number
  * Fix char source logic tree validation (LP: #1166756)
  * Update version to 1.0
  * Reflect latest interface changes in risklib (LP: #1166252)
  * Event base performance (LP: #1168233)
  * Fix a "reproducibility" issue when getting hazard sites from exposure
    (LP: #1163818)
  * Disaggregation in event based risk calculator (LP: #1160993)
  * Read 'sites' from 'sites_csv' (LP: #1097618)
  * add debconf tool to manage postgresql.conf file modification
  * Issue 1160993 (LP: #1160993,#1160845)
  * Importing GMF from XML: step 2 (LP: #1160398)
  * Disaggregation of losses by taxonomy (LP: #1160845)
  * Vulnerability model validation (LP: #1157072)
  * Big docs cleanup
  * Mean and quantile Loss map support (LP: #1159865)
  * Event-Based Hazard: Save multi-surface ruptures (LP: #1144225)
  * Fix loss curve export (LP: #1157072)
  * Fix an incorrect parameter in event-based hazard QA tests, cases 2 and 4
  * end-to-end qa tests for Scenario Risk and Scenario Damage
  * Trivial fix for setup.py
  * New E2E regression tests
  * Updated QA tests due to change in risklib
  * Engine cleanup
  * Characteristic source logic tree support (LP: #1144225)
  * Added a script to dump the hazard outputs needed for the risk (LP: #1156998)
  * Remove complete logic tree flags when redundant (LP: #1155904)
  * Do not read risk inputs from fylesystem but from ModelContent
  * Remove --force-inputs feature (LP: #1154552)
  * UHS Export (LP: #1082312)
  * UHS post-processing (LP: #1082312)
  * Fragility model using structure dependent IMT (LP: #1154549)
  * Correct bin/openquake help string for --log-level
  * Hazard post-processing code cleanup (LP: #1082312)
  * Allow Event-Based hazard post-processing to run without celery
  * More event-based hazard QA tests (LP: #1088864)
  * Real errors are masked in the qa_test since the real computation runs in a
    subprocess (LP: #1153512)
  * Minor simplification of the hazard_getter query
  * Correlation model qa tests (LP: #1097646)
  * Vulnerability model using structure dependent intensity measure types
    (LP: #1149270)
  * Fix a broken scenario hazard export test
  * Support for Characteristic Fault Sources (LP: #1144225)
  * Added a missing KILOMETERS_TO_METERS conversion in the hazard_getters
  * Average Losses (LP: #1152237)
  * Improved the error message for unavailable gsims
  * Companion changes to https://github.com/gem/oq-risklib/pull/38
  * Fix 1144741 (LP: #1144741)
  * Fix 1144388 (LP: #1144388)
  * Fixed ordering bug in the XML export of gmf_scenario (LP: #1152172)
  * Don't save hazard curves to the DB which are all zeros (LP: #1096926)
  * Add hazard nose attribute to the hazard QA test
  * Avoid fully qualified name in the XML <uncertaintyModel> tag (LP: #1116398)
  * Fix Scenario Risk calculator
  * New CLI functionality: delete old calculations (LP: #1117052)
  * DB security cleanup (LP: #1117052)
  * Event-Based Hazard Spatial Correlation QA tests (LP: #1099467)
  * Correct OQ engine version in db script
  * Preloaded exposure (LP: #1132902)
  * 1132708 and 1132731 (LP: #1132731)
  * Stabilize classical hazard QA test case 11
  * DB schema bootstrap script now runs silently by default
  * Fix aggregate loss export test
  * Fix a broken disagg/core test
  * Easy hazard getters optimization (LP: #1132708)
  * Fix progress risk
  * Event loss tables (LP: #1132699)
  * Fix the memory occupation issue for the scenario_risk calculator
    (LP: #1132018,#1132017)
  * Performance monitor to measure times and memory occupation of bottleneck
    code (LP: #1132017)
  * Scenario insured losses
  * Version fix (already present fix in master, add a test to verify it)
  * Classical Hazard QA test, SA IMT case (LP: #1073591)
  * Optimize hazard curve insertion (LP: #1100332)
  * updates due to the latest risklib api changes
  * Fixed the bug introduced by change the location field from Geometry to
    Geography
  * "openquake --version broked" fix
  * Fixed bug in the distribution of the realizations logic
  * Simplified the hazard getters so that they are pickleable without effort
  * Update to disaggregation equation (LP: #1116262)
  * Scenario Aggregated Loss
  * Risk maximum distance (LP: #1095582)
  * Add timestamps to calculation summary output (LP: #1129271)
  * More efficient hazard curve update transactions. (LP: #1121825)
  * Scenario risk tests
  * Added parameter taxonomies_from_fragility_model (LP: #1122817)
  * Add a check for missing taxonomies in the scenario_damage calculator
    (LP: #1122817)
  * Add '_update_progress' for clearer profiling (LP: #1121825)
  * Removed many global dictionaries and adopted a convention-over-configuration
    approach
  * Generation of ground motion fields only within a certain distance from the
    rupture (LP: #1121940)
  * Link between Rupture / Stochastic Event Set and Ground motion field outputs
    (LP: #1119553)
  * Fixed the qa_test for scenario_damage
  * Fix HazardCalculation.get_imts()
  * Donot save absolute losses (LP: #1096881)
  * Scenario hazard: fix a reference to the site collection
  * Fixes scenario hazard correlation
  * Scenario risk
  * Changed DmgState to have a foreign key to OqJob, not to Output; also removed
    the CollapseMap special treatment (LP: #1100371)
  * Drop upload table
  * Remove several global dictionaries from the engine
  * Mean and quantile Loss curve computation (LP: #1101270)
  * Cache the SiteCollection to avoid redundant recreation (LP: #1096915)
  * Scenario hazard correlation model (LP: #1097646)

 -- Matteo Nastasi (GEM Foundation) <nastasi@openquake.org>  Mon, 24 Jun 2013 17:39:07 +0200

python-oq-engine (0.9.1-1) precise; urgency=low

  * upstream release

 -- Matteo Nastasi (GEM Foundation) <nastasi@openquake.org>  Mon, 11 Feb 2013 11:00:54 +0100

python-oq-engine (0.8.3-3) precise; urgency=low

  * Add missing monitor.py source

 -- Muharem Hrnjadovic <mh@foldr3.com>  Tue, 23 Oct 2012 10:16:18 +0200

python-oq-engine (0.8.3-2) precise; urgency=low

  * Use arch-independent JAVA_HOME env. variable values (LP: #1069804)

 -- Muharem Hrnjadovic <mh@foldr3.com>  Mon, 22 Oct 2012 15:30:39 +0200

python-oq-engine (0.8.3-1) precise; urgency=low

  * upstream release

 -- Muharem Hrnjadovic <mh@foldr3.com>  Fri, 19 Oct 2012 19:53:00 +0200

python-oq-engine (0.8.2-5) precise; urgency=low

  * Make sure the vs30_type param is capitalized (LP: #1050792)

 -- Muharem Hrnjadovic <mh@foldr3.com>  Fri, 21 Sep 2012 12:01:34 +0200

python-oq-engine (0.8.2-4) precise; urgency=low

  * fix JAVA_HOME value so it works in ubuntu 12.04 LTS (LP: #1051941)

 -- Muharem Hrnjadovic <mh@foldr3.com>  Mon, 17 Sep 2012 14:52:12 +0200

python-oq-engine (0.8.2-3) precise; urgency=low

  * Insured loss probabilistic event based calculator (LP: #1045318)

 -- Muharem Hrnjadovic <mh@foldr3.com>  Wed, 05 Sep 2012 09:22:36 +0200

python-oq-engine (0.8.2-2) precise; urgency=low

  * remove namespace/module ambiguity

 -- Muharem Hrnjadovic <mh@foldr3.com>  Tue, 04 Sep 2012 17:08:17 +0200

python-oq-engine (0.8.2-1) precise; urgency=low

  * Upstream release (LP: #1045214)

 -- Muharem Hrnjadovic <mh@foldr3.com>  Tue, 04 Sep 2012 08:52:53 +0200

python-oq-engine (0.8.1-5) precise; urgency=low

  * rm threaded serialization patch (since it increases overall run time)

 -- Muharem Hrnjadovic <mh@foldr3.com>  Wed, 25 Jul 2012 17:01:32 +0200

python-oq-engine (0.8.1-4) precise; urgency=low

  * Try threaded serialization in order to fix performance regression
    (LP: #1027874)

 -- Muharem Hrnjadovic <mh@foldr3.com>  Mon, 23 Jul 2012 13:21:32 +0200

python-oq-engine (0.8.1-3) precise; urgency=low

  * Fix import exception when DJANGO_SETTINGS_MODULE is not set (LP: #1027776)

 -- Muharem Hrnjadovic <mh@foldr3.com>  Mon, 23 Jul 2012 09:08:01 +0200

python-oq-engine (0.8.1-2) precise; urgency=low

  * Fix for region discretization bug (LP: #1027041)

 -- Muharem Hrnjadovic <mh@foldr3.com>  Sun, 22 Jul 2012 10:12:25 +0200

python-oq-engine (0.8.1-1) precise; urgency=low

  * new upstream release (LP: #1027030)

 -- Muharem Hrnjadovic <mh@foldr3.com>  Fri, 20 Jul 2012 15:06:18 +0200

python-oq-engine (0.7.0-4) precise; urgency=low

  * fix typo in oq_restart script (LP: #994565)

 -- Muharem Hrnjadovic <mh@foldr3.com>  Fri, 04 May 2012 15:01:54 +0200

python-oq-engine (0.7.0-3) precise; urgency=low

  * Correct the version displayed by OpenQuake (on demand).

 -- Muharem Hrnjadovic <mh@foldr3.com>  Fri, 04 May 2012 08:20:18 +0200

python-oq-engine (0.7.0-2) oneiric; urgency=low

  * Fix bug in the classical PSHA calculator (LP: #984055)

 -- Muharem Hrnjadovic <mh@foldr3.com>  Wed, 02 May 2012 22:00:59 +0200

python-oq-engine (0.7.0-1) oneiric; urgency=low

  * Upstream release, rev. 0.7.0

 -- Muharem Hrnjadovic <mh@foldr3.com>  Wed, 02 May 2012 21:34:03 +0200

python-oq-engine (0.6.1-9) oneiric; urgency=low

  * Fix db router config for the oqmif schema (LP: #993256)

 -- Muharem Hrnjadovic <mh@foldr3.com>  Wed, 02 May 2012 15:23:40 +0200

python-oq-engine (0.6.1-8) oneiric; urgency=low

  * Re-apply fix for ERROR: role "oq_ged4gem" does not exist (LP: #968056)

 -- Muharem Hrnjadovic <mh@foldr3.com>  Wed, 02 May 2012 10:23:40 +0200

python-oq-engine (0.6.1-7) oneiric; urgency=low

  * delete obsolete .pyc files in /usr/openquake (LP: #984912)

 -- Muharem Hrnjadovic <mh@foldr3.com>  Thu, 19 Apr 2012 10:28:45 +0200

python-oq-engine (0.6.1-6) oneiric; urgency=low

  * Remove spurious 'oqmif' db user from settings.py (LP: #980769)

 -- Muharem Hrnjadovic <mh@foldr3.com>  Fri, 13 Apr 2012 14:35:54 +0200

python-oq-engine (0.6.1-5) oneiric; urgency=low

  * Pass the postgres port to the 'createlang' command as well.

 -- Muharem Hrnjadovic <mh@foldr3.com>  Fri, 13 Apr 2012 10:37:26 +0200

python-oq-engine (0.6.1-4) oneiric; urgency=low

  * Fix psql invocation.

 -- Muharem Hrnjadovic <mh@foldr3.com>  Fri, 13 Apr 2012 06:01:12 +0200

python-oq-engine (0.6.1-3) oneiric; urgency=low

  * Support machines with multiple postgres versions (LP: #979881)

 -- Muharem Hrnjadovic <mh@foldr3.com>  Fri, 13 Apr 2012 05:49:41 +0200

python-oq-engine (0.6.1-2) oneiric; urgency=low

  * Fix oq_restart_workers script so it uses the correct db table (oq_job)

 -- Muharem Hrnjadovic <mh@foldr3.com>  Wed, 04 Apr 2012 11:29:36 +0200

python-oq-engine (0.6.1-1) oneiric; urgency=low

  * OpenQuake 0.6.1 upstream release (LP: #971541)

 -- Muharem Hrnjadovic <mh@foldr3.com>  Tue, 03 Apr 2012 08:52:39 +0200

python-oq-engine (0.6.0-15) oneiric; urgency=low

  * Support machines with multiple postgres versions (LP: #979881)

 -- Muharem Hrnjadovic <mh@foldr3.com>  Thu, 12 Apr 2012 18:56:58 +0200

python-oq-engine (0.6.0-14) oneiric; urgency=low

  * Improved version string, post-installation actions

 -- Muharem Hrnjadovic <mh@foldr3.com>  Fri, 30 Mar 2012 17:21:40 +0200

python-oq-engine (0.6.0-13) oneiric; urgency=low

  * proper fix for GMF serialization problem (LP: #969014)

 -- Muharem Hrnjadovic <mh@foldr3.com>  Fri, 30 Mar 2012 15:14:41 +0200

python-oq-engine (0.6.0-12) oneiric; urgency=low

  * Fix GMF serialization in the hazard event based calculator (LP: #969014)

 -- Muharem Hrnjadovic <mh@foldr3.com>  Fri, 30 Mar 2012 12:15:44 +0200

python-oq-engine (0.6.0-11) oneiric; urgency=low

  * Fix ERROR: role "oq_ged4gem" does not exist (LP: #968056)

 -- Muharem Hrnjadovic <mh@foldr3.com>  Thu, 29 Mar 2012 10:44:23 +0200

python-oq-engine (0.6.0-10) oneiric; urgency=low

  * Fix BaseHazardCalculator, so self.calc gets initialized.

 -- Muharem Hrnjadovic <mh@foldr3.com>  Fri, 23 Mar 2012 07:20:47 +0100

python-oq-engine (0.6.0-9) oneiric; urgency=low

  * Turn off accidental worker-side logic tree processing (LP: #962788)

 -- Muharem Hrnjadovic <mh@foldr3.com>  Fri, 23 Mar 2012 06:27:36 +0100

python-oq-engine (0.6.0-8) oneiric; urgency=low

  * Package tested and ready for deployment.

 -- Muharem Hrnjadovic <mh@foldr3.com>  Tue, 20 Mar 2012 15:54:31 +0100

python-oq-engine (0.6.0-7) oneiric; urgency=low

  * All demos pass, rebuild this package

 -- Muharem Hrnjadovic <mh@foldr3.com>  Wed, 07 Mar 2012 18:12:26 +0100

python-oq-engine (0.6.0-6) oneiric; urgency=low

  * Another db user fix

 -- Muharem Hrnjadovic <mh@foldr3.com>  Wed, 07 Mar 2012 17:18:31 +0100

python-oq-engine (0.6.0-5) oneiric; urgency=low

  * Fix database users

 -- Muharem Hrnjadovic <mh@foldr3.com>  Wed, 07 Mar 2012 16:39:49 +0100

python-oq-engine (0.6.0-4) oneiric; urgency=low

  * Fix distro series

 -- Muharem Hrnjadovic <mh@foldr3.com>  Wed, 07 Mar 2012 09:25:57 +0100

python-oq-engine (0.6.0-3) precise; urgency=low

  * Added license file

 -- Muharem Hrnjadovic <mh@foldr3.com>  Wed, 07 Mar 2012 08:35:12 +0100

python-oq-engine (0.6.0-2) oneiric; urgency=low

  * added sample celeryconfig.py file

 -- Muharem Hrnjadovic <mh@foldr3.com>  Mon, 05 Mar 2012 20:07:23 +0100

python-oq-engine (0.6.0-1) oneiric; urgency=low

  * OpenQuake rev. 0.6.0 upstream release (LP: #946879)
  * add postgresql-plpython-9.1 dependency (LP: #929429)

 -- Muharem Hrnjadovic <mh@foldr3.com>  Mon, 05 Mar 2012 11:05:22 +0100

python-oq-engine (0.5.1-2) oneiric; urgency=low

  * add postrm script (LP: #906613)

 -- Muharem Hrnjadovic <mh@foldr3.com>  Thu, 02 Feb 2012 13:00:06 +0100

python-oq-engine (0.5.1-1) oneiric; urgency=low

  * 0.5.1 upstream release (LP: #925339)

 -- Muharem Hrnjadovic <mh@foldr3.com>  Thu, 02 Feb 2012 10:11:58 +0100

python-oq-engine (0.5.0-9) oneiric; urgency=low

  * Fix error resulting from backporting code.

 -- Muharem Hrnjadovic <mh@foldr3.com>  Wed, 25 Jan 2012 16:27:49 +0100

python-oq-engine (0.5.0-8) oneiric; urgency=low

  * Fix hazard map serialization failure (LP: #921604)

 -- Muharem Hrnjadovic <mh@foldr3.com>  Wed, 25 Jan 2012 16:06:54 +0100

python-oq-engine (0.5.0-7) oneiric; urgency=low

  * Remove one last 'sudo' from db setup script

 -- Muharem Hrnjadovic <mh@foldr3.com>  Wed, 25 Jan 2012 12:17:35 +0100

python-oq-engine (0.5.0-6) oneiric; urgency=low

  * NRML files are written only once (LP: #914614)
  * optimize parallel results collection (LP: #914613)
  * fix "current realization" progress counter value (LP: #914477)

 -- Muharem Hrnjadovic <mh@foldr3.com>  Thu, 19 Jan 2012 15:16:51 +0100

python-oq-engine (0.5.0-5) oneiric; urgency=low

  * Revert to the usual database user names.

 -- Muharem Hrnjadovic <mh@foldr3.com>  Tue, 10 Jan 2012 10:49:49 +0100

python-oq-engine (0.5.0-4) oneiric; urgency=low

  * Remove "sudo" from db setup script (LP: #914139)

 -- Muharem Hrnjadovic <mh@foldr3.com>  Tue, 10 Jan 2012 08:18:14 +0100

python-oq-engine (0.5.0-3) oneiric; urgency=low

  * Fix demo files.

 -- Muharem Hrnjadovic <mh@foldr3.com>  Mon, 09 Jan 2012 21:10:08 +0100

python-oq-engine (0.5.0-2) oneiric; urgency=low

  * Calculation and serialization are to be carried out in parallel
    (LP: #910985)

 -- Muharem Hrnjadovic <mh@foldr3.com>  Mon, 09 Jan 2012 15:53:05 +0100

python-oq-engine (0.5.0-1) oneiric; urgency=low

  * Prepare rel. 0.5.0 of python-oq-engine (LP: #913540)
  * set JAVA_HOME for celeryd (LP: #911697)

 -- Muharem Hrnjadovic <mh@foldr3.com>  Mon, 09 Jan 2012 07:15:31 +0100

python-oq-engine (0.4.6-11) oneiric; urgency=low

  * Facilitate java-side kvs connection caching
    (LP: #894261, #907760, #907993).

 -- Muharem Hrnjadovic <mh@foldr3.com>  Mon, 02 Jan 2012 13:42:42 +0100

python-oq-engine (0.4.6-10) oneiric; urgency=low

  * Only use one amqp log handler per celery worker (LP: #907360).

 -- Muharem Hrnjadovic <mh@foldr3.com>  Mon, 02 Jan 2012 13:10:50 +0100

python-oq-engine (0.4.6-9) oneiric; urgency=low

  * add a debian/preinst script that makes sure we have no garbage
    from previous package installation lying around (LP: #906613).

 -- Muharem Hrnjadovic <mh@foldr3.com>  Tue, 20 Dec 2011 10:43:12 +0100

python-oq-engine (0.4.6-8) oneiric; urgency=low

  * Repackage 0.4.6-6 (no asynchronous classical PSHA code)
    for oneiric (also fix the postgres-9.1 issues).

 -- Muharem Hrnjadovic <mh@foldr3.com>  Fri, 16 Dec 2011 11:34:47 +0100

python-oq-engine (0.4.6-6) oneiric; urgency=low

  * Make sure /var/lib/openquake/disagg-results exists and has an
    appropriate owner and permissions (LP: #904659)

 -- Muharem Hrnjadovic <mh@foldr3.com>  Thu, 15 Dec 2011 12:26:28 +0100

python-oq-engine (0.4.6-5) natty; urgency=low

  * Make sure the demos that were broken in 0.4.6 are not installed
    (LP: #901112)

 -- Muharem Hrnjadovic <mh@foldr3.com>  Fri, 09 Dec 2011 16:40:50 +0100

python-oq-engine (0.4.6-4) natty; urgency=low

  * Tolerate the failure of chown and/or chmod on /var/lib/openquake
    (LP: #902083)

 -- Muharem Hrnjadovic <mh@foldr3.com>  Fri, 09 Dec 2011 10:38:46 +0100

python-oq-engine (0.4.6-3) natty; urgency=low

  * Remove UHS changes in order to fix python-java-bridge failures
    (LP: #900617)

 -- Muharem Hrnjadovic <mh@foldr3.com>  Fri, 09 Dec 2011 07:51:19 +0100

python-oq-engine (0.4.6-2) oneiric; urgency=low

  * Add missing dependency, python-h5py (LP: #900300)

 -- Muharem Hrnjadovic <mh@foldr3.com>  Mon, 05 Dec 2011 15:09:37 +0100

python-oq-engine (0.4.6-1) oneiric; urgency=low

  * Upstream release (LP: #898634)
  * Make postgres dependencies less version dependent (LP: #898622)

 -- Muharem Hrnjadovic <mh@foldr3.com>  Mon, 05 Dec 2011 10:51:46 +0100

python-oq-engine (0.4.4-19) oneiric; urgency=low

  * Functions called from celery tasks should not make use of logic trees
    (LP: #880743)

 -- Muharem Hrnjadovic <mh@foldr3.com>  Mon, 24 Oct 2011 14:37:41 +0200

python-oq-engine (0.4.4-18) oneiric; urgency=low

  * Add python-setuptools as a python-oq-engine dependency (LP: #877915)

 -- Muharem Hrnjadovic <mh@foldr3.com>  Sun, 23 Oct 2011 18:29:41 +0200

python-oq-engine (0.4.4-17) oneiric; urgency=low

  * Refresh the demos and make sure the newest ones are always installed
    under /usr/openquake/demos

 -- Muharem Hrnjadovic <mh@foldr3.com>  Sun, 23 Oct 2011 18:12:59 +0200

python-oq-engine (0.4.4-16) oneiric; urgency=low

  * Remove superfluous OPENQUAKE_ROOT import.

 -- Muharem Hrnjadovic <mh@foldr3.com>  Sun, 23 Oct 2011 16:42:17 +0200

python-oq-engine (0.4.4-15) oneiric; urgency=low

  * Added the python code needed for the new logic tree implementation
    (LP: #879451)

 -- Muharem Hrnjadovic <mh@foldr3.com>  Sun, 23 Oct 2011 12:27:15 +0200

python-oq-engine (0.4.4-14) oneiric; urgency=low

  * leave exceptions raised by celery tasks alone (LP: #878736)

 -- Muharem Hrnjadovic <mh@foldr3.com>  Thu, 20 Oct 2011 12:30:50 +0200

python-oq-engine (0.4.4-13) oneiric; urgency=low

  * Avoid failures while reraising exceptions (LP: #877992)

 -- Muharem Hrnjadovic <mh@foldr3.com>  Wed, 19 Oct 2011 15:03:58 +0200

python-oq-engine (0.4.4-12) natty; urgency=low

  * Impose upper limit on JVM memory usage (LP: #821002)

 -- Muharem Hrnjadovic <mh@foldr3.com>  Mon, 17 Oct 2011 17:35:40 +0200

python-oq-engine (0.4.4-11) oneiric; urgency=low

  * add python-oq-engine_0.4.4.orig.tar.gz to upload

 -- Muharem Hrnjadovic <mh@foldr3.com>  Fri, 14 Oct 2011 11:57:11 +0200

python-oq-engine (0.4.4-10) oneiric; urgency=low

  * Ubuntu 11.10 upload.

 -- Muharem Hrnjadovic <mh@foldr3.com>  Fri, 14 Oct 2011 11:37:17 +0200

python-oq-engine (0.4.4-9) natty; urgency=low

  * 'new_in_this_release' files apply to latest upgrade (LP: #873205)

 -- Muharem Hrnjadovic <mh@foldr3.com>  Thu, 13 Oct 2011 10:36:04 +0200

python-oq-engine (0.4.4-8) natty; urgency=low

  * Make sure all demo files are unzipped (LP: #872816)

 -- Muharem Hrnjadovic <mh@foldr3.com>  Thu, 13 Oct 2011 10:17:08 +0200

python-oq-engine (0.4.4-7) natty; urgency=low

  * More robust detection of the 'openquake' system group (LP #872814)

 -- Muharem Hrnjadovic <mh@foldr3.com>  Wed, 12 Oct 2011 14:37:40 +0200

python-oq-engine (0.4.4-6) natty; urgency=low

  * make the demo files writable by owner *and* group.

 -- Muharem Hrnjadovic <mh@foldr3.com>  Tue, 11 Oct 2011 16:09:51 +0200

python-oq-engine (0.4.4-5) natty; urgency=low

  * Remove unneeded database users (LP #872277)
  * fix smoketests (add DEPTHTO1PT0KMPERSEC, VS30_TYPE parameter defaults)

 -- Muharem Hrnjadovic <mh@foldr3.com>  Tue, 11 Oct 2011 15:48:20 +0200

python-oq-engine (0.4.4-4) natty; urgency=low

  * turn off -x flag in debian/postinst
  * unzip the example files in /usr/openquake/demos

 -- Muharem Hrnjadovic <mh@foldr3.com>  Tue, 11 Oct 2011 14:55:30 +0200

python-oq-engine (0.4.4-3) natty; urgency=low

  * fix lintian warning

 -- Muharem Hrnjadovic <mh@foldr3.com>  Tue, 11 Oct 2011 14:26:25 +0200

python-oq-engine (0.4.4-2) natty; urgency=low

  * Use dh_installexamples to include the smoketests in the package.

 -- Muharem Hrnjadovic <mh@foldr3.com>  Tue, 11 Oct 2011 12:23:06 +0200

python-oq-engine (0.4.4-1) natty; urgency=low

  * fix permissions for config files in /etc/openquake (LP #850766)
  * be more intelligent about pg_hba.conf files (LP #848579)
  * add smoke tests to the package (LP #810982)

 -- Muharem Hrnjadovic <mh@foldr3.com>  Tue, 11 Oct 2011 11:47:30 +0200

python-oq-engine (0.4.3-21) natty; urgency=low

  * Remove unneeded dependency on fabric (LP: #852004)

 -- Muharem Hrnjadovic <mh@foldr3.com>  Fri, 16 Sep 2011 20:47:49 +0000

python-oq-engine (0.4.3-20) natty; urgency=low

  * Shut down celery prior to restarting postgres and setting up the database
    (LP: #846388)

 -- Muharem Hrnjadovic <mh@foldr3.com>  Sat, 10 Sep 2011 19:47:56 +0200

python-oq-engine (0.4.3-19) natty; urgency=low

  * Close all db connections in order to prevent package upgrade failures
   (LP: 846279)

 -- Muharem Hrnjadovic <mh@foldr3.com>  Sat, 10 Sep 2011 09:37:34 +0200

python-oq-engine (0.4.3-18) natty; urgency=low

  * declare the "include_defaults" flag in the openquake script (LP: #845994)

 -- Muharem Hrnjadovic <mh@foldr3.com>  Fri, 09 Sep 2011 22:38:40 +0200

python-oq-engine (0.4.3-17) natty; urgency=low

  * package the correct software revision (LP: #845583)

 -- Muharem Hrnjadovic <mh@foldr3.com>  Fri, 09 Sep 2011 15:00:05 +0200

python-oq-engine (0.4.3-16) natty; urgency=low

  * Add all required db users to pg_hba.conf (LP: #845461)

 -- Muharem Hrnjadovic <mh@foldr3.com>  Fri, 09 Sep 2011 11:25:41 +0200

python-oq-engine (0.4.3-15) natty; urgency=low

  * Remove obsolete dependency on python-geoalchemy (LP: #845439)

 -- Muharem Hrnjadovic <mh@foldr3.com>  Fri, 09 Sep 2011 10:25:25 +0200

python-oq-engine (0.4.3-14) natty; urgency=low

  * turn off 'set -x' in debian/postinst

 -- Muharem Hrnjadovic <mh@foldr3.com>  Fri, 09 Sep 2011 07:18:34 +0200

python-oq-engine (0.4.3-13) natty; urgency=low

  * Better detection of postgresql-8.4

 -- Muharem Hrnjadovic <mh@foldr3.com>  Fri, 09 Sep 2011 07:16:11 +0200

python-oq-engine (0.4.3-12) natty; urgency=low

  * detect the absence of the rabbitmq and postgres services and refrain
    from the corresponding initialization actions  (LP: #845344)

 -- Muharem Hrnjadovic <mh@foldr3.com>  Fri, 09 Sep 2011 06:47:32 +0200

python-oq-engine (0.4.3-11) natty; urgency=low

  * Fix logging sink configuration file and location.

 -- Muharem Hrnjadovic <mh@foldr3.com>  Wed, 07 Sep 2011 14:31:51 +0200

python-oq-engine (0.4.3-10) natty; urgency=low

  * Fix database user/permissions for admin schema.

 -- Muharem Hrnjadovic <mh@foldr3.com>  Wed, 07 Sep 2011 14:07:30 +0200

python-oq-engine (0.4.3-9) natty; urgency=low

  * turn off 'set -x' in debian/postinst

 -- Muharem Hrnjadovic <mh@foldr3.com>  Tue, 06 Sep 2011 17:44:37 +0200

python-oq-engine (0.4.3-8) natty; urgency=low

  * Fixed database (user) setup and general breakage (LP: #842472)

 -- Muharem Hrnjadovic <mh@foldr3.com>  Tue, 06 Sep 2011 17:42:51 +0200

python-oq-engine (0.4.3-7) natty; urgency=low

  * Fix database (user) setup (LP: #842472)
  * Copy configuration file to /etc/openquake (LP: #842468)

 -- Muharem Hrnjadovic <mh@foldr3.com>  Tue, 06 Sep 2011 15:34:17 +0200

python-oq-engine (0.4.3-6) natty; urgency=low

  * Delay the import of openquake.engine.job to allow the user to see the version
    and/or help without errors (LP: #842604)

 -- Muharem Hrnjadovic <mh@foldr3.com>  Tue, 06 Sep 2011 14:37:06 +0200

python-oq-engine (0.4.3-5) natty; urgency=low

  * Copy configuration file to /usr/openquake (LP: #842468)

 -- Muharem Hrnjadovic <mh@foldr3.com>  Tue, 06 Sep 2011 11:45:55 +0200

python-oq-engine (0.4.3-4) natty; urgency=low

  * Fix 'Architecture' field in debian/control.

 -- Muharem Hrnjadovic <mh@foldr3.com>  Mon, 05 Sep 2011 21:35:10 +0200

python-oq-engine (0.4.3-3) natty; urgency=low

  * Add Django as a dependency (LP: #830974)

 -- Muharem Hrnjadovic <mh@foldr3.com>  Mon, 05 Sep 2011 21:33:01 +0200

python-oq-engine (0.4.3-2) natty; urgency=low

  * Make db error detection smarter (LP: #819710)

 -- Muharem Hrnjadovic <mh@foldr3.com>  Mon, 05 Sep 2011 21:30:16 +0200

python-oq-engine (0.4.3-1) natty; urgency=low

  * Upstream release (LP: #839424)

 -- Muharem Hrnjadovic <mh@foldr3.com>  Mon, 05 Sep 2011 18:13:42 +0200

python-oq-engine (0.4.1-12) natty; urgency=low

  * Better error detection for schema creation output (LP #819710)
  * Remove unneeded python-guppy dependency (LP #826487)

 -- Muharem Hrnjadovic <mh@foldr3.com>  Mon, 15 Aug 2011 03:16:43 +0200

python-oq-engine (0.4.1-11) natty; urgency=low

  * Add the cache garbage collector script (LP #817541)

 -- Muharem Hrnjadovic <mh@foldr3.com>  Thu, 28 Jul 2011 16:56:33 +0200

python-oq-engine (0.4.1-10) natty; urgency=low

  * The name of the default db should be 'openquake'

 -- Muharem Hrnjadovic <mh@foldr3.com>  Tue, 26 Jul 2011 15:47:18 +0200

python-oq-engine (0.4.1-9) natty; urgency=low

  * postgresql reload after pg_hba.conf modification was missing

 -- Muharem Hrnjadovic <mh@foldr3.com>  Tue, 26 Jul 2011 15:28:52 +0200

python-oq-engine (0.4.1-8) natty; urgency=low

  * log4j.properties needs to live in the openquake source code tree
    (LP #816397)

 -- Muharem Hrnjadovic <mh@foldr3.com>  Tue, 26 Jul 2011 14:52:20 +0200

python-oq-engine (0.4.1-7) natty; urgency=low

  * Fix obsolete celeryconfig.py file.

 -- Muharem Hrnjadovic <mh@foldr3.com>  Tue, 26 Jul 2011 14:24:25 +0200

python-oq-engine (0.4.1-6) natty; urgency=low

  * Move xml schemas to the openquake source code tree (LP #816375)

 -- Muharem Hrnjadovic <mh@foldr3.com>  Tue, 26 Jul 2011 13:52:56 +0200

python-oq-engine (0.4.1-5) natty; urgency=low

  * Fix mistake in postinst (db init output in now redirected correctly)

 -- Muharem Hrnjadovic <mh@foldr3.com>  Tue, 26 Jul 2011 12:16:20 +0200

python-oq-engine (0.4.1-4) natty; urgency=low

  * database initialisation is now checked for errors

 -- Muharem Hrnjadovic <mh@foldr3.com>  Tue, 26 Jul 2011 11:25:18 +0200

python-oq-engine (0.4.1-3) natty; urgency=low

  * when invoked from postinst the sudo commands in the create_oq_schema
    script break it (since the latter is run by the postgres user)

 -- Muharem Hrnjadovic <mh@foldr3.com>  Tue, 26 Jul 2011 07:58:31 +0200

python-oq-engine (0.4.1-2) natty; urgency=low

  * get_uiapi_writer_session() has defaults (LP #815912)
  * moved the db-rooted source code tree under openquake (LP #816232)

 -- Muharem Hrnjadovic <mh@foldr3.com>  Tue, 26 Jul 2011 06:35:03 +0200

python-oq-engine (0.4.1-1) natty; urgency=low

  * OpenQuake 0.4.1 release
  * add postgresql-8.4 as a recommended package (LP #810953)
  * configure the OpenQuake database if postgres is installed (LP #810955)
  * add dependencies (LP #813961)
  * add the sticky bit to /usr/openquake (LP #810985)

 -- Muharem Hrnjadovic <mh@foldr3.com>  Thu, 21 Jul 2011 11:48:36 +0200

python-oq-engine (0.3.9-6) natty; urgency=low

  * The rabbitmq-server and redis-server packages should be merely recommended
    since we may want to install the openquake package on worker machines but
    deploy the two daemons in question elsewhere.

 -- Muharem Hrnjadovic <mh@foldr3.com>  Tue, 14 Jun 2011 20:12:50 +0200

python-oq-engine (0.3.9-5) natty; urgency=low

  * The number of celery tasks is based on the number of CPUs/cores
    (when the HAZARD_TASKS parameter is not set).

 -- Muharem Hrnjadovic <mh@foldr3.com>  Thu, 09 Jun 2011 15:15:54 +0200

python-oq-engine (0.3.9-4) natty; urgency=low

  * Create /usr/openquake in postinst

 -- Muharem Hrnjadovic <mh@foldr3.com>  Tue, 07 Jun 2011 16:43:24 +0200

python-oq-engine (0.3.9-3) natty; urgency=low

  * Added java-oq dependency

 -- Muharem Hrnjadovic <mh@foldr3.com>  Tue, 07 Jun 2011 14:58:44 +0200

python-oq-engine (0.3.9-2) natty; urgency=low

  * Added the python-geoalchemy dependency.

 -- Muharem Hrnjadovic <mh@foldr3.com>  Tue, 07 Jun 2011 10:30:02 +0200

python-oq-engine (0.3.9-1) natty; urgency=low

  * Upstream OpenQuake python sources.

 -- Muharem Hrnjadovic <mh@foldr3.com>  Mon, 06 Jun 2011 11:42:24 +0200<|MERGE_RESOLUTION|>--- conflicted
+++ resolved
@@ -1,14 +1,11 @@
-<<<<<<< HEAD
   [Amirhossein Mohammadi]
   * Added Mohammadi2023Turkiye ML-based GSIM for Turkey.  
   
-=======
   [Paolo Tormene]
   * Fixed the management and layout/styling of navigation buttons in the
     WebUI, with and without authentication
   * Improved the default configuration of the TOOLS_ONLY WebUI application mode
 
->>>>>>> 119d0979
   [Michele Simionato]
   * Supported site-specific gsim logic trees via `site_labels`
   * Added `source_info` to the global SES file
