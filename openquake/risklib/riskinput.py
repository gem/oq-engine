# -*- coding: utf-8 -*-
# vim: tabstop=4 shiftwidth=4 softtabstop=4
#
# Copyright (C) 2015-2016 GEM Foundation
#
# OpenQuake is free software: you can redistribute it and/or modify it
# under the terms of the GNU Affero General Public License as published
# by the Free Software Foundation, either version 3 of the License, or
# (at your option) any later version.
#
# OpenQuake is distributed in the hope that it will be useful,
# but WITHOUT ANY WARRANTY; without even the implied warranty of
# MERCHANTABILITY or FITNESS FOR A PARTICULAR PURPOSE.  See the
# GNU Affero General Public License for more details.
#
# You should have received a copy of the GNU Affero General Public License
# along with OpenQuake. If not, see <http://www.gnu.org/licenses/>.

import operator
import logging
import collections

import numpy

from openquake.baselib.python3compat import zip
from openquake.baselib.general import groupby, split_in_blocks
from openquake.baselib.performance import DummyMonitor
from openquake.hazardlib.gsim.base import gsim_imt_dt
from openquake.risklib import scientific, riskmodels

F32 = numpy.float32

FIELDS = ('site_id', 'lon', 'lat', 'asset_ref', 'taxonomy', 'area', 'number',
          'occupants', 'deductible~', 'insurance_limit~', 'retrofitted~')

by_taxonomy = operator.attrgetter('taxonomy')


def build_assets_by_site(assetcol, taxonomies, time_event, cc):
    """
    :param assetcol: the asset collection as a composite array
    :param taxomies: an array of taxonomy strings
    :param time_event: time event string (or None)
    :param cc: :class:`openquake.risklib.riskmodels.CostCalculator` instance
    :returns: an array of lists with the assets by each site
    """
    fields = assetcol.dtype.names
    site_ids = sorted(set(assetcol['site_id']))
    loss_types = sorted(f for f in fields if not f.startswith(FIELDS))
    deduc = [n for n in fields if n.startswith('deductible~')]
    i_lim = [n for n in fields if n.startswith('insurance_limit~')]
    retro = [n for n in fields if n.startswith('retrofitted~')]
    assets_by_site = [[] for sid in site_ids]
    index = dict(zip(site_ids, range(len(site_ids))))
    for idx, a in enumerate(assetcol):
        sid = a['site_id']
        values = {lt: a[lt] for lt in loss_types}
        if 'occupants' in fields:
            values['occupants_' + str(time_event)] = a['occupants']
        asset = riskmodels.Asset(
            a['asset_ref'],
            taxonomies[a['taxonomy']],
            number=a['number'],
            location=(a['lon'], a['lat']),
            values=values,
            area=a['area'],
            deductibles={lt: a[lt] for lt in deduc},
            insurance_limits={lt: a[lt] for lt in i_lim},
            retrofitteds={lt: a[lt] for lt in retro},
            calc=cc,
            idx=idx)
        assets_by_site[index[sid]].append(asset)
    return numpy.array(assets_by_site)


def build_asset_collection(assets_by_site, time_event=None):
    """
    :param assets_by_site: a list of lists of assets
    :param time_event: a time event string (or None)
    :returns: an array with composite dtype
    """
    for assets in assets_by_site:
        if len(assets):
            first_asset = assets[0]
            break
    else:  # no break
        raise ValueError('There are no assets!')
    candidate_loss_types = list(first_asset.values)
    loss_types = []
    the_occupants = 'occupants_%s' % time_event
    for candidate in candidate_loss_types:
        if candidate.startswith('occupants'):
            if candidate == the_occupants:
                loss_types.append('occupants')
            # discard occupants for different time periods
        else:
            loss_types.append(candidate)
    deductible_d = first_asset.deductibles or {}
    limit_d = first_asset.insurance_limits or {}
    retrofitting_d = first_asset.retrofitteds or {}
    deductibles = ['deductible~%s' % name for name in deductible_d]
    limits = ['insurance_limit~%s' % name for name in limit_d]
    retrofittings = ['retrofitted~%s' % n for n in retrofitting_d]
    float_fields = loss_types + deductibles + limits + retrofittings
    taxonomies = set()
    for assets in assets_by_site:
        for asset in assets:
            taxonomies.add(asset.taxonomy)
    sorted_taxonomies = sorted(taxonomies)
    asset_dt = numpy.dtype(
        [('asset_ref', '|S100'),
         ('lon', F32), ('lat', F32), ('site_id', numpy.uint32),
         ('taxonomy', numpy.uint32), ('number', F32), ('area', F32)] +
        [(name, float) for name in float_fields])
    num_assets = sum(len(assets) for assets in assets_by_site)
    assetcol = numpy.zeros(num_assets, asset_dt)
    asset_ordinal = 0
    fields = set(asset_dt.fields)
    for sid, assets_ in enumerate(assets_by_site):
        for asset in sorted(assets_, key=operator.attrgetter('id')):
            asset.idx = asset_ordinal
            record = assetcol[asset_ordinal]
            asset_ordinal += 1
            for field in fields:
                if field == 'taxonomy':
                    value = sorted_taxonomies.index(asset.taxonomy)
                elif field == 'number':
                    value = asset.number
                elif field == 'area':
                    value = asset.area
                elif field == 'asset_ref':
                    value = asset.id
                elif field == 'site_id':
                    value = sid
                elif field == 'lon':
                    value = asset.location[0]
                elif field == 'lat':
                    value = asset.location[1]
                elif field == 'occupants':
                    value = asset.values[the_occupants]
                else:
                    try:
                        name, lt = field.split('~')
                    except ValueError:  # no ~ in field
                        name, lt = 'value', field
                    # the line below retrieve one of `deductibles`,
                    # `insured_limits` or `retrofitteds` ("s" suffix)
                    value = getattr(asset, name + 's')[lt]
                record[field] = value
    return assetcol


class CompositeRiskModel(collections.Mapping):
    """
    A container (imt, taxonomy) -> riskmodel.

    :param riskmodels: a dictionary (imt, taxonomy) -> riskmodel
    :param damage_states: None or a list of damage states
    """
    def __init__(self, riskmodels, damage_states=None):
        self.damage_states = damage_states  # not None for damage calculations
        self._riskmodels = riskmodels
        self.loss_types = []
        self.curve_builders = []
        self.lti = {}  # loss_type -> idx
        self.covs = 0  # number of coefficients of variation
        self.taxonomies = []  # populated in get_risk_model

    def loss_type_dt(self, dtype=F32, insured=False):
        """
        Return a composite dtype based on the loss types
        """
        dts = [(lt, dtype) for lt in self.loss_types]
        if insured:
            for lt in self.loss_types:
                dts.append((lt + '_ins', dtype))
        return numpy.dtype(dts)

    def build_loss_dtypes(self, conditional_loss_poes, insured_losses=False):
        """
        :param conditional_loss_poes:
            configuration parameter
        :param insured_losses:
            configuration parameter
        :returns:
           loss_curve_dt and loss_maps_dt
        """
        lst = [('poe~%s' % poe, F32) for poe in conditional_loss_poes]
        if insured_losses:
            lst += [(name + '_ins', pair) for name, pair in lst]
        lm_dt = numpy.dtype(lst)
        lc_list = []
        lm_list = []
        for cb in (b for b in self.curve_builders if b.user_provided):
            pairs = [('losses', (F32, cb.curve_resolution)),
                     ('poes', (F32, cb.curve_resolution)),
                     ('avg', F32)]
            if insured_losses:
                pairs += [(name + '_ins', pair) for name, pair in pairs]
            lc_list.append((cb.loss_type, numpy.dtype(pairs)))
            lm_list.append((cb.loss_type, lm_dt))
        loss_curve_dt = numpy.dtype(lc_list) if lc_list else None
        loss_maps_dt = numpy.dtype(lm_list) if lm_list else None
        return loss_curve_dt, loss_maps_dt

    # FIXME: scheduled for removal once we change agg_curve to be built from
    # the user-provided loss ratios
    def build_all_loss_dtypes(self, curve_resolution, conditional_loss_poes,
                              insured_losses=False):
        """
        :param conditional_loss_poes:
            configuration parameter
        :param insured_losses:
            configuration parameter
        :returns:
           loss_curve_dt and loss_maps_dt
        """
        lst = [('poe~%s' % poe, F32) for poe in conditional_loss_poes]
        if insured_losses:
            lst += [(name + '_ins', pair) for name, pair in lst]
        lm_dt = numpy.dtype(lst)
        lc_list = []
        lm_list = []
        for loss_type in self.loss_types:
            pairs = [('losses', (F32, curve_resolution)),
                     ('poes', (F32, curve_resolution)),
                     ('avg', F32)]
            if insured_losses:
                pairs += [(name + '_ins', pair) for name, pair in pairs]
            lc_list.append((loss_type, numpy.dtype(pairs)))
            lm_list.append((loss_type, lm_dt))
        loss_curve_dt = numpy.dtype(lc_list) if lc_list else None
        loss_maps_dt = numpy.dtype(lm_list) if lm_list else None
        return loss_curve_dt, loss_maps_dt

    def make_curve_builders(self, oqparam):
        """
        Populate the inner lists .loss_types, .curve_builders.
        """
        default_loss_ratios = numpy.linspace(
            0, 1, oqparam.loss_curve_resolution + 1)[1:]
        loss_types = self._get_loss_types()
        for l, loss_type in enumerate(loss_types):
            if oqparam.calculation_mode in ('classical', 'classical_risk'):
                curve_resolutions = set()
                lines = []
                for key in sorted(self):
                    rm = self[key]
                    if loss_type in rm.loss_ratios:
                        ratios = rm.loss_ratios[loss_type]
                        curve_resolutions.add(len(ratios))
                        lines.append('%s %d' % (
                            rm.risk_functions[loss_type], len(ratios)))
                if len(curve_resolutions) > 1:
                    logging.info(
                        'Different num_loss_ratios:\n%s', '\n'.join(lines))
                cb = scientific.CurveBuilder(
                    loss_type, ratios, True,
                    oqparam.conditional_loss_poes, oqparam.insured_losses,
                    curve_resolution=max(curve_resolutions))
            elif loss_type in oqparam.loss_ratios:  # loss_ratios provided
                cb = scientific.CurveBuilder(
                    loss_type, oqparam.loss_ratios[loss_type], True,
                    oqparam.conditional_loss_poes, oqparam.insured_losses)
            else:  # no loss_ratios provided
                cb = scientific.CurveBuilder(
                    loss_type, default_loss_ratios, False,
                    oqparam.conditional_loss_poes, oqparam.insured_losses)
            self.curve_builders.append(cb)
            self.loss_types.append(loss_type)
            self.lti[loss_type] = l

    def get_loss_ratios(self):
        """
        :returns: a 1-dimensional composite array with loss ratios by loss type
        """
        lst = [('user_provided', numpy.bool)]
        for cb in self.curve_builders:
            lst.append((cb.loss_type, F32, len(cb.ratios)))
        loss_ratios = numpy.zeros(1, numpy.dtype(lst))
        for cb in self.curve_builders:
            loss_ratios['user_provided'] = cb.user_provided
            loss_ratios[cb.loss_type] = tuple(cb.ratios)
        return loss_ratios

    def _get_loss_types(self):
        """
        :returns: a sorted list with all the loss_types contained in the model
        """
        ltypes = set()
        for rm in self.values():
            ltypes.update(rm.loss_types)
        return sorted(ltypes)

    def __getitem__(self, taxonomy):
        return self._riskmodels[taxonomy]

    def __iter__(self):
        return iter(sorted(self._riskmodels))

    def __len__(self):
        return len(self._riskmodels)

    def get_imt_taxonomies(self, imt=None):
        """
        :returns: sorted list of pairs (imt, taxonomies)
        """
        imt_taxonomies = collections.defaultdict(set)
        for taxonomy, riskmodel in self.items():
            for loss_type, rf in sorted(riskmodel.risk_functions.items()):
                if imt is None or imt == rf.imt:
                    imt_taxonomies[rf.imt].add(riskmodel.taxonomy)
        return sorted(imt_taxonomies.items())

    def build_input(self, imt, hazards_by_site, assets_by_site, eps_dict):
        """
        :param imt: an Intensity Measure Type
        :param hazards_by_site: an array of hazards per each site
        :param assets_by_site: an array of assets per each site
        :param eps_dict: a dictionary of epsilons
        :returns: a :class:`RiskInput` instance
        """
        return RiskInput(self.get_imt_taxonomies(imt),
                         hazards_by_site, assets_by_site, eps_dict)

    def build_inputs_from_ruptures(self, sitecol, all_ruptures,
                                   gsims_by_col, trunc_level, correl_model,
                                   eps, hint):
        """
        :param sitecol: a SiteCollection instance
        :param all_ruptures: the complete list of SESRupture instances
        :param gsims_by_col: a dictionary of GSIM instances
        :param trunc_level: the truncation level (or None)
        :param correl_model: the correlation model (or None)
        :param eps: a matrix of epsilons
        :param hint: hint for how many blocks to generate

        Yield :class:`RiskInputFromRuptures` instances.
        """
        imt_taxonomies = self.get_imt_taxonomies()
        by_col = operator.attrgetter('col_id')
        rup_start = rup_stop = 0
        for ses_ruptures in split_in_blocks(
                all_ruptures, hint or 1, key=by_col):
            rup_stop += len(ses_ruptures)
            gsims = gsims_by_col[ses_ruptures[0].col_id]
            yield RiskInputFromRuptures(
                imt_taxonomies, sitecol, ses_ruptures,
                gsims, trunc_level, correl_model, eps[:, rup_start:rup_stop])
            rup_start = rup_stop

    def gen_outputs(self, riskinputs, rlzs_assoc, monitor,
                    assets_by_site=None):
        """
        Group the assets per taxonomy and compute the outputs by using the
        underlying riskmodels. Yield the outputs generated as dictionaries
        out_by_lr.

        :param riskinputs: a list of riskinputs with consistent IMT
        :param rlzs_assoc: a RlzsAssoc instance
        :param monitor: a monitor object used to measure the performance
        """
        mon_hazard = monitor('getting hazard')
        mon_risk = monitor('computing individual risk')
        for riskinput in riskinputs:
            rupids = riskinput.rupids
            assets_by_site = getattr(
                riskinput, 'assets_by_site', assets_by_site)
            asset_dicts = [groupby(assets, by_taxonomy)
                           for assets in assets_by_site]
            with mon_hazard:
                # get assets, epsilons, hazard
                hazard_by_site = riskinput.get_hazard(rlzs_assoc)
            with mon_risk:
                # compute the outputs with the appropriate riskmodels
                for imt, taxonomies in riskinput.imt_taxonomies:
                    for taxonomy in taxonomies:
<<<<<<< HEAD
                        for asset_dict, hazard in zip(
                                asset_dicts, hazard_by_site):
                            assets = asset_dict.get(taxonomy, [])
                            if assets:
                                epsilons = [riskinput.eps[asset.idx]
                                            for asset in assets]
                                yield self[taxonomy].out_by_lr(
                                    imt, assets, hazard[imt], epsilons, rupids)
=======
                        assets, hazards, epsilons = [], [], []
                        for asset, hazard, epsilon in zip(a, h, e):
                            if asset.taxonomy == taxonomy:
                                assets.append(asset)
                                hazards.append(hazard[imt])
                                epsilons.append(epsilon)
                        if not assets:
                            continue
                        riskmodel = self[taxonomy]
                        if rupids is None:
                            yield riskmodel.out_by_lr(
                                imt, assets, hazards, epsilons, rupids)
                        else:  # event based risk
                            # produce an output per asset, to save memory
                            for ass, haz, eps in zip(
                                    assets, hazards, epsilons):
                                yield riskmodel.out_by_lr(
                                    imt, [ass], [haz], [eps], rupids)
>>>>>>> 7a294057

    def __repr__(self):
        lines = ['%s: %s' % item for item in sorted(self.items())]
        return '<%s(%d, %d)\n%s>' % (
            self.__class__.__name__, len(lines), self.covs, '\n'.join(lines))


class RiskInput(object):
    """
    Contains all the assets and hazard values associated to a given
    imt and site.

    :param imt_taxonomies: a pair (IMT, taxonomies)
    :param hazard_by_site: array of hazards, one per site
    :param assets_by_site: array of assets, one per site
    :param eps_dict: dictionary of epsilons
    """
    def __init__(self, imt_taxonomies, hazard_by_site, assets_by_site,
                 eps_dict):
        if not imt_taxonomies:
            self.weight = 0
            return
        [(self.imt, taxonomies)] = imt_taxonomies
        self.hazard_by_site = hazard_by_site
        self.assets_by_site = [
            [a for a in assets if a.taxonomy in taxonomies]
            for assets in assets_by_site]
        taxonomies_set = set()
        self.weight = 0
        for assets in self.assets_by_site:
            for asset in assets:
                taxonomies_set.add(asset.taxonomy)
            self.weight += len(assets)
        self.taxonomies = sorted(taxonomies_set)
        self.rupids = None  # for API compatibility with RiskInputFromRuptures
        self.eps = eps_dict

    @property
    def imt_taxonomies(self):
        """Return a list of pairs (imt, taxonomies) with a single element"""
        return [(self.imt, self.taxonomies)]

    def get_hazard(self, rlzs_assoc):
        """
        :param rlzs_assoc:
            :class:`openquake.commonlib.source.RlzsAssoc` instance
        :returns:
            list of hazard dictionaries imt -> rlz -> haz per each site
        """
        return [{self.imt: rlzs_assoc.combine(hazard)}
                for hazard in self.hazard_by_site]

    def __repr__(self):
        return '<%s IMT=%s, taxonomy=%s, weight=%d>' % (
            self.__class__.__name__, self.imt, ', '.join(self.taxonomies),
            self.weight)


def make_eps(assets_by_site, num_samples, seed, correlation):
    """
    :param assets_by_site: a list of lists of assets
    :param int num_samples: the number of ruptures
    :param int seed: a random seed
    :param float correlation: the correlation coefficient
    :returns: epsilons matrix of shape (num_assets, num_samples)
    """
    all_assets = (a for assets in assets_by_site for a in assets)
    assets_by_taxo = groupby(all_assets, by_taxonomy)
    num_assets = sum(map(len, assets_by_site))
    eps = numpy.zeros((num_assets, num_samples), numpy.float32)
    for taxonomy, assets in assets_by_taxo.items():
        # the association with the epsilons is done in order
        assets.sort(key=operator.attrgetter('id'))
        shape = (len(assets), num_samples)
        logging.info('Building %s epsilons for taxonomy %s', shape, taxonomy)
        zeros = numpy.zeros(shape)
        epsilons = scientific.make_epsilons(zeros, seed, correlation)
        for asset, epsrow in zip(assets, epsilons):
            eps[asset.idx] = epsrow
    return eps


class RiskInputFromRuptures(object):
    """
    Contains all the assets associated to the given IMT and a subsets of
    the ruptures for a given calculation.

    :param imt_taxonomies: list given by the risk model
    :param sitecol: SiteCollection instance
    :param assets_by_site: list of list of assets
    :param ses_ruptures: ordered array of SESRuptures
    :param gsims: list of GSIM instances
    :param trunc_level: truncation level for the GSIMs
    :param correl_model: correlation model for the GSIMs
    :params eps: a matrix of epsilons
    """
    def __init__(self, imt_taxonomies, sitecol, ses_ruptures,
                 gsims, trunc_level, correl_model, epsilons):
        self.imt_taxonomies = imt_taxonomies
        self.sitecol = sitecol
        self.ses_ruptures = numpy.array(ses_ruptures)
        self.col_id = ses_ruptures[0].col_id
        self.gsims = gsims
        self.trunc_level = trunc_level
        self.correl_model = correl_model
        self.weight = len(ses_ruptures)
        self.imts = sorted(set(imt for imt, _ in imt_taxonomies))
        self.eps = epsilons  # matrix N x E, events in this block
        self.rupids = numpy.array([sr.ordinal for sr in ses_ruptures])

    def compute_expand_gmfs(self):
        """
        :returns:
            an array R x N where N is the number of sites and
            R is the number of ruptures.
        """
        from openquake.calculators.event_based import make_gmfs
        gmfs = make_gmfs(
            self.ses_ruptures, self.sitecol, self.imts,
            self.gsims, self.trunc_level, self.correl_model, DummyMonitor())
        gmf_dt = gsim_imt_dt(self.gsims, self.imts)
        N = len(self.sitecol.complete)
        R = len(gmfs)
        gmfa = numpy.zeros((R, N), gmf_dt)
        for i, sesrup, gmf in zip(range(R), self.ses_ruptures, gmfs):
            expanded_gmf = numpy.zeros(N, gmf_dt)
            expanded_gmf[sesrup.indices] = gmf
            gmfa[i] = expanded_gmf
        return gmfa  # array R x N

    def get_hazard(self, rlzs_assoc):
        """
        :param rlzs_assoc:
            :class:`openquake.commonlib.source.RlzsAssoc` instance
        :returns:
            lists of hazard dictionaries imt -> rlz -> haz
        """
        gmfs = self.compute_expand_gmfs()
        gsims = list(map(str, self.gsims))
        trt_id = rlzs_assoc.csm_info.get_trt_id(self.col_id)
        hazs = []
        for hazard in gmfs.T:
            haz_by_imt_rlz = {imt: {} for imt in self.imts}
            for gsim in gsims:
                for imt in self.imts:
                    for rlz in rlzs_assoc[trt_id, gsim]:
                        haz_by_imt_rlz[imt][rlz] = hazard[gsim][imt]
            hazs.append(haz_by_imt_rlz)
        return hazs

    def __repr__(self):
        return '<%s IMT_taxonomies=%s, weight=%d>' % (
            self.__class__.__name__, self.imt_taxonomies, self.weight)<|MERGE_RESOLUTION|>--- conflicted
+++ resolved
@@ -375,35 +375,21 @@
                 # compute the outputs with the appropriate riskmodels
                 for imt, taxonomies in riskinput.imt_taxonomies:
                     for taxonomy in taxonomies:
-<<<<<<< HEAD
+                        riskmodel = self[taxonomy]
                         for asset_dict, hazard in zip(
                                 asset_dicts, hazard_by_site):
                             assets = asset_dict.get(taxonomy, [])
                             if assets:
                                 epsilons = [riskinput.eps[asset.idx]
                                             for asset in assets]
-                                yield self[taxonomy].out_by_lr(
-                                    imt, assets, hazard[imt], epsilons, rupids)
-=======
-                        assets, hazards, epsilons = [], [], []
-                        for asset, hazard, epsilon in zip(a, h, e):
-                            if asset.taxonomy == taxonomy:
-                                assets.append(asset)
-                                hazards.append(hazard[imt])
-                                epsilons.append(epsilon)
-                        if not assets:
-                            continue
-                        riskmodel = self[taxonomy]
-                        if rupids is None:
-                            yield riskmodel.out_by_lr(
-                                imt, assets, hazards, epsilons, rupids)
-                        else:  # event based risk
-                            # produce an output per asset, to save memory
-                            for ass, haz, eps in zip(
-                                    assets, hazards, epsilons):
-                                yield riskmodel.out_by_lr(
-                                    imt, [ass], [haz], [eps], rupids)
->>>>>>> 7a294057
+                                if rupids is None:
+                                    yield riskmodel.out_by_lr(
+                                        imt, assets, hazard[imt], epsilons)
+                                else:  # event based
+                                    for asset, eps in zip(assets, epsilons):
+                                        yield riskmodel.out_by_lr(
+                                            imt, [asset], hazard[imt], [eps],
+                                            rupids)
 
     def __repr__(self):
         lines = ['%s: %s' % item for item in sorted(self.items())]
