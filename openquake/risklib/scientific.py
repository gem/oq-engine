# -*- coding: utf-8 -*-
# vim: tabstop=4 shiftwidth=4 softtabstop=4
#
# Copyright (C) 2012-2017 GEM Foundation
#
# OpenQuake is free software: you can redistribute it and/or modify it
# under the terms of the GNU Affero General Public License as published
# by the Free Software Foundation, either version 3 of the License, or
# (at your option) any later version.
#
# OpenQuake is distributed in the hope that it will be useful,
# but WITHOUT ANY WARRANTY; without even the implied warranty of
# MERCHANTABILITY or FITNESS FOR A PARTICULAR PURPOSE.  See the
# GNU Affero General Public License for more details.
#
# You should have received a copy of the GNU Affero General Public License
# along with OpenQuake. If not, see <http://www.gnu.org/licenses/>.

"""
This module includes the scientific API of the oq-risklib
"""
from __future__ import division
import abc
import copy
import bisect
import collections

import numpy
from numpy.testing import assert_equal
from scipy import interpolate, stats, random

from openquake.baselib.general import CallableDict, group_array
from openquake.hazardlib.stats import compute_stats2
from openquake.risklib import utils
from openquake.baselib.python3compat import with_metaclass

F32 = numpy.float32
U32 = numpy.uint32


def build_dtypes(curve_resolution, conditional_loss_poes, insured=False):
    """
    Returns loss_curve_dt and loss_maps_dt
    """
    pairs = [('losses', (F32, curve_resolution)),
             ('poes', (F32, curve_resolution)),
             ('avg', F32)]
    if insured:
        pairs += [(name + '_ins', pair) for name, pair in pairs]
    loss_curve_dt = numpy.dtype(pairs)
    lst = [('poe-%s' % poe, F32) for poe in conditional_loss_poes]
    if insured:
        lst += [(name + '_ins', pair) for name, pair in lst]
    loss_maps_dt = numpy.dtype(lst) if lst else None
    return loss_curve_dt, loss_maps_dt


def fine_graining(points, steps):
    """
    :param points: a list of floats
    :param int steps: expansion steps (>= 2)

    >>> fine_graining([0, 1], steps=0)
    [0, 1]
    >>> fine_graining([0, 1], steps=1)
    [0, 1]
    >>> fine_graining([0, 1], steps=2)
    array([ 0. ,  0.5,  1. ])
    >>> fine_graining([0, 1], steps=3)
    array([ 0.        ,  0.33333333,  0.66666667,  1.        ])
    >>> fine_graining([0, 0.5, 0.7, 1], steps=2)
    array([ 0.  ,  0.25,  0.5 ,  0.6 ,  0.7 ,  0.85,  1.  ])

    N points become S * (N - 1) + 1 points with S > 0
    """
    if steps < 2:
        return points
    ls = numpy.concatenate([numpy.linspace(x, y, num=steps + 1)[:-1]
                            for x, y in utils.pairwise(points)])
    return numpy.concatenate([ls, [points[-1]]])

#
# Input models
#


class VulnerabilityFunction(object):
    dtype = numpy.dtype([('iml', F32), ('loss_ratio', F32), ('cov', F32)])

    def __init__(self, vf_id, imt, imls, mean_loss_ratios, covs=None,
                 distribution="LN"):
        """
        A wrapper around a probabilistic distribution function
        (currently only the log normal distribution is supported).
        It is meant to be pickeable to allow distributed computation.
        The only important method is `.__call__`, which applies
        the vulnerability function to a given set of ground motion
        fields and epsilons and return a loss matrix with N x R
        elements.

        :param str vf_id: Vulnerability Function ID
        :param str imt: Intensity Measure Type as a string

        :param list imls: Intensity Measure Levels for the
            vulnerability function. All values must be >= 0.0, values
            must be arranged in ascending order with no duplicates

        :param list mean_loss_ratios: Mean Loss ratio values, equal in
        length to imls, where value >= 0.

        :param list covs: Coefficients of Variation. Equal in length
        to mean loss ratios. All values must be >= 0.0.

        :param str distribution_name: The probabilistic distribution
            related to this function.
        """
        self.id = vf_id
        self.imt = imt
        self._check_vulnerability_data(
            imls, mean_loss_ratios, covs, distribution)
        self.imls = numpy.array(imls)
        self.mean_loss_ratios = numpy.array(mean_loss_ratios)

        if covs is not None:
            self.covs = numpy.array(covs)
        else:
            self.covs = numpy.zeros(self.imls.shape)

        for lr, cov in zip(self.mean_loss_ratios, self.covs):
            if lr == 0.0 and cov > 0.0:
                msg = ("It is not valid to define a loss ratio = 0.0 with a "
                       "corresponding coeff. of variation > 0.0")
                raise ValueError(msg)

        self.distribution_name = distribution

        # to be set in .init(), called also by __setstate__
        (self.stddevs, self._mlr_i1d, self._covs_i1d,
         self.distribution) = None, None, None, None
        self.init()

    def init(self):
        self.stddevs = self.covs * self.mean_loss_ratios
        self._mlr_i1d = interpolate.interp1d(self.imls, self.mean_loss_ratios)
        self._covs_i1d = interpolate.interp1d(self.imls, self.covs)
        self.set_distribution(None)

    def set_distribution(self, epsilons=None):
        if (self.covs > 0).any():
            self.distribution = DISTRIBUTIONS[self.distribution_name]()
        else:
            self.distribution = DegenerateDistribution()
        self.distribution.epsilons = (numpy.array(epsilons)
                                      if epsilons is not None else None)

    def interpolate(self, gmvs):
        """
        :param gmvs:
           array of intensity measure levels
        :returns:
           (interpolated loss ratios, interpolated covs, indices > min)
        """
        # gmvs are clipped to max(iml)
        gmvs_curve = numpy.piecewise(
            gmvs, [gmvs > self.imls[-1]], [self.imls[-1], lambda x: x])
        idxs = gmvs_curve >= self.imls[0]  # indices over the minimum
        gmvs_curve = gmvs_curve[idxs]
        return self._mlr_i1d(gmvs_curve), self._cov_for(gmvs_curve), idxs

    def sample(self, means, covs, idxs, epsilons):
        """
        Sample the epsilons and apply the corrections to the means.
        This method is called only if there are nonzero covs.

        :param means:
           array of E' loss ratios
        :param covs:
           array of E' floats
        :param idxs:
           array of E booleans with E >= E'
        :param epsilons:
           array of E floats
        :returns:
           array of E' loss ratios
        """
        if epsilons is None:
            return means
        self.set_distribution(epsilons)
        return self.distribution.sample(means, covs, None, idxs)

    # this is used in the tests, not in the engine code base
    def __call__(self, gmvs, epsilons):
        """
        A small wrapper around .interpolate and .apply_to
        """
        means, covs, idxs = self.interpolate(gmvs)
        # for gmvs < min(iml) we return a loss of 0 (default)
        ratios = numpy.zeros(len(gmvs))
        ratios[idxs] = self.sample(means, covs, idxs, epsilons)
        return ratios

    def strictly_increasing(self):
        """
        :returns:
          a new vulnerability function that is strictly increasing.
          It is built by removing piece of the function where the mean
          loss ratio is constant.
        """
        imls, mlrs, covs = [], [], []

        previous_mlr = None
        for i, mlr in enumerate(self.mean_loss_ratios):
            if previous_mlr == mlr:
                continue
            else:
                mlrs.append(mlr)
                imls.append(self.imls[i])
                covs.append(self.covs[i])
                previous_mlr = mlr

        return self.__class__(
            self.id, self.imt, imls, mlrs, covs, self.distribution_name)

    def mean_loss_ratios_with_steps(self, steps):
        """
        Split the mean loss ratios, producing a new set of loss ratios. The new
        set of loss ratios always includes 0.0 and 1.0

        :param int steps:
            the number of steps we make to go from one loss
            ratio to the next. For example, if we have [0.5, 0.7]::

             steps = 1 produces [0.0,  0.5, 0.7, 1]
             steps = 2 produces [0.0, 0.25, 0.5, 0.6, 0.7, 0.85, 1]
             steps = 3 produces [0.0, 0.17, 0.33, 0.5, 0.57, 0.63,
                                 0.7, 0.8, 0.9, 1]
        """
        loss_ratios = self.mean_loss_ratios

        if min(loss_ratios) > 0.0:
            # prepend with a zero
            loss_ratios = numpy.concatenate([[0.0], loss_ratios])

        if max(loss_ratios) < 1.0:
            # append a 1.0
            loss_ratios = numpy.concatenate([loss_ratios, [1.0]])

        return fine_graining(loss_ratios, steps)

    def _cov_for(self, imls):
        """
        Clip `imls` to the range associated with the support of the
        vulnerability function and returns the corresponding
        covariance values by linear interpolation. For instance
        if the range is [0.005, 0.0269] and the imls are
        [0.0049, 0.006, 0.027], the clipped imls are
        [0.005,  0.006, 0.0269].
        """
        return self._covs_i1d(
            numpy.piecewise(
                imls,
                [imls > self.imls[-1], imls < self.imls[0]],
                [self.imls[-1], self.imls[0], lambda x: x]))

    def __getstate__(self):
        return (self.id, self.imt, self.imls, self.mean_loss_ratios,
                self.covs, self.distribution_name)

    def __setstate__(self, state):
        self.id = state[0]
        self.imt = state[1]
        self.imls = state[2]
        self.mean_loss_ratios = state[3]
        self.covs = state[4]
        self.distribution_name = state[5]
        self.init()

    def _check_vulnerability_data(self, imls, loss_ratios, covs, distribution):
        assert_equal(imls, sorted(set(imls)))
        assert all(x >= 0.0 for x in imls)
        assert covs is None or len(covs) == len(imls)
        assert len(loss_ratios) == len(imls)
        assert all(x >= 0.0 for x in loss_ratios)
        assert covs is None or all(x >= 0.0 for x in covs)
        assert distribution in ["LN", "BT"]

    @utils.memoized
    def loss_ratio_exceedance_matrix(self, steps):
        """Compute the LREM (Loss Ratio Exceedance Matrix).

        :param int steps:
            Number of steps between loss ratios.
        """

        # add steps between mean loss ratio values
        loss_ratios = self.mean_loss_ratios_with_steps(steps)

        # LREM has number of rows equal to the number of loss ratios
        # and number of columns equal to the number of imls
        lrem = numpy.empty((loss_ratios.size, self.imls.size), float)

        for row, loss_ratio in enumerate(loss_ratios):
            for col, (mean_loss_ratio, stddev) in enumerate(
                    zip(self.mean_loss_ratios, self.stddevs)):
                lrem[row][col] = self.distribution.survival(
                    loss_ratio, mean_loss_ratio, stddev)
        return loss_ratios, lrem

    @utils.memoized
    def mean_imls(self):
        """
        Compute the mean IMLs (Intensity Measure Level)
        for the given vulnerability function.

        :param vulnerability_function: the vulnerability function where
            the IMLs (Intensity Measure Level) are taken from.
        :type vuln_function:
           :py:class:`openquake.risklib.vulnerability_function.\
           VulnerabilityFunction`
        """
        return numpy.array(
            [max(0, self.imls[0] - (self.imls[1] - self.imls[0]) / 2.)] +
            [numpy.mean(pair) for pair in utils.pairwise(self.imls)] +
            [self.imls[-1] + (self.imls[-1] - self.imls[-2]) / 2.])

    def __toh5__(self):
        """
        :returns: a pair (array, attrs) suitable for storage in HDF5 format
        """
        array = numpy.zeros(len(self.imls), self.dtype)
        array['iml'] = self.imls
        array['loss_ratio'] = self.mean_loss_ratios
        array['cov'] = self.covs
        return array, {'id': self.id, 'imt': self.imt,
                       'distribution_name': self.distribution_name}

    def __fromh5__(self, array, attrs):
        vars(self).update(attrs)
        self.imls = array['iml']
        self.mean_loss_ratios = array['loss_ratio']
        self.covs = array['cov']

    def __repr__(self):
        return '<VulnerabilityFunction(%s, %s)>' % (self.id, self.imt)


class VulnerabilityFunctionWithPMF(VulnerabilityFunction):
    """
    Vulnerability function with an explicit distribution of probabilities

    :param str vf_id: vulnerability function ID
    :param str imt: Intensity Measure Type
    :param imls: intensity measure levels (L)
    :param ratios: an array of mean ratios (M)
    :param probs: a matrix of probabilities of shape (M, L)
    """
    def __init__(self, vf_id, imt, imls, loss_ratios, probs, seed=42):
        self.id = vf_id
        self.imt = imt
        self._check_vulnerability_data(imls, loss_ratios, probs)
        self.imls = imls
        self.loss_ratios = loss_ratios
        self.probs = probs
        self.seed = seed
        self.distribution_name = "PM"

        # to be set in .init(), called also by __setstate__
        (self._probs_i1d, self.distribution) = None, None
        self.init()

        ls = [('iml', F32)] + [('prob-%s' % lr, F32) for lr in loss_ratios]
        self.dtype = numpy.dtype(ls)

    def init(self):
        self._probs_i1d = interpolate.interp1d(self.imls, self.probs)
        self.set_distribution(None)

    def set_distribution(self, epsilons=None):
        self.distribution = DISTRIBUTIONS[self.distribution_name]()
        self.distribution.epsilons = epsilons
        self.distribution.seed = self.seed

    def __getstate__(self):
        return (self.id, self.imt, self.imls, self.loss_ratios,
                self.probs, self.distribution_name, self.seed)

    def __setstate__(self, state):
        self.id = state[0]
        self.imt = state[1]
        self.imls = state[2]
        self.loss_ratios = state[3]
        self.probs = state[4]
        self.distribution_name = state[5]
        self.seed = state[6]
        self.init()

    def _check_vulnerability_data(self, imls, loss_ratios, probs):
        assert all(x >= 0.0 for x in imls)
        assert all(x >= 0.0 for x in loss_ratios)
        assert all([1.0 >= x >= 0.0 for x in y] for y in probs)
        assert probs.shape[0] == len(loss_ratios)
        assert probs.shape[1] == len(imls)

    def interpolate(self, gmvs):
        """
        :param gmvs:
           array of intensity measure levels
        :returns:
           (interpolated probabilities, None, indices > min)
        """
        # gmvs are clipped to max(iml)
        gmvs_curve = numpy.piecewise(
            gmvs, [gmvs > self.imls[-1]], [self.imls[-1], lambda x: x])
        idxs = gmvs_curve >= self.imls[0]  # indices over the minimum
        gmvs_curve = gmvs_curve[idxs]
        return self._probs_i1d(gmvs_curve), None, idxs

    def sample(self, probs, _covs, idxs, epsilons):
        """
        Sample the epsilons and applies the corrections to the probabilities.
        This method is called only if there are epsilons.

        :param probs:
           array of E' floats
        :param _covs:
           ignored, it is there only for API consistency
        :param idxs:
           array of E booleans with E >= E'
        :param epsilons:
           array of E floats
        :returns:
           array of E' probabilities
        """
        self.set_distribution(epsilons)
        return self.distribution.sample(self.loss_ratios, probs)

    @utils.memoized
    def loss_ratio_exceedance_matrix(self, steps):
        """Compute the LREM (Loss Ratio Exceedance Matrix).
        Required for the Classical Risk and BCR Calculators.
        Currently left unimplemented as the PMF format is used only for the
        Scenario and Event Based Risk Calculators
        :param int steps:
            Number of steps between loss ratios.
        """
        # TODO: to be implemented if the classical risk calculator
        # needs to support the pmf vulnerability format

    def __toh5__(self):
        """
        :returns: a pair (array, attrs) suitable for storage in HDF5 format
        """
        array = numpy.zeros(len(self.imls), self.dtype)
        array['iml'] = self.imls
        for i, lr in enumerate(self.loss_ratios):
            array['prob-%s' % lr] = self.probs[i]
        return array, {'id': self.id, 'imt': self.imt,
                       'distribution_name': self.distribution_name}

    def __fromh5__(self, array, attrs):
        lrs = [n.split('-')[1] for n in array.dtype.names if '-' in n]
        self.loss_ratios = map(float, lrs)
        self.imls = array['iml']
        self.probs = array
        vars(self).update(attrs)

    def __repr__(self):
        return '<VulnerabilityFunctionWithPMF(%s, %s)>' % (self.id, self.imt)


# this is meant to be instantiated by riskmodels.get_risk_models
class VulnerabilityModel(dict):
    """
    Container for a set of vulnerability functions. You can access each
    function given the IMT and taxonomy with the square bracket notation.

    :param str id: ID of the model
    :param str assetCategory: asset category (i.e. buildings, population)
    :param str lossCategory: loss type (i.e. structural, contents, ...)

    All such attributes are None for a vulnerability model coming from a
    NRML 0.4 file.
    """
    def __init__(self, id=None, assetCategory=None, lossCategory=None):
        self.id = id
        self.assetCategory = assetCategory
        self.lossCategory = lossCategory

    def __repr__(self):
        return '<%s %s %s>' % (
            self.__class__.__name__, self.lossCategory, sorted(self))


# ############################## fragility ############################### #

class FragilityFunctionContinuous(object):
    # FIXME (lp). Should be re-factored with LogNormalDistribution
    def __init__(self, limit_state, mean, stddev):
        self.limit_state = limit_state
        self.mean = mean
        self.stddev = stddev

    def __call__(self, iml):
        """
        Compute the Probability of Exceedance (PoE) for the given
        Intensity Measure Level (IML).
        """
        variance = self.stddev ** 2.0
        sigma = numpy.sqrt(numpy.log(
            (variance / self.mean ** 2.0) + 1.0))

        mu = self.mean ** 2.0 / numpy.sqrt(
            variance + self.mean ** 2.0)

        return stats.lognorm.cdf(iml, sigma, scale=mu)

    def __getstate__(self):
        return dict(limit_state=self.limit_state,
                    mean=self.mean, stddev=self.stddev)

    def __repr__(self):
        return '<%s(%s, %s, %s)>' % (
            self.__class__.__name__, self.limit_state, self.mean, self.stddev)


class FragilityFunctionDiscrete(object):

    def __init__(self, limit_state, imls, poes, no_damage_limit=None):
        self.limit_state = limit_state
        self.imls = imls
        self.poes = poes
        self._interp = None
        self.no_damage_limit = no_damage_limit

    @property
    def interp(self):
        if self._interp is not None:
            return self._interp
        self._interp = interpolate.interp1d(self.imls, self.poes)
        return self._interp

    def __call__(self, iml):
        """
        Compute the Probability of Exceedance (PoE) for the given
        Intensity Measure Level (IML).
        """
        highest_iml = self.imls[-1]

        if self.no_damage_limit and iml < self.no_damage_limit:
            return 0.
        # when the intensity measure level is above
        # the range, we use the highest one
        return self.interp(highest_iml if iml > highest_iml else iml)

    # so that the curve is pickeable
    def __getstate__(self):
        return dict(limit_state=self.limit_state,
                    poes=self.poes, imls=self.imls, _interp=None,
                    no_damage_limit=self.no_damage_limit)

    def __eq__(self, other):
        return (self.poes == other.poes and self.imls == other.imls and
                self.no_damage_limit == other.no_damage_limit)

    def __ne__(self, other):
        return not self == other

    def __repr__(self):
        return '<%s(%s, %s, %s)>' % (
            self.__class__.__name__, self.limit_state, self.imls, self.poes)


class FragilityFunctionList(list):
    """
    A list of fragility functions with common attributes; there is a
    function for each limit state.
    """
    def __init__(self, array, **attrs):
        self.array = array
        vars(self).update(attrs)

    def mean_loss_ratios_with_steps(self, steps):
        """For compatibility with vulnerability functions"""
        return fine_graining(self.imls, steps)

    def __toh5__(self):
        return self.array, {k: v for k, v in vars(self).items()
                            if k != 'array' and v is not None}

    def __fromh5__(self, array, attrs):
        self.array = array
        vars(self).update(attrs)

    def __repr__(self):
        kvs = ['%s=%s' % item for item in vars(self).items()]
        return '<FragilityFunctionList %s>' % ', '.join(kvs)


ConsequenceFunction = collections.namedtuple(
    'ConsequenceFunction', 'id dist params')


class ConsequenceModel(dict):
    """
    Container for a set of consequence functions. You can access each
    function given its name with the square bracket notation.

    :param str id: ID of the model
    :param str assetCategory: asset category (i.e. buildings, population)
    :param str lossCategory: loss type (i.e. structural, contents, ...)
    :param str description: description of the model
    :param limitStates: a list of limit state strings
    :param consequence_functions: a dictionary name -> ConsequenceFunction
    """

    def __init__(self, id, assetCategory, lossCategory, description,
                 limitStates):
        self.id = id
        self.assetCategory = assetCategory
        self.lossCategory = lossCategory
        self.description = description
        self.limitStates = limitStates

    def __repr__(self):
        return '<%s %s %s %s>' % (
            self.__class__.__name__, self.lossCategory,
            ', '.join(self.limitStates), ' '.join(sorted(self)))


def build_imls(ff, continuous_fragility_discretization,
               steps_per_interval=0):
    """
    Build intensity measure levels from a fragility function. If the function
    is continuous, they are produced simply as a linear space between minIML
    and maxIML. If the function is discrete, they are generated with a
    complex logic depending on the noDamageLimit and the parameter
    steps per interval.

    :param ff: a fragility function object
    :param continuous_fragility_discretization: .ini file parameter
    :param steps_per_interval:  .ini file parameter
    :returns: generated imls
    """
    if ff.format == 'discrete':
        imls = ff.imls
        if ff.nodamage is not None and ff.nodamage < imls[0]:
            imls = [ff.nodamage] + imls
        if steps_per_interval > 1:
            gen_imls = fine_graining(imls, steps_per_interval)
        else:
            gen_imls = imls
    else:  # continuous
        gen_imls = numpy.linspace(ff.minIML, ff.maxIML,
                                  continuous_fragility_discretization)
    return gen_imls


# this is meant to be instantiated by riskmodels.get_fragility_model
class FragilityModel(dict):
    """
    Container for a set of fragility functions. You can access each
    function given the IMT and taxonomy with the square bracket notation.

    :param str id: ID of the model
    :param str assetCategory: asset category (i.e. buildings, population)
    :param str lossCategory: loss type (i.e. structural, contents, ...)
    :param str description: description of the model
    :param limitStates: a list of limit state strings
    """

    def __init__(self, id, assetCategory, lossCategory, description,
                 limitStates):
        self.id = id
        self.assetCategory = assetCategory
        self.lossCategory = lossCategory
        self.description = description
        self.limitStates = limitStates

    def __repr__(self):
        return '<%s %s %s %s>' % (
            self.__class__.__name__, self.lossCategory,
            self.limitStates, sorted(self))

    def build(self, continuous_fragility_discretization, steps_per_interval):
        """
        Return a new FragilityModel instance, in which the values have been
        replaced with FragilityFunctionList instances.

        :param continuous_fragility_discretization:
            configuration parameter
        :param steps_per_interval:
            configuration parameter
        """
        newfm = copy.copy(self)
        for key, ff in self.items():
            newfm[key] = new = copy.copy(ff)
            # TODO: this is complicated: check with Anirudh
            add_zero = (ff.format == 'discrete' and
                        ff.nodamage is not None and ff.nodamage < ff.imls[0])
            new.imls = build_imls(new, continuous_fragility_discretization)
            if steps_per_interval > 1:
                new.interp_imls = build_imls(  # passed to classical_damage
                    new, continuous_fragility_discretization,
                    steps_per_interval)
            for i, ls in enumerate(self.limitStates):
                data = ff.array[i]
                if ff.format == 'discrete':
                    if add_zero:
                        new.append(FragilityFunctionDiscrete(
                            ls, [ff.nodamage] + ff.imls,
                            numpy.concatenate([[0.], data]),
                            ff.nodamage))
                    else:
                        new.append(FragilityFunctionDiscrete(
                            ls, ff.imls, data, ff.nodamage))
                else:  # continuous
                    new.append(FragilityFunctionContinuous(
                        ls, data['mean'], data['stddev']))
        return newfm


#
# Distribution & Sampling
#

DISTRIBUTIONS = CallableDict()


class Distribution(with_metaclass(abc.ABCMeta)):
    """
    A Distribution class models continuous probability distribution of
    random variables used to sample losses of a set of assets. It is
    usually registered with a name (e.g. LN, BT, PM) by using
    :class:`openquake.baselib.general.CallableDict`
    """

    @abc.abstractmethod
    def sample(self, means, covs, stddevs, idxs):
        """
        :returns: sample a set of losses
        :param means: an array of mean losses
        :param covs: an array of covariances
        :param stddevs: an array of stddevs
        """
        raise NotImplementedError

    @abc.abstractmethod
    def survival(self, loss_ratio, mean, stddev):
        """
        Return the survival function of the distribution with `mean`
        and `stddev` applied to `loss_ratio`
        """
        raise NotImplementedError


class DegenerateDistribution(Distribution):
    """
    The degenerate distribution. E.g. a distribution with a delta
    corresponding to the mean.
    """
    def sample(self, means, _covs, _stddev, _idxs):
        return means

    def survival(self, loss_ratio, mean, _stddev):
        return numpy.piecewise(
            loss_ratio, [loss_ratio > mean or not mean], [0, 1])


def make_epsilons(matrix, seed, correlation):
    """
    Given a matrix N * R returns a matrix of the same shape N * R
    obtained by applying the multivariate_normal distribution to
    N points and R samples, by starting from the given seed and
    correlation.
    """
    if seed is not None:
        numpy.random.seed(seed)
    asset_count = len(matrix)
    samples = len(matrix[0])
    if not correlation:  # avoid building the covariance matrix
        return numpy.random.normal(size=(samples, asset_count)).transpose()
    means_vector = numpy.zeros(asset_count)
    covariance_matrix = (
        numpy.ones((asset_count, asset_count)) * correlation +
        numpy.diag(numpy.ones(asset_count)) * (1 - correlation))
    return numpy.random.multivariate_normal(
        means_vector, covariance_matrix, samples).transpose()


@DISTRIBUTIONS.add('LN')
class LogNormalDistribution(Distribution):
    """
    Model a distribution of a random variable whoose logarithm are
    normally distributed.

    :attr epsilons: An array of random numbers generated with
                    :func:`numpy.random.multivariate_normal` with size E
    """
    def __init__(self, epsilons=None):
        self.epsilons = epsilons

    def sample(self, means, covs, _stddevs, idxs):
        if self.epsilons is None:
            raise ValueError("A LogNormalDistribution must be initialized "
                             "before you can use it")
        eps = self.epsilons[idxs]
        sigma = numpy.sqrt(numpy.log(covs ** 2.0 + 1.0))
        probs = means / numpy.sqrt(1 + covs ** 2) * numpy.exp(eps * sigma)
        return probs

    def survival(self, loss_ratio, mean, stddev):
        # scipy does not handle correctly the limit case stddev = 0.
        # In that case, when `mean` > 0 the survival function
        # approaches to a step function, otherwise (`mean` == 0) we
        # returns 0
        if stddev == 0:
            return numpy.piecewise(
                loss_ratio, [loss_ratio > mean or not mean], [0, 1])

        variance = stddev ** 2.0

        sigma = numpy.sqrt(numpy.log((variance / mean ** 2.0) + 1.0))
        mu = mean ** 2.0 / numpy.sqrt(variance + mean ** 2.0)
        return stats.lognorm.sf(loss_ratio, sigma, scale=mu)


@DISTRIBUTIONS.add('BT')
class BetaDistribution(Distribution):
    def sample(self, means, _covs, stddevs, _idxs=None):
        alpha = self._alpha(means, stddevs)
        beta = self._beta(means, stddevs)
        return numpy.random.beta(alpha, beta, size=None)

    def survival(self, loss_ratio, mean, stddev):
        return stats.beta.sf(loss_ratio,
                             self._alpha(mean, stddev),
                             self._beta(mean, stddev))

    @staticmethod
    def _alpha(mean, stddev):
        return ((1 - mean) / stddev ** 2 - 1 / mean) * mean ** 2

    @staticmethod
    def _beta(mean, stddev):
        return ((1 - mean) / stddev ** 2 - 1 / mean) * (mean - mean ** 2)


@DISTRIBUTIONS.add('PM')
class DiscreteDistribution(Distribution):
    seed = None  # to be set

    def sample(self, loss_ratios, probs):
        ret = []
        r = numpy.arange(len(loss_ratios))
        for i in range(probs.shape[1]):
            random.seed(self.seed)
            # the seed is set inside the loop to avoid block-size dependency
            pmf = stats.rv_discrete(name='pmf', values=(r, probs[:, i])).rvs()
            ret.append(loss_ratios[pmf])
        return ret

    def survival(self, loss_ratios, probs):
        """
        Required for the Classical Risk and BCR Calculators.
        Currently left unimplemented as the PMF format is used only for the
        Scenario and Event Based Risk Calculators.

        :param int steps: number of steps between loss ratios.
        """
        # TODO: to be implemented if the classical risk calculator
        # needs to support the pmf vulnerability format
        return


#
# Event Based
#

class LossTypeCurveBuilder(object):
    """
    Build loss ratio curves. The loss ratios can be provided
    by the user or automatically generated (user_provided=False).
    The usage is something like this::

      builder = LossTypeCurveBuilder(loss_type, loss_ratios, ses_ratio,
                                     user_provided=True)
      counts = builder.build_counts(loss_matrix)
    """
    def __init__(self, loss_type, curve_resolution, loss_ratios, ses_ratio,
                 user_provided, conditional_loss_poes=(),
                 insured_losses=False):
        self.loss_type = loss_type
        self.curve_resolution = C = curve_resolution
        self.ratios = numpy.array(loss_ratios, F32)
        self.ses_ratio = ses_ratio
        self.user_provided = user_provided
        self.conditional_loss_poes = conditional_loss_poes
        self.insured_losses = insured_losses
        self.agg_curve_dt = numpy.dtype([('losses', (F32, C)),
                                         ('poes', (F32, C)),
                                         ('avg', F32)])

    def __call__(self, assets, ratios_by_aid):
        """"
        :param assets: a list of assets
        :param ratios_by_aid: a dictionary of loss ratios by asset ordinal
        :returns:
           two arrays, `aids` of size A, and `all_poes` of shape (A, I, C)
        """
        aids = []
        all_poes = []
        for asset in assets:
            aid = asset.ordinal
            try:
                loss_ratios = ratios_by_aid[aid]
            except KeyError:   # no loss ratios
                continue
            # loss_ratios has shape (E, L, I)
            lrs = loss_ratios[:, self.index]
            counts = numpy.array([(lrs >= ratio).sum(axis=0)
                                  for ratio in self.ratios])
            poes = build_poes(counts, 1. / self.ses_ratio)
            if len(poes.shape) == 1:
                poes = poes[:, None]
            # for instance the ratios can have shape (21,), the loss_ratios
            # (3, 2), the counts (21, 2) and the transposed poes (2, 21)
            all_poes.append(poes.T)
            aids.append(aid)
        return numpy.array(aids), numpy.array(all_poes)

    def calc_agg_curve(self, losses):
        """
        :param losses: array of length E
        :returns: curve of dtype agg_curve_dt
        """
        reference_losses = numpy.linspace(
            0, numpy.max(losses), self.curve_resolution)
        # counts how many loss_values are bigger than the reference loss
        counts = [(losses > loss).sum() for loss in reference_losses]
        # NB: (loss_values > loss).sum() is MUCH more efficient than
        # sum(loss_values > loss). Incredibly more efficient in memory.
        curve = numpy.zeros(1, self.agg_curve_dt)
        curve['losses'][0] = reference_losses
        curve['poes'][0] = poes = build_poes(counts, 1. / self.ses_ratio)
        curve['avg'][0] = average_loss([reference_losses, poes])
        return curve[0]

    def __repr__(self):
        return '<%s %s=%s user_provided=%s>' % (
            self.__class__.__name__, self.loss_type,
            self.ratios, self.user_provided)


class CurveBuilder(object):
    """
    Build curves for all loss types at the same time.

    :param cbs: a list of :class:`LossTypeCurveBuilder` instances
    :param insured_losses: insured losses flag from the job.ini
    :param conditional_loss_poes: list of PoEs from the job.ini
    """
    def __init__(self, cbs, insured_losses, conditional_loss_poes=()):
        self.cbs = cbs
        self.I = insured_losses + 1
        self.clp = conditional_loss_poes
        loss_ratios = {cb.loss_type: len(cb.ratios)
                       for cb in cbs if cb.user_provided}
        self.loss_curve_dt = build_loss_curve_dt(
            loss_ratios, conditional_loss_poes, insured_losses)
        dtlist = []
        for i in range(self.I):
            for cb in self.cbs:
                lt = cb.loss_type + '_ins' * i
                dtlist.append((lt, (F32, len(cb.ratios))))
        self.dt = numpy.dtype(dtlist)

    def __iter__(self):
        return iter(self.cbs)

    def __len__(self):
        return len(self.cbs)

    def build_curves(self, avalues, loss_ratios):
        """
        :param avalues: array of asset values
        :param loss_ratios: a list of dictionaries aid -> loss ratios
        :returns: A curves of dtype loss_curve_dt
        """
        curves = numpy.zeros(len(avalues), self.loss_curve_dt)
        L = len(self.cbs)
        LI = L * self.I
        for a, avalue in enumerate(avalues):
            try:
                data = numpy.concatenate(loss_ratios[a])
            except KeyError:  # no ratios for the given realization
                continue
            ratios = data.reshape(-1, LI)
            for cb in self.cbs:
                lt = cb.loss_type
                losses = avalue[lt] * cb.ratios
                for i in range(self.I):
                    arr = curves[a][lt + '_ins' * i]
                    lrs = ratios[:, cb.index + L * i]
                    counts = numpy.array([(lrs >= ratio).sum()
                                          for ratio in cb.ratios], F32)
                    poes = 1. - numpy.exp(- counts * cb.ses_ratio)
                    arr['poes'] = poes
                    arr['losses'] = losses
                    arr['avg'] = average_loss([losses, poes])
        return curves

    def build_maps(self, avalues, getter, weights, stats, mon):
        """
        :param avalues:
            an array of asset values
        :param getter:
            a :class:`openquake.risklib.riskinput.LossRatiosGetter` instance
        :param weights:
            a list of realization weights
        :param stats:
            a record of statistic functions
        :param mon:
            a :class:`openquake.baselib.performance.Monitor` instance
        :returns:
            aids, loss_maps, loss_maps_stats
        """
        assert self.clp, 'No conditional_loss_poes in the job.ini!'
        lti = {cb.loss_type: i for i, cb in enumerate(self)}
        for lt, i in sorted(lti.items()):
            lti[lt + '_ins'] = i
        with mon('getting loss ratios'):
            loss_ratios = getter.get_all()
        losses = {}
        for cb in self.cbs:
            losses[cb.loss_type] = [avalue[cb.loss_type] * cb.ratios
                                    for avalue in avalues]
            if self.I == 2:
                losses[cb.loss_type + '_ins'] = losses[cb.loss_type]
        all_poes = self.build_all_poes(getter.aids, loss_ratios, len(weights))
        loss_maps = self._build_maps(losses, all_poes)
        if len(weights) > 1 and stats:
            statnames, statfuncs = zip(*stats)
            stat_poes = compute_stats2(all_poes, statfuncs, weights)
            loss_maps_stats = self._build_maps(losses, stat_poes)
        else:
            loss_maps_stats = None
        return loss_maps, loss_maps_stats

    def _build_maps(self, losses, all_poes):
        shp = all_poes.shape + (len(self.clp), len(self.dt))  # (A, R, P, LI)
        loss_maps = numpy.zeros(shp, F32)
        for lti, lt in enumerate(all_poes.dtype.names):
            loss_lt = losses[lt]
            for a, poes in enumerate(all_poes):
                losses_ = loss_lt[a]
                for r, poes_ in enumerate(poes[lt]):
                    for p, poe in enumerate(self.clp):
                        clratio = conditional_loss_ratio(losses_, poes_, poe)
                        loss_maps[a, r, p, lti] = clratio
        return loss_maps

    def build_all_poes(self, aids, loss_ratios, num_rlzs):
        """
        :param aids:
            a list of asset IDs
        :param loss_ratios:
            a list of loss ratios
        :param num_rlzs:
            the total number of realizations
        :yields:
            a matrix of shape (A, R) of PoEs
        """
        L = len(self.cbs)
        LI = L * self.I
        poes = numpy.zeros((len(aids), num_rlzs), self.dt)
        for a, aid in enumerate(aids):
            dic = group_array(loss_ratios[a], 'rlzi')
            for r in range(num_rlzs):
                try:
                    ratios = dic[r]['ratios'].reshape(-1, LI)
                except KeyError:
                    continue  # no ratios for the given realization
                for cb in self.cbs:
                    for i in range(self.I):
                        lt = cb.index + L * i
                        lrs = ratios[:, lt]
                        counts = numpy.array([(lrs >= ratio).sum()
                                              for ratio in cb.ratios], F32)
                        poes[a, r][lt] = 1. - numpy.exp(-counts * cb.ses_ratio)
        return poes


# should I use the ses_ratio here?
def build_poes(counts, nses):
    """
    :param counts: an array of counts of exceedence for the bins
    :param nses: number of stochastic event sets
    :returns: an array of PoEs
    """
    return 1. - numpy.exp(- numpy.array(counts, F32) / nses)


#
# Scenario Damage
#

def scenario_damage(fragility_functions, gmv):
    """
    Compute the damage state fractions for the given ground motion value.
    Return am array of M values where M is the numbers of damage states.
    """
    return pairwise_diff(
        [1] + [ff(gmv) for ff in fragility_functions] + [0])

#
# Classical Damage
#


def annual_frequency_of_exceedence(poe, t_haz):
    """
    :param poe: hazard probability of exceedence
    :param t_haz: hazard investigation time
    """
    return - numpy.log(1. - poe) / t_haz


def classical_damage(
        fragility_functions, hazard_imls, hazard_poes,
        investigation_time, risk_investigation_time):
    """
    :param fragility_functions:
        a list of fragility functions for each damage state
    :param hazard_imls:
        Intensity Measure Levels
    :param hazard_poes:
        hazard curve
    :param investigation_time:
        hazard investigation time
    :param risk_investigation_time:
        risk investigation time
    :returns:
        an array of M probabilities of occurrence where M is the numbers
        of damage states.
    """
    spi = fragility_functions.steps_per_interval
    if spi and spi > 1:  # interpolate
        imls = numpy.array(fragility_functions.interp_imls)
        min_val, max_val = hazard_imls[0], hazard_imls[-1]
        numpy.putmask(imls, imls < min_val, min_val)
        numpy.putmask(imls, imls > max_val, max_val)
        poes = interpolate.interp1d(hazard_imls, hazard_poes)(imls)
    else:
        imls = (hazard_imls if fragility_functions.format == 'continuous'
                else fragility_functions.imls)
        poes = numpy.array(hazard_poes)
    afe = annual_frequency_of_exceedence(poes, investigation_time)
    annual_frequency_of_occurrence = pairwise_diff(
        pairwise_mean([afe[0]] + list(afe) + [afe[-1]]))
    poes_per_damage_state = []
    for ff in fragility_functions:
        frequency_of_exceedence_per_damage_state = numpy.dot(
            annual_frequency_of_occurrence, list(map(ff, imls)))
        poe_per_damage_state = 1. - numpy.exp(
            - frequency_of_exceedence_per_damage_state *
            risk_investigation_time)
        poes_per_damage_state.append(poe_per_damage_state)
    poos = pairwise_diff([1] + poes_per_damage_state + [0])
    return poos

#
# Classical
#


def classical(vulnerability_function, hazard_imls, hazard_poes, steps=10):
    """
    :param vulnerability_function:
        an instance of
        :py:class:`openquake.risklib.scientific.VulnerabilityFunction`
        representing the vulnerability function used to compute the curve.
    :param hazard_imls:
        the hazard intensity measure type and levels
    :type hazard_poes:
        the hazard curve
    :param int steps:
        Number of steps between loss ratios.
    """
    assert len(hazard_imls) == len(hazard_poes), (
        len(hazard_imls), len(hazard_poes))
    vf = vulnerability_function
    imls = vf.mean_imls()
    loss_ratios, lrem = vf.loss_ratio_exceedance_matrix(steps)

    # saturate imls to hazard imls
    min_val, max_val = hazard_imls[0], hazard_imls[-1]
    numpy.putmask(imls, imls < min_val, min_val)
    numpy.putmask(imls, imls > max_val, max_val)

    # interpolate the hazard curve
    poes = interpolate.interp1d(hazard_imls, hazard_poes)(imls)

    # compute the poos
    pos = pairwise_diff(poes)
    lrem_po = numpy.empty(lrem.shape)
    for idx, po in enumerate(pos):
        lrem_po[:, idx] = lrem[:, idx] * po  # column * po
    return numpy.array([loss_ratios, lrem_po.sum(axis=1)])


def conditional_loss_ratio(loss_ratios, poes, probability):
    """
    Return the loss ratio corresponding to the given PoE (Probability
    of Exceendance). We can have four cases:

      1. If `probability` is in `poes` it takes the bigger
         corresponding loss_ratios.

      2. If it is in `(poe1, poe2)` where both `poe1` and `poe2` are
         in `poes`, then we perform a linear interpolation on the
         corresponding losses

      3. if the given probability is smaller than the
         lowest PoE defined, it returns the max loss ratio .

      4. if the given probability is greater than the highest PoE
         defined it returns zero.

    :param loss_ratios: an iterable over non-decreasing loss ratio
                        values (float)
    :param poes: an iterable over non-increasing probability of
                 exceedance values (float)
    :param float probability: the probability value used to
                              interpolate the loss curve
    """

    rpoes = poes[::-1]
    if probability > poes[0]:  # max poes
        return 0.0
    elif probability < poes[-1]:  # min PoE
        return loss_ratios[-1]
    if probability in poes:
        return max([loss
                    for i, loss in enumerate(loss_ratios)
                    if probability == poes[i]])
    else:
        interval_index = bisect.bisect_right(rpoes, probability)

        if interval_index == len(poes):  # poes are all nan
            return float('nan')
        elif interval_index == 1:  # boundary case
            x1, x2 = poes[-2:]
            y1, y2 = loss_ratios[-2:]
        else:
            x1, x2 = poes[-interval_index-1:-interval_index + 1]
            y1, y2 = loss_ratios[-interval_index-1:-interval_index + 1]

        return (y2 - y1) / (x2 - x1) * (probability - x1) + y1


#
# Insured Losses
#

def insured_losses(losses, deductible, insured_limit):
    """
    :param losses: an array of ground-up loss ratios
    :param float deductible: the deductible limit in fraction form
    :param float insured_limit: the insured limit in fraction form

    Compute insured losses for the given asset and losses, from the point
    of view of the insurance company. For instance:

    >>> insured_losses(numpy.array([3, 20, 101]), 5, 100)
    array([ 0, 15, 95])

    - if the loss is 3 (< 5) the company does not pay anything
    - if the loss is 20 the company pays 20 - 5 = 15
    - if the loss is 101 the company pays 100 - 5 = 95
    """
    return numpy.piecewise(
        losses,
        [losses < deductible, losses > insured_limit],
        [0, insured_limit - deductible, lambda x: x - deductible])


def insured_loss_curve(curve, deductible, insured_limit):
    """
    Compute an insured loss ratio curve given a loss ratio curve

    :param curve: an array 2 x R (where R is the curve resolution)
    :param float deductible: the deductible limit in fraction form
    :param float insured_limit: the insured limit in fraction form

    >>> losses = numpy.array([3, 20, 101])
    >>> poes = numpy.array([0.9, 0.5, 0.1])
    >>> insured_loss_curve(numpy.array([losses, poes]), 5, 100)
    array([[  3.        ,  20.        ],
           [  0.85294118,   0.5       ]])
    """
    losses, poes = curve[:, curve[0] <= insured_limit]
    limit_poe = interpolate.interp1d(
        *curve, bounds_error=False, fill_value=1)(deductible)
    return numpy.array([
        losses,
        numpy.piecewise(poes, [poes > limit_poe], [limit_poe, lambda x: x])])


#
# Benefit Cost Ratio Analysis
#


def bcr(eal_original, eal_retrofitted, interest_rate,
        asset_life_expectancy, asset_value, retrofitting_cost):
    """
    Compute the Benefit-Cost Ratio.

    BCR = (EALo - EALr)(1-exp(-r*t))/(r*C)

    Where:

    * BCR -- Benefit cost ratio
    * EALo -- Expected annual loss for original asset
    * EALr -- Expected annual loss for retrofitted asset
    * r -- Interest rate
    * t -- Life expectancy of the asset
    * C -- Retrofitting cost
    """
    return ((eal_original - eal_retrofitted) * asset_value *
            (1 - numpy.exp(- interest_rate * asset_life_expectancy)) /
            (interest_rate * retrofitting_cost))


# ####################### statistics #################################### #

def pairwise_mean(values):
    "Averages between a value and the next value in a sequence"
    return numpy.array([numpy.mean(pair) for pair in utils.pairwise(values)])


def pairwise_diff(values):
    "Differences between a value and the next value in a sequence"
    return numpy.array([x - y for x, y in utils.pairwise(values)])


def mean_std(fractions):
    """
    Given an N x M matrix, returns mean and std computed on the rows,
    i.e. two M-dimensional vectors.
    """
    return numpy.mean(fractions, axis=0), numpy.std(fractions, axis=0, ddof=1)


def loss_maps(curves, conditional_loss_poes):
    """
    :param curves: an array of loss curves
    :param conditional_loss_poes: a list of conditional loss poes
    :returns: a composite array of loss maps with the same shape
    """
    loss_maps_dt = numpy.dtype([('poe-%s' % poe, F32)
                                for poe in conditional_loss_poes])
    loss_maps = numpy.zeros(curves.shape, loss_maps_dt)
    for idx, curve in numpy.ndenumerate(curves):
        for poe in conditional_loss_poes:
            loss_maps['poe-%s' % poe][idx] = conditional_loss_ratio(
                curve['losses'], curve['poes'], poe)
    return loss_maps


def broadcast(func, composite_array, *args):
    """
    Broadcast an array function over a composite array
    """
    dic = {}
    dtypes = []
    for name in composite_array.dtype.names:
        dic[name] = func(composite_array[name], *args)
        dtypes.append((name, dic[name].dtype))
    res = numpy.zeros(dic[name].shape, numpy.dtype(dtypes))
    for name in dic:
        res[name] = dic[name]
    return res


# TODO: remove this from openquake.risklib.qa_tests.bcr_test
def average_loss(losses_poes):
    """
    Given a loss curve with `poes` over `losses` defined on a given
    time span it computes the average loss on this period of time.

    :note: As the loss curve is supposed to be piecewise linear as it
           is a result of a linear interpolation, we compute an exact
           integral by using the trapeizodal rule with the width given by the
           loss bin width.
    """
    losses, poes = losses_poes
    return numpy.dot(-pairwise_diff(losses), pairwise_mean(poes))


def normalize_curves_eb(curves):
    """
    A more sophisticated version of normalize_curves, used in the event
    based calculator.

    :param curves: a list of pairs (losses, poes)
    :returns: first losses, all_poes
    """
    # we assume non-decreasing losses, so losses[-1] is the maximum loss
    non_zero_curves = [(losses, poes)
                       for losses, poes in curves if losses[-1] > 0]
    if not non_zero_curves:  # no damage. all zero curves
        return curves[0][0], numpy.array([poes for _losses, poes in curves])
    else:  # standard case
        max_losses = [losses[-1] for losses, _poes in non_zero_curves]
        reference_curve = non_zero_curves[numpy.argmax(max_losses)]
        loss_ratios = reference_curve[0]
        curves_poes = [interpolate.interp1d(
            losses, poes, bounds_error=False, fill_value=0)(loss_ratios)
            for losses, poes in curves]
        # fix degenerated case with flat curve
        for cp in curves_poes:
            if numpy.isnan(cp[0]):
                cp[0] = 0
    return loss_ratios, numpy.array(curves_poes)


def build_loss_curve_dt(curve_resolution, conditional_loss_poes,
                        insured_losses=False):
    """
    :param curve_resolution:
        dictionary loss_type -> curve_resolution
    :param conditional_loss_poes:
        configuration parameter
    :param insured_losses:
        configuration parameter
    :returns:
       loss_curve_dt
    """
    lc_list = []
    for lt in sorted(curve_resolution):
        C = curve_resolution[lt]
        pairs = [('losses', (F32, C)), ('poes', (F32, C)), ('avg', F32)]
        lc_dt = numpy.dtype(pairs)
        lc_list.append((str(lt), lc_dt))
    if insured_losses:
        for lt in sorted(curve_resolution):
            C = curve_resolution[lt]
            pairs = [('losses', (F32, C)), ('poes', (F32, C)), ('avg', F32)]
            lc_dt = numpy.dtype(pairs)
            lc_list.append((str(lt) + '_ins', lc_dt))
    loss_curve_dt = numpy.dtype(lc_list) if lc_list else None
<<<<<<< HEAD
    loss_maps_dt = numpy.dtype(lm_list) if lm_list else None
    return loss_curve_dt, loss_maps_dt


def return_periods(max_period):
    """
    >>> return_periods(1)
    Traceback (most recent call last):
       ...
    AssertionError: 1
    >>> return_periods(2)
    array([1, 2], dtype=uint32)
    >>> return_periods(9)
    array([1, 2, 5, 9], dtype=uint32)
    >>> return_periods(10)
    array([ 1,  2,  5, 10], dtype=uint32)
    >>> return_periods(1000)
    array([   1,    2,    5,   10,   20,   50,  100,  200,  500, 1000], dtype=uint32)
    """
    assert max_period >= 2, max_period
    period = 1
    periods = []
    loop = True
    while loop:
        for val in [1, 2, 5]:
            if period * val >= max_period:
                periods.append(max_period)
                loop = False
                break
            periods.append(period * val)
        period *= 10
    return numpy.array(periods, numpy.uint32)


def losses_by_period(losses, return_periods):
    """
    Reads an array of losses and returns a subset of them

    :param losses: array of simulated losses
    :param return_periods: return periods at which the loss curve is computed

    NB: the return period must be ordered integers >= 1. Here is an example:


    >>> losses = [3, 2, 3.5, 4, 3, 23, 11, 2, 1, 4, 5, 7, 8, 9, 13]
    >>> losses_by_period(losses, return_periods(100))
    array([  1.,   4.,  11.,  13.,  23.,  23.,  23.])
    """
    assert return_periods[0] >= 1, return_periods
    n = len(losses)
    idxs = U32(n - numpy.around(n / return_periods))  # idx >= 0
    sorted_losses = numpy.sort(losses)
    out = numpy.zeros(len(return_periods), F32)
    for i, idx in numpy.ndenumerate(idxs):
        if idx >= n:
            out[i] = sorted_losses[-1]  # maximum loss
        else:
            out[i] = sorted_losses[idx]
    return out


class LossesByPeriodFactory(object):
    """
    Build losses by period for all loss types at the same time.

    :param insured_losses: insured losses flag from the job.ini
    """
    def __init__(self, return_periods, loss_dt, num_rlzs):
        self.return_periods = return_periods
        self.loss_dt = loss_dt
        self.num_rlzs = num_rlzs

    def build_rlzs(self, assets, loss_ratios):
        """
        :param assets: a list of assets
        :param loss_ratios: an array of dtype lrs_dt
        :returns: a composite array of shape (A, R, P)
        """
        # loss_ratios from lrgetter.get_all
        A, R, P = len(assets), self.num_rlzs, len(self.return_periods)
        array = numpy.zeros((A, R, P), self.loss_dt)
        for a, asset in enumerate(assets):
            r_recs = group_array(loss_ratios[a], 'rlzi').items()
            for li, lt in enumerate(self.loss_dt.names):
                aval = asset.value(lt.replace('_ins', ''))
                for r, recs in r_recs:
                    array[a, r][lt] = aval * losses_by_period(
                        recs['ratios'][:, li], self.return_periods)
        return array

    def build(self, assets, loss_ratios, rlzi):
        """
        :param assets: a list of assets
        :param loss_ratios: an array of dtype lrs_dt
        :returns: a composite array of shape (A, P)
        """
        # loss_ratios from lrgetter.get, aid -> list of ratios
        A, P = len(assets), len(self.return_periods)
        array = numpy.zeros((A, P), self.loss_dt)
        for a, asset in enumerate(assets):
            ratios = numpy.concatenate(loss_ratios[a])
            for li, lt in enumerate(self.loss_dt.names):
                aval = asset.value(lt.replace('_ins', ''))
                array[a][lt] = aval * losses_by_period(
                    ratios[:, li], self.return_periods)
        return array
=======
    return loss_curve_dt
>>>>>>> dac3a664
<|MERGE_RESOLUTION|>--- conflicted
+++ resolved
@@ -1450,9 +1450,7 @@
             lc_dt = numpy.dtype(pairs)
             lc_list.append((str(lt) + '_ins', lc_dt))
     loss_curve_dt = numpy.dtype(lc_list) if lc_list else None
-<<<<<<< HEAD
-    loss_maps_dt = numpy.dtype(lm_list) if lm_list else None
-    return loss_curve_dt, loss_maps_dt
+    return loss_curve_dt
 
 
 def return_periods(max_period):
@@ -1556,7 +1554,4 @@
                 aval = asset.value(lt.replace('_ins', ''))
                 array[a][lt] = aval * losses_by_period(
                     ratios[:, li], self.return_periods)
-        return array
-=======
-    return loss_curve_dt
->>>>>>> dac3a664
+        return array