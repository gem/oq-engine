--- conflicted
+++ resolved
@@ -23,11 +23,8 @@
 import abc
 import copy
 import bisect
-<<<<<<< HEAD
 import logging
-=======
 import warnings
->>>>>>> 109def78
 import collections
 
 import numpy
