--- conflicted
+++ resolved
@@ -505,13 +505,6 @@
                 values = self.get_agg_values(aggregate_by, geom)
                 if values['number'].any():
                     if mmi not in out:
-<<<<<<< HEAD
-                        out[mmi] = values
-                    else:
-                        for lt in values.dtype.names:
-                            out[mmi][lt] += values[lt]
-        return out
-=======
                         out[mmi] = values[:-1]  # discard total
                     else:
                         for lt in values.dtype.names:
@@ -542,7 +535,6 @@
             arr = self['value-' + vf if vf in self.fields else vf]
             agg_values[vf] = general.fast_agg(self['site_id'], arr)
         return agg_values
->>>>>>> c9dd454f
 
     # not used yet
     def agg_by_site(self):
