--- conflicted
+++ resolved
@@ -16,11 +16,8 @@
 
 from openquake.hazard import job
 from openquake.hazard import tasks
-<<<<<<< HEAD
 from openquake.kvs import tokens
-=======
 from openquake.job.mixins import Mixin
->>>>>>> 404842be
 from openquake.output import geotiff
 
 LOG = logs.LOG
@@ -47,30 +44,13 @@
         done currently using the file itself, since it has nested references to
         other files."""
     
-<<<<<<< HEAD
-        config_file should be an absolute path."""
-        print "Store source model from %s" % (config_file)
-        engine = java.jclass("LogicTreeProcessor")(config_file)
-        key = kvs.generate_product_key(self.id, tokens.SOURCE_MODEL_TOKEN)
-        engine.sampleAndSaveERFTree(self.cache, key, seed)
-=======
         LOG.info("Storing source model from job config")
         key = kvs.generate_product_key(self.id, kvs.tokens.SOURCE_MODEL_TOKEN)
         print "source model key is", key
         self.calc.sampleAndSaveERFTree(self.cache, key, seed)
->>>>>>> 404842be
     
     def store_gmpe_map(self, seed):    
         """Generates a hash of tectonic regions and GMPEs, using the logic tree
-<<<<<<< HEAD
-        specified in the job config file.
-        
-        In the future, this file *could* be passed as a string, since it does 
-        not have any included references."""
-        engine = java.jclass("LogicTreeProcessor")(config_file)
-        key = kvs.generate_product_key(self.id, tokens.GMPE_TOKEN)
-        engine.sampleAndSaveGMPETree(self.cache, key, seed)
-=======
         specified in the job config file."""
         key = kvs.generate_product_key(self.id, kvs.tokens.GMPE_TOKEN)
         print "GMPE map key is", key
@@ -236,8 +216,6 @@
             curve_keys.append(curve_key)
         return curve_keys
 
->>>>>>> 404842be
-
 class EventBasedMixin(BasePSHAMixin): # pylint: disable=W0232
     """Probabilistic Event Based method for performing Hazard calculations.
 
@@ -337,7 +315,6 @@
                 files.append(gwriter.html_path)
         return files
         
-<<<<<<< HEAD
     def generate_erf(self):
         """Generate the Earthquake Rupture Forecast from the currently stored
         source model logic tree."""
@@ -441,9 +418,6 @@
             hazard_curves.put(site, pmf)
         return hazard_curves
 
-=======
- 
->>>>>>> 404842be
     @preload
     def compute_ground_motion_fields(self, site_list, stochastic_set_id, seed):
         """Ground motion field calculation, runs on the workers."""
