--- conflicted
+++ resolved
@@ -30,11 +30,8 @@
 from openquake.hazardlib.mfd.youngs_coppersmith_1985 import (
     YoungsCoppersmith1985MFD)
 from openquake.hazardlib.mfd.arbitrary_mfd import ArbitraryMFD
+from openquake.hazardlib.mfd.tapered_gr_mfd import TaperedGRMFD
 from openquake.hazardlib.mfd import multi_mfd
-<<<<<<< HEAD
-from openquake.hazardlib.mfd.tapered_gr_mfd import TaperedGRMFD
-=======
-
 
 def from_toml(string, bin_width):
     """
@@ -49,5 +46,4 @@
         kw[multi_mfd.TOML2PY.get(param, param)] = value
     if 'bin_width' in required and bin_width not in kw:
         kw['bin_width'] = bin_width
-    return cls(**kw)
->>>>>>> 33c692be
+    return cls(**kw)