--- conflicted
+++ resolved
@@ -1631,24 +1631,12 @@
             pnemap = self._make_src_mutex()
         if self.cluster:
             with self.cmaker.clu_mon:
-<<<<<<< HEAD
-                for nocc in range(0, 10):
-                    prob_n_occ = self.tom.get_probability_n_occurrences(
-                        self.tom.occurrence_rate, nocc)
-                    if nocc == 0:
-                        pmapclu = pnemap.new(
-                            numpy.full(pnemap.shape, prob_n_occ, dtype=F32))
-                    else:
-                        pmapclu.array += pnemap.array**nocc * F32(prob_n_occ)
-                pnemap.array[:] = pmapclu.array
-=======
                 probs = F32(self.tom.get_probability_n_occurrences(
                     self.tom.occurrence_rate, numpy.arange(20)))
                 array = numpy.full(pnemap.shape, probs[0], dtype=F32)
                 for nocc, probn in enumerate(probs[1:], 1):
                     array += pnemap.array ** nocc * probn
                 pnemap.array = array
->>>>>>> 04c517ba
 
         dic['rmap'] = pnemap.to_rates()
         dic['rmap'].gid = self.cmaker.gid
@@ -1926,12 +1914,9 @@
 
     @property
     def Gt(self):
-<<<<<<< HEAD
         """
         The total number of gsims in the underlying context makers
         """
-=======
->>>>>>> 04c517ba
         return sum(len(cm.gsims) for cm in self.cmakers)
 
     def __getitem__(self, idx):
@@ -1983,7 +1968,6 @@
     def __repr__(self):
         name = self.__class__.__name__
         return f'<{name} Gt={self.Gt}, groups={len(self.inverse)}>'
-
 
 
 def get_unique_inverse(all_trt_smrs):
