# -*- coding: utf-8 -*-
# vim: tabstop=4 shiftwidth=4 softtabstop=4
#
# Copyright (C) 2018-2021 GEM Foundation
#
# OpenQuake is free software: you can redistribute it and/or modify it
# under the terms of the GNU Affero General Public License as published
# by the Free Software Foundation, either version 3 of the License, or
# (at your option) any later version.
#
# OpenQuake is distributed in the hope that it will be useful,
# but WITHOUT ANY WARRANTY; without even the implied warranty of
# MERCHANTABILITY or FITNESS FOR A PARTICULAR PURPOSE.  See the
# GNU Affero General Public License for more details.
#
# You should have received a copy of the GNU Affero General Public License
# along with OpenQuake.  If not, see <http://www.gnu.org/licenses/>.

import os
import re
import abc
import copy
import time
import warnings
import itertools
import functools
import collections
import numpy
import pandas
from scipy.interpolate import interp1d
try:
    import numba
except ImportError:
    numba = None
from openquake.baselib.general import (
    AccumDict, DictArray, groupby, RecordBuilder, block_splitter)
from openquake.baselib.performance import Monitor
from openquake.baselib.python3compat import decode
from openquake.hazardlib import imt as imt_module
from openquake.hazardlib.const import StdDev
from openquake.hazardlib.tom import registry
from openquake.hazardlib.site import site_param_dt
from openquake.hazardlib.stats import _truncnorm_sf
from openquake.hazardlib.calc.filters import (
    IntegrationDistance, magdepdist, get_distances, getdefault, MINMAG, MAXMAG)
from openquake.hazardlib.probability_map import ProbabilityMap
from openquake.hazardlib.geo.surface import PlanarSurface

STD_TYPES = (StdDev.TOTAL, StdDev.INTER_EVENT, StdDev.INTRA_EVENT)
KNOWN_DISTANCES = frozenset(
    'rrup rx ry0 rjb rhypo repi rcdpp azimuth azimuth_cp rvolc closest_point'
    .split())


class Timer(object):
    """
    Timer used to save the time needed to process each source and to
    postprocess it with ``Timer('timer.csv').read_df()``. To use it, run
    the calculation on a single machine with

    OQ_TIMER=timer.csv oq run job.ini
    """
    fields = ['source_id', 'code', 'effrups', 'nsites', 'weight',
              'numctxs', 'numsites', 'dt', 'task_no']

    def __init__(self, fname):
        self.fname = fname

    def save(self, src, numctxs, numsites, dt, task_no):
        # save the source info
        if self.fname:
            row = [src.source_id, src.code.decode('ascii'),
                   src.num_ruptures, src.nsites, src.weight,
                   numctxs, numsites, dt, task_no]
            open(self.fname, 'a').write(','.join(map(str, row)) + '\n')

    def read_df(self):
        # method used to postprocess the information
        df = pandas.read_csv(self.fname, names=self.fields, index_col=0)
        df['speed'] = df['weight'] / df['dt']
        return df.sort_values('dt')


# object used to measure the time needed to process each source
timer = Timer(os.environ.get('OQ_TIMER'))


class FarAwayRupture(Exception):
    """Raised if the rupture is outside the maximum distance for all sites"""


def basename(src):
    """
    :returns: the base name of a split source
    """
    return src.source_id.split(':')[0]


def get_num_distances(gsims):
    """
    :returns: the number of distances required for the given GSIMs
    """
    dists = set()
    for gsim in gsims:
        dists.update(gsim.REQUIRES_DISTANCES)
    return len(dists)


def use_recarray(gsims):
    """
    :returns:
        True if the `ctx` argument of gsim.compute is a recarray for all gsims
    """
    return all(gsim.compute.__annotations__.get("ctx") is numpy.recarray
               for gsim in gsims)


def csdict(M, N, P, start, stop):
    """
    :param M: number of IMTs
    :param N: number of sites
    :param P: number of IMLs
    :param start: index
    :param stop: index > start
    """
    ddic = {}
    for _g in range(start, stop):
        ddic[_g] = AccumDict({'_c': numpy.zeros((M, N, 2, P)),
                              '_s': numpy.zeros((N, P))})
    return ddic


def _interp(param, name, trt):
    try:
        mdd = param[name]
    except KeyError:
        return magdepdist([(MINMAG, 1000), (MAXMAG, 1000)])
    if isinstance(mdd, IntegrationDistance):
        return mdd(trt)
    elif isinstance(mdd, dict):
        return magdepdist(getdefault(mdd, trt))
    return mdd


class ContextMaker(object):
    """
    A class to manage the creation of contexts and to compute mean/stddevs
    and possibly PoEs.

    :param trt: a tectonic region type string
    :param gsims: a list of GSIMs or a dictionary gsim -> rlz indices
    :param param:
       a dictionary of parameters like the maximum_distance, the IMTLs,
       the investigation time, etc

    NB: the trt can be different from the tectonic region type for which
    the underlying GSIMs are defined. This is intentional.
    """
    REQUIRES = ['DISTANCES', 'SITES_PARAMETERS', 'RUPTURE_PARAMETERS']
    rup_indep = True
    tom = None

    @property
    def dtype(self):
        """
        :returns: dtype of the underlying ctx_builder
        """
        return self.ctx_builder.dtype

    def __init__(self, trt, gsims, oq, monitor=Monitor()):
        if isinstance(oq, dict):
            param = oq
            self.cross_correl = param.get('cross_correl')  # cond_spectra_test
        else:  # OqParam
            param = vars(oq)
            param['split_sources'] = oq.split_sources
            param['min_iml'] = oq.min_iml
            param['reqv'] = oq.get_reqv()
            param['af'] = getattr(oq, 'af', None)
            self.cross_correl = oq.cross_correl
            self.imtls = oq.imtls

        self.af = param.get('af', None)
        self.max_sites_disagg = param.get('max_sites_disagg', 10)
        self.max_sites_per_tile = param.get('max_sites_per_tile', 50_000)
        self.time_per_task = param.get('time_per_task', 60)
        self.disagg_by_src = param.get('disagg_by_src')
        self.collapse_level = int(param.get('collapse_level', 0))
        self.disagg_by_src = param.get('disagg_by_src', False)
        self.trt = trt
        self.gsims = gsims
        self.maximum_distance = _interp(param, 'maximum_distance', trt)
        self.pointsource_distance = _interp(param, 'pointsource_distance', trt)
        self.minimum_distance = param.get('minimum_distance', 0)
        self.investigation_time = param.get('investigation_time')
        if self.investigation_time:
            self.tom = registry['PoissonTOM'](self.investigation_time)
        self.ses_seed = param.get('ses_seed', 42)
        self.ses_per_logic_tree_path = param.get('ses_per_logic_tree_path', 1)
        self.truncation_level = param.get('truncation_level')
        self.num_epsilon_bins = param.get('num_epsilon_bins', 1)
        self.ps_grid_spacing = param.get('ps_grid_spacing')
        self.split_sources = param.get('split_sources')
        self.effect = param.get('effect')
        self.use_recarray = use_recarray(gsims)
        for req in self.REQUIRES:
            reqset = set()
            for gsim in gsims:
                reqset.update(getattr(gsim, 'REQUIRES_' + req))
            setattr(self, 'REQUIRES_' + req, reqset)
        if 'imtls' in param:
            self.imtls = param['imtls']
        elif 'hazard_imtls' in param:
            self.imtls = DictArray(param['hazard_imtls'])
        elif not hasattr(self, 'imtls'):
            raise KeyError('Missing imtls in ContextMaker!')
        try:
            self.min_iml = param['min_iml']
        except KeyError:
            self.min_iml = [0. for imt in self.imtls]
        self.reqv = param.get('reqv')
        if self.reqv is not None:
            self.REQUIRES_DISTANCES.add('repi')
        reqs = (sorted(self.REQUIRES_RUPTURE_PARAMETERS) +
                sorted(self.REQUIRES_SITES_PARAMETERS) +
                sorted(self.REQUIRES_DISTANCES))
        dic = {}
        for req in reqs:
            if req in site_param_dt:
                dt = site_param_dt[req]
                if isinstance(dt, tuple):  # (string_, size)
                    dic[req] = b''
                else:
                    dic[req] = dt(0)
            else:
                dic[req] = 0.
        dic['occurrence_rate'] = numpy.float64(0)
        dic['sids'] = numpy.uint32(0)
        self.ctx_builder = RecordBuilder(**dic)
        self.loglevels = DictArray(self.imtls) if self.imtls else {}
        self.shift_hypo = param.get('shift_hypo')
        with warnings.catch_warnings():
            # avoid RuntimeWarning: divide by zero encountered in log
            warnings.simplefilter("ignore")
            for imt, imls in self.imtls.items():
                if imt != 'MMI':
                    self.loglevels[imt] = numpy.log(imls)
        self.init_monitoring(monitor)

    def init_monitoring(self, monitor):
        # instantiating child monitors, may be called in the workers
        self.ctx_mon = monitor('make_contexts', measuremem=True)
        self.gmf_mon = monitor('computing mean_std', measuremem=False)
        self.poe_mon = monitor('get_poes', measuremem=False)
        self.pne_mon = monitor('composing pnes', measuremem=False)
        self.task_no = getattr(monitor, 'task_no', 0)

    def read_ctxs(self, dstore, slc=None):
        """
        :param dstore: a DataStore instance
        :param slice: a slice of contexts with the same grp_id
        :returns: a list of contexts plus N lists of contexts for each site
        """
        sitecol = dstore['sitecol'].complete
        if slc is None:
            slc = dstore['rup/grp_id'][:] == self.grp_id
        params = {n: dstore['rup/' + n][slc] for n in dstore['rup']}
        ctxs = []
        for u in range(len(params['mag'])):
            ctx = RuptureContext()
            for par, arr in params.items():
                if par.endswith('_'):
                    par = par[:-1]
                setattr(ctx, par, arr[u])
            for par in sitecol.array.dtype.names:
                setattr(ctx, par, sitecol[par][ctx.sids])
            ctxs.append(ctx)
        return ctxs

    def recarray(self, ctxs):
        """
        :params ctxs: a list of contexts
        :returns: a recarray
        """
        C = sum(len(ctx) for ctx in ctxs)
        ra = self.ctx_builder.zeros(C).view(numpy.recarray)
        start = 0
        for ctx in ctxs:
            slc = slice(start, start + len(ctx))
            for par in self.ctx_builder.names:
                getattr(ra, par)[slc] = getattr(ctx, par)
            ra.sids[slc] = ctx.sids
            start = slc.stop
        return ra

    def get_ctx_params(self):
        """
        :returns: the interesting attributes of the context
        """
        params = {'occurrence_rate', 'sids_', 'src_id',
                  'probs_occur_', 'clon_', 'clat_', 'rrup_'}
        params.update(self.REQUIRES_RUPTURE_PARAMETERS)
        for dparam in self.REQUIRES_DISTANCES:
            params.add(dparam + '_')
        return params

    def from_srcs(self, srcs, sitecol):  # used in disagg.disaggregation
        """
        :param srcs: a list of Source objects
        :param sitecol: a SiteCollection instance
        :returns: a list RuptureContexts
        """
        allctxs = []
        cnt = 0
        for i, src in enumerate(srcs):
            src.id = i
            rctxs = []
            for rup in src.iter_ruptures(shift_hypo=self.shift_hypo):
                rup.rup_id = cnt
                rctxs.append(self.make_rctx(rup))
                cnt += 1
            allctxs.extend(self.get_ctxs(rctxs, sitecol, src.id))
        return allctxs

    def filter(self, sites, rup):
        """
        Filter the site collection with respect to the rupture.

        :param sites:
            Instance of :class:`openquake.hazardlib.site.SiteCollection`.
        :param rup:
            Instance of
            :class:`openquake.hazardlib.source.rupture.BaseRupture`
        :returns:
            (filtered sites, distance context)
        """
        distances = get_distances(rup, sites, 'rrup')
        mdist = self.maximum_distance(rup.mag)
        mask = distances <= mdist
        if mask.any():
            sites, distances = sites.filter(mask), distances[mask]
        else:
            raise FarAwayRupture('%d: %d km' % (rup.rup_id, distances.min()))
        return sites, DistancesContext([('rrup', distances)])

    def make_rctx(self, rupture):
        """
        Add .REQUIRES_RUPTURE_PARAMETERS to the rupture
        """
        ctx = RuptureContext()
        vars(ctx).update(vars(rupture))
        for param in self.REQUIRES_RUPTURE_PARAMETERS:
            if param == 'mag':
                value = rupture.mag
            elif param == 'strike':
                value = rupture.surface.get_strike()
            elif param == 'dip':
                value = rupture.surface.get_dip()
            elif param == 'rake':
                value = rupture.rake
            elif param == 'ztor':
                value = rupture.surface.get_top_edge_depth()
            elif param == 'hypo_lon':
                value = rupture.hypocenter.longitude
            elif param == 'hypo_lat':
                value = rupture.hypocenter.latitude
            elif param == 'hypo_depth':
                value = rupture.hypocenter.depth
            elif param == 'width':
                value = rupture.surface.get_width()
            else:
                raise ValueError('%s requires unknown rupture parameter %r' %
                                 (type(self).__name__, param))
            setattr(ctx, param, value)
        return ctx

    def get_ctxs(self, src_or_ruptures, sitecol, src_id=None):
        """
        :param src_or_ruptures:
            a source or a list of ruptures generated by a source
        :param sitecol:
            a (filtered) SiteCollection
        :param src_id:
            the numeric ID of the source (to be assigned to the ruptures)
        :returns:
            fat RuptureContexts
        """
        if hasattr(src_or_ruptures, 'source_id'):
            irups = self._gen_rups(src_or_ruptures, sitecol)
        else:
            irups = src_or_ruptures
        ctxs = []
        fewsites = len(sitecol.complete) <= self.max_sites_disagg
        for rup in irups:
            sites = getattr(rup, 'sites', sitecol)
            try:
                r_sites, dctx = self.filter(sites, rup)
            except FarAwayRupture:
                continue
            ctx = self.make_rctx(rup)
            ctx.sites = r_sites
            for param in self.REQUIRES_DISTANCES - {'rrup'}:
                distances = get_distances(rup, r_sites, param)
                setattr(dctx, param, distances)
            reqv_obj = (self.reqv.get(self.trt) if self.reqv else None)
            if reqv_obj and isinstance(rup.surface, PlanarSurface):
                reqv = reqv_obj.get(dctx.repi, rup.mag)
                if 'rjb' in self.REQUIRES_DISTANCES:
                    dctx.rjb = reqv
                if 'rrup' in self.REQUIRES_DISTANCES:
                    dctx.rrup = numpy.sqrt(
                        reqv**2 + rup.hypocenter.depth**2)
            for name in r_sites.array.dtype.names:
                setattr(ctx, name, r_sites[name])
            ctx.src_id = src_id
            for par in self.REQUIRES_DISTANCES | {'rrup'}:
                setattr(ctx, par, getattr(dctx, par))
            if fewsites:
                # get closest point on the surface
                closest = rup.surface.get_closest_points(sitecol.complete)
                ctx.clon = closest.lons[ctx.sids]
                ctx.clat = closest.lats[ctx.sids]
            ctxs.append(ctx)
        return ctxs

    # this is used with pointsource_distance approximation for close distances,
    # when there are many ruptures affecting few sites
    def collapse_the_ctxs(self, ctxs):
        """
        Collapse contexts with similar parameters and distances.

        :param ctxs: a list of pairs (rup, dctx)
        :returns: collapsed contexts
        """
        if len(ctxs) == 1:
            return ctxs

        if self.collapse_level >= 3:  # hack, ignore everything except mag
            rrp = ['mag']
            rnd = 0  # round distances to 1 km
        else:
            rrp = self.REQUIRES_RUPTURE_PARAMETERS
            rnd = 1  # round distances to 100 m

        def params(ctx):
            lst = []
            for par in rrp:
                lst.append(getattr(ctx, par))
            for dst in self.REQUIRES_DISTANCES:
                lst.extend(numpy.round(getattr(ctx, dst), rnd))
            return tuple(lst)

        out = []
        for values in groupby(ctxs, params).values():
            out.extend(_collapse(values))
        return out

    def max_intensity(self, sitecol1, mags, dists):
        """
        :param sitecol1: a SiteCollection instance with a single site
        :param mags: a sequence of magnitudes
        :param dists: a sequence of distances
        :returns: an array of GMVs of shape (#mags, #dists)
        """
        assert len(sitecol1) == 1, sitecol1
        nmags, ndists = len(mags), len(dists)
        gmv = numpy.zeros((nmags, ndists))
        for m, d in itertools.product(range(nmags), range(ndists)):
            mag, dist = mags[m], dists[d]
            ctx = RuptureContext()
            for par in self.REQUIRES_RUPTURE_PARAMETERS:
                setattr(ctx, par, 0)
            for dst in self.REQUIRES_DISTANCES:
                setattr(ctx, dst, numpy.array([dist]))
            for par in self.REQUIRES_SITES_PARAMETERS:
                setattr(ctx, par, getattr(sitecol1, par))
            ctx.sids = sitecol1.sids
            ctx.mag = mag
            ctx.width = .01  # 10 meters to avoid warnings in abrahamson_2014
            try:
                maxmean = self.get_mean_stds([ctx])[0].max()
                # shape NM
            except ValueError:  # magnitude outside of supported range
                continue
            else:
                gmv[m, d] = numpy.exp(maxmean)
        return gmv

    def _ruptures(self, src, filtermag=None):
        return src.iter_ruptures(
            shift_hypo=self.shift_hypo, mag=filtermag)

    def _gen_rups(self, src, sites):
        fewsites = len(sites) <= self.max_sites_disagg

        # yield ruptures, each one with a .sites attribute
        def rups(rupiter, sites):
            for rup in rupiter:
                rup.sites = sites
                yield rup
        bigps = getattr(src, 'location', None) and src.count_nphc() > 1
        if bigps and (self.pointsource_distance.y == 0).all():
            # finite size effects are averaged always
            yield from rups(src.iruptures(), sites)
        elif bigps and self.pointsource_distance != self.maximum_distance:
            # finite site effects are averaged for sites over the
            # pointsource_distance from the rupture (if any)
            for r, s in self._cps_rups(src, sites, fewsites):
                yield from rups(r, s)
        else:  # just add the ruptures
            yield from rups(self._ruptures(src), sites)

    def _cps_rups(self, src, sites, fewsites):
        cdist = sites.get_cdist(src.location)
        for ar in src.iruptures():
            pdist = self.pointsource_distance(ar.mag)
            close = sites.filter(cdist <= pdist)
            far = sites.filter(cdist > pdist)
            if fewsites:
                if close is None:  # all is far, common for small mag
                    yield [ar], sites
                else:  # something is close
                    yield self._ruptures(src, ar.mag), sites
            else:  # many sites
                if close is None:  # all is far
                    yield [ar], far
                elif far is None:  # all is close
                    yield self._ruptures(src, ar.mag), close
                else:  # some sites are far, some are close
                    yield [ar], far
                    yield self._ruptures(src, ar.mag), close

    def get_pmap(self, ctxs, probmap=None):
        """
        :param ctxs: a list of contexts
        :param probmap: if not None, update it
        :returns: a new ProbabilityMap if probmap is None
        """
        tom = self.tom
        rup_indep = self.rup_indep
        if probmap is None:  # create new pmap
            pmap = ProbabilityMap(self.imtls.size, len(self.gsims))
        else:  # update passed probmap
            pmap = probmap
        for block in block_splitter(ctxs, 20_000, len):
            for ctx, poes in self.gen_poes(block):
                # pnes and poes of shape (N, L, G)
                with self.pne_mon:
                    pnes = get_probability_no_exceedance(ctx, poes, tom)
                    for sid, pne in zip(ctx.sids, pnes):
                        probs = pmap.setdefault(sid, self.rup_indep).array
                        if rup_indep:
                            probs *= pne
                        else:  # rup_mutex
                            probs += (1. - pne) * ctx.weight
        if probmap is None:  # return the new pmap
            return ~pmap if rup_indep else pmap

    # called by gen_poes and by the GmfComputer
    def get_mean_stds(self, ctxs):
        """
        :param ctxs: a list of contexts
        :returns: an array of shape (4, G, M, N) with mean and stddevs
        """
        if not hasattr(self, 'imts'):
            tmp = []
            for im in self.imtls:
                m = re.match(imt_module.FREQUENCY_PATTERN, im)
                if m:
                    im = '{:s}({:.6f})'.format(
                        m.group(1), 1./float(m.group(2)))
                tmp.append(imt_module.from_string(im))
            self.imts = tuple(tmp)
        N = sum(len(ctx) for ctx in ctxs)
        M = len(self.imtls)
        G = len(self.gsims)
        out = numpy.zeros((4, G, M, N))
        ctxs = [ctx.roundup(self.minimum_distance) for ctx in ctxs]
        if self.use_recarray and not numpy.isnan(
                [ctx.occurrence_rate for ctx in ctxs]).any():
            # use recarrays only for poissonian sources
            ctxs = [self.recarray(ctxs)]
        for g, gsim in enumerate(self.gsims):
            compute = gsim.__class__.compute
            start = 0
            for ctx in ctxs:
                slc = slice(start, start + len(ctx))
                compute(gsim, ctx, self.imts, *out[:, g, :, slc])
                start = slc.stop
        return out

    # see http://citeseerx.ist.psu.edu/viewdoc/download?doi=10.1.1.845.163&rep=rep1&type=pdf
    def get_cs_contrib(self, ctxs, imti, imls):
        """
        :param ctxs:
           list of contexts defined on N sites
        :param imti:
            IMT index in the range 0..M-1
        :param imls:
            P intensity measure levels for the IMT specified by the index
        :returns:
            a dictionary g_ -> key -> array where g_ is an index,
            key is the string '_c' or '_s',  and the arrays have shape
            (M, N, 2, P) or (N, P) respectively.

        Compute the contributions to the conditional spectra, in a form
        suitable for later composition.
        """
        assert self.tom
        N = len(ctxs[0].sids)
        assert all(len(ctx) == N for ctx in ctxs[1:])
        C = len(ctxs)
        G = len(self.gsims)
        M = len(self.imtls)
        P = len(imls)
        out = csdict(M, N, P, self.start, self.start + G)
        mean_stds = self.get_mean_stds(ctxs)  # (4, G, M, N*C)
        imt_ref = self.imts[imti]
        rho = numpy.array([self.cross_correl.get_correlation(imt_ref, imt)
                           for imt in self.imts])
        m_range = range(len(self.imts))
        # probs = 1 - exp(-occurrence_rates*time_span)
        probs = self.tom.get_probability_one_or_more_occurrences(
            numpy.array([ctx.occurrence_rate for ctx in ctxs]))  # shape C
        for n in range(N):
            # NB: to understand the code below, consider the case with
            # N=3 sites and C=2 contexts; then the indices N*C are
            # 0: first site
            # 1: second site
            # 2: third site
            # 3: first site
            # 4: second site
            # 5: third site
            # i.e. idxs = [0, 3], [1, 4], [2, 5] for sites 0, 1, 2
            slc = slice(n, N * C, N)  # C indices
            for g in range(G):
                mu = mean_stds[0, g, :, slc]  # shape (M, C)
                sig = mean_stds[1, g, :, slc]  # shape (M, C)
                c = out[self.start + g]['_c']
                s = out[self.start + g]['_s']
                for p in range(P):
                    eps = (imls[p] - mu[imti]) / sig[imti]  # shape C
                    poes = _truncnorm_sf(self.truncation_level, eps)  # shape C
                    ws = -numpy.log(
                        (1. - probs) ** poes) / self.investigation_time
                    s[n, p] = ws.sum()  # weights not summing up to 1
                    for m in m_range:
                        c[m, n, 0, p] = ws @ (mu[m] + rho[m] * eps * sig[m])
                        c[m, n, 1, p] = ws @ (sig[m]**2 * (1. - rho[m]**2))
        return out

    def gen_poes(self, ctxs):
        """
        :param ctxs: a list of C context objects
        :yields: pairs (ctx, array(N, L, G))
        """
        from openquake.hazardlib.site_amplification import get_poes_site
        L, G = self.loglevels.size, len(self.gsims)
        with self.gmf_mon:
            mean_stdt = self.get_mean_stds(ctxs)
        s = 0
        for ctx in ctxs:
            n = len(ctx)
            with self.poe_mon:
                poes = numpy.zeros((n, L, G))
                for g, gsim in enumerate(self.gsims):
                    ms = mean_stdt[:2, g, :, s:s+n]
                    # builds poes of shape (n, L, G)
                    if self.af:  # kernel amplification method
                        poes[:, :, g] = get_poes_site(ms, self, ctx)
                    else:  # regular case
                        poes[:, :, g] = gsim.get_poes(ms, self, ctx)
            yield ctx, poes
            s += n

    def estimate_weight(self, src, srcfilter, fewsites):
        N = len(srcfilter.sitecol.complete)
        sites = srcfilter.get_close_sites(src)
        if sites is None:
            # may happen for CollapsedPointSources
            return 0
        src.nsites = len(sites)
<<<<<<< HEAD
        rups = list(src.few_ruptures())
=======
        if src.code in b'pP':
            rups = list(self._gen_rups(src, sites))
        else:
            rups = list(src.iruptures())
>>>>>>> 7e4e80f0
        try:
            ctxs = self.get_ctxs(rups, sites)
        except ValueError:
            raise ValueError('Invalid magnitude %s in source %s' %
                             ({r.mag for r in rups}, src.source_id))
        if not ctxs:
            return .1
        if src.code in b'pP':
            nr = sum(len(ctx) / N for ctx in ctxs)
        else:
            nr = src.num_ruptures * numpy.mean([len(ctx) / N for ctx in ctxs])
        #if src.code == b'p':
        #    nr2 = src.num_ruptures * numpy.mean([len(ctx) / N for ctx in ctxs])
        #    import pdb; pdb.set_trace()
        return nr

    def set_weight(self, sources, srcfilter, fewsites):
        """
        Set the weight attribute on each prefiltered source
        """
        for src in sources:
            src.num_ruptures = src.count_ruptures()
            if src.nsites == 0:  # was discarded by the prefiltering
                src.weight = .001
            else:
                src.weight = .001 + (
                    self.estimate_weight(src, srcfilter, fewsites))


# see contexts_tests.py for examples of collapse
def combine_pmf(o1, o2):
    """
    Combine probabilities of occurrence; used to collapse nonparametric
    ruptures.

    :param o1: probability distribution of length n1
    :param o2: probability distribution of length n2
    :returns: probability distribution of length n1 + n2 - 1

    >>> combine_pmf([.99, .01], [.98, .02])
    array([9.702e-01, 2.960e-02, 2.000e-04])
    """
    n1 = len(o1)
    n2 = len(o2)
    o = numpy.zeros(n1 + n2 - 1)
    for i in range(n1):
        for j in range(n2):
            o[i + j] += o1[i] * o2[j]
    return o


def _collapse(ctxs):
    # collapse a list of contexts into a single context
    if len(ctxs) < 2:  # nothing to collapse
        return ctxs
    prups, nrups, out = [], [], []
    for ctx in ctxs:
        if numpy.isnan(ctx.occurrence_rate):  # nonparametric
            nrups.append(ctx)
        else:  # parametric
            prups.append(ctx)
    if len(prups) > 1:
        ctx = copy.copy(prups[0])
        ctx.occurrence_rate = sum(r.occurrence_rate for r in prups)
        out.append(ctx)
    else:
        out.extend(prups)
    if len(nrups) > 1:
        ctx = copy.copy(nrups[0])
        ctx.probs_occur = functools.reduce(
            combine_pmf, (n.probs_occur for n in nrups))
        out.append(ctx)
    else:
        out.extend(nrups)
    return out


def print_finite_size(rups):
    """
    Used to print the number of finite-size ruptures
    """
    c = collections.Counter()
    for rup in rups:
        if rup.surface:
            c['%.2f' % rup.mag] += 1
    print(c)
    print('total finite size ruptures = ', sum(c.values()))


class PmapMaker(object):
    """
    A class to compute the PoEs from a given source
    """
    def __init__(self, cmaker, srcfilter, group):
        vars(self).update(vars(cmaker))
        self.cmaker = cmaker
        self.srcfilter = srcfilter
        self.N = len(self.srcfilter.sitecol.complete)
        self.group = group
        self.src_mutex = getattr(group, 'src_interdep', None) == 'mutex'
        self.cmaker.rup_indep = getattr(group, 'rup_interdep', None) != 'mutex'
        self.fewsites = self.N <= cmaker.max_sites_disagg

    def count_bytes(self, ctxs):
        # # usuful for debugging memory issues
        rparams = len(self.cmaker.REQUIRES_RUPTURE_PARAMETERS)
        sparams = len(self.cmaker.REQUIRES_SITES_PARAMETERS) + 1
        dparams = len(self.cmaker.REQUIRES_DISTANCES)
        nbytes = 0
        for ctx in ctxs:
            nsites = len(ctx)
            nbytes += 8 * rparams
            nbytes += 8 * sparams * nsites
            nbytes += 8 * dparams * nsites
        return nbytes

    def _get_ctxs(self, rups, sites, srcid):
        with self.cmaker.ctx_mon:
            ctxs = self.cmaker.get_ctxs(rups, sites, srcid)
            if self.collapse_level > 1:
                ctxs = self.cmaker.collapse_the_ctxs(ctxs)
            out = []
            for ctx in ctxs:
                if self.fewsites:  # keep the contexts in memory
                    self.rupdata.append(ctx)
                out.append(ctx)
        return out

    def _make_src_indep(self):
        # sources with the same ID
        pmap = ProbabilityMap(self.imtls.size, len(self.gsims))
        # split the sources only if there is more than 1 site
        filt = (self.srcfilter.filter if not self.split_sources or self.N == 1
                else self.srcfilter.split)
        cm = self.cmaker
        for src, sites in filt(self.group):
            t0 = time.time()
            if self.fewsites:
                sites = sites.complete
            ctxs = self._get_ctxs(cm._gen_rups(src, sites), sites, src.id)
            nctxs = len(ctxs)
            nsites = sum(len(ctx) for ctx in ctxs)
            cm.get_pmap(ctxs, pmap)
            dt = time.time() - t0
            self.source_data['srcids'].append(src.source_id)
            self.source_data['nsites'].append(nsites)
            self.source_data['nrupts'].append(nctxs)
            self.source_data['weight'].append(src.weight)
            self.source_data['ctimes'].append(dt)
            self.source_data['taskno'].append(cm.task_no)
            timer.save(src, nctxs, nsites, dt, cm.task_no)
        return ~pmap if cm.rup_indep else pmap

    def _make_src_mutex(self):
        pmap = ProbabilityMap(self.imtls.size, len(self.gsims))
        cm = self.cmaker
        for src, sites in self.srcfilter.filter(self.group):
            t0 = time.time()
            pm = ProbabilityMap(cm.imtls.size, len(cm.gsims))
            ctxs = self._get_ctxs(cm._ruptures(src), sites, src.id)
            nctxs = len(ctxs)
            nsites = sum(len(ctx) for ctx in ctxs)
            cm.get_pmap(ctxs, pm)
            p = pm
            if cm.rup_indep:
                p = ~p
            p *= src.mutex_weight
            pmap += p
            dt = time.time() - t0
            self.source_data['srcids'].append(src.source_id)
            self.source_data['nsites'].append(nsites)
            self.source_data['nrupts'].append(nctxs)
            self.source_data['weight'].append(src.weight)
            self.source_data['ctimes'].append(dt)
            self.source_data['taskno'].append(cm.task_no)
            timer.save(src, nctxs, nsites, dt, cm.task_no)
        return pmap

    def dictarray(self, ctxs):
        dic = {'src_id': []}  # par -> array
        if not ctxs:
            return dic
        for par in self.cmaker.get_ctx_params():
            pa = par[:-1] if par.endswith('_') else par
            if pa not in vars(ctxs[0]):
                continue
            elif par.endswith('_'):
                dic[par] = numpy.array(
                    [getattr(ctx, pa) for ctx in ctxs], dtype=object)
            else:
                dic[par] = numpy.array([getattr(ctx, par) for ctx in ctxs])
        return dic

    def make(self):
        self.rupdata = []
        self.source_data = AccumDict(accum=[])
        if self.src_mutex:
            pmap = self._make_src_mutex()
        else:
            pmap = self._make_src_indep()
        dic = {'pmap': pmap,
               'rup_data': self.dictarray(self.rupdata),
               'source_data': self.source_data,
               'task_no': self.task_no,
               'grp_id': self.group[0].grp_id}
        if self.disagg_by_src:
            dic['source_id'] = self.group[0].source_id
        return dic


class BaseContext(metaclass=abc.ABCMeta):
    """
    Base class for context object.
    """
    def __eq__(self, other):
        """
        Return True if ``other`` has same attributes with same values.
        """
        if isinstance(other, self.__class__):
            if self._slots_ == other._slots_:
                oks = []
                for s in self._slots_:
                    a, b = getattr(self, s, None), getattr(other, s, None)
                    if a is None and b is None:
                        ok = True
                    elif a is None and b is not None:
                        ok = False
                    elif a is not None and b is None:
                        ok = False
                    elif hasattr(a, 'shape') and hasattr(b, 'shape'):
                        if a.shape == b.shape:
                            ok = numpy.allclose(a, b)
                        else:
                            ok = False
                    else:
                        ok = a == b
                    oks.append(ok)
                return numpy.all(oks)
        return False


# mock of a site collection used in the tests and in the SMTK
class SitesContext(BaseContext):
    """
    Sites calculation context for ground shaking intensity models.

    Instances of this class are passed into
    :meth:`GroundShakingIntensityModel.get_mean_and_stddevs`. They are
    intended to represent relevant features of the sites collection.
    Every GSIM class is required to declare what :attr:`sites parameters
    <GroundShakingIntensityModel.REQUIRES_SITES_PARAMETERS>` does it need.
    Only those required parameters are made available in a result context
    object.
    """
    # _slots_ is used in hazardlib check_gsim and in the SMTK
    def __init__(self, slots='vs30 vs30measured z1pt0 z2pt5'.split(),
                 sitecol=None):
        self._slots_ = slots
        if sitecol is not None:
            self.sids = sitecol.sids
            for slot in slots:
                setattr(self, slot, getattr(sitecol, slot))

    # used in the SMTK
    def __len__(self):
        return len(self.sids)


class DistancesContext(BaseContext):
    """
    Distances context for ground shaking intensity models.

    Instances of this class are passed into
    :meth:`GroundShakingIntensityModel.get_mean_and_stddevs`. They are
    intended to represent relevant distances between sites from the collection
    and the rupture. Every GSIM class is required to declare what
    :attr:`distance measures <GroundShakingIntensityModel.REQUIRES_DISTANCES>`
    does it need. Only those required values are calculated and made available
    in a result context object.
    """
    _slots_ = ('rrup', 'rx', 'rjb', 'rhypo', 'repi', 'ry0', 'rcdpp',
               'azimuth', 'hanging_wall', 'rvolc')

    def __init__(self, param_dist_pairs=()):
        for param, dist in param_dist_pairs:
            setattr(self, param, dist)

    def roundup(self, minimum_distance):
        """
        If the minimum_distance is nonzero, returns a copy of the
        DistancesContext with updated distances, i.e. the ones below
        minimum_distance are rounded up to the minimum_distance. Otherwise,
        returns the original DistancesContext unchanged.
        """
        if not minimum_distance:
            return self
        ctx = DistancesContext()
        for dist, array in vars(self).items():
            small_distances = array < minimum_distance
            if small_distances.any():
                array = numpy.array(array)  # make a copy first
                array[small_distances] = minimum_distance
                array.flags.writeable = False
            setattr(ctx, dist, array)
        return ctx


def get_dists(ctx):
    """
    Extract the distance parameters from a context.

    :returns: a dictionary dist_name -> distances
    """
    return {par: dist for par, dist in vars(ctx).items()
            if par in KNOWN_DISTANCES}


def full_context(sites, rup, dctx=None):
    """
    :returns: a full RuptureContext with all the relevant attributes
    """
    self = RuptureContext()
    for par, val in vars(rup).items():
        setattr(self, par, val)
    if not hasattr(self, 'occurrence_rate'):
        self.occurrence_rate = numpy.nan
    if hasattr(sites, 'array'):  # is a SiteCollection
        for par in sites.array.dtype.names:
            setattr(self, par, sites[par])
    else:  # sites is a SitesContext
        for par, val in vars(sites).items():
            setattr(self, par, val)
    if dctx:
        for par, val in vars(dctx).items():
            setattr(self, par, val)
    return self


def get_mean_stds(gsims, ctx, imts):
    """
    :param gsims: a single GSIM or a a list of GSIMs
    :param ctx: a RuptureContext or a recarray of size N
    :param imts: a list of M IMTs
    :returns:
        an array of shape (4, M, N) obtained by applying the
        given GSIM, ctx amd imts, or an array of shape (G, 4, M, N)
    """
    imtls = {imt.string: [0] for imt in imts}
    single = hasattr(gsims, 'compute')
    cmaker = ContextMaker('*', [gsims] if single else gsims, {'imtls': imtls})
    out = cmaker.get_mean_stds([ctx])  # (4, G, M, N)
    return out[:, 0] if single else out


# mock of a rupture used in the tests and in the SMTK
class RuptureContext(BaseContext):
    """
    Rupture calculation context for ground shaking intensity models.

    Instances of this class are passed into
    :meth:`GroundShakingIntensityModel.get_mean_and_stddevs`. They are
    intended to represent relevant features of a single rupture. Every
    GSIM class is required to declare what :attr:`rupture parameters
    <GroundShakingIntensityModel.REQUIRES_RUPTURE_PARAMETERS>` does it need.
    Only those required parameters are made available in a result context
    object.
    """
    _slots_ = (
        'mag', 'strike', 'dip', 'rake', 'ztor', 'hypo_lon', 'hypo_lat',
        'hypo_depth', 'width', 'hypo_loc')

    def __init__(self, param_pairs=()):
        for param, value in param_pairs:
            setattr(self, param, value)

    def size(self):
        """
        If the context is a multi rupture context, i.e. it contains an array
        of magnitudes and it refers to a single site, returns the size of
        the array, otherwise returns 1.
        """
        nsites = len(self.sids)
        if nsites == 1 and isinstance(self.mag, numpy.ndarray):
            return len(self.mag)
        return nsites

    # used in acme_2019
    def __len__(self):
        return len(self.sids)

    def roundup(self, minimum_distance):
        """
        If the minimum_distance is nonzero, returns a copy of the
        RuptureContext with updated distances, i.e. the ones below
        minimum_distance are rounded up to the minimum_distance. Otherwise,
        returns the original.
        """
        if not minimum_distance:
            return self
        ctx = copy.copy(self)
        for dist, array in vars(self).items():
            if dist in KNOWN_DISTANCES:
                small_distances = array < minimum_distance
                if small_distances.any():
                    array = numpy.array(array)  # make a copy first
                    array[small_distances] = minimum_distance
                    array.flags.writeable = False
                setattr(ctx, dist, array)
        return ctx


def get_probability_no_exceedance(ctx, poes, tom):
    """
    Compute and return the probability that in the time span for which the
    rupture is defined, the rupture itself never generates a ground motion
    value higher than a given level at a given site.

    Such calculation is performed starting from the conditional probability
    that an occurrence of the current rupture is producing a ground motion
    value higher than the level of interest at the site of interest.
    The actual formula used for such calculation depends on the temporal
    occurrence model the rupture is associated with.
    The calculation can be performed for multiple intensity measure levels
    and multiple sites in a vectorized fashion.

    :param ctx:
        an object with attributes .occurrence_rate and possibly .probs_occur
    :param poes:
        2D numpy array containing conditional probabilities the the a
        rupture occurrence causes a ground shaking value exceeding a
        ground motion level at a site. First dimension represent sites,
        second dimension intensity measure levels. ``poes`` can be obtained
        calling the :func:`func <openquake.hazardlib.gsim.base.get_poes>`

    :param tom:
        temporal occurrence model instance, used only if the rupture
        is parametric
    """
    rate = ctx.occurrence_rate
    try:
        n = len(rate)
    except TypeError:  # float' has no len()
        if numpy.isnan(rate):  # nonparametric rupture
            # Uses the formula
            #
            #    ∑ p(k|T) * p(X<x|rup)^k
            #
            # where `p(k|T)` is the probability that the rupture occurs k times
            # in the time span `T`, `p(X<x|rup)` is the probability that a
            # rupture occurrence does not cause a ground motion exceedance, and
            # thesummation `∑` is done over the number of occurrences `k`.
            #
            # `p(k|T)` is given by the attribute probs_occur and
            # `p(X<x|rup)` is computed as ``1 - poes``.
            prob_no_exceed = numpy.float64(
                [v * (1 - poes) ** i for i, v in enumerate(ctx.probs_occur)]
            ).sum(axis=0)
            return numpy.clip(prob_no_exceed, 0., 1.)  # avoid numeric issues
        else:
            return tom.get_probability_no_exceedance(rate, poes)

    # passed a recarray context, poes has shape (n, L, G)
    assert len(poes) == n
    res = numpy.zeros_like(poes)
    for i in range(n):
        res[i] = tom.get_probability_no_exceedance(rate[i], poes[i])
    return res


class Effect(object):
    """
    Compute the effect of a rupture of a given magnitude and distance.

    :param effect_by_mag: a dictionary magstring -> intensities
    :param dists: array of distances, one per each intensity
    :param cdist: collapse distance
    """
    def __init__(self, effect_by_mag, dists, collapse_dist=None):
        self.effect_by_mag = effect_by_mag
        self.dists = dists
        self.nbins = len(dists)

    def collapse_value(self, collapse_dist):
        """
        :returns: intensity at collapse distance
        """
        # get the maximum magnitude with a cutoff at 7
        for mag in self.effect_by_mag:
            if mag > '7.00':
                break
        effect = self.effect_by_mag[mag]
        idx = numpy.searchsorted(self.dists, collapse_dist)
        return effect[idx-1 if idx == self.nbins else idx]

    def __call__(self, mag, dist):
        di = numpy.searchsorted(self.dists, dist)
        if di == self.nbins:
            di = self.nbins
        eff = self.effect_by_mag['%.2f' % mag][di]
        return eff

    # this is used to compute the magnitude-dependent pointsource_distance
    def dist_by_mag(self, intensity):
        """
        :returns: a dict magstring -> distance
        """
        dst = {}  # magnitude -> distance
        for mag, intensities in self.effect_by_mag.items():
            if intensity < intensities.min():
                dst[mag] = self.dists[-1]  # largest distance
            elif intensity > intensities.max():
                dst[mag] = self.dists[0]  # smallest distance
            else:
                dst[mag] = interp1d(intensities, self.dists)(intensity)
        return dst


def get_effect_by_mag(mags, sitecol1, gsims_by_trt, maximum_distance, imtls):
    """
    :param mags: an ordered list of magnitude strings with format %.2f
    :param sitecol1: a SiteCollection with a single site
    :param gsims_by_trt: a dictionary trt -> gsims
    :param maximum_distance: an IntegrationDistance object
    :param imtls: a DictArray with intensity measure types and levels
    :returns: a dict magnitude-string -> array(#dists, #trts)
    """
    trts = list(gsims_by_trt)
    ndists = 51
    gmv = numpy.zeros((len(mags), ndists, len(trts)))
    param = dict(maximum_distance=maximum_distance, imtls=imtls)
    for t, trt in enumerate(trts):
        dist_bins = maximum_distance.get_dist_bins(trt, ndists)
        cmaker = ContextMaker(trt, gsims_by_trt[trt], param)
        gmv[:, :, t] = cmaker.max_intensity(
            sitecol1, [float(mag) for mag in mags], dist_bins)
    return dict(zip(mags, gmv))


def read_cmakers(dstore, full_lt=None):
    """
    :param dstore: a DataStore-like object
    :param full_lt: a FullLogicTree instance, if given
    :returns: a list of ContextMaker instance, one per source group
    """
    from openquake.hazardlib.site_amplification import AmplFunction
    cmakers = []
    oq = dstore['oqparam']
    full_lt = full_lt or dstore['full_lt']
    trt_smrs = dstore['trt_smrs'][:]
    toms = dstore['toms'][:]
    rlzs_by_gsim_list = full_lt.get_rlzs_by_gsim_list(trt_smrs)
    trts = list(full_lt.gsim_lt.values)
    num_eff_rlzs = len(full_lt.sm_rlzs)
    start = 0
    for grp_id, rlzs_by_gsim in enumerate(rlzs_by_gsim_list):
        trti = trt_smrs[grp_id][0] // num_eff_rlzs
        trt = trts[trti]
        if ('amplification' in oq.inputs and
                oq.amplification_method == 'kernel'):
            df = AmplFunction.read_df(oq.inputs['amplification'])
            oq.af = AmplFunction.from_dframe(df)
        else:
            oq.af = None
        cmaker = ContextMaker(trt, rlzs_by_gsim, oq)
        cmaker.tom = registry[decode(toms[grp_id])](oq.investigation_time)
        cmaker.trti = trti
        cmaker.start = start
        cmaker.grp_id = grp_id
        start += len(rlzs_by_gsim)
        cmakers.append(cmaker)
    return cmakers


# used in event_based
def read_cmaker(dstore, trt_smr):
    """
    :param dstore: a DataStore-like object
    :returns: a ContextMaker instance
    """
    oq = dstore['oqparam']
    full_lt = dstore['full_lt']
    trts = list(full_lt.gsim_lt.values)
    trt = trts[trt_smr // len(full_lt.sm_rlzs)]
    rlzs_by_gsim = full_lt._rlzs_by_gsim(trt_smr)
    return ContextMaker(trt, rlzs_by_gsim, oq)<|MERGE_RESOLUTION|>--- conflicted
+++ resolved
@@ -680,28 +680,21 @@
             # may happen for CollapsedPointSources
             return 0
         src.nsites = len(sites)
-<<<<<<< HEAD
-        rups = list(src.few_ruptures())
-=======
         if src.code in b'pP':
             rups = list(self._gen_rups(src, sites))
         else:
-            rups = list(src.iruptures())
->>>>>>> 7e4e80f0
+            rups = list(src.few_ruptures())
         try:
             ctxs = self.get_ctxs(rups, sites)
         except ValueError:
             raise ValueError('Invalid magnitude %s in source %s' %
                              ({r.mag for r in rups}, src.source_id))
         if not ctxs:
-            return .1
+            return 0
         if src.code in b'pP':
             nr = sum(len(ctx) / N for ctx in ctxs)
         else:
             nr = src.num_ruptures * numpy.mean([len(ctx) / N for ctx in ctxs])
-        #if src.code == b'p':
-        #    nr2 = src.num_ruptures * numpy.mean([len(ctx) / N for ctx in ctxs])
-        #    import pdb; pdb.set_trace()
         return nr
 
     def set_weight(self, sources, srcfilter, fewsites):
@@ -713,8 +706,7 @@
             if src.nsites == 0:  # was discarded by the prefiltering
                 src.weight = .001
             else:
-                src.weight = .001 + (
-                    self.estimate_weight(src, srcfilter, fewsites))
+                src.weight = .1 + self.estimate_weight(src, srcfilter, fewsites)
 
 
 # see contexts_tests.py for examples of collapse
