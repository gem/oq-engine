# -*- coding: utf-8 -*-
# vim: tabstop=4 shiftwidth=4 softtabstop=4
#
# Copyright (C) 2018-2021 GEM Foundation
#
# OpenQuake is free software: you can redistribute it and/or modify it
# under the terms of the GNU Affero General Public License as published
# by the Free Software Foundation, either version 3 of the License, or
# (at your option) any later version.
#
# OpenQuake is distributed in the hope that it will be useful,
# but WITHOUT ANY WARRANTY; without even the implied warranty of
# MERCHANTABILITY or FITNESS FOR A PARTICULAR PURPOSE.  See the
# GNU Affero General Public License for more details.
#
# You should have received a copy of the GNU Affero General Public License
# along with OpenQuake.  If not, see <http://www.gnu.org/licenses/>.

import os
import abc
import copy
import time
import logging
import warnings
import itertools
import functools
import collections
import numpy
import pandas
from scipy.interpolate import interp1d

from openquake.baselib import hdf5, parallel
from openquake.baselib.general import (
    AccumDict, DictArray, groupby, block_splitter)
from openquake.baselib.performance import Monitor
from openquake.hazardlib import imt as imt_module
from openquake.hazardlib.tom import PoissonTOM, registry
from openquake.hazardlib.calc.filters import MagDepDistance
from openquake.hazardlib.probability_map import ProbabilityMap
from openquake.hazardlib.geo.surface import PlanarSurface

KNOWN_DISTANCES = frozenset(
    'rrup rx ry0 rjb rhypo repi rcdpp azimuth azimuth_cp rvolc closest_point'
    .split())


class Timer(object):
    """
    Timer used to save the time needed to process each source and to
    postprocess it with ``Timer('timer.csv').read_df()``. To use it, run
    the calculation on a single machine with

    OQ_TIMER=timer.csv oq run job.ini
    """
    fields = ['source_id', 'code', 'effrups', 'nsites', 'weight',
              'numctxs', 'numsites', 'dt', 'task_no']

    def __init__(self, fname):
        self.fname = fname

    def save(self, src, numctxs, numsites, dt, task_no):
        # save the source info
        if self.fname:
            row = [src.source_id, src.code.decode('ascii'),
                   src.num_ruptures, src.nsites, src.weight,
                   numctxs, numsites, dt, task_no]
            open(self.fname, 'a').write(','.join(map(str, row)) + '\n')

    def read_df(self):
        # method used to postprocess the information
        df = pandas.read_csv(self.fname, names=self.fields, index_col=0)
        df['speed'] = df['weight'] / df['dt']
        return df.sort_values('dt')


# object used to measure the time needed to process each source
timer = Timer(os.environ.get('OQ_TIMER'))


def get_distances(rupture, sites, param):
    """
    :param rupture: a rupture
    :param sites: a mesh of points or a site collection
    :param param: the kind of distance to compute (default rjb)
    :returns: an array of distances from the given sites
    """
    if not rupture.surface:  # PointRupture
        dist = rupture.hypocenter.distance_to_mesh(sites)
    elif param == 'rrup':
        dist = rupture.surface.get_min_distance(sites)
    elif param == 'rx':
        dist = rupture.surface.get_rx_distance(sites)
    elif param == 'ry0':
        dist = rupture.surface.get_ry0_distance(sites)
    elif param == 'rjb':
        dist = rupture.surface.get_joyner_boore_distance(sites)
    elif param == 'rhypo':
        dist = rupture.hypocenter.distance_to_mesh(sites)
    elif param == 'repi':
        dist = rupture.hypocenter.distance_to_mesh(sites, with_depths=False)
    elif param == 'rcdpp':
        dist = rupture.get_cdppvalue(sites)
    elif param == 'azimuth':
        dist = rupture.surface.get_azimuth(sites)
    elif param == 'azimuth_cp':
        dist = rupture.surface.get_azimuth_of_closest_point(sites)
    elif param == 'closest_point':
        t = rupture.surface.get_closest_points(sites)
        dist = numpy.vstack([t.lons, t.lats, t.depths]).T  # shape (N, 3)
    elif param == "rvolc":
        # Volcanic distance not yet supported, defaulting to zero
        dist = numpy.zeros_like(sites.lons)
    else:
        raise ValueError('Unknown distance measure %r' % param)
    dist.flags.writeable = False
    return dist


class FarAwayRupture(Exception):
    """Raised if the rupture is outside the maximum distance for all sites"""


def get_num_distances(gsims):
    """
    :returns: the number of distances required for the given GSIMs
    """
    dists = set()
    for gsim in gsims:
        dists.update(gsim.REQUIRES_DISTANCES)
    return len(dists)


def get_pmap(ctxs, cmaker, probmap=None):
    """
    :param ctxs: a list of contexts
    :param cmaker: the ContextMaker used to create the contexts
    :param probmap: if not None, update it
    :returns: a new ProbabilityMap if probmap is None
    """
    tom = cmaker.tom
    rup_indep = cmaker.rup_indep
    if probmap is None:  # create new pmap
        pmap = ProbabilityMap(cmaker.imtls.size, len(cmaker.gsims))
    else:  # update passed probmap
        pmap = probmap
    for ctx, poes in cmaker.gen_ctx_poes(ctxs):
        # pnes and poes of shape (N, L, G)
        pnes = ctx.get_probability_no_exceedance(poes, tom)
        for sid, pne in zip(ctx.sids, pnes):
            probs = pmap.setdefault(sid, cmaker.rup_indep).array
            if rup_indep:
                probs *= pne
            else:  # rup_mutex
                probs += (1. - pne) * ctx.weight
    if probmap is None:  # return the new pmap
        return ~pmap if rup_indep else pmap


class ContextMaker(object):
    """
    A class to manage the creation of contexts for distances, sites, rupture.
    """
    REQUIRES = ['DISTANCES', 'SITES_PARAMETERS', 'RUPTURE_PARAMETERS']
    rup_indep = True
    tom = None

    def __init__(self, trt, gsims, param=None, monitor=Monitor()):
        param = param or {}  # empty in the gmpe-smtk
        self.af = param.get('af', None)
        self.max_sites_disagg = param.get('max_sites_disagg', 10)
        self.collapse_level = param.get('collapse_level', False)
        self.trt = trt
        self.gsims = gsims
        self.single_site_opt = numpy.array(
            [hasattr(gsim, 'get_mean_std1') for gsim in gsims])
        self.maximum_distance = (
            param.get('maximum_distance') or MagDepDistance({}))
        self.investigation_time = param.get('investigation_time')
        self.trunclevel = param.get('truncation_level')
        self.num_epsilon_bins = param.get('num_epsilon_bins', 1)
        self.grp_id = param.get('grp_id', 0)
        self.effect = param.get('effect')
        self.task_no = getattr(monitor, 'task_no', 0)
        for req in self.REQUIRES:
            reqset = set()
            for gsim in gsims:
                reqset.update(getattr(gsim, 'REQUIRES_' + req))
            setattr(self, 'REQUIRES_' + req, reqset)
        # self.pointsource_distance is a dict mag -> dist, possibly empty
        psd = param.get('pointsource_distance')
        if hasattr(psd, 'ddic'):
            self.pointsource_distance = psd.ddic.get(trt, {})
        else:
            self.pointsource_distance = {}
        if 'imtls' in param:
            self.imtls = param['imtls']
        elif 'hazard_imtls' in param:
            self.imtls = DictArray(param['hazard_imtls'])
        else:
            self.imtls = {}
        self.imts = [imt_module.from_string(imt) for imt in self.imtls]
        self.reqv = param.get('reqv')
        if self.reqv is not None:
            self.REQUIRES_DISTANCES.add('repi')
        self.mon = monitor
        self.ctx_mon = monitor('make_contexts', measuremem=False)
        self.loglevels = DictArray(self.imtls) if self.imtls else {}
        self.shift_hypo = param.get('shift_hypo')
        with warnings.catch_warnings():
            # avoid RuntimeWarning: divide by zero encountered in log
            warnings.simplefilter("ignore")
            for imt, imls in self.imtls.items():
                if imt != 'MMI':
                    self.loglevels[imt] = numpy.log(imls)

        # instantiate monitors
        self.gmf_mon = monitor('computing mean_std', measuremem=False)
        self.poe_mon = monitor('get_poes', measuremem=False)

    def read_ctxs(self, dstore, slc=None):
        """
        :param dstore: a DataStore instance
        :param slice: a slice of contexts with the same grp_id
        :returns: a list of contexts plus N lists of contexts for each site
        """
        sitecol = dstore['sitecol'].complete
        if slc is None:
            slc = dstore['rup/grp_id'][:] == self.grp_id
        params = {n: dstore['rup/' + n][slc] for n in dstore['rup']}
        ctxs = []
        for u in range(len(params['mag'])):
            ctx = RuptureContext()
            for par, arr in params.items():
                if par.endswith('_'):
                    par = par[:-1]
                setattr(ctx, par, arr[u])
            for par in sitecol.array.dtype.names:
                setattr(ctx, par, sitecol[par][ctx.sids])
            ctx.idx = {sid: idx for idx, sid in enumerate(ctx.sids)}
            ctxs.append(ctx)
        ctxs_around_site = [[] for sid in sitecol.sids]
        for ctx in ctxs:
            for sid in ctx.idx:
                ctxs_around_site[sid].append(ctx)
        return ctxs, ctxs_around_site

    def multi(self, ctxs):
        """
        :params ctxs: a list of contexts, all referring to a single point
        :returns: a multiple RuptureContext
        """
        ctx = RuptureContext()
        for par in self.REQUIRES_SITES_PARAMETERS:
            setattr(ctx, par, getattr(ctxs[0], par))
        for par in self.REQUIRES_RUPTURE_PARAMETERS:
            vals = [getattr(ctx, par) for ctx in ctxs]
            setattr(ctx, par, numpy.array(vals))
        for par in self.REQUIRES_DISTANCES:
            dists = [getattr(ctx, par)[0] for ctx in ctxs]
            setattr(ctx, par, numpy.array(dists))
        ctx.ctxs = ctxs
        return ctx

    def gen_ctx_poes(self, ctxs):
        """
        :param ctxs: a list of C context objects
        :yields: C pairs (ctx, poes of shape (N, L, G))
        """
        nsites = numpy.array([len(ctx.sids) for ctx in ctxs])
        C = len(ctxs)
        N = nsites.sum()
        poes = numpy.zeros((N, self.loglevels.size, len(self.gsims)))
        if self.single_site_opt.any():
            ctx = self.multi(ctxs)
        for g, gsim in enumerate(self.gsims):
            with self.gmf_mon:
                # builds mean_std of shape (2, N, M)
                if self.single_site_opt[g] and C > 1 and (nsites == 1).all():
                    mean_std = gsim.get_mean_std1(ctx, self.imts)
                else:
                    mean_std = gsim.get_mean_std(ctxs, self.imts)
            with self.poe_mon:
                # builds poes of shape (N, L, G)
                poes[:, :, g] = gsim.get_poes(
                    mean_std, self.loglevels, self.trunclevel, self.af, ctxs)
        s = 0
        for ctx, n in zip(ctxs, nsites):
            yield ctx, poes[s:s+n]
            s += n

    def get_ctx_params(self):
        """
        :returns: the interesting attributes of the context
        """
        params = {'occurrence_rate', 'sids_', 'src_id',
                  'probs_occur_', 'clon_', 'clat_', 'rrup_'}
        params.update(self.REQUIRES_RUPTURE_PARAMETERS)
        for dparam in self.REQUIRES_DISTANCES:
            params.add(dparam + '_')
        return params

    def from_srcs(self, srcs, site1):  # used in disagg.disaggregation
        """
        :returns: a list RuptureContexts
        """
        allctxs = []
        for i, src in enumerate(srcs):
            src.id = i
            ctxs = []
            for rup in src.iter_ruptures(shift_hypo=self.shift_hypo):
                ctxs.append(self.make_rctx(rup))
            allctxs.extend(self.gen_ctxs(ctxs, site1, src.id))
        return allctxs

    def filter(self, sites, rup):
        """
        Filter the site collection with respect to the rupture.

        :param sites:
            Instance of :class:`openquake.hazardlib.site.SiteCollection`.
        :param rup:
            Instance of
            :class:`openquake.hazardlib.source.rupture.BaseRupture`
        :returns:
            (filtered sites, distance context)
        """
        distances = get_distances(rup, sites, 'rrup')
        mdist = self.maximum_distance(self.trt, rup.mag)
        mask = distances <= mdist
        if mask.any():
            sites, distances = sites.filter(mask), distances[mask]
        else:
            raise FarAwayRupture('%d: %d km' % (rup.rup_id, distances.min()))
        return sites, DistancesContext([('rrup', distances)])

    def make_rctx(self, rupture):
        """
        Add .REQUIRES_RUPTURE_PARAMETERS to the rupture
        """
        ctx = RuptureContext()
        vars(ctx).update(vars(rupture))
        for param in self.REQUIRES_RUPTURE_PARAMETERS:
            if param == 'mag':
                value = rupture.mag
            elif param == 'strike':
                value = rupture.surface.get_strike()
            elif param == 'dip':
                value = rupture.surface.get_dip()
            elif param == 'rake':
                value = rupture.rake
            elif param == 'ztor':
                value = rupture.surface.get_top_edge_depth()
            elif param == 'hypo_lon':
                value = rupture.hypocenter.longitude
            elif param == 'hypo_lat':
                value = rupture.hypocenter.latitude
            elif param == 'hypo_depth':
                value = rupture.hypocenter.depth
            elif param == 'width':
                value = rupture.surface.get_width()
            else:
                raise ValueError('%s requires unknown rupture parameter %r' %
                                 (type(self).__name__, param))
            setattr(ctx, param, value)
        return ctx

    def make_contexts(self, sites, rupture):
        """
        Filter the site collection with respect to the rupture and
        create context objects.

        :param sites:
            Instance of :class:`openquake.hazardlib.site.SiteCollection`.

        :param rupture:
            Instance of
            :class:`openquake.hazardlib.source.rupture.BaseRupture`

        :returns:
            Tuple of three items: rupture, sites and distances context.

        :raises ValueError:
            If any of declared required parameters (site, rupture and
            distance parameters) is unknown.
        """
        sites, dctx = self.filter(sites, rupture)
        for param in self.REQUIRES_DISTANCES - {'rrup'}:
            distances = get_distances(rupture, sites, param)
            setattr(dctx, param, distances)
        reqv_obj = (self.reqv.get(self.trt) if self.reqv else None)
        if reqv_obj and isinstance(rupture.surface, PlanarSurface):
            reqv = reqv_obj.get(dctx.repi, rupture.mag)
            if 'rjb' in self.REQUIRES_DISTANCES:
                dctx.rjb = reqv
            if 'rrup' in self.REQUIRES_DISTANCES:
                dctx.rrup = numpy.sqrt(reqv**2 + rupture.hypocenter.depth**2)
        return self.make_rctx(rupture), sites, dctx

    def gen_ctxs(self, ruptures, sites, src_id, mon=Monitor()):
        """
        :param ruptures:
            a list of ruptures generated by the same source
        :param sites:
            a (filtered) SiteCollection
        :param src_id:
            the ID of the source (for debugging purposes)
        :param mon:
            a Monitor object
        :yields:
            fat RuptureContexts
        """
        fewsites = len(sites.complete) <= self.max_sites_disagg
        for rup in ruptures:
            with mon:
                try:
                    ctx, r_sites, dctx = self.make_contexts(
                        getattr(rup, 'sites', sites), rup)
                except FarAwayRupture:
                    continue
                for par in self.REQUIRES_SITES_PARAMETERS:
                    setattr(ctx, par, r_sites[par])
                ctx.sids = r_sites.sids
                ctx.src_id = src_id
                for par in self.REQUIRES_DISTANCES | {'rrup'}:
                    setattr(ctx, par, getattr(dctx, par))
                if fewsites:
                    closest = rup.surface.get_closest_points(sites.complete)
                    ctx.clon = closest.lons[ctx.sids]
                    ctx.clat = closest.lats[ctx.sids]
            yield ctx

    # this is used with pointsource_distance approximation for close distances,
    # when there are many ruptures affecting few sites
    def collapse_the_ctxs(self, ctxs):
        """
        Collapse contexts with similar parameters and distances.

        :param ctxs: a list of pairs (rup, dctx)
        :returns: collapsed contexts
        """
        if len(ctxs) == 1:
            return ctxs

        if self.collapse_level >= 3:  # hack, ignore everything except mag
            rrp = ['mag']
            rnd = 0  # round distances to 1 km
        else:
            rrp = self.REQUIRES_RUPTURE_PARAMETERS
            rnd = 1  # round distances to 100 m

        def params(ctx):
            lst = []
            for par in rrp:
                lst.append(getattr(ctx, par))
            for dst in self.REQUIRES_DISTANCES:
                lst.extend(numpy.round(getattr(ctx, dst), rnd))
            return tuple(lst)

        out = []
        for values in groupby(ctxs, params).values():
            out.extend(_collapse(values))
        return out

    def max_intensity(self, sitecol1, mags, dists):
        """
        :param sitecol1: a SiteCollection instance with a single site
        :param mags: a sequence of magnitudes
        :param dists: a sequence of distances
        :returns: an array of GMVs of shape (#mags, #dists)
        """
        assert len(sitecol1) == 1, sitecol1
        nmags, ndists = len(mags), len(dists)
        gmv = numpy.zeros((nmags, ndists))
        for m, d in itertools.product(range(nmags), range(ndists)):
            mag, dist = mags[m], dists[d]
            ctx = RuptureContext()
            for par in self.REQUIRES_RUPTURE_PARAMETERS:
                setattr(ctx, par, 0)
            for dst in self.REQUIRES_DISTANCES:
                setattr(ctx, dst, numpy.array([dist]))
            for par in self.REQUIRES_SITES_PARAMETERS:
                setattr(ctx, par, getattr(sitecol1, par))
            ctx.sids = sitecol1.sids
            ctx.mag = mag
            ctx.width = .01  # 10 meters to avoid warnings in abrahamson_2014
            means = []
            for gsim in self.gsims:
                try:
                    mean = gsim.get_mean_std([ctx], self.imts)[0, 0]
                except ValueError:  # magnitude outside of supported range
                    continue
                means.append(mean.max())
            if means:
                gmv[m, d] = numpy.exp(max(means))
        return gmv


# see contexts_tests.py for examples of collapse
def combine_pmf(o1, o2):
    """
    Combine probabilities of occurrence; used to collapse nonparametric
    ruptures.

    :param o1: probability distribution of length n1
    :param o2: probability distribution of length n2
    :returns: probability distribution of length n1 + n2

    >>> combine_pmf([.99, .01], [.98, .02])
    array([9.702e-01, 2.960e-02, 2.000e-04])
    """
    n1 = len(o1)
    n2 = len(o2)
    o = numpy.zeros(n1 + n2 - 1)
    for i in range(n1):
        for j in range(n2):
            o[i + j] += o1[i] * o2[j]
    return o


def _collapse(ctxs):
    # collapse a list of contexts into a single context
    if len(ctxs) < 2:  # nothing to collapse
        return ctxs
    prups, nrups, out = [], [], []
    for ctx in ctxs:
        if numpy.isnan(ctx.occurrence_rate):  # nonparametric
            nrups.append(ctx)
        else:  # parametrix
            prups.append(ctx)
    if len(prups) > 1:
        ctx = copy.copy(prups[0])
        ctx.occurrence_rate = sum(r.occurrence_rate for r in prups)
        out.append(ctx)
    else:
        out.extend(prups)
    if len(nrups) > 1:
        ctx = copy.copy(nrups[0])
        ctx.probs_occur = functools.reduce(
            combine_pmf, (n.probs_occur for n in nrups))
        out.append(ctx)
    else:
        out.extend(nrups)
    return out


def print_finite_size(rups):
    """
    Used to print the number of finite-size ruptures
    """
    c = collections.Counter()
    for rup in rups:
        if rup.surface:
            c['%.2f' % rup.mag] += 1
    print(c)
    print('total finite size ruptures = ', sum(c.values()))


class PmapMaker(object):
    """
    A class to compute the PoEs from a given source
    """
    def __init__(self, cmaker, srcfilter, group):
        vars(self).update(vars(cmaker))
        self.cmaker = cmaker
        self.srcfilter = srcfilter
        self.N = len(self.srcfilter.sitecol.complete)
        self.group = group
        self.src_mutex = getattr(group, 'src_interdep', None) == 'mutex'
        self.cmaker.rup_indep = getattr(group, 'rup_interdep', None) != 'mutex'
        self.fewsites = self.N <= cmaker.max_sites_disagg
        self.pne_mon = cmaker.mon('composing pnes', measuremem=False)
        # NB: if maxsites is too big or too small the performance of
        # get_poes can easily become 2-3 times worse!
        self.maxsites = 512000 / len(self.gsims) / self.imtls.size

    def count_bytes(self, ctxs):
        # # usuful for debugging memory issues
        rparams = len(self.cmaker.REQUIRES_RUPTURE_PARAMETERS)
        sparams = len(self.cmaker.REQUIRES_SITES_PARAMETERS) + 1
        dparams = len(self.cmaker.REQUIRES_DISTANCES)
        nbytes = 0
        for ctx in ctxs:
            nsites = len(ctx.sids)
            nbytes += 8 * rparams
            nbytes += 8 * sparams * nsites
            nbytes += 8 * dparams * nsites
        return nbytes

    def _update_pmap(self, ctxs, pmap):
        # compute PoEs and update pmap
        # splitting in blocks makes sure that the maximum poes array
        # generated has size N x L x G x 8 = 4 MB
        with self.pne_mon:
            for block in block_splitter(
                    ctxs, self.maxsites, lambda ctx: len(ctx.sids)):
                get_pmap(block, self.cmaker, pmap)

    def _ruptures(self, src, filtermag=None):
        return src.iter_ruptures(
            shift_hypo=self.shift_hypo, mag=filtermag)

    def _gen_ctxs(self, rups, sites, srcid):
        # yield context objects to save memory
        ctxs = self.cmaker.gen_ctxs(rups, sites, srcid, self.ctx_mon)
        if self.collapse_level > 1:
            ctxs = self.cmaker.collapse_the_ctxs(list(ctxs))
        for ctx in ctxs:
            self.numsites += len(ctx.sids)
            self.numctxs += 1
            if self.fewsites:  # keep the contexts in memory
                self.rupdata.append(ctx)
            yield ctx

    def _make_src_indep(self):
        # sources with the same ID
        pmap = ProbabilityMap(self.imtls.size, len(self.gsims))
        for src, sites in self.srcfilter.split(self.group):
            t0 = time.time()
            if self.fewsites:
                sites = sites.complete
            self.numctxs = 0
            self.numsites = 0
            rups = self._gen_rups(src, sites)
            self._update_pmap(self._gen_ctxs(rups, sites, src.id), pmap)
            dt = time.time() - t0
            self.calc_times[src.id] += numpy.array(
                [self.numctxs, self.numsites, dt])
            timer.save(src, self.numctxs, self.numsites, dt,
                       self.cmaker.task_no)
        return ~pmap if self.cmaker.rup_indep else pmap

    def _make_src_mutex(self):
        pmap = ProbabilityMap(self.imtls.size, len(self.gsims))
        for src, indices in self.srcfilter.filter(self.group):
            t0 = time.time()
            sites = self.srcfilter.sitecol.filtered(indices)
            self.numctxs = 0
            self.numsites = 0
            rups = self._ruptures(src)
            pm = ProbabilityMap(self.cmaker.imtls.size, len(self.cmaker.gsims))
            self._update_pmap(self._gen_ctxs(rups, sites, src.id), pm)
            p = pm
            if self.cmaker.rup_indep:
                p = ~p
            p *= src.mutex_weight
            pmap += p
            dt = time.time() - t0
            self.calc_times[src.id] += numpy.array(
                [self.numctxs, self.numsites, dt])
            timer.save(src, self.numctxs, self.numsites, dt,
                       self.cmaker.task_no)
        return pmap

    def dictarray(self, ctxs):
        dic = {}  # par -> array
        z = numpy.zeros(0)
        for par in self.cmaker.get_ctx_params():
            pa = par[:-1] if par.endswith('_') else par
            dic[par] = numpy.array([getattr(ctx, pa, z) for ctx in ctxs])
        return dic

    def make(self):
        self.rupdata = []
        # AccumDict of arrays with 3 elements nrups, nsites, calc_time
        self.calc_times = AccumDict(accum=numpy.zeros(3, numpy.float32))
        if self.src_mutex:
            pmap = self._make_src_mutex()
        else:
            pmap = self._make_src_indep()
        rupdata = self.dictarray(self.rupdata)
        return pmap, rupdata, self.calc_times

    def _gen_rups(self, src, sites):
        # yield ruptures, each one with a .sites attribute
        def rups(rupiter, sites):
            for rup in rupiter:
                rup.sites = sites
                yield rup
        bigps = getattr(src, 'location', None) and src.count_nphc() > 1
        if bigps and self.pointsource_distance == 0:
            # finite size effects are averaged always
            yield from rups(src.avg_ruptures(), sites)
        elif bigps and self.pointsource_distance:
            # finite site effects are averaged for sites over the
            # pointsource_distance from the rupture (if any)
            cdist = sites.get_cdist(src.location)
            for ar in src.avg_ruptures():
                pdist = self.pointsource_distance['%.2f' % ar.mag]
                close = sites.filter(cdist <= pdist)
                far = sites.filter(cdist > pdist)
                if self.fewsites:
                    if close is None:  # all is far, common for small mag
                        yield from rups([ar], sites)
                    else:  # something is close
                        yield from rups(self._ruptures(src, ar.mag), sites)
                else:  # many sites
                    if close is None:  # all is far
                        yield from rups([ar], far)
                    elif far is None:  # all is close
                        yield from rups(self._ruptures(src, ar.mag), close)
                    else:  # some sites are far, some are close
                        yield from rups([ar], far)
                        yield from rups(self._ruptures(src, ar.mag), close)
        else:  # just add the ruptures
            yield from rups(self._ruptures(src), sites)


class BaseContext(metaclass=abc.ABCMeta):
    """
    Base class for context object.
    """
    def __eq__(self, other):
        """
        Return True if ``other`` has same attributes with same values.
        """
        if isinstance(other, self.__class__):
            if self._slots_ == other._slots_:
                oks = []
                for s in self._slots_:
                    a, b = getattr(self, s, None), getattr(other, s, None)
                    if a is None and b is None:
                        ok = True
                    elif a is None and b is not None:
                        ok = False
                    elif a is not None and b is None:
                        ok = False
                    elif hasattr(a, 'shape') and hasattr(b, 'shape'):
                        if a.shape == b.shape:
                            ok = numpy.allclose(a, b)
                        else:
                            ok = False
                    else:
                        ok = a == b
                    oks.append(ok)
                return numpy.all(oks)
        return False


# mock of a site collection used in the tests and in the SMTK
class SitesContext(BaseContext):
    """
    Sites calculation context for ground shaking intensity models.

    Instances of this class are passed into
    :meth:`GroundShakingIntensityModel.get_mean_and_stddevs`. They are
    intended to represent relevant features of the sites collection.
    Every GSIM class is required to declare what :attr:`sites parameters
    <GroundShakingIntensityModel.REQUIRES_SITES_PARAMETERS>` does it need.
    Only those required parameters are made available in a result context
    object.
    """
    # _slots_ is used in hazardlib check_gsim and in the SMTK
    def __init__(self, slots='vs30 vs30measured z1pt0 z2pt5'.split(),
                 sitecol=None):
        self._slots_ = slots
        if sitecol is not None:
            self.sids = sitecol.sids
            for slot in slots:
                setattr(self, slot, getattr(sitecol, slot))


class DistancesContext(BaseContext):
    """
    Distances context for ground shaking intensity models.

    Instances of this class are passed into
    :meth:`GroundShakingIntensityModel.get_mean_and_stddevs`. They are
    intended to represent relevant distances between sites from the collection
    and the rupture. Every GSIM class is required to declare what
    :attr:`distance measures <GroundShakingIntensityModel.REQUIRES_DISTANCES>`
    does it need. Only those required values are calculated and made available
    in a result context object.
    """
    _slots_ = ('rrup', 'rx', 'rjb', 'rhypo', 'repi', 'ry0', 'rcdpp',
               'azimuth', 'hanging_wall', 'rvolc')

    def __init__(self, param_dist_pairs=()):
        for param, dist in param_dist_pairs:
            setattr(self, param, dist)

    def roundup(self, minimum_distance):
        """
        If the minimum_distance is nonzero, returns a copy of the
        DistancesContext with updated distances, i.e. the ones below
        minimum_distance are rounded up to the minimum_distance. Otherwise,
        returns the original DistancesContext unchanged.
        """
        if not minimum_distance:
            return self
        ctx = DistancesContext()
        for dist, array in vars(self).items():
            small_distances = array < minimum_distance
            if small_distances.any():
                array = numpy.array(array)  # make a copy first
                array[small_distances] = minimum_distance
                array.flags.writeable = False
            setattr(ctx, dist, array)
        return ctx


def get_dists(ctx):
    """
    Extract the distance parameters from a context.

    :returns: a dictionary dist_name -> distances
    """
    return {par: dist for par, dist in vars(ctx).items()
            if par in KNOWN_DISTANCES}


# mock of a rupture used in the tests and in the SMTK
class RuptureContext(BaseContext):
    """
    Rupture calculation context for ground shaking intensity models.

    Instances of this class are passed into
    :meth:`GroundShakingIntensityModel.get_mean_and_stddevs`. They are
    intended to represent relevant features of a single rupture. Every
    GSIM class is required to declare what :attr:`rupture parameters
    <GroundShakingIntensityModel.REQUIRES_RUPTURE_PARAMETERS>` does it need.
    Only those required parameters are made available in a result context
    object.
    """
    _slots_ = (
        'mag', 'strike', 'dip', 'rake', 'ztor', 'hypo_lon', 'hypo_lat',
        'hypo_depth', 'width', 'hypo_loc')

    @classmethod
    def full(cls, rup, sites, dctx=None):
        """
        :returns: a full context with all the relevant attributes
        """
        self = cls()
        for par, val in vars(rup).items():
            setattr(self, par, val)
        for par in sites.array.dtype.names:
            setattr(self, par, sites[par])
        if dctx:
            for par, val in vars(dctx).items():
                setattr(self, par, val)
        return self

    def __init__(self, param_pairs=()):
        for param, value in param_pairs:
            setattr(self, param, value)

    def size(self):
        """
        If the context is a multi rupture context, i.e. it contains an array
        of magnitudes and it refers to a single site, returns the size of
        the array, otherwise returns 1.
        """
        if isinstance(self.mag, numpy.ndarray) and len(self.vs30) == 1:
            return len(self.mag)
        return 1

    # used in acme_2019
    def __len__(self):
        return len(self.sites)

    def roundup(self, minimum_distance):
        """
        If the minimum_distance is nonzero, returns a copy of the
        RuptureContext with updated distances, i.e. the ones below
        minimum_distance are rounded up to the minimum_distance. Otherwise,
        returns the original.
        """
        if not minimum_distance:
            return self
        ctx = copy.copy(self)
        for dist, array in vars(self).items():
            if dist in KNOWN_DISTANCES:
                small_distances = array < minimum_distance
                if small_distances.any():
                    array = numpy.array(array)  # make a copy first
                    array[small_distances] = minimum_distance
                    array.flags.writeable = False
                setattr(ctx, dist, array)
        return ctx

    def get_probability_no_exceedance(self, poes, tom):
        """
        Compute and return the probability that in the time span for which the
        rupture is defined, the rupture itself never generates a ground motion
        value higher than a given level at a given site.

        Such calculation is performed starting from the conditional probability
        that an occurrence of the current rupture is producing a ground motion
        value higher than the level of interest at the site of interest.
        The actual formula used for such calculation depends on the temporal
        occurrence model the rupture is associated with.
        The calculation can be performed for multiple intensity measure levels
        and multiple sites in a vectorized fashion.

        :param poes:
            2D numpy array containing conditional probabilities the the a
            rupture occurrence causes a ground shaking value exceeding a
            ground motion level at a site. First dimension represent sites,
            second dimension intensity measure levels. ``poes`` can be obtained
            calling the :func:`func <openquake.hazardlib.gsim.base.get_poes>`

        :param tom:
            temporal occurrence model instance, used only if the rupture
            is parametric
        """
        if numpy.isnan(self.occurrence_rate):  # nonparametric rupture
            # Uses the formula
            #
            #    ∑ p(k|T) * p(X<x|rup)^k
            #
            # where `p(k|T)` is the probability that the rupture occurs k times
            # in the time span `T`, `p(X<x|rup)` is the probability that a
            # rupture occurrence does not cause a ground motion exceedance, and
            # thesummation `∑` is done over the number of occurrences `k`.
            #
            # `p(k|T)` is given by the attribute probs_occur and
            # `p(X<x|rup)` is computed as ``1 - poes``.
            prob_no_exceed = numpy.float64(
                [v * (1 - poes) ** i for i, v in enumerate(self.probs_occur)]
            ).sum(axis=0)
            return numpy.clip(prob_no_exceed, 0., 1.)  # avoid numeric issues

        # parametric rupture
        return tom.get_probability_no_exceedance(self.occurrence_rate, poes)


class Effect(object):
    """
    Compute the effect of a rupture of a given magnitude and distance.

    :param effect_by_mag: a dictionary magstring -> intensities
    :param dists: array of distances, one per each intensity
    :param cdist: collapse distance
    """
    def __init__(self, effect_by_mag, dists, collapse_dist=None):
        self.effect_by_mag = effect_by_mag
        self.dists = dists
        self.nbins = len(dists)

    def collapse_value(self, collapse_dist):
        """
        :returns: intensity at collapse distance
        """
        # get the maximum magnitude with a cutoff at 7
        for mag in self.effect_by_mag:
            if mag > '7.00':
                break
        effect = self.effect_by_mag[mag]
        idx = numpy.searchsorted(self.dists, collapse_dist)
        return effect[idx-1 if idx == self.nbins else idx]

    def __call__(self, mag, dist):
        di = numpy.searchsorted(self.dists, dist)
        if di == self.nbins:
            di = self.nbins
        eff = self.effect_by_mag['%.2f' % mag][di]
        return eff

    # this is used to compute the magnitude-dependent pointsource_distance
    def dist_by_mag(self, intensity):
        """
        :returns: a dict magstring -> distance
        """
        dst = {}  # magnitude -> distance
        for mag, intensities in self.effect_by_mag.items():
            if intensity < intensities.min():
                dst[mag] = self.dists[-1]  # largest distance
            elif intensity > intensities.max():
                dst[mag] = self.dists[0]  # smallest distance
            else:
                dst[mag] = interp1d(intensities, self.dists)(intensity)
        return dst


def get_effect_by_mag(mags, sitecol1, gsims_by_trt, maximum_distance, imtls):
    """
    :param mags: an ordered list of magnitude strings with format %.2f
    :param sitecol1: a SiteCollection with a single site
    :param gsims_by_trt: a dictionary trt -> gsims
    :param maximum_distance: an MagDepDistance object
    :param imtls: a DictArray with intensity measure types and levels
    :returns: a dict magnitude-string -> array(#dists, #trts)
    """
    trts = list(gsims_by_trt)
    ndists = 51
    gmv = numpy.zeros((len(mags), ndists, len(trts)))
    param = dict(maximum_distance=maximum_distance, imtls=imtls)
    for t, trt in enumerate(trts):
        dist_bins = maximum_distance.get_dist_bins(trt, ndists)
        cmaker = ContextMaker(trt, gsims_by_trt[trt], param)
        gmv[:, :, t] = cmaker.max_intensity(
            sitecol1, [float(mag) for mag in mags], dist_bins)
    return dict(zip(mags, gmv))


# used in calculators/classical.py
def get_effect(mags, sitecol1, gsims_by_trt, oq):
    """
    :params mags:
       a dictionary trt -> magnitudes
    :param sitecol1:
       a SiteCollection with a single site
    :param gsims_by_trt:
       a dictionary trt -> gsims
    :param oq:
       an object with attributes imtls, minimum_intensity,
       maximum_distance and pointsource_distance
    :returns:
       an ArrayWrapper trt -> effect_by_mag_dst and a nested dictionary
       trt -> mag -> dist with the effective pointsource_distance

    Updates oq.maximum_distance.magdist
    """
    assert list(mags) == list(gsims_by_trt), 'Missing TRTs!'
    dist_bins = {trt: oq.maximum_distance.get_dist_bins(trt)
                 for trt in gsims_by_trt}
    aw = hdf5.ArrayWrapper((), {})
    # computing the effect make sense only if all IMTs have the same
    # unity of measure; for simplicity we will consider only PGA and SA
    psd = oq.pointsource_distance
    if psd is not None:
        psd.interp(mags)
        psd = psd.ddic
    if psd:
        logging.info('Computing effect of the ruptures')
        allmags = set()
        for trt in mags:
            allmags.update(mags[trt])
        eff_by_mag = parallel.Starmap.apply(
            get_effect_by_mag, (sorted(allmags), sitecol1, gsims_by_trt,
                                oq.maximum_distance, oq.imtls)
        ).reduce()
        effect = {}
        for t, trt in enumerate(mags):
            arr = numpy.array([eff_by_mag[mag][:, t] for mag in mags[trt]])
            setattr(aw, trt, arr)  # shape (#mags, #dists)
            setattr(aw, trt + '_dist_bins', dist_bins[trt])
            effect[trt] = Effect(dict(zip(mags[trt], arr)), dist_bins[trt])
        minint = oq.minimum_intensity.get('default', 0)
        for trt, eff in effect.items():
            if minint:
                oq.maximum_distance.ddic[trt] = eff.dist_by_mag(minint)
            # build a dict trt -> mag -> dst
            if psd and set(psd[trt].values()) == {-1}:
                maxdist = oq.maximum_distance(trt)
                psd[trt] = eff.dist_by_mag(eff.collapse_value(maxdist))
    return aw


# not used right now
def ruptures_by_mag_dist(sources, srcfilter, gsims, params, monitor):
    """
    :returns: a dictionary trt -> mag string -> counts by distance
    """
    assert len(srcfilter.sitecol) == 1
    trt = sources[0].tectonic_region_type
    dist_bins = srcfilter.integration_distance.get_dist_bins(trt)
    nbins = len(dist_bins)
    mags = set('%.2f' % mag for src in sources for mag in src.get_mags())
    dic = {mag: numpy.zeros(len(dist_bins), int) for mag in sorted(mags)}
    cmaker = ContextMaker(trt, gsims, params, monitor)
    for src, indices in srcfilter.filter(sources):
        sites = srcfilter.sitecol.filtered(indices)
        for rup in src.iter_ruptures(shift_hypo=cmaker.shift_hypo):
            try:
                sctx, dctx = cmaker.make_contexts(sites, rup)
            except FarAwayRupture:
                continue
            di = numpy.searchsorted(dist_bins, dctx.rrup[0])
            if di == nbins:
                di = nbins - 1
            dic['%.2f' % rup.mag][di] += 1
    return {trt: AccumDict(dic)}


def read_cmakers(dstore, full_lt=None):
    """
    :param dstore: a DataStore-like object
    :param full_lt: a FullLogicTree instance, if given
    :returns: a list of ContextMaker instance, one per source group
    """
    cmakers = []
    oq = dstore['oqparam']
<<<<<<< HEAD
    full_lt = dstore['full_lt']
    trt_smrs = dstore['trt_smrs'][:]
=======
    full_lt = full_lt or dstore['full_lt']
    trt_smrs = dstore['trt_smrs'][:]
    toms = dstore['toms'][:]
>>>>>>> efb6c728
    rlzs_by_gsim_list = full_lt.get_rlzs_by_gsim_list(trt_smrs)
    trts = list(full_lt.gsim_lt.values)
    num_eff_rlzs = len(full_lt.sm_rlzs)
    start = 0
    for grp_id, rlzs_by_gsim in enumerate(rlzs_by_gsim_list):
<<<<<<< HEAD
        trt = trts[trt_smrs[grp_id][0] // num_eff_rlzs]
        cmakers.append(ContextMaker(
=======
        trti = trt_smrs[grp_id][0] // num_eff_rlzs
        trt = trts[trti]
        cmaker = ContextMaker(
>>>>>>> efb6c728
            trt, rlzs_by_gsim,
            {'truncation_level': oq.truncation_level,
             'maximum_distance': oq.maximum_distance,
             'collapse_level': oq.collapse_level,
             'num_epsilon_bins': oq.num_epsilon_bins,
             'investigation_time': oq.investigation_time,
             'imtls': oq.imtls,
             'grp_id': grp_id})
        cmaker.tom = registry[toms[grp_id]](oq.investigation_time)
        cmaker.trti = trti
        stop = start + len(rlzs_by_gsim)
        cmaker.slc = slice(start, stop)
        start = stop
        cmakers.append(cmaker)
    return cmakers<|MERGE_RESOLUTION|>--- conflicted
+++ resolved
@@ -1081,27 +1081,17 @@
     """
     cmakers = []
     oq = dstore['oqparam']
-<<<<<<< HEAD
-    full_lt = dstore['full_lt']
-    trt_smrs = dstore['trt_smrs'][:]
-=======
     full_lt = full_lt or dstore['full_lt']
     trt_smrs = dstore['trt_smrs'][:]
     toms = dstore['toms'][:]
->>>>>>> efb6c728
     rlzs_by_gsim_list = full_lt.get_rlzs_by_gsim_list(trt_smrs)
     trts = list(full_lt.gsim_lt.values)
     num_eff_rlzs = len(full_lt.sm_rlzs)
     start = 0
     for grp_id, rlzs_by_gsim in enumerate(rlzs_by_gsim_list):
-<<<<<<< HEAD
-        trt = trts[trt_smrs[grp_id][0] // num_eff_rlzs]
-        cmakers.append(ContextMaker(
-=======
         trti = trt_smrs[grp_id][0] // num_eff_rlzs
         trt = trts[trti]
         cmaker = ContextMaker(
->>>>>>> efb6c728
             trt, rlzs_by_gsim,
             {'truncation_level': oq.truncation_level,
              'maximum_distance': oq.maximum_distance,
