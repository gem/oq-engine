--- conflicted
+++ resolved
@@ -367,7 +367,6 @@
             self.sitecol = site
             assert len(site) == 1, site
         self.sid = sid = self.sitecol.sids[0]
-
         self.cmaker = cmaker
         self.epsstar = cmaker.oq.epsilon_star
         self.bin_edges = (bin_edges[0],  # mag
@@ -534,9 +533,8 @@
         return to_rates(out) if src_mutex else out
 
     def __repr__(self):
-        source_id = self.source_id
-        site_id = self.site_id
-        rep = (f'<{self.__class__.__name__} {source_id=} {site_id=} '
+        source_id, sid = self.source_id, self.sid
+        rep = (f'<{self.__class__.__name__} {source_id=} {sid=} '
                f'{humansize(self.fullctx.nbytes)} >')
         return rep
 
@@ -737,13 +735,6 @@
     if not hasattr(reduced_lt, 'trt_rlzs'):
         reduced_lt.init()
     edges, s = edges_shapedic
-<<<<<<< HEAD
-    source_id = corename(groups[0].sources[0].source_id)
-=======
-    drates4D = numpy.zeros((s['mag'], s['dist'], s['eps'], len(imldic)))
-    name = ' on site (%.5f, %.5f)' % (
-        site.location.longitude, site.location.latitude)
->>>>>>> fb8f746d
     ws = reduced_lt.rlzs['weight']
     if any(grp.src_interdep == 'mutex' for grp in groups):
         [grp] = groups  # There can be only one mutex group
@@ -755,25 +746,12 @@
         src_mutex = {}
     all_trt_smrs = [sg[0].trt_smrs for sg in groups]
     cmakers = get_cmakers(all_trt_smrs, reduced_lt, oq)
-<<<<<<< HEAD
     for group, cmaker in zip(groups, cmakers.to_array()):
         dis = Disaggregator(group, sitecol, cmaker, edges)
-        dis.source_id = source_id
-        dis.site_id = site.id
         yield dis, src_mutex, ws
 
 
 def disagg_source(dis, src_mutex, ws, monitor):
     imldic = {imt: imls[0] for imt, imls in dis.cmaker.oq.imtls.items()}
     rates4D = dis.disagg_mag_dist_eps(imldic, ws, src_mutex)
-    return rates4D, dis
-=======
-    with monitor('disagg_mag_dist_eps' + name, measuremem=True):
-        # in logictree_test/case_12
-        for group, cmaker in zip(groups, cmakers.to_array()):
-            dis = Disaggregator(group, sitecol, cmaker, edges)
-            drates4D += dis.disagg_mag_dist_eps(imldic, ws, src_mutex)
-            disaggs.append(dis)
-    std4D = collect_std(disaggs)
-    return site.id, dis.source_id, std4D, drates4D
->>>>>>> fb8f746d
+    return rates4D, dis