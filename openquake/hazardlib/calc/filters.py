# -*- coding: utf-8 -*-
# vim: tabstop=4 shiftwidth=4 softtabstop=4
#
# Copyright (C) 2012-2019 GEM Foundation
#
# OpenQuake is free software: you can redistribute it and/or modify it
# under the terms of the GNU Affero General Public License as published
# by the Free Software Foundation, either version 3 of the License, or
# (at your option) any later version.
#
# OpenQuake is distributed in the hope that it will be useful,
# but WITHOUT ANY WARRANTY; without even the implied warranty of
# MERCHANTABILITY or FITNESS FOR A PARTICULAR PURPOSE.  See the
# GNU Affero General Public License for more details.
#
# You should have received a copy of the GNU Affero General Public License
# along with OpenQuake. If not, see <http://www.gnu.org/licenses/>.
import os
import sys
import time
import operator
import collections.abc
from contextlib import contextmanager
import numpy

from openquake.baselib import hdf5
from openquake.baselib.python3compat import raise_
from openquake.hazardlib.geo.utils import (
    KM_TO_DEGREES, angular_distance, fix_lon, get_bounding_box)

MAX_DISTANCE = 2000  # km, ultra big distance used if there is no filter
src_group_id = operator.attrgetter('src_group_id')


@contextmanager
def context(src):
    """
    Used to add the source_id to the error message. To be used as

    with context(src):
        operation_with(src)

    Typically the operation is filtering a source, that can fail for
    tricky geometries.
    """
    try:
        yield
    except Exception:
        etype, err, tb = sys.exc_info()
        msg = 'An error occurred with source id=%s. Error: %s'
        msg %= (src.source_id, err)
        raise_(etype, msg, tb)


def getdefault(dic_with_default, key):
    """
    :param dic_with_default: a dictionary with a 'default' key
    :param key: a key that may be present in the dictionary or not
    :returns: the value associated to the key, or to 'default'
    """
    try:
        return dic_with_default[key]
    except KeyError:
        return dic_with_default['default']


class IntegrationDistance(collections.abc.Mapping):
    """
    Pickleable object wrapping a dictionary of integration distances per
    tectonic region type. Here is an example using 'default'
    as tectonic region type, so that the same values will be used for all
    tectonic region types:

    >>> maxdist = IntegrationDistance({'default': 400})
    >>> maxdist('Some TRT')
    400.0
    >>> maxdist('Some TRT', mag=2.5)
    400.0
    """
    def __init__(self, dic):
        self.dic = dic or {}  # TRT -> float or list of pairs
        self.magdist = {}  # TRT -> (magnitudes, distances), set by the engine
        for trt, value in self.dic.items():
            if isinstance(value, (list, numpy.ndarray)):
<<<<<<< HEAD
                # assume a list of pairs (mag, dist)
=======
                # assume a list of pairs (magstring, dist)
>>>>>>> 683ea63d
                self.magdist[trt] = {'%.3f' % mag: dist for mag, dist in value}
            else:
                self.dic[trt] = float(value)

    def __call__(self, trt, mag=None):
        if not self.dic:
            return MAX_DISTANCE
        value = getdefault(self.dic, trt)
        if isinstance(value, float):  # scalar maximum distance
            return value
        elif mag is None:  # get the maximum distance for the maximum mag
            return value[-1][1]
        return getdefault(self.magdist, trt)['%.3f' % mag]

    def get_bounding_box(self, lon, lat, trt=None, mag=None):
        """
        Build a bounding box around the given lon, lat by computing the
        maximum_distance at the given tectonic region type and magnitude.

        :param lon: longitude
        :param lat: latitude
        :param trt: tectonic region type, possibly None
        :param mag: magnitude, possibly None
        :returns: min_lon, min_lat, max_lon, max_lat
        """
        if trt is None:  # take the greatest integration distance
            maxdist = max(self(trt, mag) for trt in self.dic)
        else:  # get the integration distance for the given TRT
            maxdist = self(trt, mag)
        a1 = min(maxdist * KM_TO_DEGREES, 90)
        a2 = min(angular_distance(maxdist, lat), 180)
        return lon - a2, lat - a1, lon + a2, lat + a1

    def get_affected_box(self, src):
        """
        Get the enlarged bounding box of a source.

        :param src: a source object
        :returns: a bounding box (min_lon, min_lat, max_lon, max_lat)
        """
        mag = src.get_min_max_mag()[1]
        maxdist = self(src.tectonic_region_type, mag)
        bbox = get_bounding_box(src, maxdist)
        return (fix_lon(bbox[0]), bbox[1], fix_lon(bbox[2]), bbox[3])

    def get_dist_bins(self, trt, nbins=51):
        """
        :returns: an array of distance bins, from zero to maxdist
        """
        return numpy.arange(nbins) * self(trt) / (nbins - 1)

    def __getstate__(self):
        # otherwise is not pickleable due to .piecewise
        return dict(dic=self.dic, magdist=self.magdist)

    def __getitem__(self, trt):
        return self(trt)

    def __iter__(self):
        return iter(self.dic)

    def __len__(self):
        return len(self.dic)

    def __toh5__(self):
        dic = {trt: numpy.array(dist) for trt, dist in self.dic.items()}
        return dic, {}

    def __fromh5__(self, dic, attrs):
        self.__init__({trt: dic[trt][()] for trt in dic})

    def __repr__(self):
        return repr(self.dic)


def split_sources(srcs):
    """
    :param srcs: sources
    :returns: a pair (split sources, split time) or just the split_sources
    """
    from openquake.hazardlib.source import splittable
    sources = []
    split_time = {}  # src.id -> time
    for src in srcs:
        t0 = time.time()
        mag_a, mag_b = src.get_min_max_mag()
        min_mag = src.min_mag
        if mag_b < min_mag:  # discard the source completely
            continue
        has_serial = hasattr(src, 'serial')
        if has_serial:
            src.serial = numpy.arange(
                src.serial, src.serial + src.num_ruptures)
        if not splittable(src):
            sources.append(src)
            split_time[src.id] = time.time() - t0
            continue
        if min_mag:
            splits = []
            for s in src:
                s.min_mag = min_mag
                mag_a, mag_b = s.get_min_max_mag()
                if mag_b < min_mag:
                    continue
                s.num_ruptures = s.count_ruptures()
                if s.num_ruptures:
                    splits.append(s)
        else:
            splits = list(src)
        split_time[src.id] = time.time() - t0
        sources.extend(splits)
        has_samples = hasattr(src, 'samples')
        if len(splits) > 1:
            start = 0
            for i, split in enumerate(splits):
                split.source_id = '%s:%s' % (src.source_id, i)
                split.src_group_id = src.src_group_id
                split.id = src.id
                if has_serial:
                    nr = split.num_ruptures
                    split.serial = src.serial[start:start + nr]
                    start += nr
                if has_samples:
                    split.samples = src.samples
        elif splits:  # single source
            [s] = splits
            s.source_id = src.source_id
            s.src_group_id = src.src_group_id
            s.id = src.id
            if has_serial:
                s.serial = src.serial
            if has_samples:
                s.samples = src.samples
    return sources, split_time


class SourceFilter(object):
    """
    Filter objects have a .filter method yielding filtered sources,
    i.e. sources with an attribute .indices, containg the IDs of the sites
    within the given maximum distance. There is also a .new method
    that filters the sources in parallel and returns a dictionary
    src_group_id -> filtered sources.
    Filter the sources by using `self.sitecol.within_bbox` which is
    based on numpy.
    """
    def __init__(self, sitecol, integration_distance, filename=None):
        if sitecol is not None and len(sitecol) < len(sitecol.complete):
            raise ValueError('%s is not complete!' % sitecol)
        elif sitecol is None:
            integration_distance = {}
        self.filename = filename
        self.integration_distance = (
            IntegrationDistance(integration_distance)
            if isinstance(integration_distance, dict)
            else integration_distance)
        if not filename:  # keep the sitecol in memory
            self.__dict__['sitecol'] = sitecol

    def __getstate__(self):
        if self.filename:
            # in the engine self.filename is the .hdf5 cache file
            return dict(filename=self.filename,
                        integration_distance=self.integration_distance)
        else:
            # when using calc_hazard_curves without an .hdf5 cache file
            return dict(filename=None, sitecol=self.sitecol,
                        integration_distance=self.integration_distance)

    @property
    def sitecol(self):
        """
        Read the site collection from .filename and cache it
        """
        if 'sitecol' in vars(self):
            return self.__dict__['sitecol']
        if self.filename is None:
            return
        elif not os.path.exists(self.filename):
            raise FileNotFoundError('%s: shared_dir issue?' % self.filename)
        with hdf5.File(self.filename, 'r') as h5:
            self.__dict__['sitecol'] = sc = h5.get('sitecol')
        return sc

    def get_rectangle(self, src):
        """
        :param src: a source object
        :returns: ((min_lon, min_lat), width, height), useful for plotting
        """
        min_lon, min_lat, max_lon, max_lat = (
            self.integration_distance.get_affected_box(src))
        return (min_lon, min_lat), (max_lon - min_lon) % 360, max_lat - min_lat

    def get_close_sites(self, source):
        """
        Returns the sites within the integration distance from the source,
        or None.
        """
        source_sites = list(self([source]))
        if source_sites:
            return source_sites[0][1]

    def __call__(self, sources):
        """
        :yields: pairs (src, sites)
        """
        if not self.integration_distance:  # do not filter
            for src in sources:
                yield src, self.sitecol
            return
        for src in self.filter(sources):
            yield src, self.sitecol.filtered(src.indices)

    # used in the disaggregation calculator
    def get_bounding_boxes(self, trt=None, mag=None):
        """
        :param trt: a tectonic region type (used for the integration distance)
        :param mag: a magnitude (used for the integration distance)
        :returns: a list of bounding boxes, one per site
        """
        bbs = []
        for site in self.sitecol:
            bb = self.integration_distance.get_bounding_box(
                site.location.longitude, site.location.latitude, trt, mag)
            bbs.append(bb)
        return bbs

    def close_sids(self, rec, trt):
        """
        :param rec:
           a record with fields mag, minlon, minlat, maxlon, maxlat
        :param trt:
           tectonic region type string
        :returns:
           the site indices within the bounding box enlarged by the integration
           distance for the given TRT and magnitude
        """
        if self.sitecol is None:
            return []
        elif not self.integration_distance:  # do not filter
            return self.sitecol.sids
        bbox = rec['minlon'], rec['minlat'], rec['maxlon'], rec['maxlat']
        maxdist = self.integration_distance(trt, rec['mag'])
        a1 = min(maxdist * KM_TO_DEGREES, 90)
        a2 = min(angular_distance(maxdist, bbox[1], bbox[3]), 180)
        bb = bbox[0] - a2, bbox[1] - a1, bbox[2] + a2, bbox[3] + a1
        return self.sitecol.within_bbox(bb)

    def filter(self, sources):
        """
        :param sources: a sequence of sources
        :yields: sources with .indices
        """
        for src in sources:
            if hasattr(src, 'indices'):   # already filtered
                yield src
                continue
            box = self.integration_distance.get_affected_box(src)
            indices = self.sitecol.within_bbox(box)
            if len(indices):
                src.indices = indices
                yield src


nofilter = SourceFilter(None, {})<|MERGE_RESOLUTION|>--- conflicted
+++ resolved
@@ -82,11 +82,7 @@
         self.magdist = {}  # TRT -> (magnitudes, distances), set by the engine
         for trt, value in self.dic.items():
             if isinstance(value, (list, numpy.ndarray)):
-<<<<<<< HEAD
-                # assume a list of pairs (mag, dist)
-=======
                 # assume a list of pairs (magstring, dist)
->>>>>>> 683ea63d
                 self.magdist[trt] = {'%.3f' % mag: dist for mag, dist in value}
             else:
                 self.dic[trt] = float(value)
