--- conflicted
+++ resolved
@@ -312,13 +312,8 @@
         :returns: a dictionary src_group_id -> sources
         """
         sources_by_grp = Starmap.apply(
-<<<<<<< HEAD
-            prefilter, (sources, self, param, monitor),
+            preprocess, (sources, self, param, monitor),
             maxweight=10000,  # hard-coded
-=======
-            preprocess, (sources, self, param, monitor),
-            concurrent_tasks=param['concurrent_tasks'],
->>>>>>> 9806b9cf
             weight=operator.attrgetter('num_ruptures'),
             key=operator.attrgetter('src_group_id'),
             progress=logging.info if 'gsims_by_trt' in param else logging.debug
