# -*- coding: utf-8 -*-
# vim: tabstop=4 shiftwidth=4 softtabstop=4
#
# Copyright (C) 2012-2025 GEM Foundation
#
# OpenQuake is free software: you can redistribute it and/or modify it
# under the terms of the GNU Affero General Public License as published
# by the Free Software Foundation, either version 3 of the License, or
# (at your option) any later version.
#
# OpenQuake is distributed in the hope that it will be useful,
# but WITHOUT ANY WARRANTY; without even the implied warranty of
# MERCHANTABILITY or FITNESS FOR A PARTICULAR PURPOSE.  See the
# GNU Affero General Public License for more details.
#
# You should have received a copy of the GNU Affero General Public License
# along with OpenQuake. If not, see <http://www.gnu.org/licenses/>.

"""
Module :mod:`openquake.hazardlib.imt` defines different intensity measure
types.
"""
import re
import collections
import numpy
from openquake.baselib.general import DictArray

FREQUENCY_PATTERN = '^(EAS|FAS|DRVT|AvgSA)\\((\\d+\\.*\\d*)\\)'


def positivefloat(val):
    """
    Raise a ValueError if val <= 0
    """
    if val <= 0:
        raise ValueError(val)


def imt2tup(string):
    """
    >>> imt2tup('PGA')
    ('PGA',)
    >>> imt2tup('SA(1.0)')
    ('SA(1.0)', 1.0)
    >>> imt2tup('SA(1)')
    ('SA(1.0)', 1.0)
    """
    s = string.strip()
    name, *rest = s.split('(')
    if name not in globals():
        raise KeyError(name)
    elif len(name) > 12:
        raise NameError('IMT class name longer than 12 chars: %s' % name)
    elif not rest:
        if name == 'SA':
            raise ValueError('Missing period in SA')
        # no parenthesis, PGA is considered the same as PGA()
        return (s,)

    if len(rest[0][:-1].split(',')) == 1:
        period = float(rest[0][:-1])
    elif len(rest[0][:-1].split(',')) == 2:
        period = float(rest[0][:-1].split(',')[0])
        strength_ratio = float(rest[0][:-1].split(',')[1])
    else:
        raise NameError('IMT attributes not recognizable: %s' % rest[0][:-1])
    if name.startswith("Sa_avg2") or name.startswith("SA_avg2"):
        return ('Sa_avg2(%s)' % period, period)
    elif name.startswith("Sa_avg3") or name.startswith("SA_avg3"):
        return ('Sa_avg3(%s)' % period, period)
    elif name.startswith("SA") or name.startswith("Sa"):
        return ('SA(%s)' % period, period)
    elif name.startswith("FIV3"):
        return ('FIV3(%s)' % period, period)
    elif name.startswith("SDi"):
        return ('SDi(%s,%s)' % (period, strength_ratio), period, strength_ratio)
    else:
        raise NameError('IMT class name not recognizable: %s' % name)


def from_string(imt, _damping=5.0):
    """
    Convert an IMT string into an hazardlib object.

    :param str imt:
        Intensity Measure Type.
    """
    m = re.match(FREQUENCY_PATTERN, imt)
    if m:  # passed float interpreted as frequency
        if m.group(1) == 'EAS':
            im = EAS(float(m.group(2)))
        elif m.group(1) == 'FAS':
            im = FAS(float(m.group(2)))
        elif m.group(1) == 'DRVT':
            im = DRVT(float(m.group(2)))
        elif m.group(1) == 'AvgSA':
            im = AvgSA(float(m.group(2)))
        return im
    elif re.match(r'^SDi\((\d+\.?\d*),(\d+\.?\d*)\)$', imt):
        m = re.match(r'^SDi\((\d+\.?\d*),(\d+\.?\d*)\)$', imt)
        return SDi(float(m.group(1)), float(m.group(2)))
    elif re.match(r'[ \+\d\.]+', imt):  # passed float interpreted as period
        return SA(float(imt))
    return IMT(*imt2tup(imt))


def sort_by_imt(imtls):
    """
    :param imtls: a dictionary keyed by IMT string
    :returns: a new dictionary with the keys sorted by period

    >>> sort_by_imt({'SA(10.0)': 1, 'SA(2.0)': 2})
    {'SA(2.0)': 2, 'SA(10.0)': 1}
    """
    imts = sorted(imtls, key=lambda imt: from_string(imt).period)
    return {imt: imtls[imt] for imt in imts}


def dictarray(imtls):
    """
    :returns: a DictArray sorted by IMT
    """
    return DictArray(sort_by_imt(imtls))


def repr(self):
    if self.period and self.damping != 5.0:
        if self.string.startswith('SDi'):
            return 'SDi(%s, %s, %s)' % (self.period, self.strength_ratio,
                                        self.damping)
        return 'SA(%s, %s)' % (self.period, self.damping)
    return self.string


IMT = collections.namedtuple('IMT', 'string period damping strength_ratio')
IMT.__new__.__defaults__ = (0., 5.0, None)
IMT.__lt__ = lambda self, other: self[1] < other[1]
IMT.__gt__ = lambda self, other: self[1] > other[1]
IMT.__le__ = lambda self, other: self[1] <= other[1]
IMT.__ge__ = lambda self, other: self[1] >= other[1]
IMT.__repr__ = repr
IMT.frequency = property(lambda self: 1. / self.period)


def PGA():
    """
    Peak ground acceleration during an earthquake measured in units
    of ``g``, times of gravitational acceleration.
    """
    return IMT('PGA')


def PGV():
    """
    Peak ground velocity during an earthquake measured in units of ``cm/sec``.
    """
    return IMT('PGV')


def PGD():
    """
    Peak ground displacement during an earthquake measured in units of ``cm``.
    """
    return IMT('PGD')


def EAS(frequency):
    """
    Effective Amplitude Spectrum in terms of a frequency (in Hz).
    """
    period = 1. / frequency
    return IMT('EAS(%.6f)' % frequency, period, 5.0)


def FAS(frequency):
    """
    Fourier Amplitude Spectrum in terms of a frequency (in Hz).
    """
    period = 1. / frequency
    return IMT('FAS(%.6f)' % frequency, period, 5.0)


def DRVT(frequency):
    """
    Duration as defined in Bora et al. (2019)
    """
    period = 1. / frequency
    return IMT('DRVT(%.6f)' % frequency, period, 5.0)


def SA(period, damping=5.0):
    """
    Spectral acceleration, defined as the maximum acceleration of a damped,
    single-degree-of-freedom harmonic oscillator. Units are ``g``, times
    of gravitational acceleration.
    """
    period = float(period)
    return IMT('SA(%s)' % period, period, damping)


<<<<<<< HEAD
def FIV3(period, damping=5.0):
    """
    Filtered incremental velocity, as defined in: Dávalos, H. and Miranda, 
    E. (2019) ‘Filtered incremental velocity: A novel approach in 
    intensity measures for seismic collapse estimation’, Earthquake 
    Engineering and Structural Dynamics, 48(12), pp. 1384–1405. Available 
    at: https://doi.org/10.1002/eqe.3205. Units are ``cm/s``.
    """
    period = float(period)
    return IMT('FIV3(%s)' % period, period, damping)


def Sa_avg2(period, damping=5.0):
    period = float(period)
    return IMT('Sa_avg2(%s)' % period, period, damping)


def Sa_avg3(period, damping=5.0):
    period = float(period)
    return IMT('Sa_avg3(%s)' % period, period, damping)


def SDi(period=1.0, strength_ratio=2, damping=5.0):
    """
    Inelastic spectral displacement, defined as the maximum displacement
    of a damped, single-degree-of-freedom inelastic oscillator. Units 
=======
def SDi(period, strength_ratio, damping=5.0):
    """
    Inelastic spectral displacement, defined as the maximum displacement
    of a damped, single-degree-of-freedom inelastic oscillator. Units
>>>>>>> 41c7de90
    are ``cm``.
    """
    period = float(period)
    strength_ratio = float(strength_ratio)
<<<<<<< HEAD
    return IMT('SDi(%s,%s)' % (period, strength_ratio), period, damping, strength_ratio)
=======
    return IMT('SDi(%s,%s)' % (period, strength_ratio), period, damping,
               strength_ratio)
>>>>>>> 41c7de90


def AvgSA(period=None, damping=5.0):
    """
    Dummy spectral acceleration to compute average ground motion over
    several spectral ordinates. Depending on the choice of AvgSA GMPE, this
    can operate as a scalar value or as a vector quantity.
    """
    return IMT('AvgSA(%s)' % period, period, damping)\
        if period else IMT('AvgSA')


def IA():
    """
    Arias intensity. Determines the intensity of shaking by measuring
    the acceleration of transient seismic waves. Units are ``m/s``.
    """
    return IMT('IA')


def CAV():
    """
    Cumulative Absolute Velocity. Defins the integral of the absolute
    acceleration time series. Units are "g-sec"
    """
    return IMT('CAV')


def RSD():
    """
    Relative significant duration, 5-95% of :class:`Arias intensity<IA>`,
    in seconds.
    """
    return IMT('RSD')


def RSD595():
    """
    Alias for RSD
    """
    return IMT('RSD595')


def RSD575():
    """
    Relative significant duration, 5-75% of :class:`Arias intensity<IA>`,
    in seconds.
    """
    return IMT('RSD575')


def RSD2080():
    """
    Relative significant duration, 20-80% of :class:`Arias intensity<IA>`,
    in seconds.
    """
    return IMT('RSD2080')


def MMI():
    """
    Modified Mercalli intensity, a Roman numeral describing the severity
    of an earthquake in terms of its effects on the earth's surface
    and on humans and their structures.
    """
    return IMT('MMI')


def JMA():
    """
    Modified Mercalli intensity, a Roman numeral describing the severity
    of an earthquake in terms of its effects on the earth's surface
    and on humans and their structures.
    """
    return IMT('JMA')


# Volcanic IMTs

def ASH():
    """
    Level of the ash fall in millimeters
    """
    return IMT('ASH')


# secondary IMTs
sec_imts = 'Disp DispProb LiqProb LiqOccur LSE PGDMax LSD PGDGeomMean LsProb'.split()

def Disp():
    """
    Displacement
    """
    return IMT('Disp')


def DispProb():
    """
    Displacement probability
    """
    return IMT('RSD595')


def LiqProb():
    """
    Liquefaction probability
    """
    return IMT('LiqProb')


def LiqOccur():
    """
    Liquefaction occurrence class
    """
    return IMT('LiqOccur')


def LSE():
    """
    Liquefaction or Landslide spatial extent.
    """
    return IMT('LSE')


def PGDMax(vert_settlement, lat_spread):
    """
    Maximum between vert_settlement and lat_spread
    """
    return numpy.maximum(vert_settlement, lat_spread)


def LSD():
    """
    Liquefaction-induced lateral spread displacements measured in units of
    ``m``.
    """
    return IMT('LSD')


def PGDGeomMean(vert_settlement, lat_spread):
    """
    Geometric mean between vert_settlement and lat_spread
    """
    return numpy.sqrt(vert_settlement * lat_spread)


def LsProb():
    """
    Probability of landsliding.
    """
    return IMT('LsProb')<|MERGE_RESOLUTION|>--- conflicted
+++ resolved
@@ -198,7 +198,6 @@
     return IMT('SA(%s)' % period, period, damping)
 
 
-<<<<<<< HEAD
 def FIV3(period, damping=5.0):
     """
     Filtered incremental velocity, as defined in: Dávalos, H. and Miranda, 
@@ -221,26 +220,16 @@
     return IMT('Sa_avg3(%s)' % period, period, damping)
 
 
-def SDi(period=1.0, strength_ratio=2, damping=5.0):
-    """
-    Inelastic spectral displacement, defined as the maximum displacement
-    of a damped, single-degree-of-freedom inelastic oscillator. Units 
-=======
 def SDi(period, strength_ratio, damping=5.0):
     """
     Inelastic spectral displacement, defined as the maximum displacement
     of a damped, single-degree-of-freedom inelastic oscillator. Units
->>>>>>> 41c7de90
     are ``cm``.
     """
     period = float(period)
     strength_ratio = float(strength_ratio)
-<<<<<<< HEAD
-    return IMT('SDi(%s,%s)' % (period, strength_ratio), period, damping, strength_ratio)
-=======
     return IMT('SDi(%s,%s)' % (period, strength_ratio), period, damping,
                strength_ratio)
->>>>>>> 41c7de90
 
 
 def AvgSA(period=None, damping=5.0):
