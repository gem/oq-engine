# -*- coding: utf-8 -*-
# vim: tabstop=4 shiftwidth=4 softtabstop=4
#
# Copyright (C) 2012-2018 GEM Foundation
#
# OpenQuake is free software: you can redistribute it and/or modify it
# under the terms of the GNU Affero General Public License as published
# by the Free Software Foundation, either version 3 of the License, or
# (at your option) any later version.
#
# OpenQuake is distributed in the hope that it will be useful,
# but WITHOUT ANY WARRANTY; without even the implied warranty of
# MERCHANTABILITY or FITNESS FOR A PARTICULAR PURPOSE.  See the
# GNU Affero General Public License for more details.
#
# You should have received a copy of the GNU Affero General Public License
# along with OpenQuake. If not, see <http://www.gnu.org/licenses/>.

"""
Check GMPE/IPE class versus data file in CSV format by calculating standard
deviation and/or mean value and comparing the result to the expected value.
"""
import csv
import math
import sys
import time
import copy

import numpy

from openquake.hazardlib import const
from openquake.hazardlib.gsim.base import GroundShakingIntensityModel, IPE
from openquake.hazardlib.contexts import (SitesContext, RuptureContext,
                                          DistancesContext)
<<<<<<< HEAD
from openquake.hazardlib.imt import (PGA, PGV, PGD, SA, CAV, MMI, IA, RSD575,
                                     RSD595, RSD2080, SDI, SAAVG, FIV3)
=======
from openquake.hazardlib.imt import registry

>>>>>>> 205bbd31

def check_gsim(gsim_cls, datafile, max_discrep_percentage, debug=False):
    """
    Test GSIM against the data file and return test result.

    :param gsim_cls:
        A subclass of either :class:`~openquake.hazardlib.gsim.base.GMPE`
        or :class:`~openquake.hazardlib.gsim.base.IPE` to test.
    :param datafile:
        A file object containing test data in csv format.
    :param max_discrep_percentage:
        The maximum discrepancy in percentage points. The check fails
        if expected value diverges from actual by more than that.
    :param debug:
        If ``True`` the execution will stop immediately if there is an error
        and a message pointing to a line with a test that failed will show up.
        If ``False`` the GSIM is executed in a vectorized way (if possible)
        and all the tests are executed even if there are errors.

    :returns:
        A tuple of two elements: a number of errors and a string representing
        statistics about the test run.
    """

    if isinstance(gsim_cls, GroundShakingIntensityModel):
        gsim = copy.deepcopy(gsim_cls)
    else:
        gsim = gsim_cls()

    ctxs = []
    errors = 0
    linenum = 1
    discrepancies = []
    started = time.time()
    for testcase in _parse_csv(
            datafile, debug, gsim.REQUIRES_SITES_PARAMETERS):
        linenum += 1
        (sctx, rctx, dctx, stddev_types, expected_results, result_type) \
            = testcase
        # make a copy of the original context objects so that they can then
        # be compared againts the context objects after the
        # 'get_mean_and_stddevs' method has been called
        orig_sctx = copy.deepcopy(sctx)
        orig_rctx = copy.deepcopy(rctx)
        orig_dctx = copy.deepcopy(dctx)
        for imt, expected_result in expected_results.items():
            mean, stddevs = gsim.get_mean_and_stddevs(sctx, rctx, dctx,
                                                      imt, stddev_types)
            ctxs.append(
                (orig_sctx == sctx) and (orig_rctx == rctx) and
                (orig_dctx == dctx))
            if not numpy.all(ctxs) and debug:
                msg = 'file %r line %r imt %r. Context object ' \
                      'has changed after get_mean_and_stddevs has been ' \
                      'called' % (datafile.name, linenum, imt)
                print(msg, file=sys.stderr)
                break

            if result_type == 'MEAN':
                if isinstance(gsim, IPE):
                    # For IPEs it is the values, not the logarithms returned
                    result = mean
                else:
                    result = numpy.exp(mean)
            else:
                [result] = stddevs

            assert (isinstance(result, numpy.ndarray) or
                    isinstance(result, numpy.float64) or
                    isinstance(result, float)), \
                '%s is %s instead of numpy.ndarray, numpy.float64 or float' % \
                (result_type, type(result))

            discrep_percentage = numpy.abs(
                result / expected_result * 100 - 100)

            discrepancies.extend(discrep_percentage)
            errors += (discrep_percentage > max_discrep_percentage).sum()

            
            if max(discrep_percentage) > 3.5:
                print(imt)
                print(result)
                print(expected_result)


            if errors and debug:
                msg = 'file %r line %r imt %r: expected %s %f != %f ' \
                      '(delta %.4f%%)' % (
                          datafile.name, linenum, imt, result_type.lower(),
                          expected_result[0], result[0], discrep_percentage[0])
                print(msg, file=sys.stderr)
                break

        if debug and (errors or not numpy.all(ctxs)):
            break
    return (
        errors,
        _format_stats(time.time() - started, discrepancies, errors, ctxs),
        sctx, rctx, dctx, ctxs)


def _format_stats(time_spent, discrepancies, errors, ctxs):
    """
    Format a GMPE test statistics.

    :param time_spent:
        The amount of time spent doing checks, in seconds
    :param discrepancies:
        A list of discrepancy percentage values, one for each check.
    :param errors:
        Number of tests that failed.
    :param ctxs:
        list of boolean values indicating if context objectes have been
        changed by call to the method ``get_mean_and_stddevs``
    :returns:
        A string with human-readable statistics.
    """
    max_discrep = max(discrepancies)
    total_checks = len(discrepancies)
    successes = total_checks - errors
    avg_discrep = sum(discrepancies) / float(total_checks)
    success_rate = successes / float(total_checks) * 100
    stddev = math.sqrt(1.0 / total_checks * sum((avg_discrep - discrep) ** 2
                                                for discrep in discrepancies))

    yes_no = {False: 'yes', True: 'no'}
    # NB: on a windows virtual machine the clock can be buggy and
    # the time spent can be zero: Daniele has seen that
    checks_per_sec = (total_checks / time_spent) if time_spent else '?'
    stats = '''\
total of %d checks done, %d were successful and %d failed.
%.1f seconds spent, avg rate is %s checks per seconds.
success rate = %.1f%%
average discrepancy = %.4f%%
maximum discrepancy = %.4f%%
standard deviation = %.4f%%
context objects changed = %s'''
    successes = total_checks - errors
    stats %= (total_checks, successes, errors,
              time_spent, checks_per_sec,
              success_rate,
              avg_discrep,
              max_discrep,
              stddev,
              yes_no[numpy.all(ctxs)])
    return stats


def _parse_csv(datafile, debug, req_site_params):
    """
    Parse a data file in csv format and generate everything needed to exercise
    GSIM and check the result.

    :param datafile:
        File-like object to read csv from.
    :param debug:
        If ``False``, parser will try to combine several subsequent rows from
        the data file into one vectorized call.
    :returns:
        A generator of tuples of :func:`_parse_csv_line` result format.
    """
    reader = iter(csv.reader(datafile))
    headers = [param_name.lower() for param_name in next(reader)]
    sctx, rctx, dctx, stddev_types, expected_results, result_type \
        = _parse_csv_line(headers, next(reader), req_site_params)
    sattrs = sctx._slots_
    dattrs = [slot for slot in DistancesContext._slots_
              if hasattr(dctx, slot)]
    for line in reader:
        (sctx2, rctx2, dctx2, stddev_types2, expected_results2, result_type2) \
            = _parse_csv_line(headers, line, req_site_params)
        if not debug \
                and stddev_types2 == stddev_types \
                and result_type2 == result_type \
                and all(getattr(rctx2, slot, None) == getattr(rctx, slot, None)
                        for slot in RuptureContext._slots_):
            for slot in sattrs:
                setattr(sctx, slot, numpy.hstack((getattr(sctx, slot),
                                                  getattr(sctx2, slot))))
            for slot in dattrs:
                setattr(dctx, slot, numpy.hstack((getattr(dctx, slot),
                                                  getattr(dctx2, slot))))
            for imt in expected_results:
                expected_results[imt] = numpy.hstack((expected_results[imt],
                                                      expected_results2[imt]))
        else:
            yield sctx, rctx, dctx, stddev_types, expected_results, result_type
            (sctx, rctx, dctx, stddev_types, expected_results,
             result_type) = (sctx2, rctx2, dctx2, stddev_types2,
                             expected_results2, result_type2)
    yield sctx, rctx, dctx, stddev_types, expected_results, result_type


def _parse_csv_line(headers, values, req_site_params):
    """
    Parse a single line from data file.

    :param headers:
        A list of header names, the strings from the first line of csv file.
    :param values:
        A list of values of a single row to parse.
    :returns:
        A tuple of the following values (in specified order):

        sctx
            An instance of :class:`openquake.hazardlib.gsim.base.SitesContext`
            with attributes populated by the information from in row in a form
            of single-element numpy arrays.
        rctx
            An instance of
            :class:`openquake.hazardlib.gsim.base.RuptureContext`.
        dctx
            An instance of
            :class:`openquake.hazardlib.gsim.base.DistancesContext`.
        stddev_types
            An empty list, if the ``result_type`` column says "MEAN"
            for that row, otherwise it is a list with one item --
            a requested standard deviation type.
        expected_results
            A dictionary mapping IMT-objects to one-element arrays of expected
            result values. Those results represent either standard deviation
            or mean value of corresponding IMT depending on ``result_type``.
        result_type
            A string literal, one of ``'STDDEV'`` or ``'MEAN'``. Value
            is taken from column ``result_type``.
    """
    rctx = RuptureContext()
    sctx = SitesContext(slots=req_site_params)
    dctx = DistancesContext()
    expected_results = {}
    stddev_types = result_type = damping = None
    for param, value in zip(headers, values):
        if param == 'result_type':
            value = value.upper()
            if value.endswith('_STDDEV'):
                # the row defines expected stddev results
                result_type = 'STDDEV'
                stddev_types = [getattr(const.StdDev,
                                        value[:-len('_STDDEV')])]
            else:
                # the row defines expected exponents of mean values
                assert value == 'MEAN'
                stddev_types = []
                result_type = 'MEAN'
        elif param == 'damping':
            damping = float(value)
        elif param.startswith('site_'):
            # value is sites context object attribute
            if (param == 'site_vs30measured') or (param == 'site_backarc'):
                value = float(value) != 0
            else:
                value = float(value)
            setattr(sctx, param[len('site_'):], numpy.array([value]))
        elif param.startswith('dist_'):
            # value is a distance measure
            value = float(value)
            setattr(dctx, param[len('dist_'):], numpy.array([value]))
        elif param.startswith('rup_'):
            # value is a rupture context attribute
            value = float(value)
            setattr(rctx, param[len('rup_'):], value)
        elif param == 'component_type':
            pass
        else:
            # value is the expected result (of result_type type)
            value = float(value)
<<<<<<< HEAD
            if param == 'pga':
                imt = PGA()
            elif param == 'pgv':
                imt = PGV()
            elif param == 'pgd':
                imt = PGD()
            elif param == 'cav':
                imt = CAV()
            elif param == 'mmi':
                imt = MMI()
            elif param == 'arias':
                imt = IA()
            elif param == "rsd595":
                imt = RSD595()
            elif param == "rsd575":
                imt = RSD575()
            elif param == "rsd2080":
                imt = RSD2080()
            elif param.lower().startswith('t='):
                T,Cy = param.split(';')
                T = float(T[len('t='):])
                Cy = float(Cy[len('cy='):])
                imt = SDI(period=T,Cy=Cy)
            elif param.lower().startswith('saavg'):
                period = float(param[6:-1])
                imt = SAAVG(period)
            elif param.lower().startswith('fiv3'):
                period = float(param[5:-1])
                imt = FIV3(period)
            else:
                period = float(param)
                assert damping is not None
                imt = SA(period, damping)

=======
            if param == 'arias':  # ugly legacy corner case
                param = 'ia'
            imtclass = registry.get(param.upper(), None)
            if imtclass:
                imt = imtclass()
            else:  # assume the IMT is a Spectral Acceleration
                imt = registry['SA'](float(param), damping)
>>>>>>> 205bbd31
            expected_results[imt] = numpy.array([value])

    assert result_type is not None
    return sctx, rctx, dctx, stddev_types, expected_results, result_type


if __name__ == '__main__':
    import argparse

    def gsim_by_import_path(import_path):
        if '.' not in import_path:
            raise argparse.ArgumentTypeError(
                '%r is not well-formed import path' % import_path)
        module_name, class_name = import_path.rsplit('.', 1)
        try:
            module = __import__(module_name, fromlist=[class_name])
        except ImportError:
            raise argparse.ArgumentTypeError(
                'can not import module %r, make sure '
                'it is in your $PYTHONPATH' % module_name)
        if not hasattr(module, class_name):
            raise argparse.ArgumentTypeError(
                "module %r doesn't export name %r" % (module_name, class_name))
        gsim_class = getattr(module, class_name)
        if not isinstance(gsim_class, type) \
                or not issubclass(gsim_class, GroundShakingIntensityModel):
            raise argparse.ArgumentTypeError(
                "%r is not subclass of "
                "openquake.hazardlib.gsim.base.GroundShakingIntensityModel"
                % import_path)
        return gsim_class

    parser = argparse.ArgumentParser(description=' '.join(__doc__.split()))
    parser.add_argument('gsim', type=gsim_by_import_path,
                        help='an import path of the ground shaking '
                        'intensity model class in a form '
                        '"package.module.ClassName".')
    parser.add_argument('datafile', type=argparse.FileType('r'),
                        help='test data file in a csv format. use "-" for '
                             'reading from standard input')
    parser.add_argument('-p', '--max-discrepancy', type=float, metavar='prcnt',
                        help='the maximum discrepancy allowed for result '
                        'value to be considered matching, expressed '
                             'in percentage points. default value is 0.5.',
                        nargs='?', default=0.5, dest='max_discrep_percentage')
    dbg_group = parser.add_mutually_exclusive_group()
    dbg_group.add_argument('-d', '--debug', required=False,
                           action='store_true',
                           help='run unvectorized, stop on first error '
                                'and print information about line containing '
                                'failing test')
    dbg_group.add_argument('-q', '--quiet', action='store_true',
                           help="don't print stats at the end. use exit "
                           "code to determine if test succeeded.")

    args = parser.parse_args()

    errors, stats, _, _, _, _ = check_gsim(
        gsim_cls=args.gsim, datafile=args.datafile,
        max_discrep_percentage=args.max_discrep_percentage,
        debug=args.debug)
    if not args.quiet:
        print(stats, file=sys.stderr)
    if errors:
        exit(127)<|MERGE_RESOLUTION|>--- conflicted
+++ resolved
@@ -32,13 +32,7 @@
 from openquake.hazardlib.gsim.base import GroundShakingIntensityModel, IPE
 from openquake.hazardlib.contexts import (SitesContext, RuptureContext,
                                           DistancesContext)
-<<<<<<< HEAD
-from openquake.hazardlib.imt import (PGA, PGV, PGD, SA, CAV, MMI, IA, RSD575,
-                                     RSD595, RSD2080, SDI, SAAVG, FIV3)
-=======
 from openquake.hazardlib.imt import registry
-
->>>>>>> 205bbd31
 
 def check_gsim(gsim_cls, datafile, max_discrep_percentage, debug=False):
     """
@@ -306,42 +300,6 @@
         else:
             # value is the expected result (of result_type type)
             value = float(value)
-<<<<<<< HEAD
-            if param == 'pga':
-                imt = PGA()
-            elif param == 'pgv':
-                imt = PGV()
-            elif param == 'pgd':
-                imt = PGD()
-            elif param == 'cav':
-                imt = CAV()
-            elif param == 'mmi':
-                imt = MMI()
-            elif param == 'arias':
-                imt = IA()
-            elif param == "rsd595":
-                imt = RSD595()
-            elif param == "rsd575":
-                imt = RSD575()
-            elif param == "rsd2080":
-                imt = RSD2080()
-            elif param.lower().startswith('t='):
-                T,Cy = param.split(';')
-                T = float(T[len('t='):])
-                Cy = float(Cy[len('cy='):])
-                imt = SDI(period=T,Cy=Cy)
-            elif param.lower().startswith('saavg'):
-                period = float(param[6:-1])
-                imt = SAAVG(period)
-            elif param.lower().startswith('fiv3'):
-                period = float(param[5:-1])
-                imt = FIV3(period)
-            else:
-                period = float(param)
-                assert damping is not None
-                imt = SA(period, damping)
-
-=======
             if param == 'arias':  # ugly legacy corner case
                 param = 'ia'
             imtclass = registry.get(param.upper(), None)
@@ -349,7 +307,7 @@
                 imt = imtclass()
             else:  # assume the IMT is a Spectral Acceleration
                 imt = registry['SA'](float(param), damping)
->>>>>>> 205bbd31
+
             expected_results[imt] = numpy.array([value])
 
     assert result_type is not None
