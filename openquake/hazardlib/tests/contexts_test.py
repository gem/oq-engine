# -*- coding: utf-8 -*-
# vim: tabstop=4 shiftwidth=4 softtabstop=4
#
# Copyright (C) 2019, GEM Foundation
#
# OpenQuake is free software: you can redistribute it and/or modify it
# under the terms of the GNU Affero General Public License as published
# by the Free Software Foundation, either version 3 of the License, or
# (at your option) any later version.
#
# OpenQuake is distributed in the hope that it will be useful,
# but WITHOUT ANY WARRANTY; without even the implied warranty of
# MERCHANTABILITY or FITNESS FOR A PARTICULAR PURPOSE.  See the
# GNU Affero General Public License for more details.
#
# You should have received a copy of the GNU Affero General Public License
# along with OpenQuake.  If not, see <http://www.gnu.org/licenses/>.

import os
import unittest
import numpy

from openquake.baselib.general import DictArray
from openquake.hazardlib import read_input, calc
from openquake.hazardlib.pmf import PMF
from openquake.hazardlib.const import TRT
from openquake.hazardlib.tom import PoissonTOM
from openquake.hazardlib.contexts import (
    Effect, RuptureContext, ContextMaker, get_distances,
    get_probability_no_exceedance)
from openquake.hazardlib import valid
from openquake.hazardlib.geo.surface import SimpleFaultSurface as SFS
from openquake.hazardlib.source.rupture import \
    NonParametricProbabilisticRupture as NPPR
from openquake.hazardlib.geo import Line, Point
from openquake.hazardlib.site import Site, SiteCollection
from openquake.hazardlib.source import PointSource
from openquake.hazardlib.mfd import ArbitraryMFD
from openquake.hazardlib.scalerel import WC1994
from openquake.hazardlib.geo.nodalplane import NodalPlane
from openquake.hazardlib.sourceconverter import SourceConverter
from openquake.hazardlib.nrml import to_python
from openquake.hazardlib.gsim.abrahamson_2014 import AbrahamsonEtAl2014


aac = numpy.testing.assert_allclose
dists = numpy.array([0, 10, 20, 30, 40, 50])
intensities = {
    '4.5': numpy.array([1.0, .95, .7, .6, .5, .3]),
    '5.0': numpy.array([1.2, 1.1, .7, .69, .6, .5]),
    '5.5': numpy.array([1.5, 1.2, .89, .85, .82, .6]),
    '6.0': numpy.array([2.0, 1.5, .9, .85, .81, .6])}
tom = PoissonTOM(50.)
JOB = os.path.join(os.path.dirname(__file__), 'data/context/job.ini')
BASE_PATH = os.path.dirname(__file__)


def rms(delta):
    return numpy.sqrt((delta**2).sum())


class ClosestPointOnTheRuptureTestCase(unittest.TestCase):

    def setUp(self):

        # Create surface
        trc = Line([Point(0.0, 0.0), Point(0.5, 0.0)])
        usd = 0.0
        lsd = 20.0
        dip = 90.0
        spc = 2.5
        self.srfc1 = SFS.from_fault_data(trc, usd, lsd, dip, spc)

        # Create surface
        trc = Line([Point(0.0, 0.0), Point(0.5, 0.0)])
        usd = 0.0
        lsd = 20.0
        dip = 20.0
        spc = 2.5
        self.srfc2 = SFS.from_fault_data(trc, usd, lsd, dip, spc)

    def test_simple_fault_surface_vertical(self):

        # Create the rupture
        mag = 10.0
        rake = 90.0
        trt = TRT.ACTIVE_SHALLOW_CRUST
        hypoc = Point(0.25, 0.0, 5)
        pmf = PMF([(0.8, 0), (0.2, 1)])
        rup = NPPR(mag, rake, trt, hypoc, self.srfc1, pmf)

        # Compute distances
        param = 'closest_point'
        sites = SiteCollection([Site(Point(0.25, -0.1, 0.0)),
                                Site(Point(-0.1, 0.0, 0.0))])
        dsts = get_distances(rup, sites, param)

        # Check first point
        msg = 'The longitude of the first point is wrong'
        self.assertTrue(abs(dsts[0, 0]-0.25) < 1e-2, msg)
        msg = 'The latitude of the first point is wrong'
        self.assertTrue(abs(dsts[0][1]-0.0) < 1e-2, msg)

        # Check second point
        msg = 'The longitude of the second point is wrong'
        self.assertTrue(abs(dsts[1, 0]-0.0) < 1e-2, msg)
        msg = 'The latitude of the second point is wrong'
        self.assertTrue(abs(dsts[1][1]-0.0) < 1e-2, msg)

    def test_simple_fault_surface_almost_flat(self):

        # Create the rupture
        mag = 10.0
        rake = 90.0
        trt = TRT.ACTIVE_SHALLOW_CRUST
        hypoc = Point(0.25, 0.0, 5)
        pmf = PMF([(0.8, 0), (0.2, 1)])
        rup = NPPR(mag, rake, trt, hypoc, self.srfc2, pmf)

        # Compute distances
        param = 'closest_point'
        sites = SiteCollection([Site(Point(0.25, -0.6, 0.0))])
        dsts = get_distances(rup, sites, param)

        # Check first point
        msg = 'The longitude of the first point is wrong'
        self.assertTrue(abs(dsts[0, 0]-0.25) < 1e-2, msg)
        msg = 'The latitude of the first point is wrong'
        self.assertTrue(abs(dsts[0][1]+0.4859) < 1e-2, msg)

    def test_point_surface(self):

        sid = 0
        name = 'test'
        trt = TRT.ACTIVE_SHALLOW_CRUST
        mfd = ArbitraryMFD([7.0], [1.])
        rms = 2.5
        msr = WC1994()
        rar = 1.0
        tom = PoissonTOM(1.)
        usd = 0.0
        lsd = 20.0
        loc = Point(0.0, 0.0)
        npd = PMF([(1.0, NodalPlane(90., 90., 90.))])
        hyd = PMF([(1.0, 10.)])
        src = PointSource(sid, name, trt, mfd, rms, msr, rar, tom, usd, lsd,
                          loc, npd, hyd)
        rups = [r for r in src.iter_ruptures()]

        # Compute distances
        param = 'closest_point'
        sites = SiteCollection([Site(Point(0.0, 0.0, 0.0)),
                                Site(Point(-0.2, 0.0, 0.0))])
        dsts = get_distances(rups[0], sites, param)

        # Check first point
        msg = 'The longitude of the first point is wrong'
        self.assertTrue(abs(dsts[0, 0]-0.0) < 1e-2, msg)
        msg = 'The latitude of the first point is wrong'
        self.assertTrue(abs(dsts[0, 1]-0.0) < 1e-2, msg)

        # Check second point
        msg = 'The longitude of the second point is wrong'
        self.assertTrue(abs(dsts[1, 0]+0.1666) < 1e-2, msg)
        msg = 'The latitude of the second point is wrong'
        self.assertTrue(abs(dsts[1, 1]-0.0) < 1e-2, msg)


class EffectTestCase(unittest.TestCase):
    def test_dist_by_mag(self):
        effect = Effect(intensities, dists)
        dist = list(effect.dist_by_mag(0).values())
        numpy.testing.assert_allclose(dist, [50, 50, 50, 50])

        dist = list(effect.dist_by_mag(.9).values())
        numpy.testing.assert_allclose(dist, [12, 15, 19.677419, 20])

        dist = list(effect.dist_by_mag(1.1).values())
        numpy.testing.assert_allclose(dist, [0, 10, 13.225806, 16.666667])


def compose(ctxs, poe):
    pnes = [get_probability_no_exceedance(ctx, poe, tom) for ctx in ctxs]
    return 1. - numpy.prod(pnes), pnes

    def test_get_pmap(self):
        truncation_level = 3
        imtls = DictArray({'PGA': [0.01]})
        gsims = [valid.gsim('AkkarBommer2010')]
        ctxs = []
        for occ_rate in (.001, .002):
            ctx = RuptureContext()
            ctx.mag = 5.5
            ctx.rake = 90
            ctx.occurrence_rate = occ_rate
            ctx.sids = numpy.array([0.])
            ctx.vs30 = numpy.array([760.])
            ctx.rrup = numpy.array([100.])
            ctx.rjb = numpy.array([99.])
            ctx.weight = 0.
            ctxs.append(ctx)
        cmaker = ContextMaker(
            'TRT', gsims, dict(imtls=imtls, truncation_level=truncation_level))
        cmaker.tom = PoissonTOM(time_span=50)
        pmap = cmaker.get_pmap(ctxs)
        numpy.testing.assert_almost_equal(pmap[0].array, 0.066381)


class CollapseTestCase(unittest.TestCase):

    def test_set_weight(self):
        inp = read_input(JOB)  # has pointsource_distance=50
        [[trt, cmaker]] = inp.cmakerdict.items()
        [[area]] = inp.groups  # there is a single AreaSource
        srcs = list(area)  # split in 3+3 PointSources
        # there is a single site
        cmaker.set_weight(srcs, inp.sitecol)
        weights = [src.weight for src in srcs]  # 3 within, 3 outside
        numpy.testing.assert_allclose(
            weights, [3.04, 3.04, 3.04, 1, 1, 1])

<<<<<<< HEAD

class GetCtxsTestCase(unittest.TestCase):

    def setUp(self):

        # Set paths
        path = '../../qa_tests_data/classical/case_75/ruptures_0.xml'
        rup_path = os.path.join(BASE_PATH, path)
        path = '../../qa_tests_data/classical/case_75/ruptures_0_sections.xml'
        geom_path = os.path.join(BASE_PATH, path)

        # Create source
        sc = SourceConverter(investigation_time=1, rupture_mesh_spacing=2.5)
        ssm = to_python(rup_path, sc)
        geom = to_python(geom_path, sc)
        src = ssm[0][0]
        src.set_sections(geom.sections)
        self.src = src

        # Create site-collection
        site = Site(Point(0.05, 0.2), vs30=760, z1pt0=30, z2pt5=0.5,
                    vs30measured=True)
        self.sitec = SiteCollection([site])

        # Create the context maker
        gmm = AbrahamsonEtAl2014()
        param = dict(imtls={'PGA':[]})
        cm = ContextMaker('boh', [gmm], param)

        # With this we get a list with six RuptureContexts
        ctxs = cm.get_ctxs(self.src, self.sitec)

        # Find index of rupture with three sections
        for i, ctx in enumerate(ctxs):
            if ctx.mag == 7.0:
                idx = i
        self.ctx = ctxs[idx]

    def test_rjb_distance(self):
        rjb = self.ctx.surface.get_joyner_boore_distance(self.sitec.mesh)
        self.assertAlmostEqual(rjb, self.ctx.rjb, delta=1e-3)

    def test_rrup_distance(self):
        rrup = self.ctx.surface.get_min_distance(self.sitec.mesh)
        self.assertAlmostEqual(rrup, self.ctx.rrup, delta=1e-3)

    def test_rx_distance(self):
        rx = self.ctx.surface.get_rx_distance(self.sitec.mesh)
        self.assertAlmostEqual(rx, self.ctx.rx, delta=1e-3)

    def test_ry0_distance(self):
        dst = self.ctx.surface.get_ry0_distance(self.sitec.mesh)
        self.assertAlmostEqual(dst, self.ctx.ry0, delta=1e-3)
=======
    def test_collapse_small(self):
        inp = read_input(JOB, pointsource_distance=dict(default=10))
        [[trt, cmaker]] = inp.cmakerdict.items()
        [[area]] = inp.groups  # there is a single AreaSource with 5 hypodepths
        srcs = list(area)  # split in 6 PointSources with 40 rups each

        # check the weights
        cmaker.set_weight(srcs, inp.sitecol)
        weights = [src.weight for src in srcs]  # 3 within, 3 outside
        numpy.testing.assert_allclose(
            weights, [3.04, 3.04, 3.04, 1, 1, 1])

        # set different vs30s on the two sites
        inp.sitecol.array['vs30'] = [600., 700.]
        ctx = cmaker.recarray(cmaker.from_srcs(srcs, inp.sitecol))
        numpy.testing.assert_equal(len(ctx), 240)  # 3x40 ruptures x 2 sites

        # compute original curves
        pmap = cmaker.get_pmap([ctx])
        numpy.testing.assert_equal(cmaker.cfactor, [240, 240])

        # compute collapsed curves
        cmaker.cfactor = numpy.zeros(2)
        cmaker.collapse_level = 1
        cmap = cmaker.get_pmap([ctx])
        self.assertLess(rms(pmap[0].array - cmap[0].array), 1E-6)
        self.assertLess(rms(pmap[1].array - cmap[1].array), 1E-7)
        numpy.testing.assert_equal(cmaker.cfactor, [30, 240])

    def test_collapse_big(self):
        smpath = os.path.join(os.path.dirname(__file__),
                              'data/context/source_model.xml')
        params = dict(
            sites=[(0, 1), (0, 2)],
            maximum_distance=calc.filters.IntegrationDistance.new('300'),
            imtls=dict(PGA=numpy.arange(.1, 5, .1)),
            investigation_time=50.,
            gsim='BooreAtkinson2008',
            reference_vs30_value=600.,
            source_model_file=smpath,
            area_source_discretization=1.,
            pointsource_distance=dict(default=10))
        inp = read_input(params)
        [[trt, cmaker]] = inp.cmakerdict.items()
        [srcs] = inp.groups  # a single area source
        # get the context
        ctx = cmaker.recarray(cmaker.from_srcs(srcs, inp.sitecol))
        numpy.testing.assert_equal(len(ctx), 11616)
        pcurve0 = cmaker.get_pmap([ctx])[0]
        cmaker.cfactor = numpy.zeros(2)
        cmaker.collapse_level = 1
        pcurve1 = cmaker.get_pmap([ctx])[0]
        self.assertLess(numpy.abs(pcurve0.array - pcurve1.array).sum(), 1E-6)
        numpy.testing.assert_equal(cmaker.cfactor, [24, 11616])
>>>>>>> 55ae6258
<|MERGE_RESOLUTION|>--- conflicted
+++ resolved
@@ -178,11 +178,6 @@
         dist = list(effect.dist_by_mag(1.1).values())
         numpy.testing.assert_allclose(dist, [0, 10, 13.225806, 16.666667])
 
-
-def compose(ctxs, poe):
-    pnes = [get_probability_no_exceedance(ctx, poe, tom) for ctx in ctxs]
-    return 1. - numpy.prod(pnes), pnes
-
     def test_get_pmap(self):
         truncation_level = 3
         imtls = DictArray({'PGA': [0.01]})
@@ -219,7 +214,6 @@
         numpy.testing.assert_allclose(
             weights, [3.04, 3.04, 3.04, 1, 1, 1])
 
-<<<<<<< HEAD
 
 class GetCtxsTestCase(unittest.TestCase):
 
@@ -248,60 +242,6 @@
         gmm = AbrahamsonEtAl2014()
         param = dict(imtls={'PGA':[]})
         cm = ContextMaker('boh', [gmm], param)
-
-        # With this we get a list with six RuptureContexts
-        ctxs = cm.get_ctxs(self.src, self.sitec)
-
-        # Find index of rupture with three sections
-        for i, ctx in enumerate(ctxs):
-            if ctx.mag == 7.0:
-                idx = i
-        self.ctx = ctxs[idx]
-
-    def test_rjb_distance(self):
-        rjb = self.ctx.surface.get_joyner_boore_distance(self.sitec.mesh)
-        self.assertAlmostEqual(rjb, self.ctx.rjb, delta=1e-3)
-
-    def test_rrup_distance(self):
-        rrup = self.ctx.surface.get_min_distance(self.sitec.mesh)
-        self.assertAlmostEqual(rrup, self.ctx.rrup, delta=1e-3)
-
-    def test_rx_distance(self):
-        rx = self.ctx.surface.get_rx_distance(self.sitec.mesh)
-        self.assertAlmostEqual(rx, self.ctx.rx, delta=1e-3)
-
-    def test_ry0_distance(self):
-        dst = self.ctx.surface.get_ry0_distance(self.sitec.mesh)
-        self.assertAlmostEqual(dst, self.ctx.ry0, delta=1e-3)
-=======
-    def test_collapse_small(self):
-        inp = read_input(JOB, pointsource_distance=dict(default=10))
-        [[trt, cmaker]] = inp.cmakerdict.items()
-        [[area]] = inp.groups  # there is a single AreaSource with 5 hypodepths
-        srcs = list(area)  # split in 6 PointSources with 40 rups each
-
-        # check the weights
-        cmaker.set_weight(srcs, inp.sitecol)
-        weights = [src.weight for src in srcs]  # 3 within, 3 outside
-        numpy.testing.assert_allclose(
-            weights, [3.04, 3.04, 3.04, 1, 1, 1])
-
-        # set different vs30s on the two sites
-        inp.sitecol.array['vs30'] = [600., 700.]
-        ctx = cmaker.recarray(cmaker.from_srcs(srcs, inp.sitecol))
-        numpy.testing.assert_equal(len(ctx), 240)  # 3x40 ruptures x 2 sites
-
-        # compute original curves
-        pmap = cmaker.get_pmap([ctx])
-        numpy.testing.assert_equal(cmaker.cfactor, [240, 240])
-
-        # compute collapsed curves
-        cmaker.cfactor = numpy.zeros(2)
-        cmaker.collapse_level = 1
-        cmap = cmaker.get_pmap([ctx])
-        self.assertLess(rms(pmap[0].array - cmap[0].array), 1E-6)
-        self.assertLess(rms(pmap[1].array - cmap[1].array), 1E-7)
-        numpy.testing.assert_equal(cmaker.cfactor, [30, 240])
 
     def test_collapse_big(self):
         smpath = os.path.join(os.path.dirname(__file__),
@@ -327,5 +267,4 @@
         cmaker.collapse_level = 1
         pcurve1 = cmaker.get_pmap([ctx])[0]
         self.assertLess(numpy.abs(pcurve0.array - pcurve1.array).sum(), 1E-6)
-        numpy.testing.assert_equal(cmaker.cfactor, [24, 11616])
->>>>>>> 55ae6258
+        numpy.testing.assert_equal(cmaker.cfactor, [24, 11616])