--- conflicted
+++ resolved
@@ -211,19 +211,12 @@
     def test_get_edge_set(self):
         # The vertexes of the expected edges are the first and last vertexes of
         # the topmost row of the mesh
-<<<<<<< HEAD
-        expected = [np.array([[-70.33, 19.65, 0.],
-                              [-70.57740671, 19.66979434, 0.0]]),
-                    np.array([[-70.10327766, 19.67957463, 0.0],
-                              [-70.33, 19.65, 0.0]])]
-=======
         expected = [np.array([[-70.1, 19.68, 0.],
                               [-70.32703837, 19.65038823, 0.0]]),
                     np.array([[-70.33, 19.65, 0.0],
                               [-70.57740671, 19.66979434, 0.0]])]
         self.msrf._set_tor()
 
->>>>>>> c50e9207
         if PLOTTING:
             _, ax = plt.subplots(1, 1)
             for sfc in self.msrf.surfaces:
