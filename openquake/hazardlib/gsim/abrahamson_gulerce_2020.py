# -*- coding: utf-8 -*-
# vim: tabstop=4 shiftwidth=4 softtabstop=4
#
# Copyright (C) 2015-2023 GEM Foundation
#
# OpenQuake is free software: you can redistribute it and/or modify it
# under the terms of the GNU Affero General Public License as published
# by the Free Software Foundation, either version 3 of the License, or
# (at your option) any later version.
#
# OpenQuake is distributed in the hope that it will be useful,
# but WITHOUT ANY WARRANTY; without even the implied warranty of
# MERCHANTABILITY or FITNESS FOR A PARTICULAR PURPOSE.  See the
# GNU Affero General Public License for more details.
#
# You should have received a copy of the GNU Affero General Public License
# along with OpenQuake. If not, see <http://www.gnu.org/licenses/>.


"""
Module exports :class:`AbrahamsonGulerce2020SInter`,
               :class:`AbrahamsonGulerce2020SSlab`
"""
import numpy as np
from openquake.hazardlib.gsim.base import GMPE, CoeffsTable, add_alias
from openquake.hazardlib import const
from openquake.hazardlib.imt import PGA, SA
from openquake.hazardlib.gsim.utils_usgs_basin_scaling import \
    _get_z2pt5_usgs_basin_scaling

# The regions for which the model is supported. If not listed then the
# global model (GLO) should be applied
SUPPORTED_REGIONS = ["GLO", "USA-AK", "CAS", "CAM", "JPN", "NZL", "SAM", "TWN"]


# Region-specific constants or references to the corresponding column
# of the coefficients table
REGIONAL_TERMS = {
    "GLO": {
        "C1s": 7.5,
        "a1": "a1",
        },
    "USA-AK": {
        "C1s": 7.9,   # In-slab magnitude scaling breakpoint
        "a1": "a31",   # Region-specific base constant
        "a2-adj": None,  # Adjustment to the geometric spreading term
        "a6-adj": "a24",  # Adjustment to the anelastic attenuation term
        "a12-adj": "a17",  # Adjustment to the linear Vs30 scaling term
        "Z25-adj": None,  # Adjustment to the basin depth scaling term
        },
    "CAS": {
        "C1s": 7.1,
        "a1": "a32",
        "a2-adj": None,
        "a6-adj": "a25",
        "a12-adj": "a18",
        "Z25-adj": "a39",
        },
    "CAM": {
        "C1s": 7.4,
        "a1": "a33",
        "a2-adj": None,
        "a6-adj": "a26",
        "a12-adj": "a19",
        "Z25-adj": None,
        },
    "JPN": {
        "C1s": 7.6,
        "a1": "a34",
        "a2-adj": None,
        "a6-adj": "a27",
        "a12-adj": "a20",
        "Z25-adj": "a41",
        },
    "NZL": {
        "C1s": 8.0,
        "a1": "a35",
        "a2-adj": None,
        "a6-adj": "a28",
        "a12-adj": "a21",
        "Z25-adj": None,
        },
    "SAM": {
        "C1s": 7.5,
        "a1": "a36",
        "a2-adj": None,
        "a6-adj": "a29",
        "a12-adj": "a22",
        "Z25-adj": None,
        },
    "TWN": {
        "C1s": 7.7,
        "a1": "a37",
        "a2-adj": "a16",
        "a6-adj": "a30",
        "a12-adj": "a23",
        "Z25-adj": None,
        },
}


# Region- and period-independent constant values
CONSTS = {
    "C4": 10.0,
    "a3": 0.1,
    "a4": 0.73,
    "a5": 0.0,
    "a9": 0.4,
    "a15": -0.1,
    "a17": 0.0,
    "a19": 0.0,
    "a45": 0.34,
    "d0": 0.47,
    "n": 1.18,
    "c": 1.88,
    "tau_lin": 0.47,
    "phi_amp": 0.3,
    "alpha_phi3": 0.42,
    "T1_phi2": 0.03,
    "T2_phi2": 0.075,
    "T3_phi2": 0.20,
    "T4_phi2": 1.0,
    "T1_phi3": 0.03,
    "T2_phi3": 0.075,
    "T3_phi3": 0.10,
    "T4_phi3": 0.3,
    "d3_phi2": 0.109,
    "d4_phi2": 0.062,
    "d5_phi2": 0.470,
    "d3_phi3": 0.242,
    "d4_phi3": 0.000,
    "d5_phi3": 0.000,
}


def get_base_term(C, region, apply_adjust):
    """
    Returns the region-specific base term (a1 - Equation 3.1)

    :param C:
        Coefficient dictionary for the specfic IMT
    :param str region:
        Region identifier
    :param bool apply_adjust:
        For Alaska and Cascadia apply the modeller-defined adjustment factors
        to the base term (True) or else leave regionalised but unadjusted
        (False)
    """
    if region in ("USA-AK", "CAS") and apply_adjust:
        # For Alaska and Cascdia, apply the adjustments to the coefficient a1
        return C[REGIONAL_TERMS[region]["a1"]] + C["{:s}_Adj".format(region)]
    else:
        return C[REGIONAL_TERMS[region]["a1"]]


def get_magnitude_scaling_term(C, trt, region, mag):
    """
    Returns the magnitude scaling term (defined in Eq 3.3) and regional
    constant

    :param str trt:
        Tectonic region type
    :param np.ndarray mag:
        Earthquake magnitude
    """
    f_mag_quad = C["a13"] * ((10.0 - mag) ** 2.0)
    a4 = CONSTS["a4"]

    if trt == const.TRT.SUBDUCTION_INTERFACE:
        c1 = C["c1i"]
    else:
        c1 = REGIONAL_TERMS[region]["C1s"]
        a4 += CONSTS["a45"]
    f_mag = np.where(mag <= c1,
                     f_mag_quad + a4 * (mag - c1),
                     f_mag_quad + CONSTS["a5"] * (mag - c1))
    return f_mag


def get_geometric_spreading_term(C, region, mag, rrup):
    """
    Returns the geometric spreading term defined in equation 3.1

    :param numpy.ndarray rrup:
        Rupture distances (km)
    """
    a_2 = C["a2"]
    if region == "TWN":
        a_2 += C[REGIONAL_TERMS[region]["a2-adj"]]

    f_r = a_2 + CONSTS["a3"] * (mag - 7.0)
    hff = CONSTS["C4"] * np.exp(CONSTS["a9"] * (mag - 6.0))
    f_r *= np.log(rrup + hff)
    return f_r


def get_anelastic_attenuation_term(C, region, rrup):
    """
    Returns the regionally-adjusted anelastic attenuation term
    """
    a_6 = C["a6"]
    if region != "GLO":
        a_6 += C[REGIONAL_TERMS[region]["a6-adj"]]
    return a_6 * rrup


def get_inslab_scaling_term(C, trt, region, mag, rrup):
    """
    For inslab events, returns the inslab scaling term defined in equation 3.5
    and corrected in the Erratum
    """
    if trt == const.TRT.SUBDUCTION_INTERFACE:
        # Doesn't apply to interface events
        return 0.0
    hff = 10.0 * np.exp(CONSTS["a9"] * (mag - 6.0))
    c1s = REGIONAL_TERMS[region]["C1s"]
    return C["a10"] + (CONSTS["a4"] + CONSTS["a45"]) * (c1s - 7.5) +\
        C["a14"] * np.log(rrup + hff)


def get_rupture_depth_scaling_term(C, trt, ctx):
    """
    Returns the rupture depth scaling described in Equation 3.6, which takes
    the value 0 for interface events

    :param numpy.ndarray ztor:
        Top of rupture depths (km)
    """
    if trt == const.TRT.SUBDUCTION_INTERFACE:
        # Not defined for interface events
        return 0.0
    if isinstance(ctx.ztor, np.ndarray):
        f_dep = C["a11"] * (ctx.ztor - 50.0)
        f_dep[ctx.ztor > 200.0] = C["a11"] * 150.0
        idx = ctx.ztor <= 50.0
        f_dep[idx] = C["a8"] * (ctx.ztor[idx] - 50.0)
    elif ctx.ztor > 200.0:
        f_dep = C["a11"] * 150.0
    elif ctx.ztor <= 50.0:
        f_dep = C["a8"] * (ctx.ztor - 50.0)
    else:
        f_dep = C["a11"] * (ctx.ztor - 50.0)
    return f_dep


def get_site_amplification_term(C, region, vs30, pga1000):
    """
    Returns the shallow site amplification term as descrbied in Equation 3.7,
    and corrected in the Erratum

    :param numpy.ndarray vs30:
        30-m averaged shearwave velocity (m/s)
    :param numpy.ndarray pga1000:
        Peak Ground Acceleration (PGA), g, on a reference bedrock of 1000 m/s
    """
    a12 = C["a12"]
    if region != "GLO":
        # Apply regional adjustment
        a12 += C[REGIONAL_TERMS[region]["a12-adj"]]
    # V* is defined according to Equation 3.8 (i.e. Vs30 clipped at 1000 m/s
    # in the Erratum)
    vstar = np.clip(vs30, -np.inf, 1000.0)
    vnorm = vstar / C["vlin"]
    fsite = a12 * np.log(vnorm)
    idx = vstar >= C["vlin"]
    # Linear site term
    fsite[idx] += (C["b"] * CONSTS["n"] * np.log(vnorm[idx]))
    idx = np.logical_not(idx)
    # Nonlinear site term
    fsite[idx] += C["b"] * (
        np.log(pga1000[idx] + CONSTS["c"] * (vnorm[idx] ** CONSTS["n"])) -
        np.log(pga1000[idx] + CONSTS["c"])
        )
    return fsite


def get_reference_basin_depth(region, vs30):
    """
    For the Cascadia and Japan regions a reference basin depth, dependent
    on the Vs30, is returned according to equations 2.1 and 2.2
    """
    if region == "CAS":
        ln_zref = np.clip(8.52 - 0.88 * np.log(vs30 / 200.0), 7.6, 8.52)
    elif region == "JPN":
        ln_zref = np.clip(7.3 - 2.066 * np.log(vs30 / 170.0), 4.1, 7.3)
    else:
        raise ValueError("No reference basin depth term defined for region %s"
                         % region)
    return np.exp(ln_zref)


def _get_basin_term(C, ctx, region):
    """
    Returns the basin depth scaling term, applicable only for the Cascadia
    and Japan regions, defined in equations 3.9 - 3.11 and corrected in the
    Erratum

    :param numpy.ndarray z25:
        Depth to 2.5 m/s shearwave velocity layer (km)
    """
    if region not in ("CAS", "JPN"):
        # Basin depth defined only for Cascadia and Japan, so return 0
        return 0.0

    # Convert z25 from km to m
    z25 = 1000.0 * ctx.z2pt5

    # Define the reference basin depth from Vs30
    z25_ref = get_reference_basin_depth(region, ctx.vs30)
    # Normalise the basin depth term (Equation 3.9)
    ln_z25_prime = np.log((z25 + 50.0) / (z25_ref + 50.0))
    f_basin = np.zeros(ctx.vs30.shape)
    if region == "JPN":
        # Japan Basin (Equation 3.10)
        f_basin = C["a41"] * np.clip(ln_z25_prime, -2.0, np.inf)
    else:
        # Cascadia Basin (Equation 3.11)
        idx = ln_z25_prime > 0.0
        f_basin[idx] = C["a39"] * ln_z25_prime[idx]
        
    return f_basin


def get_acceleration_on_reference_rock(C, trt, region, ctx, apply_adjustment):
    """
    Returns acceleration on reference rock - intended for use primarily with
    PGA. Overrides the Vs30 values and removes any basin depth terms
    """
    # Set all Vs30 to 1000 m/s
    vs30 = np.full_like(ctx.vs30, 1000.)
    # On rock the amplification is only linear, so PGA1000 is not used
    # set to a null array
    null_pga1000 = np.zeros(vs30.shape)
    # No basin depth is calculated here
    return (get_base_term(C, region, apply_adjustment) +
            get_magnitude_scaling_term(C, trt, region, ctx.mag) +
            get_geometric_spreading_term(C, region, ctx.mag, ctx.rrup) +
            get_anelastic_attenuation_term(C, region, ctx.rrup) +
            get_rupture_depth_scaling_term(C, trt, ctx) +
            get_inslab_scaling_term(C, trt, region, ctx.mag, ctx.rrup) +
            get_site_amplification_term(C, region, vs30, null_pga1000))


def get_mean_acceleration(C, trt, region, ctx, pga1000, apply_adjustment,
                          usgs_baf):
    """
    Returns the mean acceleration on soil
    """
    return (get_base_term(C, region, apply_adjustment) +
            get_magnitude_scaling_term(C, trt, region, ctx.mag) +
            get_geometric_spreading_term(C, region, ctx.mag, ctx.rrup) +
            get_anelastic_attenuation_term(C, region, ctx.rrup) +
            get_rupture_depth_scaling_term(C, trt, ctx) +
            get_inslab_scaling_term(C, trt, region, ctx.mag, ctx.rrup) +
            get_site_amplification_term(C, region, ctx.vs30, pga1000) +
<<<<<<< HEAD
            _get_basin_term(C, region, ctx) * usgs_baf)
=======
            _get_basin_term(C, ctx, region))
>>>>>>> 84d2e508


def _get_f2(t1, t2, t3, t4, alpha, period):
    """
    Returns the linear phi short-period scaling term (f2) defined in
    equation 5.3 and corrected in the Erratum
    """
    if period <= t1:
        f2 = 1.0 - alpha
    elif period <= t2:
        f2 = 1.0 - alpha * (np.log(period / t2) / np.log(t1 / t2))
    elif period <= t3:
        f2 = 1.0
    elif period < t4:
        f2 = np.log(period / t4) / np.log(t3 / t4)
    else:
        f2 = 0.0
    return f2


def _get_a_phi2(rrup, d3, d4, d5):
    """
    Returns Aphi, the short period linear phi normalising factor to be
    added to the base linear within-event term, as defined in Equation 5.4
    """
    rrup_norm = (rrup - 225.0) / 225.0
    a_phi2 = d3 + d4 * rrup_norm + d5 * (rrup_norm ** 2.)
    a_phi2[rrup < 225] = d3
    a_phi2[rrup > 450.0] = d3 + d4 + d5
    return a_phi2


def get_phi_lin_model(C, C_PGA, region, period, rrup):
    """
    Returns the distance-dependent linear phi term for both PGA and the
    required spectral period. The term is regionally dependent with additional
    factors added on for Central America, Japan and South America

    Several equations are used here, described fully in section 5.3

    :param float period:
        Spectral period of ground motion
    """
    # Define phi1 term according to equation 5.2
    rrup_norm = (rrup - 150.0) / 300.0
    phi1_sq = np.clip(C["d1"] + C["d2"] * rrup_norm,
                      C["d1"],
                      C["d1"] + C["d2"])
    phi1_sq_pga = np.clip(C_PGA["d1"] + C_PGA["d2"] * rrup_norm,
                          C_PGA["d1"],
                          C_PGA["d1"] + C_PGA["d2"])

    if region in ("USA-AK", "CAS", "NZL", "TWN", "GLO"):
        # For Alaska, Cascadia, New Zealand and Taiwan then phi_lin corresponds
        # only to phi1
        return np.sqrt(phi1_sq), np.sqrt(phi1_sq_pga)
    # Phi 2 model
    # Alpha according to equation 5.6
    alpha = np.clip(1.0 - 0.0036 * (rrup - 250.0), 0.28, 1.0)
    # Retrieve the specific corner periods needed for phi2
    t1, t2, t3, t4 = CONSTS["T1_phi2"], CONSTS["T2_phi2"], CONSTS["T3_phi2"],\
        CONSTS["T4_phi2"]
    # Retrieve the function describing the trapezoidal shape of the increase
    # in linear phi at short periods
    f2_phi2 = _get_f2(t1, t2, t3, t4, alpha, period)
    f2_phi2_pga = 1.0 - alpha
    # Retrieve constants needed for the amplitude scaling factor for
    # the phi2 increase
    d3, d4, d5 = CONSTS["d3_phi2"], CONSTS["d4_phi2"], CONSTS["d5_phi2"]
    a_phi2 = _get_a_phi2(rrup, d3, d4, d5)
    phi2_sq = a_phi2 * f2_phi2
    phi2_sq_pga = a_phi2 * f2_phi2_pga

    if region == "CAM":
        # For Central America and Mexico only the phi1 and phi2 terms are used
        return np.sqrt(phi1_sq + phi2_sq), np.sqrt(phi1_sq_pga + phi2_sq_pga)

    # Phi 3 model - applies to Japan and South America
    # Alpha term is constant
    alpha = CONSTS["alpha_phi3"]
    # Retrieve normalised phi_lin scaling function
    t1, t2, t3, t4 = CONSTS["T1_phi3"], CONSTS["T2_phi3"], CONSTS["T3_phi3"],\
        CONSTS["T4_phi3"]
    f2_phi3 = _get_f2(t1, t2, t3, t4, alpha, period)
    f2_phi3_pga = 1.0 - alpha
    # In this case the amplitude of additional variance is constant
    a_phi3 = CONSTS["d3_phi3"]
    phi3_sq = a_phi3 * f2_phi3
    phi3_sq_pga = a_phi3 * f2_phi3_pga
    return np.sqrt(phi1_sq + phi2_sq + phi3_sq),\
        np.sqrt(phi1_sq_pga + phi2_sq_pga + phi3_sq_pga)


def get_partial_derivative_site_pga(C, vs30, pga1000):
    """
    Defines the partial derivative of the site term with respect to the PGA
    on reference rock, described in equation 5.9 (corrected in Erratum)
    """
    dfsite_dlnpga = np.zeros(vs30.shape)
    vstar = np.clip(vs30, -np.inf, 1000.0)
    idx = vstar <= C["vlin"]
    vnorm = vstar[idx] / C["vlin"]
    dfsite_dlnpga[idx] = C["b"] * pga1000 * (
        (-1.0 / (pga1000 + CONSTS["c"])) +
        (1.0 / (pga1000 + CONSTS["c"] * (vnorm ** CONSTS["n"])))
        )
    return dfsite_dlnpga


def get_tau_phi(C, C_PGA, region, period, rrup, vs30, pga1000, ergodic):
    """
    Get the heteroskedastic within-event and between-event standard deviation
    """
    # Get the site-to-site variability
    if region == "CAM":
        phi_s2s = C["phi_s2s_g2"]
        phi_s2s_pga = C_PGA["phi_s2s_g2"]
    elif region in ("JPN", "SAM"):
        phi_s2s = C["phi_s2s_g3"]
        phi_s2s_pga = C_PGA["phi_s2s_g3"]
    else:
        phi_s2s = C["phi_s2s_g1"]
        phi_s2s_pga = C["phi_s2s_g1"]
    # Get linear tau and phi
    # linear tau is period independent
    tau = CONSTS["tau_lin"] * np.ones(vs30.shape)
    phi_lin, phi_lin_pga = get_phi_lin_model(C, C_PGA, region, period, rrup)
    # Find the sites where nonlinear site terms apply
    idx = np.clip(vs30, -np.inf, 1000) < C["vlin"]
    if not np.any(idx):
        # Only linear term
        if ergodic:
            return tau, phi_lin
        else:
            # Remove the site-to-site variability from phi
            phi = np.sqrt(phi_lin ** 2.0 - phi_s2s ** 2.0)
            return tau, phi

    # Process the nonlinear site terms
    phi = phi_lin.copy()
    partial_f_pga = get_partial_derivative_site_pga(C, vs30[idx], pga1000[idx])
    phi_b = np.sqrt(phi_lin[idx] ** 2.0 - CONSTS["phi_amp"] ** 2.0)
    phi_b_pga = np.sqrt(phi_lin_pga[idx] ** 2.0 - CONSTS["phi_amp"] ** 2.0)

    # Get nonlinear tau and phi terms
    tau_sq = tau[idx] ** 2.0
    tau_sq = tau_sq + (partial_f_pga ** 2.0) * tau_sq +\
        2.0 * partial_f_pga * tau_sq * C["rhoB"]

    phi_nl_sq = (phi_lin[idx] ** 2.0) +\
        (partial_f_pga ** 2.0) * (phi_b_pga ** 2.0) +\
        (2.0 * partial_f_pga * phi_b_pga * phi_b * C["rhoW"])
    tau[idx] = np.sqrt(tau_sq)
    phi[idx] = np.sqrt(phi_nl_sq)
    if not ergodic:
        # Need to update the nonlinear within-event variability term to remove
        # the site-to-site variability
        phi_ss = np.sqrt(phi_lin ** 2.0 - phi_s2s ** 2.0)
        phi_ss_pga = np.sqrt(phi_lin_pga ** 2.0 - phi_s2s_pga ** 2.0)
        phi_ss_b = np.sqrt(phi_ss[idx] ** 2.0 - CONSTS["phi_amp"] ** 2.0)
        phi_ss_b_pga = np.sqrt(phi_ss_pga[idx] ** 2.0 -
                               CONSTS["phi_amp"] ** 2.0)
        phi_ss_nl_sq = (phi_ss[idx] ** 2.0) +\
            (partial_f_pga ** 2.0) * (phi_ss_b_pga ** 2.0) +\
            (2.0 * partial_f_pga * phi_ss_b_pga * phi_ss_b * C["rhoW"])
        phi_ss[idx] = np.sqrt(phi_ss_nl_sq)
        return tau, phi_ss
    return tau, phi


def get_epistemic_adjustment(C, rrup):
    """
    Returns the distance-dependent epistemic adjustment factor defined in
    equation 6.1. In theory, this should only be applied to the global
    model, but we do not enforce this constraint here.
    """
    rrup_norm = np.clip(rrup, 50.0, 500.0) / 100.0
    return C["e1"] + C["e2"] * rrup_norm + C["e3"] * (rrup_norm ** 2.0)


class AbrahamsonGulerce2020SInter(GMPE):
    """
    Implements the 2020 Subduction ground motion model of Abrahamson &
    Gulerce (2020):

    Abrahamson N. and Gulurce Z. (2020) "Regionalized Ground-Motion Models
    for Subduction Earthquakes based on the NGA-SUB Database", Pacific
    Earthquake Engineering Research Center (PEER) Technical Report,
    PEER 2020/25

    The model is regionalised, defining specific adjustment factors for
    (invoking region term in parenthesis):

    - Global ("GLO" - for application to any subduction region for which
      no region-specific adjustment is defined)
    - Alaska ("USA-AK")
    - Cascadia ("CAS")
    - Central America & Mexico ("CAM")
    - Japan ("JPN")
    - New Zealand ("NZL")
    - South America ("SAM")
    - Taiwan ("TWN")

    The region-specific adjustments primarily affect the constant term,
    the anelastic attenuation term and the linear Vs30 scaling term. In
    addition, however, further period-specific adjustment factors can be
    applied for the Alaska and Cascadia regions using the boolean
    input `apply_adjustment`. These adjustments scale the resulting
    ground motion values to appropriate levels accounting for limited data
    and the Alaska and Cascadia region, based on analysis undertaken by
    the authors.

    A general epistemic uncertainty median adjustment factor is also defined
    based on the standard deviation of the median ground motion from five
    regions with estimated regional terms. This term should be applied only
    to the global model (though this is not strictly enforced), and it is
    controlled via the use of `sigma_mu_epsilon`, the number of standard
    deviations by which the adjustment will be multiplied (default = 0)

    A non-ergodic aleatory uncertainty model can be returned by setting
    `ergodic=False`.

    The code implementation and test tables have been verified using
    Fortran code supplied by Professor N. Abrahamson, and cross-checked against
    an independent implementation from Feng Li, Jason Motha and James Paterson
    from University of Canterbury (New Zealand).

    Attributes:
        region (str): Choice of region among the supported regions ("GLO",
                      "USA-AK", "CAS", "CAM", "JPN", "NZL", "SAM", "TWN")
        ergodic (bool): Return the ergodic aleatory variability model (True)
                        or non-ergodic form (False)
        apply_usa_adjustment (bool): Apply the modeller designated Alaska or
                                     Cascadia adjustments (available only for
                                     the regions "USA-AK" or "CAS")
        usgs_basin_scaling (bool): Scaling factor to be applied to basin term
                                   based on USGS basin model
        sigma_mu_epsilon (float): Number of standard deviations to multiply
                                  sigma mu (the standard deviation of the
                                  median) for the epistemic uncertainty model
    """

    #: Supported tectonic region type is subduction interface
    DEFINED_FOR_TECTONIC_REGION_TYPE = const.TRT.SUBDUCTION_INTERFACE

    #: Supported intensity measure types are spectral acceleration,
    #: and peak ground acceleration
    DEFINED_FOR_INTENSITY_MEASURE_TYPES = {PGA, SA}

    #: Supported intensity measure component is RotD50
    DEFINED_FOR_INTENSITY_MEASURE_COMPONENT = const.IMC.RotD50

    #: Supported standard deviation types are inter-event, intra-event
    #: and total, see section 4.5
    DEFINED_FOR_STANDARD_DEVIATION_TYPES = {
        const.StdDev.TOTAL, const.StdDev.INTER_EVENT, const.StdDev.INTRA_EVENT}

    #: Site amplification is dependent only upon Vs30 for the majority of cases
    #: but Z2.5 is added for the JPN and CAS regions
    REQUIRES_SITES_PARAMETERS = {'vs30', }

    #: Required rupture parameters are only magnitude for the interface model
    REQUIRES_RUPTURE_PARAMETERS = {'mag', }

    #: Required distance measure is closest distance to rupture, for
    #: interface events
    REQUIRES_DISTANCES = {'rrup', }

    # Other required params
    REQUIRES_ATTRIBUTES = {'region', 'ergodic', 'apply_usa_adjustment',
                           'usgs_basin_scaling', 'sigma_mu_epsilon'}

    #: Defined for a reference velocity of 1000 m/s
    DEFINED_FOR_REFERENCE_VELOCITY = 1000.0

    def __init__(self, region="GLO", ergodic=True, apply_usa_adjustment=False,
                 usgs_basin_scaling=False, sigma_mu_epsilon=0.0):
        assert region in SUPPORTED_REGIONS, "Region %s not supported by %s" \
            % (region, self.__class__.__name__)
        self.region = region
        self.ergodic = ergodic
        self.apply_usa_adjustment = apply_usa_adjustment
        self.usgs_basin_scaling = usgs_basin_scaling
        if (self.usgs_basin_scaling and 'z2pt5' not in
            self.REQUIRES_SITES_PARAMETERS):
            raise ValueError('User must specify a GSIM class for this GMPE '
                             'which considers the z2pt5 site parameter.')
        self.sigma_mu_epsilon = sigma_mu_epsilon
        # If running for Cascadia or Japan then z2.5 is needed
        if region in ("CAS", "JPN"):
            self.REQUIRES_SITES_PARAMETERS = \
                self.REQUIRES_SITES_PARAMETERS.union({"z2pt5", })

    def compute(self, ctx: np.recarray, imts, mean, sig, tau, phi):
        """
        See :meth:`superclass method
        <.base.GroundShakingIntensityModel.compute>`
        for spec of input and result values.
        """
        trt = self.DEFINED_FOR_TECTONIC_REGION_TYPE
        C_PGA = self.COEFFS[PGA()]
        pga1000 = get_acceleration_on_reference_rock(C_PGA, trt,
                                                     self.region, ctx,
                                                     self.apply_usa_adjustment)
        pga1000 = np.exp(pga1000)

        for m, imt in enumerate(imts):
            C = self.COEFFS[imt]
            
            # USGS basin scaling factor is imt-dependent
            if self.usgs_basin_scaling:
                usgs_baf = _get_z2pt5_usgs_basin_scaling(ctx.z2pt5, imt.period)
            else:
                usgs_baf = 1.0

            mean[m] = get_mean_acceleration(C, trt, self.region, ctx, pga1000,
                                            self.apply_usa_adjustment,
                                            usgs_baf)
            if self.sigma_mu_epsilon:
                # Apply an epistmic adjustment factor
                mean[m] += (self.sigma_mu_epsilon *
                            get_epistemic_adjustment(C, ctx.rrup))
            # Get the standard deviations
            tau_m, phi_m = get_tau_phi(C, C_PGA, self.region, imt.period,
                                       ctx.rrup, ctx.vs30, pga1000,
                                       self.ergodic)
            tau[m] = tau_m
            phi[m] = phi_m
        sig += np.sqrt(tau ** 2.0 + phi ** 2.0)

    # Coefficients taken from digital files supplied by Norm Abrahamson
    COEFFS = CoeffsTable(sa_damping=5, table="""\
    imt     c1i   vlin       b        a1       a2       a6      a7      a8    a10     a11      a12      a13      a14     a16    a17      a18    a19      a20     a21     a22     a23     a24      a25      a26      a27     a28      a29     a30      a31      a32      a33      a34      a35      a36      a37    a39     a41  USA-AK_Adj  CAS_Adj     d1     d2   rhoW   rhoB  phi_s2s_g1  phi_s2s_g2   phi_s2s_g3      e1       e2      e3
    pga    8.20   865.1  -1.186   4.5960  -1.4500  -0.0043  3.2100  0.0440  3.210  0.0070   0.9000   0.0000  -0.4600  0.0900  0.000  -0.2000  0.000   0.0000  0.0400  0.0400  0.0000  0.0015   0.0007   0.0036  -0.0004  0.0025   0.0006  0.0033   3.7783   3.3468   3.8025   5.0361   4.6272   4.8044   3.5669  0.000  -0.029       0.487    0.828  0.325  0.137  1.000  1.000       0.396       0.396        0.545   0.550   -0.270   0.050
    0.010  8.20   865.1  -1.186   4.5960  -1.4500  -0.0043  3.2100  0.0440  3.210  0.0070   0.9000   0.0000  -0.4600  0.0900  0.000  -0.2000  0.000   0.0000  0.0400  0.0400  0.0000  0.0015   0.0007   0.0036  -0.0004  0.0025   0.0006  0.0033   3.7783   3.3468   3.8025   5.0361   4.6272   4.8044   3.5669  0.000  -0.029       0.487    0.828  0.325  0.137  1.000  1.000       0.396       0.396        0.545   0.550   -0.270   0.050
    0.020  8.20   865.1  -1.219   4.6780  -1.4500  -0.0043  3.2100  0.0440  3.210  0.0070   1.0080   0.0000  -0.4600  0.0900  0.000  -0.2000  0.000   0.0000  0.0400  0.0400  0.0000  0.0015   0.0006   0.0036  -0.0005  0.0025   0.0005  0.0033   3.8281   3.4401   3.9053   5.1375   4.6958   4.8943   3.6425  0.000  -0.024       0.519    0.825  0.325  0.137  0.990  0.990       0.396       0.396        0.545   0.550   -0.270   0.050
    0.030  8.20   907.8  -1.273   4.7730  -1.4500  -0.0044  3.2100  0.0440  3.210  0.0070   1.1270   0.0000  -0.4600  0.0900  0.000  -0.2000  0.000   0.0000  0.0400  0.0400  0.0000  0.0015   0.0006   0.0037  -0.0007  0.0025   0.0005  0.0034   3.8933   3.5087   4.0189   5.2699   4.7809   5.0028   3.7063  0.000  -0.034       0.543    0.834  0.325  0.137  0.990  0.990       0.396       0.396        0.545   0.550   -0.270   0.050
    0.050  8.20  1053.5  -1.346   5.0290  -1.4500  -0.0046  3.2100  0.0440  3.210  0.0070   1.3330   0.0000  -0.4600  0.0900  0.000  -0.2000  0.000   0.0000  0.0400  0.0400  0.0000  0.0011   0.0006   0.0039  -0.0009  0.0026   0.0004  0.0036   4.2867   3.6553   4.2952   5.6157   5.0211   5.2819   3.9184  0.000  -0.061       0.435    0.895  0.325  0.137  0.970  0.985       0.396       0.467        0.644   0.560   -0.270   0.050
    0.075  8.20  1085.7  -1.471   5.3340  -1.4500  -0.0047  3.2100  0.0440  3.210  0.0070   1.5650   0.0000  -0.4600  0.0900  0.000  -0.2000  0.000   0.0000  0.0600  0.0600  0.0000  0.0011   0.0004   0.0039  -0.0009  0.0026   0.0003  0.0037   4.5940   3.9799   4.5464   6.0204   5.3474   5.6123   4.2207  0.000  -0.076       0.410    0.863  0.325  0.137  0.950  0.980       0.396       0.516        0.713   0.580   -0.270   0.050
    0.100  8.20  1032.5  -1.624   5.4550  -1.4500  -0.0048  3.2100  0.0440  3.210  0.0070   1.6790   0.0000  -0.4600  0.0900  0.000  -0.2000  0.000   0.0000  0.1000  0.1000  0.0000  0.0012   0.0003   0.0039  -0.0008  0.0026   0.0003  0.0038   4.7077   4.1312   4.6138   6.1625   5.5065   5.7668   4.3536  0.000  -0.049       0.397    0.842  0.325  0.137  0.920  0.970       0.396       0.516        0.713   0.590   -0.270   0.050
    0.150  8.20   877.6  -1.931   5.3760  -1.4250  -0.0047  3.2100  0.0440  3.210  0.0070   1.8530   0.0000  -0.4600  0.0900  0.000  -0.1860  0.000  -0.0550  0.1350  0.1350  0.0690  0.0013  -0.0002   0.0037  -0.0009  0.0022   0.0001  0.0037   4.6065   4.2737   4.5290   5.9614   5.5180   5.7313   4.3664  0.000  -0.026       0.428    0.737  0.325  0.137  0.900  0.960       0.396       0.516        0.647   0.590   -0.270   0.050
    0.200  8.20   748.2  -2.188   4.9360  -1.3350  -0.0045  3.2100  0.0430  3.210  0.0062   2.0220   0.0000  -0.4600  0.0840  0.000  -0.1500  0.000  -0.1050  0.1700  0.1700  0.1400  0.0013  -0.0007   0.0031  -0.0010  0.0018  -0.0001  0.0035   4.1866   3.9650   4.1656   5.3920   5.1668   5.2943   4.0169  0.000  -0.011       0.442    0.746  0.325  0.137  0.870  0.940       0.396       0.516        0.596   0.570   -0.270   0.050
    0.250  8.20   654.3  -2.381   4.6360  -1.2750  -0.0043  3.2100  0.0420  3.210  0.0056   2.1810   0.0000  -0.4600  0.0800  0.000  -0.1400  0.000  -0.1340  0.1700  0.1700  0.1640  0.0013  -0.0009   0.0027  -0.0011  0.0016  -0.0003  0.0033   3.8515   3.6821   3.9147   5.0117   4.8744   5.0058   3.7590  0.101  -0.009       0.494    0.796  0.325  0.137  0.840  0.930       0.396       0.501        0.539   0.530   -0.224   0.043
    0.300  8.20   587.1  -2.518   4.4230  -1.2310  -0.0042  3.2100  0.0410  3.210  0.0051   2.2810  -0.0020  -0.4600  0.0780  0.000  -0.1200  0.000  -0.1500  0.1700  0.1700  0.1900  0.0014  -0.0010   0.0020  -0.0009  0.0014  -0.0002  0.0032   3.5783   3.5415   3.7846   4.7057   4.6544   4.7588   3.5914  0.184   0.005       0.565    0.782  0.325  0.137  0.820  0.910       0.396       0.488        0.488   0.490   -0.186   0.037
    0.400  8.20   503.0  -2.657   4.1240  -1.1650  -0.0040  3.2100  0.0400  3.210  0.0043   2.3790  -0.0070  -0.4700  0.0750  0.000  -0.1000  0.000  -0.1500  0.1700  0.1700  0.2060  0.0015  -0.0010   0.0013  -0.0007  0.0011   0.0000  0.0030   3.2493   3.3256   3.5702   4.2896   4.3660   4.3789   3.3704  0.315   0.040       0.625    0.768  0.325  0.137  0.740  0.860       0.396       0.468        0.468   0.425   -0.126   0.028
    0.500  8.20   456.6  -2.669   3.8380  -1.1150  -0.0037  3.2100  0.0390  3.210  0.0037   2.3390  -0.0110  -0.4800  0.0720  0.000  -0.0800  0.000  -0.1500  0.1700  0.1700  0.2200  0.0015  -0.0011   0.0009  -0.0007  0.0008   0.0002  0.0027   2.9818   3.1334   3.3552   3.9322   4.0779   4.0394   3.1564  0.416   0.097       0.634    0.728  0.325  0.137  0.660  0.800       0.396       0.451        0.451   0.375   -0.079   0.022
    0.600  8.20   430.3  -2.599   3.5620  -1.0710  -0.0035  3.2100  0.0380  3.210  0.0033   2.2170  -0.0150  -0.4900  0.0700  0.000  -0.0600  0.000  -0.1500  0.1700  0.1700  0.2250  0.0015  -0.0012   0.0006  -0.0007  0.0006   0.0002  0.0025   2.7784   2.9215   3.0922   3.6149   3.8146   3.7366   2.9584  0.499   0.145       0.581    0.701  0.325  0.137  0.590  0.780       0.396       0.438        0.438   0.345   -0.041   0.016
    0.750  8.15   410.5  -2.401   3.1520  -1.0200  -0.0032  3.2100  0.0370  3.210  0.0027   1.9460  -0.0210  -0.5000  0.0670  0.000  -0.0470  0.000  -0.1500  0.1700  0.1700  0.2170  0.0014  -0.0011   0.0003  -0.0007  0.0004   0.0002  0.0022   2.4780   2.5380   2.6572   3.1785   3.4391   3.2930   2.6556  0.600   0.197       0.497    0.685  0.325  0.137  0.500  0.730       0.396       0.420        0.420   0.300    0.005   0.009
    1.000  8.10   400.0  -1.955   2.5440  -0.9500  -0.0029  3.2100  0.0350  3.210  0.0019   1.4160  -0.0280  -0.5100  0.0630  0.000  -0.0350  0.000  -0.1500  0.1700  0.1700  0.1850  0.0013  -0.0008   0.0001  -0.0008  0.0002   0.0001  0.0019   1.9252   1.9626   2.1459   2.5722   2.8056   2.6475   2.0667  0.731   0.269       0.469    0.642  0.325  0.137  0.410  0.690       0.396       0.396        0.396   0.240    0.065   0.000
    1.500  8.05   400.0  -1.025   1.6360  -0.8600  -0.0026  3.2100  0.0340  3.210  0.0008   0.3940  -0.0410  -0.5200  0.0590  0.000  -0.0180  0.000  -0.1300  0.1700  0.1700  0.0830  0.0014  -0.0004  -0.0001  -0.0008  0.0001   0.0000  0.0016   0.9924   1.3568   1.3499   1.6499   1.8546   1.6842   1.3316  0.748   0.347       0.509    0.325  0.312  0.113  0.330  0.620       0.379       0.379        0.379   0.230    0.065   0.000
    2.000  8.00   400.0  -0.299   1.0760  -0.8200  -0.0024  3.2100  0.0320  3.210  0.0000  -0.4170  -0.0500  -0.5300  0.0590  0.000  -0.0100  0.000  -0.1100  0.1700  0.1700  0.0450  0.0015   0.0002   0.0000  -0.0007  0.0002   0.0000  0.0014   0.4676   0.8180   0.8148   1.0658   1.3020   1.1002   0.7607  0.761   0.384       0.478    0.257  0.302  0.096  0.300  0.560       0.366       0.366        0.366   0.230    0.065   0.000
    2.500  7.95   400.0   0.000   0.6580  -0.7980  -0.0022  3.2100  0.0310  3.210  0.0000  -0.7250  -0.0570  -0.5400  0.0600  0.000  -0.0050  0.000  -0.0950  0.1700  0.1700  0.0260  0.0014   0.0004   0.0000  -0.0007  0.0002  -0.0002  0.0012   0.0579   0.4389   0.3979   0.6310   0.8017   0.6737   0.3648  0.770   0.397       0.492    0.211  0.295  0.082  0.270  0.520       0.356       0.356        0.356   0.230    0.065   0.000
    3.000  7.90   400.0   0.000   0.4240  -0.7930  -0.0021  3.1300  0.0300  3.130  0.0000  -0.6950  -0.0650  -0.5400  0.0590  0.000   0.0000  0.000  -0.0850  0.1700  0.1700  0.0350  0.0014   0.0007   0.0003  -0.0007  0.0004  -0.0002  0.0011  -0.1391   0.1046   0.1046   0.3882   0.5958   0.4126   0.1688  0.778   0.404       0.470    0.296  0.289  0.072  0.250  0.495       0.348       0.348        0.348   0.240    0.065   0.000
    4.000  7.85   400.0   0.000   0.0930  -0.7930  -0.0020  2.9850  0.0290  2.985  0.0000  -0.6380  -0.0770  -0.5400  0.0500  0.000   0.0000  0.000  -0.0730  0.1700  0.1700  0.0530  0.0014   0.0010   0.0007  -0.0006  0.0006  -0.0002  0.0010  -0.3030  -0.1597  -0.2324   0.0164   0.3522   0.0097  -0.0323  0.790   0.397       0.336    0.232  0.280  0.055  0.220  0.430       0.335       0.335        0.335   0.270    0.065   0.000
    5.000  7.80   400.0   0.000  -0.1450  -0.7930  -0.0020  2.8180  0.0280  2.818  0.0000  -0.5970  -0.0880  -0.5400  0.0430  0.000   0.0000  0.000  -0.0650  0.1700  0.1700  0.0720  0.0014   0.0013   0.0014  -0.0004  0.0008  -0.0001  0.0010  -0.4094  -0.2063  -0.5722  -0.2802   0.1874  -0.2715  -0.1516  0.799   0.378       0.228    0.034  0.273  0.041  0.190  0.400       0.324       0.324        0.324   0.300    0.065   0.000
    6.000  7.80   400.0   0.000  -0.3200  -0.7930  -0.0020  2.6820  0.0270  2.682  0.0000  -0.5610  -0.0980  -0.5400  0.0380  0.000   0.0000  0.000  -0.0600  0.1700  0.1700  0.0860  0.0014   0.0015   0.0015  -0.0003  0.0011   0.0000  0.0010  -0.5010  -0.3223  -0.8631  -0.4822  -0.1243  -0.4591  -0.2217  0.807   0.358       0.151   -0.037  0.267  0.030  0.170  0.370       0.314       0.314        0.314   0.320    0.065   0.000
    7.500  7.80   400.0   0.000  -0.5560  -0.7930  -0.0020  2.5150  0.0260  2.515  0.0000  -0.5300  -0.1100  -0.5400  0.0320  0.000   0.0000  0.000  -0.0550  0.1700  0.1700  0.1150  0.0014   0.0017   0.0015  -0.0002  0.0014   0.0001  0.0010  -0.6209  -0.4223  -1.1773  -0.7566  -0.3316  -0.6822  -0.3338  0.817   0.333       0.051   -0.178  0.259  0.017  0.140  0.320       0.301       0.301        0.301   0.350    0.065   0.000
    10.00  7.80   400.0   0.000  -0.8600  -0.7930  -0.0020  2.3000  0.0250  2.300  0.0000  -0.4860  -0.1270  -0.5400  0.0240  0.000   0.0000  0.000  -0.0450  0.1700  0.1700  0.1510  0.0014   0.0017   0.0015  -0.0001  0.0017   0.0002  0.0010  -0.6221  -0.5909  -1.4070  -1.0870  -0.6783  -0.9173  -0.5441  0.829   0.281      -0.251   -0.313  0.250  0.000  0.100  0.280       0.286       0.286        0.286   0.350    0.065   0.000
    """)


class AbrahamsonGulerce2020SSlab(AbrahamsonGulerce2020SInter):
    """
    Implements the 2020 Subduction ground motion model of Abrahamson &
    Gulerce (2020) for subduction in-slab earthquakes

    Abrahamson N. and Gulurce Z. (2020) "Regionalized Ground-Motion Models
    for Subduction Earthquakes based on the NGA-SUB Database", Pacific
    Earthquake Engineering Research Center (PEER) Technical Report,
    PEER 2020/25
    """
    #: Required rupture parameters are magnitude and top-of-rupture depth
    REQUIRES_RUPTURE_PARAMETERS = {'mag', 'ztor'}

    #: Supported tectonic region type is subduction inslab
    DEFINED_FOR_TECTONIC_REGION_TYPE = const.TRT.SUBDUCTION_INTRASLAB


# Long form regional aliases
REGION_ALIASES = {
    "GLO": "",
    "USA-AK": "Alaska",
    "CAS": "Cascadia",
    "CAM": "CentralAmericaMexico",
    "JPN": "Japan",
    "NZL": "NewZealand",
    "SAM": "SouthAmerica",
    "TWN": "Taiwan",
}


for region in SUPPORTED_REGIONS[1:]:
    add_alias("AbrahamsonGulerce2020SInter" + REGION_ALIASES[region],
              AbrahamsonGulerce2020SInter,
              region=region)
    add_alias("AbrahamsonGulerce2020SSlab" + REGION_ALIASES[region],
              AbrahamsonGulerce2020SSlab,
              region=region)<|MERGE_RESOLUTION|>--- conflicted
+++ resolved
@@ -289,7 +289,7 @@
     return np.exp(ln_zref)
 
 
-def _get_basin_term(C, ctx, region):
+def _get_basin_term(C, region, ctx):
     """
     Returns the basin depth scaling term, applicable only for the Cascadia
     and Japan regions, defined in equations 3.9 - 3.11 and corrected in the
@@ -353,11 +353,7 @@
             get_rupture_depth_scaling_term(C, trt, ctx) +
             get_inslab_scaling_term(C, trt, region, ctx.mag, ctx.rrup) +
             get_site_amplification_term(C, region, ctx.vs30, pga1000) +
-<<<<<<< HEAD
             _get_basin_term(C, region, ctx) * usgs_baf)
-=======
-            _get_basin_term(C, ctx, region))
->>>>>>> 84d2e508
 
 
 def _get_f2(t1, t2, t3, t4, alpha, period):
@@ -674,8 +670,7 @@
                 usgs_baf = 1.0
 
             mean[m] = get_mean_acceleration(C, trt, self.region, ctx, pga1000,
-                                            self.apply_usa_adjustment,
-                                            usgs_baf)
+                                            self.apply_usa_adjustment, usgs_baf)
             if self.sigma_mu_epsilon:
                 # Apply an epistmic adjustment factor
                 mean[m] += (self.sigma_mu_epsilon *
