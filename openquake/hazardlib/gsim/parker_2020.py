# -*- coding: utf-8 -*-
# vim: tabstop=4 shiftwidth=4 softtabstop=4
#
# Copyright (C) 2015-2018 GEM Foundation
#
# OpenQuake is free software: you can redistribute it and/or modify it
# under the terms of the GNU Affero General Public License as published
# by the Free Software Foundation, either version 3 of the License, or
# (at your option) any later version.
#
# OpenQuake is distributed in the hope that it will be useful,
# but WITHOUT ANY WARRANTY; without even the implied warranty of
# MERCHANTABILITY or FITNESS FOR A PARTICULAR PURPOSE.  See the
# GNU Affero General Public License for more details.
#
# You should have received a copy of the GNU Affero General Public License
# along with OpenQuake. If not, see <http://www.gnu.org/licenses/>.

"""
Module exports :class:`ParkerEtAl2020SInter`
               :class:`ParkerEtAl2020SInterB`
               :class:`ParkerEtAl2020SSlab`
               :class:`ParkerEtAl2020SSlabB`
"""
import os
import math
import numpy as np
import pandas as pd
from scipy.special import erf

from openquake.baselib.general import CallableDict
from openquake.hazardlib import const
from openquake.hazardlib.gsim.base import GMPE, CoeffsTable, add_alias
from openquake.hazardlib.imt import PGA, SA, PGV

EPI_ADJS = os.path.join(os.path.dirname(__file__),
                        "parker_2020_epi_adj_table.csv")

CONSTANTS = {"b4": 0.1, "f3": 0.05, "Vb": 200,
             "vref_fnl": 760, "V1": 270, "vref": 760}

_a0 = CallableDict()


def _get_z1pt0_usgs_basin_scaling(z, imt):
    """
    Get the USGS basin model scaling factor for z1pt0

    Upper and lower z1pt0 values taken from GmmUtils.java in the
    USGS 2023 conterminous US NSHM gitlab repo. 
    """
    z_scale = _get_usgs_basin_scaling(
        z, basin_upper=0.3, basin_lower=0.5, period=imt.period)
    
    return z_scale


def _get_z2pt5_usgs_basin_scaling(z, imt):
    """
    Get the USGS basin model scaling factor for z2pt5

    Upper and lower z2pt5 values taken from GmmUtils.java in the
    USGS 2023 conterminous US NSHM gitlab repo. 
    """
    z_scale = _get_usgs_basin_scaling(
        z, basin_upper=1.0, basin_lower=3.0, period=imt.period)
    
    return z_scale
    

def _get_usgs_basin_scaling(z2pt5, basin_upper, basin_lower, period):
    """
    Get the USGS basin model scaling factor to be applied to the
    basin amplification term (taken from GmmUtils.java in the USGS
    2023 conterminous US NSHM gitlab repo). Can be used to scale
    either z1pt0 or z2pt5.
    """
    constr = np.clip(z2pt5, basin_upper, basin_lower)
    basin_range = basin_lower - basin_upper
    z_scale = (constr - basin_upper) / basin_range
    if period == 0.75:
        return 0.585 * z_scale
    else:
        return z_scale
    

def _get_sigma_mu_adjustment(sat_region, trt, imt, epi_adjs_table):
    """
    Get the sigma_mu_adjustment (epistemic uncertainty) factor to be applied
    to the mean ground-motion. Values are provided by authors in the
    electronic supplement for PGA and SA (not PGV) for each saturation regions.
    """
    # Map region to those within the adjustment table
    if sat_region is None:
        e_reg = 'Global'
    elif sat_region in ['TW_N', 'TW_S']:
        e_reg = 'Taiwan'
    else:
        e_reg = sat_region

    # Get values for the saturation region
    adjs = epi_adjs_table.loc[e_reg]
    if trt == const.TRT.SUBDUCTION_INTERFACE:
        add = 'interface'
    else:
        add = 'intraslab'

    # Get period-dependent epistemic standard deviation (equation 27)
    period = imt.period
    if period < adjs[f'T1_{add}']:
        eps_std = adjs[f'SigEp1_{add}']
    elif period >= adjs[f'T1_{add}'] and period < adjs[f'T2_{add}']:
        p1 = adjs[f'SigEp1_{add}'
                  ] - (adjs[f'SigEp1_{add}'] - adjs[f'SigEp2_{add}'])
        p2 = (np.log(period/adjs[f'T1_{add}']) / 
              np.log(adjs[f'T2_{add}']/adjs[f'T1_{add}']))
        eps_std = p1 * p2
    else:  # Must be SA with a period larger than or equal to T2
        eps_std = adjs[f'SigEp2_{add}']

    return eps_std


@_a0.add(const.TRT.SUBDUCTION_INTERFACE)
def _a0_1(trt, region, basin, C, C_PGA):
    """
    Regional anelastic coefficient, a0
    """
    if region is None or region == "Cascadia":
        a0 = C["a0"]
        a0_pga = C_PGA["a0"]
    else:
        a0 = C[region + "_a0"]
        a0_pga = C_PGA[region + "_a0"]

    return a0, a0_pga


@_a0.add(const.TRT.SUBDUCTION_INTRASLAB)
def _a0_2(trt, region, basin, C, C_PGA):
    """
    Regional anelastic coefficient for subduction slab, a0
    """
    if region is None:
        return C["a0slab"], C_PGA["a0slab"]
    return C[region + "_a0slab"], C_PGA[region + "_a0slab"]


def _get_basin_term(region, basin, C, ctx=None):
    """
    Basin term main handler.
    """
    if not hasattr(ctx, 'z2pt5'):
        return 0

    if region == "JP":
        return _get_basin_term_factors(3.05, -0.8, 500, 0.33,
                                       C["J_e1"], C["J_e2"],
                                       C["J_e3"], ctx)

    if region == "Cascadia":
        if basin is None:
            return _get_basin_term_factors(3.94, -0.42, 200, 0.2,
                                           C["C_e1"], C["C_e2"],
                                           C["C_e3"], ctx)
        if basin == "out":
            dn = C["del_None"]
            return _get_basin_term_factors(3.94, -0.42, 200, 0.2,
                                           C["C_e1"],
                                           C["C_e2"] + dn,
                                           C["C_e3"] + dn, ctx)
        if basin == "Seattle":
            ds = C["del_Seattle"]
            return _get_basin_term_factors(3.94, -0.42, 200, 0.2,
                                           C["C_e1"],
                                           C["C_e2"] + ds,
                                           C["C_e3"] + ds, ctx)

    return 0


_c0 = CallableDict()


@_c0.add(const.TRT.SUBDUCTION_INTERFACE)
def _c0_1(trt, region, saturation_region, C, C_PGA):
    """
    c0 factor.
    """
    if saturation_region is None:
        c0_col = "c0"
    else:
        c0_col = saturation_region + "_c0"
    return C[c0_col], C_PGA[c0_col]


@_c0.add(const.TRT.SUBDUCTION_INTRASLAB)
def _c0_2(trt, region, saturation_region, C, C_PGA):
    """
    c0 factor.
    """
    if saturation_region is None:
        c0_col = "c0slab"
    elif region in ["AK", "SA"]:
        c0_col = saturation_region + "_c0slab"
    else:
        # no more specific region available
        c0_col = region + "_c0slab"
    return C[c0_col], C_PGA[c0_col]


_depth_scaling = CallableDict()


@_depth_scaling.add(const.TRT.SUBDUCTION_INTERFACE)
def _depth_scaling_1(trt, C, ctx):
    """
    Depth scaling is for slab.
    """
    return 0


@_depth_scaling.add(const.TRT.SUBDUCTION_INTRASLAB)
def _depth_scaling_2(trt, C, ctx):
    res = C["m"] * (ctx.hypo_depth - C["db"]) + C["d"]
    res[ctx.hypo_depth >= C["db"]] = C["d"]
    res[ctx.hypo_depth <= 20] = C["m"] * (20 - C["db"]) + C["d"]
    return res


def _get_basin_term_factors(theta0, theta1, vmu, vsig, e1, e2, e3,
                            ctx):
    """
    Basin term for given factors.
    """
    btf = np.zeros_like(ctx.vs30)
    select = ctx.z2pt5 != 0
    if len(select) == 0:
        return btf
    vs30 = ctx.vs30[select]
    z2pt5 = ctx.z2pt5[select]

    z2pt5_pred = 10 ** (theta0 + theta1
                        * (1 + erf((np.log10(vs30) - math.log10(vmu))
                                   / (vsig * math.sqrt(2)))))
    del_z2pt5 = np.log(z2pt5) - np.log(z2pt5_pred)

    btf[select] = np.where(del_z2pt5 <= (e1 / e3), e1,
                           np.where(del_z2pt5 >= (e2 / e3), e2,
                                    e3 * del_z2pt5))
    return btf


def _linear_amplification(region, C, vs30):
    """
    Linear site term.
    """
    # site coefficients
    v1 = CONSTANTS["V1"]
    vref = CONSTANTS["vref"]
    if region is None or region == "CAM":
        s2 = C["s2"]
        s1 = s2
    elif region == "TW" or region == "JP":
        s2 = C[region + "_s2"]
        s1 = C[region + "_s1"]
    else:
        s2 = C[region + "_s2"]
        s1 = s2

    # linear site term
    fnl = np.where(vs30 <= v1,
                   s1 * np.log(vs30 / v1) + s2 * math.log(v1 / vref),
                   0)
    fnl = np.where((v1 < vs30) & (vs30 <= C["V2"]),
                   s2 * np.log(vs30 / vref), fnl)
    fnl = np.where(vs30 > C["V2"], s2 * math.log(C["V2"] / vref), fnl)

    return fnl


def _magnitude_scaling(sfx, C, C_PGA, mag, m_b):
    """
    Magnitude scaling factor.
    """
    m_diff = mag - m_b
    fm = np.where(m_diff > 0, C["c6" + sfx] * m_diff,
                  C["c4" + sfx] * m_diff + C["c5" + sfx] * m_diff**2)
    fm_pga = np.where(
        m_diff > 0,
        C_PGA["c6" + sfx] * m_diff,
        C_PGA["c4" + sfx] * m_diff + C_PGA["c5" + sfx] * m_diff**2)
    return fm, fm_pga


def _non_linear_term(C, imt, vs30, fp, fm, c0, fd=0):
    """
    Non-linear site term.
    """
    # fd for slab only
    pgar = np.exp(fp + fm + c0 + fd)

    if hasattr(imt, "period") and imt.period >= 3:
        fnl = 0
    else:
        fnl = C["f4"] * (np.exp(C["f5"] * (
            np.minimum(vs30, CONSTANTS["vref_fnl"]) - CONSTANTS["Vb"]))
             - math.exp(C["f5"] * (CONSTANTS["vref_fnl"] - CONSTANTS["Vb"])))
        fnl *= np.log((pgar + CONSTANTS["f3"]) / CONSTANTS["f3"])

    return fnl


def _path_term(trt, region, basin, suffix, C, C_PGA, mag, rrup, m_b):
    """
    Path term.
    """
    h = _path_term_h(trt, mag, m_b)
    r = np.sqrt(rrup ** 2 + h ** 2)
    # log(R / Rref)
    r_rref = np.log(r / np.sqrt(1 + h ** 2))

    a0, a0_pga = _a0(trt, region, basin, C, C_PGA)

    c1n = "c1" + suffix
    fp = C[c1n] * np.log(r) + (CONSTANTS["b4"] * mag) * r_rref + a0 * r
    fp_pga = C_PGA[c1n] * np.log(r) + (
        CONSTANTS["b4"] * mag) * r_rref + a0_pga * r

    return fp, fp_pga


_path_term_h = CallableDict()


@_path_term_h.add(const.TRT.SUBDUCTION_INTERFACE)
def _path_term_h_1(trt, mag, m_b=None):
    """
    H factor for path term.
    """
    return 10 ** (-0.82 + 0.252 * mag)


@_path_term_h.add(const.TRT.SUBDUCTION_INTRASLAB)
def _path_term_h_2(trt, mag, m_b=None):
    """
    H factor for path term, subduction slab.
    """
    m = (math.log10(35) - math.log10(3.12)) / (m_b - 4)
    return np.where(mag <= m_b, 10 ** (m * (mag - m_b) + math.log10(35)), 35)


def get_stddevs(C, rrup, vs30):
    """
    Returns the standard deviations.
    Generate tau, phi, and total sigma computed from both
    total and partitioned phi models.
    """
    # define period-independent coefficients for phi models
    v1 = 200
    v2 = 500
    r1 = 200
    r2 = 500

    # total Phi
    phi_rv = np.zeros(len(vs30))
    for i, vs30i in enumerate(vs30):
        if rrup[i] <= r1:
            phi_rv[i] = C["phi21"]
        elif rrup[i] >= r2:
            phi_rv[i] = C["phi22"]
        else:
            phi_rv[i] = ((C["phi22"] - C["phi21"])
                         / (math.log(r2) - math.log(r1))) \
                        * (math.log(rrup[i]) - math.log(r1)) + C["phi21"]

        if vs30i <= v1:
            phi_rv[i] += C["phi2V"] * \
                         (math.log(r2 / max(r1, min(r2, rrup[i])))
                          / math.log(r2 / r1))
        elif vs30i < v2:
            phi_rv[i] += C["phi2V"] * \
                      ((math.log(v2 / min(v2, vs30i)))
                       / math.log(v2 / v1)) * \
                      (math.log(r2 / max(r1, min(r2, rrup[i])))
                       / math.log(r2 / r1))

    phi_tot = np.sqrt(phi_rv)

    return [np.sqrt(C["Tau"] ** 2 + phi_tot ** 2), C["Tau"], phi_tot]


class ParkerEtAl2020SInter(GMPE):
    """
    Implements Parker et al. (2020) for subduction interface.

    :param str region: Choice of sub region ("AK", "CAM", "SA", "TW",
                       "Cascadia", "JP").
    :param str saturation_region: Choice of saturation region ("Aleutian",
                                  "AK", "Cascadia", "CAM_S", "CAM_N", "JP_Pac",
                                  "JP_Phi", "SA_N", "SA_S", "TW_W", "TW_E")
    :param str basin: Choice of basin region ("Out" or "Seattle")
    :param bool usgs_basin_scaling: Scaling factor to be applied to basin term
                                    based on USGS basin model
    :param float sigma_mu_epsilon: Number of standard deviations to multiply
                                   sigma_mu (which is the standard deviations 
                                   of the median) for the epistemic uncertainty
                                   model
    """

    DEFINED_FOR_TECTONIC_REGION_TYPE = const.TRT.SUBDUCTION_INTERFACE

    #: Supported intensity measure types are spectral acceleration,
    #: peak ground acceleration and peak ground velocity
    DEFINED_FOR_INTENSITY_MEASURE_TYPES = {PGV, PGA, SA}

    #: Supported intensity measure component is the geometric mean component
    DEFINED_FOR_INTENSITY_MEASURE_COMPONENT = const.IMC.GEOMETRIC_MEAN

    DEFINED_FOR_STANDARD_DEVIATION_TYPES = {
        const.StdDev.TOTAL, const.StdDev.INTER_EVENT, const.StdDev.INTRA_EVENT}

    #: Site amplification is dependent only upon Vs30
    REQUIRES_SITES_PARAMETERS = {'vs30'}

    #: Required rupture parameters are only magnitude for the interface model
    REQUIRES_RUPTURE_PARAMETERS = {'mag'}

    #: Required distance measure is closest distance to rupture, for
    #: interface events
    REQUIRES_DISTANCES = {'rrup'}
    REQUIRES_ATTRIBUTES = {'region', 'saturation_region', 'basin', 
                           'sigma_mu_epsilon', 'usgs_basin_scaling'}

<<<<<<< HEAD
    def __init__(self, region=None, saturation_region=None, basin=None, 
                 usgs_basin_scaling=False, sigma_mu_epsilon=0.0):
=======
    def __init__(self, region=None, saturation_region=None, basin=None,
                 sigma_mu_epsilon=0.0):
>>>>>>> 9379c7d6
        """
        Enable setting regions to prevent messy overriding
        and code duplication.
        """
        self.region = region
        if saturation_region is None:
            self.saturation_region = region
        else:
            self.saturation_region = saturation_region
        self.basin = basin
        self.usgs_basin_scaling = usgs_basin_scaling
        if (self.usgs_basin_scaling and 'z2pt5' not in
            self.REQUIRES_SITES_PARAMETERS):
            raise ValueError('User must specify a GSIM class for this GMPE '
                             'which considers the z2pt5 site parameter.')
        self.sigma_mu_epsilon = sigma_mu_epsilon
        with open(EPI_ADJS) as f:
            self.epi_adjs_table = pd.read_csv(f.name).set_index('Region')

    def compute(self, ctx: np.recarray, imts, mean, sig, tau, phi):
        """
        See :meth:`superclass method
        <.base.GroundShakingIntensityModel.compute>`
        for spec of input and result values.
        """
        trt = self.DEFINED_FOR_TECTONIC_REGION_TYPE
        C_PGA = self.COEFFS[PGA()]
        for m, imt in enumerate(imts):
            C = self.COEFFS[imt]

            # USGS basin scaling factor is imt-dependent
            if self.usgs_basin_scaling:
                usgs_baf = _get_z2pt5_usgs_basin_scaling(ctx.z2pt5, imt)
            else:
                usgs_baf = 1.0

            # Regional Mb factor
            if self.saturation_region in self.MB_REGIONS:
                m_b = self.MB_REGIONS[self.saturation_region]
            else:
                m_b = self.MB_REGIONS["default"]
            c0, c0_pga = _c0(
                trt, self.region, self.saturation_region, C, C_PGA)
            fm, fm_pga = _magnitude_scaling(
                self.SUFFIX, C, C_PGA, ctx.mag, m_b)
            fp, fp_pga = _path_term(
                trt, self.region, self.basin, self.SUFFIX,
                C, C_PGA, ctx.mag, ctx.rrup, m_b)
            fd = _depth_scaling(trt, C, ctx)
            fd_pga = _depth_scaling(trt, C_PGA, ctx)
<<<<<<< HEAD
            fb = _basin_term(self.region, self.basin, C, ctx) * usgs_baf
=======
            fb = _get_basin_term(self.region, self.basin, C, ctx)
>>>>>>> 9379c7d6
            flin = _linear_amplification(self.region, C, ctx.vs30)
            fnl = _non_linear_term(C, imt, ctx.vs30, fp_pga, fm_pga, c0_pga,
                                   fd_pga)

            # The output is the desired median model prediction in LN units
            # Take the exponential to get PGA, PSA in g or the PGV in cm/s
            mean[m] = fp + fnl + fb + flin + fm + c0 + fd

            if self.sigma_mu_epsilon and imt != PGV: # Assume don't apply to PGV
                # Apply epistemic uncertainty scaling
                sigma_mu_adjust = _get_sigma_mu_adjustment(
                    self.saturation_region, trt, imt, self.epi_adjs_table)
                mean[m] += sigma_mu_adjust * self.sigma_mu_epsilon

            sig[m], tau[m], phi[m] = get_stddevs(C, ctx.rrup, ctx.vs30)

    COEFFS = CoeffsTable(sa_damping=5, table="""\
    IMT    c0    AK_c0        Aleutian_c0  Cascadia_c0 CAM_N_c0     CAM_S_c0    JP_Pac_c0    JP_Phi_c0    SA_N_c0     SA_S_c0      TW_E_c0      TW_W_c0     c0slab AK_c0slab Aleutian_c0slab Cascadia_c0slab CAM_c0slab JP_c0slab SA_N_c0slab SA_S_c0slab TW_c0slab  c1     c1slab b4   a0        AK_a0     CAM_a0    JP_a0     SA_a0     TW_a0     a0slab    AK_a0slab Cascadia_a0slab CAM_a0slab JP_a0slab SA_a0slab TW_a0slab c4     c5    c6    c4slab c5slab c6slab d      m      db   V2  JP_s1  TW_s1  s2     AK_s2  Cascadia_s2 JP_s2  SA_s2  TW_s2  f4       f4slab   f5       J_e1   J_e2   J_e3  C_e1   C_e2   C_e3   del_None del_Seattle Tau   phi21 phi22  phi2V  VM phi2S2S,0 a1    phi2SS,1 phi2SS,2 a2
    pgv    8.097 9.283796298  8.374796298  7.728       7.046899908  7.046899908 8.772125851  7.579125851  8.528671414 8.679671414  7.559846279  7.559846279 13.194 12.79     13.6            12.874          12.81      13.248    12.754      12.927      13.516    -1.661 -2.422  0.1 -0.00395  -0.00404  -0.00153  -0.00239  -0.000311 -0.00514  -0.0019   -0.00238  -0.00109        -0.00192   -0.00215  -0.00192   -0.00366  1.336 -0.039 1.844 1.84  -0.05   0.8    0.2693 0.0252 67  850 -0.738 -0.454 -0.601 -1.031 -0.671      -0.738 -0.681 -0.59  -0.31763 -0.31763 -0.0052  -0.137  0.137  0.091 0      0.115  0.068 -0.115    0           0.477 0.348 0.288 -0.179 423 0.142     0.047 0.153    0.166    0.011
    pga    4.082 4.458796298  3.652796298  3.856       2.875899908  2.875899908 5.373125851  4.309125851  5.064671414 5.198671414  3.032846279  3.032846279  9.907  9.404     9.912           9.6             9.58      10.145     9.254       9.991      10.071    -1.662 -2.543  0.1 -0.00657  -0.00541  -0.00387  -0.00862  -0.00397  -0.00787  -0.00255  -0.00227  -0.00354        -0.00238   -0.00335  -0.00238   -0.00362  1.246 -0.021 1.128 1.84  -0.05   0.4    0.3004 0.0314 67 1350 -0.586 -0.44  -0.498 -0.785 -0.572      -0.586 -0.333 -0.44  -0.44169 -0.44169 -0.0052   0      0      1     0      0      1      0        0           0.48  0.396 0.565 -0.18  423 0.221     0.093 0.149    0.327    0.068
    0.01   3.714 4.094796298  3.288796298  3.488       2.564899908  2.564899908 5.022125851  3.901125851  4.673671414 4.807671414  2.636846279  2.636846279  9.962  9.451     9.954           9.802           9.612     10.162     9.293       9.994      10.174    -1.587 -2.554  0.1 -0.00657  -0.00541  -0.00387  -0.00862  -0.00397  -0.00787  -0.00255  -0.00219  -0.00401        -0.00217   -0.00311  -0.00217   -0.00355  1.246 -0.021 1.128 1.84  -0.05   0.4    0.2839 0.0296 67 1300 -0.604 -0.44  -0.498 -0.803 -0.571      -0.604 -0.333 -0.44  -0.4859  -0.4859  -0.0052   0      0      1     0      0      1      0        0           0.476 0.397 0.56  -0.18  423 0.223     0.098 0.148    0.294    0.071
    0.02   3.762 4.132796298  3.338796298  3.536       2.636899908  2.636899908 5.066125851  3.935125851  4.694671414 4.827671414  2.698846279  2.698846279 10.099  9.587    10.086           9.933           9.771     10.306     9.403      10.152      10.273    -1.593 -2.566  0.1 -0.00657  -0.00541  -0.00387  -0.00862  -0.00397  -0.00787  -0.00255  -0.00219  -0.00401        -0.00217   -0.00311  -0.00217   -0.00355  1.227 -0.021 1.128 1.884 -0.05   0.415  0.2854 0.0298 67 1225 -0.593 -0.458 -0.478 -0.785 -0.575      -0.593 -0.345 -0.458 -0.4859  -0.4859  -0.00518  0      0      1     0      0      1      0        0           0.482 0.401 0.563 -0.181 423 0.227     0.105 0.149    0.294    0.073
    0.025  3.859 4.246796298  3.392796298  3.633       2.731899908  2.731899908 5.140125851  4.094125851  4.779671414 4.911671414  2.800846279  2.800846279 10.181  9.667    10.172          10.009           9.85      10.387     9.481      10.292      10.329    -1.607 -2.578  0.1 -0.00657  -0.00541  -0.00387  -0.00862  -0.00397  -0.00787  -0.00255  -0.00219  -0.00401        -0.00217   -0.00311  -0.00217   -0.00355  1.221 -0.021 1.128 1.884 -0.05   0.43   0.2891 0.0302 67 1200 -0.569 -0.454 -0.464 -0.745 -0.573      -0.579 -0.362 -0.459 -0.4859  -0.4859  -0.00515  0      0      1     0      0      1      0        0           0.49  0.405 0.575 -0.183 423 0.231     0.12  0.15     0.31     0.076
    0.03   4.014 4.386796298  3.535796298  3.788       2.890899908  2.890899908 5.317125851  4.278125851  4.935671414 5.066671414  2.926846279  2.926846279 10.311  9.808    10.302          10.133           9.993     10.498     9.592      10.459      10.451    -1.63  -2.594  0.1 -0.00657  -0.00541  -0.00387  -0.00862  -0.00397  -0.00787  -0.00255  -0.00219  -0.00401        -0.00217   -0.00311  -0.00217   -0.00355  1.215 -0.021 1.128 1.884 -0.05   0.445  0.2932 0.0306 67 1200 -0.539 -0.455 -0.446 -0.69  -0.565      -0.561 -0.38  -0.464 -0.4908  -0.4908  -0.00511  0      0      1     0      0      1      0        0           0.5   0.413 0.589 -0.188 423 0.239     0.145 0.153    0.313    0.077
    0.04   4.223 4.553796298  3.747796298  3.997       3.075899908  3.075899908 5.564125851  4.531125851  5.182671414 5.312671414  3.069846279  3.069846279 10.588 10.086    10.602          10.404          10.317     10.744     9.834      10.818      10.678    -1.657 -2.629  0.1 -0.00657  -0.00541  -0.00387  -0.00862  -0.00397  -0.00787  -0.00255  -0.00219  -0.00401        -0.00217   -0.00311  -0.00217   -0.00355  1.207 -0.021 1.128 1.884 -0.05   0.46   0.3004 0.0313 67 1200 -0.468 -0.453 -0.431 -0.636 -0.546      -0.508 -0.403 -0.466 -0.49569 -0.49569 -0.00505  0      0      1     0      0      1      0        0           0.515 0.439 0.616 -0.205 423 0.261     0.177 0.159    0.322    0.08
    0.05   4.456 4.745796298  3.959796298  4.23        3.287899908  3.287899908 5.843125851  4.816125851  5.457671414 5.586671414  3.236846279  3.236846279 10.824 10.379    10.862          10.634          10.563     10.981    10.027      11.102      10.86     -1.687 -2.649  0.1 -0.00657  -0.00541  -0.00387  -0.00862  -0.00397  -0.00787  -0.00255  -0.00219  -0.00401        -0.00217   -0.00311  -0.00217   -0.00355  1.201 -0.021 1.128 1.884 -0.05   0.475  0.3048 0.0316 67 1225 -0.403 -0.452 -0.42  -0.594 -0.519      -0.461 -0.427 -0.468 -0.49823 -0.49823 -0.00497  0      0      1     0.1   -0.1   -0.063 -0.05     0           0.528 0.473 0.653 -0.23  423 0.285     0.2   0.167    0.33     0.077
    0.075  4.742 4.972796298  4.231796298  4.516       3.560899908  3.560899908 6.146125851  5.126125851  5.788671414 5.917671414  3.446846279  3.446846279 11.084 10.65     11.184          10.888          10.785     11.25     10.265      11.424      11.093    -1.715 -2.65   0.1 -0.00657  -0.00541  -0.00387  -0.00862  -0.00397  -0.00787  -0.00255  -0.00219  -0.00401        -0.00217   -0.00311  -0.00217   -0.00355  1.19  -0.021 1.128 1.884 -0.05   0.49   0.2992 0.0321 67 1350 -0.325 -0.456 -0.442 -0.586 -0.497      -0.452 -0.458 -0.473 -0.49724 -0.49724 -0.00489  0.05  -0.043 -0.025 0.3   -0.34  -0.2   -0.075    0.078       0.53  0.529 0.722 -0.262 423 0.339     0.205 0.184    0.299    0.063
    0.1    4.952 5.160796298  4.471796298  4.726       3.788899908  3.788899908 6.346125851  5.333125851  5.998671414 6.126671414  3.643846279  3.643846279 11.232 10.816    11.304          11.03           10.841     11.466    10.467      11.49       11.283    -1.737 -2.647  0.1 -0.00657  -0.00541  -0.00387  -0.00862  -0.00397  -0.00787  -0.00255  -0.00219  -0.00401        -0.00217   -0.00311  -0.00217   -0.00355  1.182 -0.021 1.128 1.884 -0.05   0.505  0.2854 0.032  67 1450 -0.264 -0.468 -0.485 -0.629 -0.486      -0.498 -0.49  -0.482 -0.49471 -0.49471 -0.00478  0.1   -0.085 -0.05  0.333 -0.377 -0.222 -0.081    0.075       0.524 0.517 0.712 -0.239 423 0.347     0.185 0.176    0.31     0.061
    0.15   5.08  5.285796298  4.665796298  4.848       3.945899908  3.945899908 6.425125851  5.420125851  6.103671414 6.230671414  3.798846279  3.798846279 11.311 10.883    11.402          11.103          10.809     11.619    10.566      11.32       11.503    -1.745 -2.634  0.1 -0.00657  -0.00541  -0.00387  -0.00862  -0.00397  -0.00787  -0.00255  -0.00219  -0.00401        -0.00217   -0.00311  -0.00217   -0.00355  1.171 -0.021 1.162 1.884 -0.06   0.52   0.2814 0.0325 67 1500 -0.25  -0.484 -0.546 -0.729 -0.499      -0.568 -0.536 -0.499 -0.48583 -0.48583 -0.0046   0.164 -0.139 -0.082 0.29  -0.29  -0.193 -0.091    0.064       0.51  0.457 0.644 -0.185 423 0.313     0.123 0.164    0.307    0.076
    0.2    5.035 5.277796298  4.661796298  4.798       3.943899908  3.943899908 6.288125851  5.289125851  6.013671414 6.140671414  3.827846279  3.827846279 11.055 10.633    11.183          10.841          10.519     11.351    10.33       10.927      11.32     -1.732 -2.583  0.1 -0.00657  -0.00541  -0.00387  -0.00862  -0.00397  -0.00787  -0.00255  -0.00219  -0.00401        -0.00217   -0.00311  -0.00217   -0.00355  1.163 -0.021 1.187 1.884 -0.068  0.535  0.291  0.0306 67 1425 -0.288 -0.498 -0.612 -0.867 -0.533      -0.667 -0.584 -0.522 -0.47383 -0.47383 -0.00434  0.164 -0.139 -0.082 0.177 -0.192 -0.148 -0.092    0.075       0.501 0.432 0.64  -0.138 423 0.277     0.11  0.163    0.301    0.07
    0.25   4.859 5.154796298  4.503796298  4.618       3.800899908  3.800899908 5.972125851  4.979125851  5.849671414 5.974671414  3.765846279  3.765846279 10.803 10.322    10.965          10.583          10.268     11.063    10.124      10.555      11.147    -1.696 -2.539  0.1 -0.00657  -0.00541  -0.00387  -0.00862  -0.00397  -0.00787  -0.00255  -0.00219  -0.00401        -0.00217   -0.00311  -0.00217   -0.00355  1.156 -0.021 1.204 1.884 -0.075  0.55   0.2758 0.0306 67 1350 -0.36  -0.511 -0.688 -1.011 -0.592      -0.781 -0.654 -0.555 -0.47696 -0.47696 -0.00402  0.08  -0.08  -0.053 0.1   -0.035 -0.054  0        0           0.492 0.45  0.633 -0.185 423 0.26      0.119 0.169    0.233    0.077
    0.3    4.583 4.910796298  4.276796298  4.34        3.491899908  3.491899908 5.582125851  4.592125851  5.603671414 5.728671414  3.602846279  3.602846279 10.669 10.116    10.87           10.443          10.134     10.878    10.077      10.328      11.079    -1.643 -2.528  0.1 -0.00657  -0.00541  -0.00387  -0.00862  -0.00397  -0.00787  -0.00255  -0.00219  -0.00401        -0.00217   -0.00311  -0.00217   -0.00355  1.151 -0.021 1.215 1.884 -0.082  0.565  0.2719 0.0323 67 1250 -0.455 -0.514 -0.748 -1.133 -0.681      -0.867 -0.725 -0.596 -0.4845  -0.4845  -0.0037   0      0      1     0      0      1      0        0           0.492 0.436 0.584 -0.158 423 0.254     0.092 0.159    0.22     0.065
    0.4    4.18  4.548796298  3.919796298  3.935       3.128899908  3.128899908 5.091125851  4.089125851  5.151671414 5.277671414  3.343846279  3.343846279 10.116  9.561    10.411           9.884           9.598     10.296     9.539       9.639      10.547    -1.58  -2.452  0.1 -0.00657  -0.00541  -0.00387  -0.00862  -0.00397  -0.00787  -0.00255  -0.00219  -0.00401        -0.00217   -0.00311  -0.00217   -0.00355  1.143 -0.022 1.227 1.884 -0.091  0.58   0.2539 0.0302 67 1150 -0.617 -0.51  -0.802 -1.238 -0.772      -0.947 -0.801 -0.643 -0.48105 -0.48105 -0.00342 -0.13   0.113  0.087 0      0.05   0.2    0        0           0.492 0.433 0.556 -0.19  423 0.23      0.044 0.158    0.222    0.064
    0.5    3.752 4.168796298  3.486796298  3.505       2.640899908  2.640899908 4.680125851  3.571125851  4.719671414 4.848671414  3.028846279  3.028846279  9.579  8.973     9.901           9.341           9.097      9.711     9.03        9.03       10.049    -1.519 -2.384  0.1 -0.00657  -0.00541  -0.00387  -0.00862  -0.00397  -0.00787  -0.00255  -0.00219  -0.00401        -0.00217   -0.00311  -0.00217   -0.00355  1.143 -0.023 1.234 1.884 -0.1    0.595  0.2482 0.0295 67 1025 -0.757 -0.506 -0.845 -1.321 -0.838      -1.003 -0.863 -0.689 -0.46492 -0.46492 -0.00322 -0.2    0.176  0.118 0      0.1    0.2    0        0           0.492 0.428 0.51  -0.186 423 0.225     0.038 0.16     0.243    0.044
    0.75   3.085 3.510796298  2.710796298  2.837       1.987899908  1.987899908 3.906125851  2.844125851  3.995671414 4.129671414  2.499846279  2.499846279  8.837  8.246     9.335           8.593           8.324      8.934     8.258       8.258       9.327    -1.44  -2.338  0.1 -0.00635  -0.00478  -0.00342  -0.00763  -0.00351  -0.0068   -0.00211  -0.00189  -0.00347        -0.00188   -0.00269  -0.00188   -0.00307  1.217 -0.026 1.24  1.884 -0.115  0.61   0.2227 0.0266 67  900 -0.966 -0.5   -0.911 -1.383 -0.922      -1.052 -0.942 -0.745 -0.43439 -0.43439 -0.00312 -0.401  0.284  0.167 0      0.2    0.125 -0.2      0.012       0.492 0.448 0.471 -0.177 422 0.218     0.04  0.175    0.241    0.04
    1.0    2.644 3.067796298  2.238796298  2.396       1.553899908  1.553899908 3.481125851  2.371125851  3.512671414 3.653671414  2.140846279  2.140846279  8.067  7.507     8.68            7.817           7.557      8.164     7.467       7.417       8.504    -1.419 -2.267  0.1 -0.0058   -0.00415  -0.00297  -0.00663  -0.00305  -0.00605  -0.00187  -0.00168  -0.00309        -0.00167   -0.00239  -0.00167   -0.00273  1.27  -0.028 1.24  1.884 -0.134  0.625  0.1969 0.0231 67  800 -0.986 -0.49  -0.926 -1.414 -0.932      -1.028 -0.96  -0.777 -0.38484 -0.38484 -0.0031  -0.488  0.346  0.203 0      0.245  0.153 -0.245    0.037       0.492 0.43  0.43  -0.166 422 0.227     0.015 0.195    0.195    0.043
    1.5    2.046 2.513796298  1.451796298  1.799       0.990899908  0.990899908 2.870125851  1.779125851  2.875671414 3.023671414  1.645846279  1.645846279  6.829  6.213     7.581           6.573           6.35       6.896     6.22        6.18        7.204    -1.4   -2.166  0.1 -0.00505  -0.00342  -0.00245  -0.00546  -0.00252  -0.00498  -0.00154  -0.00139  -0.00254        -0.00138   -0.00197  -0.00138   -0.00225  1.344 -0.031 1.237 1.884 -0.154  0.64   0.1452 0.0118 67  760 -0.966 -0.486 -0.888 -1.43  -0.814      -0.971 -0.942 -0.79  -0.32318 -0.32318 -0.0031  -0.578  0.48   0.24  0      0.32   0.2   -0.32     0.064       0.492 0.406 0.406 -0.111 422 0.244    -0.047 0.204    0.204   -0.034
    2.0    1.556 2.061796298  0.906796298  1.31        0.534899908  0.534899908 2.507125851  1.293125851  2.327671414 2.481671414  1.217846279  1.217846279  5.871  5.206     6.671           5.609           5.434      5.935     5.261       5.161       6.227    -1.391 -2.077  0.1 -0.00429  -0.0029   -0.00208  -0.00463  -0.00214  -0.00423  -0.00131  -0.00118  -0.00216        -0.00117   -0.00167  -0.00117   -0.00191  1.396 -0.034 1.232 1.884 -0.154  0.655  0.06   0.007  67  760 -0.901 -0.475 -0.808 -1.421 -0.725      -0.901 -0.891 -0.765 -0.26577 -0.26577 -0.0031  -0.645  0.579  0.254 0      0.37   0.239 -0.28     0.14        0.492 0.393 0.393  0     422 0.231    -0.036 0.196    0.196   -0.036
    2.5    1.167 1.709796298  0.392796298  0.922       0.186899908  0.186899908 2.160125851  0.895125851  1.950671414 2.111671414  0.871846279  0.871846279  5.2    4.594     6.047           4.932           4.773      5.234     4.567       4.517       5.517    -1.394 -2.015  0.1 -0.00369  -0.0025   -0.00179  -0.00399  -0.00184  -0.00364  -0.00113  -0.00101  -0.00186        -0.00101   -0.00144  -0.00101   -0.00164  1.437 -0.036 1.227 1.884 -0.154  0.67   0      0       0  760 -0.822 -0.453 -0.743 -1.391 -0.632      -0.822 -0.842 -0.724 -0.21236 -0.21236 -0.0031  -0.678  0.609  0.267 0      0.4    0.264 -0.313    0.19        0.492 0.381 0.381  0     421 0.222    -0.025 0.169    0.169   -0.029
    3.0    0.92  1.456796298  0.099796298  0.675      -0.087100092 -0.087100092 1.969125851  0.607125851  1.766671414 1.932671414  0.596846279  0.596846279  4.83   4.206     5.667           4.556           4.441      4.849     4.176       4.076       5.157    -1.416 -2.012  0.1 -0.00321  -0.00217  -0.00156  -0.00347  -0.0016   -0.00316  -0.000979 -0.00088  -0.00161        -0.000873  -0.00125  -0.000873  -0.00143  1.47  -0.038 1.223 1.949 -0.154  0.685  0      0       0  760 -0.751 -0.428 -0.669 -1.343 -0.57       -0.751 -0.787 -0.675  0       -0.17807 -0.0031  -0.772  0.635  0.265 0      0.43   0.287 -0.355    0.165       0.492 0.367 0.367  0     419 0.199    -0.03  0.177    0.177   -0.011
    4.0    0.595 1.207796298 -0.356203702  0.352      -0.353100092 -0.353100092 1.675125851  0.303125851  1.524671414 1.698671414  0.268846279  0.268846279  4.173  3.517     4.97            3.893           3.849      4.074     3.495       3.445       4.55     -1.452 -1.989  0.1 -0.00244  -0.00165  -0.00118  -0.00264  -0.00122  -0.00241  -0.000745 -0.00067  -0.00123        -0.000664  -0.000952 -0.000664  -0.00109  1.523 -0.044 1.216 2.031 -0.154  0.7    0      0       0  760 -0.68  -0.396 -0.585 -1.297 -0.489      -0.68  -0.706 -0.613  0       -0.13729 -0.0031  -0.699  0.709  0.259 0      0.44   0.303 -0.417    0.163       0.492 0.33  0.33   0     416 0.191    -0.042 0.158    0.158    0.033
    5.0    0.465 1.131796298 -0.601203702  0.223      -0.491100092 -0.491100092 1.601125851  0.183125851  1.483671414 1.665671414  0.014846279  0.014846279  3.833  3.142     4.592           3.547           3.502      3.814     3.038       3.038       4.229    -1.504 -1.998  0.1 -0.0016   -0.00125  -0.000895 -0.002    -0.000919 -0.00182  -0.000564 -0.000507 -0.000929       -0.000503  -0.00072  -0.000503  -0.000822 1.564 -0.048 1.21  2.131 -0.154  0.715  0      0       0  760 -0.592 -0.353 -0.506 -1.233 -0.421      -0.592 -0.621 -0.536  0       -0.07733 -0.0031  -0.642  0.63   0.215 0      0.45   0.321 -0.45     0.132       0.492 0.298 0.298  0     415 0.181     0.005 0.132    0.132    0.014
    7.5    0.078 0.758796298 -1.137203702 -0.162      -0.837100092 -0.837100092 1.270125851 -0.143874149  1.175671414 1.366671414 -0.446153721 -0.446153721  3.132  2.391     3.65            2.84            2.821      3.152     2.368       2.368       3.554    -1.569 -2.019  0.1 -0.000766 -0.000519 -0.000371 -0.000828 -0.000382 -0.000755 -0.000234 -0.00021  -0.000385       -0.000209  -0.000299 -0.000209  -0.000341 1.638 -0.059 1.2   2.185 -0.154  0.73   0      0       0  760 -0.494 -0.311 -0.418 -1.147 -0.357      -0.52  -0.52  -0.444  0       -0.05443 -0.0031  -0.524  0.306  0.175 0      0.406  0.312 -0.35     0.15        0.492 0.254 0.254  0     419 0.181    -0.016 0.113    0.113    0.016
    10.0   0.046 0.708796298 -1.290203702 -0.193      -0.864100092 -0.864100092 1.364125851 -0.195874149  1.271671414 1.462671414 -0.473153721 -0.473153721  2.72   2.031     2.95            2.422           2.408      2.791     1.939       1.939       3.166    -1.676 -2.047  0.1  0         0         0         0         0         0         0         0         0               0          0         0          0        1.69  -0.067 1.194 2.35  -0.154  0.745  0      0       0  760 -0.395 -0.261 -0.321 -1.06  -0.302      -0.395 -0.42  -0.352  0       -0.03313 -0.0031  -0.327  0.182  0.121 0      0.345  0.265 -0.331    0.117       0.492 0.231 0.231  0     427 0.181     0.04  0.11     0.11     0.017
    """)

    # constant table suffix
    SUFFIX = ""

    MB_REGIONS = {"Aleutian": 8, "AK": 8.6, "Cascadia": 7.7,
                  "CAM_S": 7.4, "CAM_N": 7.4, "JP_Pac": 8.5, "JP_Phi": 7.7,
                  "SA_N": 8.5, "SA_S": 8.6, "TW_W": 7.1, "TW_E": 7.1,
                  "default": 7.9}


class ParkerEtAl2020SInterB(ParkerEtAl2020SInter):
    """
    For Cascadia and Japan where basins are defined (also require z2pt5).
    """
    REQUIRES_SITES_PARAMETERS = {'vs30', 'z2pt5'}


class ParkerEtAl2020SSlab(ParkerEtAl2020SInter):
    """
    Modifications for subduction slab.
    """
    DEFINED_FOR_TECTONIC_REGION_TYPE = const.TRT.SUBDUCTION_INTRASLAB

    # slab also requires hypo_depth
    REQUIRES_RUPTURE_PARAMETERS = {'mag', 'hypo_depth'}

    # constant table suffix
    SUFFIX = "slab"

    MB_REGIONS = {"Aleutian": 7.98, "AK": 7.2, "Cascadia": 7.2,
                  "CAM_S": 7.6, "CAM_N": 7.4, "JP_Pac": 7.65, "JP_Phi": 7.55,
                  "SA_N": 7.3, "SA_S": 7.25, "TW_W": 7.7, "TW_E": 7.7,
                  "default": 7.6}


class ParkerEtAl2020SSlabB(ParkerEtAl2020SSlab):
    """
    For Cascadia and Japan where basins are defined (also require z2pt5).
    """
    REQUIRES_SITES_PARAMETERS = {'vs30', 'z2pt5'}



add_alias('ParkerEtAl2020SInterAleutian', ParkerEtAl2020SInter,
          region="AK", saturation_region="Aleutian")
add_alias('ParkerEtAl2020SInterAlaska', ParkerEtAl2020SInter,
          region="AK")
add_alias('ParkerEtAl2020SInterCAMN', ParkerEtAl2020SInter,
          region="CAM", saturation_region="CAM_N")
add_alias('ParkerEtAl2020SInterCAMS', ParkerEtAl2020SInter,
          region="CAM", saturation_region="CAM_S")
add_alias('ParkerEtAl2020SInterSAN', ParkerEtAl2020SInter,
          region="SA", saturation_region="SA_N")
add_alias('ParkerEtAl2020SInterSAS', ParkerEtAl2020SInter,
          region="SA", saturation_region="SA_S")
add_alias('ParkerEtAl2020SInterTaiwanE', ParkerEtAl2020SInter,
          region="TW", saturation_region="TW_E")
add_alias('ParkerEtAl2020SInterTaiwanW', ParkerEtAl2020SInter,
          region="TW", saturation_region="TW_W")
add_alias('ParkerEtAl2020SInterCascadia', ParkerEtAl2020SInterB,
          region="Cascadia")
add_alias('ParkerEtAl2020SInterCascadiaOut', ParkerEtAl2020SInterB,
          region="Cascadia", basin="out")
add_alias('ParkerEtAl2020SInterCascadiaSeattle', ParkerEtAl2020SInterB,
          region="Cascadia", basin="Seattle")
add_alias('ParkerEtAl2020SInterJapanPac', ParkerEtAl2020SInterB,
          region="JP", saturation_region="JP_Pac")
add_alias('ParkerEtAl2020SInterJapanPhi', ParkerEtAl2020SInterB,
          region="JP", saturation_region="JP_Phi")
add_alias('ParkerEtAl2020SSlabAleutian', ParkerEtAl2020SSlab,
          region="AK", saturation_region="Aleutian")
add_alias('ParkerEtAl2020SSlabAlaska', ParkerEtAl2020SSlab,
          region="AK")
add_alias('ParkerEtAl2020SSlabCAMN', ParkerEtAl2020SSlab,
          region="CAM", saturation_region="CAM_N")
add_alias('ParkerEtAl2020SSlabCAMS', ParkerEtAl2020SSlab,
          region="CAM", saturation_region="CAM_S")
add_alias('ParkerEtAl2020SSlabSAN', ParkerEtAl2020SSlab,
          region="SA", saturation_region="SA_N")
add_alias('ParkerEtAl2020SSlabSAS', ParkerEtAl2020SSlab,
          region="SA", saturation_region="SA_S")
add_alias('ParkerEtAl2020SSlabTaiwanE', ParkerEtAl2020SSlab,
          region="TW", saturation_region="TW_E")
add_alias('ParkerEtAl2020SSlabTaiwanW', ParkerEtAl2020SSlab,
          region="TW", saturation_region="TW_W")
add_alias('ParkerEtAl2020SSlabCascadia', ParkerEtAl2020SSlabB,
          region="Cascadia")
add_alias('ParkerEtAl2020SSlabCascadiaOut', ParkerEtAl2020SSlabB,
          region="Cascadia", basin="out")
add_alias('ParkerEtAl2020SSlabCascadiaSeattle', ParkerEtAl2020SSlabB,
          region="Cascadia", basin="Seattle")
add_alias('ParkerEtAl2020SSlabJapanPac', ParkerEtAl2020SSlabB,
          region="JP", saturation_region="JP_Pac")
add_alias('ParkerEtAl2020SSlabJapanPhi', ParkerEtAl2020SSlabB,
          region="JP", saturation_region="JP_Phi")<|MERGE_RESOLUTION|>--- conflicted
+++ resolved
@@ -42,48 +42,6 @@
 _a0 = CallableDict()
 
 
-def _get_z1pt0_usgs_basin_scaling(z, imt):
-    """
-    Get the USGS basin model scaling factor for z1pt0
-
-    Upper and lower z1pt0 values taken from GmmUtils.java in the
-    USGS 2023 conterminous US NSHM gitlab repo. 
-    """
-    z_scale = _get_usgs_basin_scaling(
-        z, basin_upper=0.3, basin_lower=0.5, period=imt.period)
-    
-    return z_scale
-
-
-def _get_z2pt5_usgs_basin_scaling(z, imt):
-    """
-    Get the USGS basin model scaling factor for z2pt5
-
-    Upper and lower z2pt5 values taken from GmmUtils.java in the
-    USGS 2023 conterminous US NSHM gitlab repo. 
-    """
-    z_scale = _get_usgs_basin_scaling(
-        z, basin_upper=1.0, basin_lower=3.0, period=imt.period)
-    
-    return z_scale
-    
-
-def _get_usgs_basin_scaling(z2pt5, basin_upper, basin_lower, period):
-    """
-    Get the USGS basin model scaling factor to be applied to the
-    basin amplification term (taken from GmmUtils.java in the USGS
-    2023 conterminous US NSHM gitlab repo). Can be used to scale
-    either z1pt0 or z2pt5.
-    """
-    constr = np.clip(z2pt5, basin_upper, basin_lower)
-    basin_range = basin_lower - basin_upper
-    z_scale = (constr - basin_upper) / basin_range
-    if period == 0.75:
-        return 0.585 * z_scale
-    else:
-        return z_scale
-    
-
 def _get_sigma_mu_adjustment(sat_region, trt, imt, epi_adjs_table):
     """
     Get the sigma_mu_adjustment (epistemic uncertainty) factor to be applied
@@ -400,8 +358,6 @@
                                   "AK", "Cascadia", "CAM_S", "CAM_N", "JP_Pac",
                                   "JP_Phi", "SA_N", "SA_S", "TW_W", "TW_E")
     :param str basin: Choice of basin region ("Out" or "Seattle")
-    :param bool usgs_basin_scaling: Scaling factor to be applied to basin term
-                                    based on USGS basin model
     :param float sigma_mu_epsilon: Number of standard deviations to multiply
                                    sigma_mu (which is the standard deviations 
                                    of the median) for the epistemic uncertainty
@@ -430,15 +386,10 @@
     #: interface events
     REQUIRES_DISTANCES = {'rrup'}
     REQUIRES_ATTRIBUTES = {'region', 'saturation_region', 'basin', 
-                           'sigma_mu_epsilon', 'usgs_basin_scaling'}
-
-<<<<<<< HEAD
-    def __init__(self, region=None, saturation_region=None, basin=None, 
-                 usgs_basin_scaling=False, sigma_mu_epsilon=0.0):
-=======
+                           'sigma_mu_epsilon'}
+
     def __init__(self, region=None, saturation_region=None, basin=None,
                  sigma_mu_epsilon=0.0):
->>>>>>> 9379c7d6
         """
         Enable setting regions to prevent messy overriding
         and code duplication.
@@ -449,11 +400,6 @@
         else:
             self.saturation_region = saturation_region
         self.basin = basin
-        self.usgs_basin_scaling = usgs_basin_scaling
-        if (self.usgs_basin_scaling and 'z2pt5' not in
-            self.REQUIRES_SITES_PARAMETERS):
-            raise ValueError('User must specify a GSIM class for this GMPE '
-                             'which considers the z2pt5 site parameter.')
         self.sigma_mu_epsilon = sigma_mu_epsilon
         with open(EPI_ADJS) as f:
             self.epi_adjs_table = pd.read_csv(f.name).set_index('Region')
@@ -468,12 +414,6 @@
         C_PGA = self.COEFFS[PGA()]
         for m, imt in enumerate(imts):
             C = self.COEFFS[imt]
-
-            # USGS basin scaling factor is imt-dependent
-            if self.usgs_basin_scaling:
-                usgs_baf = _get_z2pt5_usgs_basin_scaling(ctx.z2pt5, imt)
-            else:
-                usgs_baf = 1.0
 
             # Regional Mb factor
             if self.saturation_region in self.MB_REGIONS:
@@ -489,11 +429,7 @@
                 C, C_PGA, ctx.mag, ctx.rrup, m_b)
             fd = _depth_scaling(trt, C, ctx)
             fd_pga = _depth_scaling(trt, C_PGA, ctx)
-<<<<<<< HEAD
-            fb = _basin_term(self.region, self.basin, C, ctx) * usgs_baf
-=======
             fb = _get_basin_term(self.region, self.basin, C, ctx)
->>>>>>> 9379c7d6
             flin = _linear_amplification(self.region, C, ctx.vs30)
             fnl = _non_linear_term(C, imt, ctx.vs30, fp_pga, fm_pga, c0_pga,
                                    fd_pga)
