--- conflicted
+++ resolved
@@ -27,33 +27,6 @@
 from openquake.hazardlib.imt import PGA, SA
 
 
-<<<<<<< HEAD
-def _compute_term1(C, mag):
-    """
-    Compute magnitude dependent terms (2nd and 3rd) in equation 3
-    page 46.
-    """
-    mag_diff = mag - 6
-
-    return C['c2'] * mag_diff + C['c3'] * mag_diff ** 2
-
-
-def _compute_term2(C, mag, rjb):
-    """
-    Compute distance dependent terms (4th, 5th and 6th) in equation 3
-    page 46. The factor 'RM' is computed according to the 2002 model
-    (equation 4-3).
-    """
-    RM = np.sqrt(rjb ** 2 + (C['c7'] ** 2) *
-                 np.exp(-1.25 + 0.227 * mag) ** 2)
-
-    return (-C['c4'] * np.log(RM) -
-            (C['c5'] - C['c4']) *
-            np.maximum(np.log(RM / 100), 0) - C['c6'] * RM)
-
-
-=======
->>>>>>> e5c21a3d
 def _compute_mean(C, mag, rjb):
     """
     Compute mean value according to equation 3, page 46.
@@ -89,8 +62,6 @@
     return stddevs
 
 
-<<<<<<< HEAD
-=======
 def _compute_term1(C, mag):
     """
     Compute magnitude dependent terms (2nd and 3rd) in equation 3
@@ -115,7 +86,6 @@
             np.maximum(np.log(RM / 100), 0) - C['c6'] * RM)
 
 
->>>>>>> e5c21a3d
 class ToroEtAl2002(GMPE):
     """
     Implements GMPE developed by G. R. Toro, N. A. Abrahamson, J. F. Schneider
@@ -178,8 +148,6 @@
         if imt.period == 4.0:
             mean /= 0.559
 
-<<<<<<< HEAD
-=======
         if self.CONSTS_FS:  # fault style and rock adjustement in SHARE
             C_ADJ = self.COEFFS_FS_ROCK[imt]
             mean = np.log(np.exp(mean) * _compute_faulting_style_term(
@@ -189,7 +157,6 @@
                 self.CONSTS_FS['pN'],
                 rup.rake) * C_ADJ['AFrock'])
 
->>>>>>> e5c21a3d
         return mean, stddevs
 
     #: Coefficient tables obtained by joining tables 2, 3, and 4, pages 47,
