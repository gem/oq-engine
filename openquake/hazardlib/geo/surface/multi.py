# -*- coding: utf-8 -*-
# vim: tabstop=4 shiftwidth=4 softtabstop=4
#
# Copyright (C) 2013-2023 GEM Foundation
#
# OpenQuake is free software: you can redistribute it and/or modify it
# under the terms of the GNU Affero General Public License as published
# by the Free Software Foundation, either version 3 of the License, or
# (at your option) any later version.
#
# OpenQuake is distributed in the hope that it will be useful,
# but WITHOUT ANY WARRANTY; without even the implied warranty of
# MERCHANTABILITY or FITNESS FOR A PARTICULAR PURPOSE.  See the
# GNU Affero General Public License for more details.
#
# You should have received a copy of the GNU Affero General Public License
# along with OpenQuake. If not, see <http://www.gnu.org/licenses/>.
"""
Module :mod:`openquake.hazardlib.geo.surface.multi` defines
:class:`MultiSurface`.
"""
from functools import cached_property
import numpy as np
import pandas
from shapely.geometry import Polygon
from openquake.hazardlib.geo.surface.base import BaseSurface
from openquake.hazardlib.geo.mesh import Mesh
from openquake.hazardlib.geo import utils
from openquake.hazardlib import geo
from openquake.hazardlib.geo.surface import PlanarSurface

MSPARAMS = ['area', 'dip', 'strike', 'u_max', 'width', 'zbot', 'ztor',
           'west', 'east', 'north', 'south']
SDT = [(p, np.float32) for p in MSPARAMS]


def _build_msparam(surfaces, tor):
    # slow version
    msparam = np.zeros(1, SDT)[0]
    areas = np.array([s.get_area() for s in surfaces])
    msparam['area'] = areas.sum()
    ws = areas / msparam['area']  # weights
    msparam['dip'] = ws @ [s.get_dip() for s in surfaces]
    strikes = np.radians([s.get_strike() for s in surfaces])
    v1 = ws @ np.sin(strikes)
    v2 = ws @ np.cos(strikes)
    msparam['strike'] = np.degrees(np.arctan2(v1, v2)) % 360
    msparam['u_max'] = tor.u_max
    msparam['width'] = ws @ [s.get_width() for s in surfaces]
    msparam['ztor'] = ws @ [s.get_top_edge_depth() for s in surfaces]
    msparam['zbot'] = ws @ [s.mesh.depths.max() for s in surfaces]
    return msparam


class MultiSurface(BaseSurface):
    """
    Represent a surface as a collection of independent surface elements.

    :param surfaces:
        List of instances of subclasses of
        :class:`~openquake.hazardlib.geo.surface.base.BaseSurface`
        each representing a surface geometry element.
    """

    @property
    def surface_nodes(self):
        """
        :returns:
            a list of surface nodes from the underlying single node surfaces
        """
        if type(self.surfaces[0]).__name__ == 'PlanarSurface':
            return [surf.surface_nodes[0] for surf in self.surfaces]
        return [surf.surface_nodes for surf in self.surfaces]

    @classmethod
    def from_csv(cls, fname: str):
        """
        :param fname:
            path to a CSV file with header (lon, lat, dep) and 4 x P
            rows describing planes in terms of corner points in the order
            topleft, topright, bottomright, bottomleft
        :returns:
            a MultiSurface made of P planar surfaces
        """
        surfaces = []
        tmp = np.genfromtxt(fname, delimiter=',', comments='#', skip_header=1)
        tmp = tmp.reshape(-1, 4, 3, order='A')
        for i in range(tmp.shape[0]):
            arr = tmp[i, :, :]
            surfaces.append(PlanarSurface.from_ucerf(arr))
        return cls(surfaces)

    # NB: called in event_based calculations
    @property
    def mesh(self):
        """
        :returns: mesh corresponding to the whole multi surface
        """
        lons = []
        lats = []
        deps = []
        for m in [surface.mesh for surface in self.surfaces]:
            ok = np.isfinite(m.lons) & np.isfinite(m.lats)
            lons.append(m.lons[ok])
            lats.append(m.lats[ok])
            deps.append(m.depths[ok])
        return Mesh(np.concatenate(lons), np.concatenate(lats),
                    np.concatenate(deps))

    def __init__(self, surfaces, msparam=None):
        """
        Intialize a multi surface object from a list of surfaces

        :param surfaces:
            A list of instances of subclasses of
            :class:`openquake.hazardlib.geo.surface.BaseSurface`
        """
        self.surfaces = surfaces
        self.msparam = msparam

    @cached_property
    def tor(self):
        # setting .tor is expensive unless u_max is given
        if self.msparam is None:
            tor = geo.MultiLine([s.tor for s in self.surfaces])
            self.msparam = _build_msparam(self.surfaces, tor)
        else:
            tor = geo.MultiLine([s.tor for s in self.surfaces],
                                self.msparam['u_max'])
        return tor

    def get_min_distance(self, mesh):
        """
        For each point in ``mesh`` compute the minimum distance to each
        surface element and return the smallest value.
        See :meth:`superclass method
        <.base.BaseSurface.get_min_distance>`
        for spec of input and result values.
        """
        dists = [surf.get_min_distance(mesh) for surf in self.surfaces]
        return np.min(dists, axis=0)

    def get_joyner_boore_distance(self, mesh):
        """
        For each point in mesh compute the Joyner-Boore distance to all the
        surface elements and return the smallest value.
        See :meth:`superclass method
        <.base.BaseSurface.get_joyner_boore_distance>`
        for spec of input and result values.
        """
        # For each point in mesh compute the Joyner-Boore distance to all the
        # surfaces and return the shortest one.
        dists = [
            surf.get_joyner_boore_distance(mesh) for surf in self.surfaces]
        return np.min(dists, axis=0)

    def get_top_edge_depth(self):
        """
        Compute top edge depth of each surface element and return area-weighted
        average value (in km).
        """
        self.tor
        return self.msparam['ztor']

    def get_strike(self):
        """
        Compute strike of each surface element and return area-weighted average
        value (in range ``[0, 360]``) using formula from:
        http://en.wikipedia.org/wiki/Mean_of_circular_quantities
        Note that the original formula has been adapted to compute a weighted
        rather than arithmetic mean.
        """
        self.tor
        return self.msparam['strike']

    def get_dip(self):
        """
        Compute dip of each surface element and return area-weighted average
        value (in range ``(0, 90]``).
        Given that dip values are constrained in the range (0, 90], the simple
        formula for weighted mean is used.
        """
        self.tor
        return self.msparam['dip']

    def get_width(self):
        """
        Compute width of each surface element, and return area-weighted
        average value (in km).
        """
        self.tor
        return self.msparam['width']

    def get_area(self):
        """
        Return sum of surface elements areas (in squared km).
        """
        self.tor
        return self.msparam['area']

    def get_bounding_box(self):
        """
        Compute bounding box for each surface element, and then return
        the bounding box of all surface elements' bounding boxes.

        :return:
           A tuple of four items. These items represent western, eastern,
           northern and southern borders of the bounding box respectively.
           Values are floats in decimal degrees.
        """
        lons = []
        lats = []
        for surf in self.surfaces:
            west, east, north, south = surf.get_bounding_box()
            lons.extend([west, east])
            lats.extend([north, south])
        return utils.get_spherical_bounding_box(np.array(lons), np.array(lats))

    # NB: this is only called by CharacteristicSources, see logictree/case_20
    def get_middle_point(self):
        """
        If :class:`MultiSurface` is defined by a single surface, simply
        returns surface's middle point, otherwise find surface element closest
        to the surface's bounding box centroid and return corresponding
        middle point.
        Note that the concept of middle point for a multi surface is ambiguous
        and alternative definitions may be possible. However, this method is
        mostly used to define the hypocenter location for ruptures described
        by a multi surface
        (see :meth:`openquake.hazardlib.source.characteristic.CharacteristicFaultSource.iter_ruptures`).
        This is needed because when creating fault based sources, the rupture's
        hypocenter locations are not explicitly defined, and therefore an
        automated way to define them is required.
        """
        if len(self.surfaces) == 1:
            return self.surfaces[0].get_middle_point()
        west, east, north, south = self.get_bounding_box()
        longitude, latitude = utils.get_middle_point(west, north, east, south)
        dists = []
        for surf in self.surfaces:
            dists.append(
               surf.get_min_distance(Mesh(np.array([longitude]),
                                          np.array([latitude]))))
        dists = np.array(dists).flatten()
        idx = dists == np.min(dists)
        return np.array(self.surfaces)[idx][0].get_middle_point()

    def get_surface_boundaries(self):
        los, las = self.surfaces[0].get_surface_boundaries()
        poly = Polygon((lo, la) for lo, la in zip(los, las))
        for i in range(1, len(self.surfaces)):
            los, las = self.surfaces[i].get_surface_boundaries()
            polyt = Polygon([(lo, la) for lo, la in zip(los, las)])
            poly = poly.union(polyt)
        coo = np.array([[lo, la] for lo, la in list(poly.exterior.coords)])
        return coo[:, 0], coo[:, 1]

    def get_surface_boundaries_3d(self):
        lons = []
        lats = []
        deps = []
        conc = np.concatenate
        for surf in self.surfaces:
            coo = surf.get_surface_boundaries_3d()
            lons.append(coo[0])
            lats.append(coo[1])
            deps.append(coo[2])
        return conc(lons), conc(lats), conc(deps)

    def get_rx_distance(self, mesh):
        """
        :param mesh:
            An instance of :class:`openquake.hazardlib.geo.mesh.Mesh` with the
            coordinates of the sites.
        :returns:
            A :class:`numpy.ndarray` instance with the Rx distance. Note that
            the Rx distance is directly taken from the GC2 t-coordinate.
        """
        uut, tut = self.tor.get_uts(mesh)
        rx = tut[0] if len(tut[0].shape) > 1 else tut
        return rx

    def get_ry0_distance(self, mesh):
        """
        :param mesh:
            An instance of :class:`openquake.hazardlib.geo.mesh.Mesh` with the
            coordinates of the sites.
        """
        uut, tut = self.tor.get_uts(mesh)
        ry0 = np.zeros_like(uut)
        ry0[uut < 0] = np.abs(uut[uut < 0])
        condition = uut > self.tor.u_max
        ry0[condition] = uut[condition] - self.tor.u_max
<<<<<<< HEAD
        return ry0
=======
        return ry0

    def get_tuw_df(self, sites):
        # debug method to be called in genctxs
        idxs = []
        sids = []
        ts = []
        us = []
        ws = []
        fs = []
        for coo, soid, flip in zip(
                self.tor.coos, self.tor.soidx, self.tor.flipped):
            tu, uu, we = geo.Line.from_coo(coo, flip).get_tuw(sites)
            for s, sid in enumerate(sites.sids):
                idxs.append(soid)
                sids.append(sid)
                ts.append(tu[s])
                us.append(uu[s])
                ws.append(we[:, s].sum())
                fs.append(flip)
        dic = dict(sec=idxs, sid=sids, flip=fs, t=ts, u=us, w=ws)
        return pandas.DataFrame(dic)
>>>>>>> c9e762c2
<|MERGE_RESOLUTION|>--- conflicted
+++ resolved
@@ -291,9 +291,6 @@
         ry0[uut < 0] = np.abs(uut[uut < 0])
         condition = uut > self.tor.u_max
         ry0[condition] = uut[condition] - self.tor.u_max
-<<<<<<< HEAD
-        return ry0
-=======
         return ry0
 
     def get_tuw_df(self, sites):
@@ -315,5 +312,4 @@
                 ws.append(we[:, s].sum())
                 fs.append(flip)
         dic = dict(sec=idxs, sid=sids, flip=fs, t=ts, u=us, w=ws)
-        return pandas.DataFrame(dic)
->>>>>>> c9e762c2
+        return pandas.DataFrame(dic)