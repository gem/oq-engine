--- conflicted
+++ resolved
@@ -841,7 +841,6 @@
     # the right hand rule and, it required, flips the mesh to make it compliant
     #
     # :param msh:
-<<<<<<< HEAD
     #   A :class:`numpy.ndarray` instance describing the mesh
 
     # Check if the mesh complies with the right hand rule and flip it if
@@ -866,43 +865,11 @@
             _plot_mesh(msh)
 
         assert chk1, msg
-=======
-    #   A :class:`numpy.ndarray` instance
-    #
-
-    # Compute the average azimuth for the top edge of the surface
-    tmp = msh[0, :, 0]
-    idx = np.isfinite(tmp)
-    top = Line([Point(c[0], c[1]) for c in msh[0, idx, :]])
-
-    # Compute the strike of the surface
-    coo = msh.reshape(-1, 3)
-    coo = coo[np.isfinite(coo[:, 0]), :]
-    pnts = [Point(c[0], c[1], c[2]) for c in coo]
-    grdd = GriddedSurface.from_points_list(pnts)
-    strike = grdd.get_strike()
-
-    # Check if we need to flip the grid
-    if not np.abs(_angles_diff(strike, top.azimuth)) < 60:
-
-        # Flip the grid to make it compliant with the right hand rule
-        nmsh = np.flip(msh, axis=1)
-
-        # Compute the average azimuth for the top edge of the surface
-        tmp = nmsh[0, :, 0]
-        idx = np.isfinite(tmp)
-        top = Line([Point(c[0], c[1]) for c in nmsh[0, idx, :]])
-
-        # Check again the average azimuth for the top edge of the surface
-        msg = "The mesh still does not comply with the right hand rule"
-        assert np.abs(_angles_diff(strike, top.azimuth)) < 60, msg
->>>>>>> 961a4a15
         return nmsh
 
     return msh
 
 
-<<<<<<< HEAD
 def _plot_mesh(nmsh):
     scl = -0.01
     ax = plt.figure().add_subplot(projection='3d')
@@ -989,11 +956,6 @@
     coo[:, 2] = deps
     coo[:, 2] *= -1
     return geo_utils.plane_fit(coo)
-=======
-def _angles_diff(ang_a, ang_b):
-    dff = ang_a - ang_b
-    return (dff + 180) % 360 - 180
->>>>>>> 961a4a15
 
 
 def _align_profiles(prfr: list, prfl: list):
