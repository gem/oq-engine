--- conflicted
+++ resolved
@@ -145,7 +145,6 @@
             strike (in decimal degrees) of a gridded surface
             
         """
-<<<<<<< HEAD
         ## the function does not provide reliable estimates 
         ## at sites closer to the poles. Hence, the below 
         ## check is applied.
@@ -158,12 +157,6 @@
             y = [0, 0, 1]
             cross = np.cross(n, y)
             strike = azimuth(0.0,0.0,cross[0],cross[1])
-=======
-        p, n = plane_fit(self.mesh.array.T)
-        y = [0, 0, 1] ## vector perpendicular to XY plane.
-        cross = np.cross(n, y)
-        strike = azimuth(0.0,0.0,cross[0],cross[1])
->>>>>>> 537847d8
 
         return strike
 
