# -*- coding: utf-8 -*-
# vim: tabstop=4 shiftwidth=4 softtabstop=4
#
# Copyright (C) 2012-2023 GEM Foundation
#
# OpenQuake is free software: you can redistribute it and/or modify it
# under the terms of the GNU Affero General Public License as published
# by the Free Software Foundation, either version 3 of the License, or
# (at your option) any later version.
#
# OpenQuake is distributed in the hope that it will be useful,
# but WITHOUT ANY WARRANTY; without even the implied warranty of
# MERCHANTABILITY or FITNESS FOR A PARTICULAR PURPOSE.  See the
# GNU Affero General Public License for more details.
#
# You should have received a copy of the GNU Affero General Public License
# along with OpenQuake. If not, see <http://www.gnu.org/licenses/>.

"""
Module :mod:`openquake.hazardlib.geo.utils` contains functions that are common
to several geographical primitives and some other low-level spatial operations.
"""

import math
import logging
import collections

import numpy
import numba
from scipy.spatial import cKDTree
from scipy.spatial.distance import cdist, euclidean
from shapely import geometry, contains_xy
from shapely.strtree import STRtree

from openquake.baselib.hdf5 import vstr
from openquake.baselib.performance import compile, split_array
from openquake.hazardlib import geo

U8 = numpy.uint8
U32 = numpy.uint32
F32 = numpy.float32
F64 = numpy.float64
KM_TO_DEGREES = 0.0089932  # 1 degree == 111 km
DEGREES_TO_RAD = 0.01745329252  # 1 radians = 57.295779513 degrees
EARTH_RADIUS = 6371.0
spherical_to_cartesian = geo.geodetic.spherical_to_cartesian
MAX_EXTENT = 5000  # km, decided by M. Simionato
BASE32 = [ch.encode('ascii') for ch in '0123456789bcdefghjkmnpqrstuvwxyz']
CODE32 = U8([ord(c) for c in '0123456789bcdefghjkmnpqrstuvwxyz'])
SQRT = math.sqrt(2) / 2


def get_dist(array, point):
    """
    :param array: an array of shape (3,) or (N, 3)
    :param point: an array of shape (3)
    :returns: distances(s) from the reference point
    """
    assert len(point.shape) == 1, 'Expected a vector'
    if len(array.shape) == 1:
        return euclidean(array, point)
    return cdist(array, numpy.array([point]))[:, 0]  # shape N


class BBoxError(ValueError):
    """Bounding box too large"""


class PolygonPlotter(object):
    """
    Add polygons to a given axis object
    """
    def __init__(self, ax):
        self.ax = ax
        self.minxs = []
        self.maxxs = []
        self.minys = []
        self.maxys = []

    def add(self, poly, **kw):
        from openquake.hmtk.plotting.patch import PolygonPatch
        minx, miny, maxx, maxy = poly.bounds
        self.minxs.append(minx)
        self.maxxs.append(maxx)
        self.minys.append(miny)
        self.maxys.append(maxy)
        try:
            self.ax.add_patch(PolygonPatch(poly, **kw))
        except ValueError:  # LINESTRING, not POLYGON
            pass

    def set_lim(self, xs=(), ys=()):
        if len(xs):
            self.minxs.append(min(xs))
            self.maxxs.append(max(xs))
        if len(ys):
            self.minys.append(min(ys))
            self.maxys.append(max(ys))
        if self.minxs and self.maxxs:
            self.ax.set_xlim(min(self.minxs), max(self.maxxs))
        if self.minys and self.maxys:
            self.ax.set_ylim(min(self.minys), max(self.maxys))


def angular_distance(km, lat=0, lat2=None):
    """
    Return the angular distance of two points at the given latitude.

    >>> '%.3f' % angular_distance(100, lat=40)
    '1.174'
    >>> '%.3f' % angular_distance(100, lat=80)
    '5.179'
    """
    if lat2 is not None:
        # use the largest latitude to compute the angular distance
        lat = max(abs(lat), abs(lat2))
    return km * KM_TO_DEGREES / math.cos(lat * DEGREES_TO_RAD)


@compile(['(f8[:],f8[:])' ,'(f4[:],f4[:])'])
def angular_mean_weighted(degrees, weights):
    # not using @ to avoid a NumbaPerformanceWarning:
    # '@' is faster on contiguous arrays
    mean_sin, mean_cos = 0., 0.
    for d, w in zip(degrees, weights):
        r = math.radians(d)
        mean_sin += math.sin(r) * w
        mean_cos += math.cos(r) * w
    mean = numpy.arctan2(mean_sin, mean_cos)
    return numpy.degrees(mean)


def angular_mean(degrees, weights=None):
    """
    Given an array of angles in degrees, returns its angular mean.
    If weights are passed, assume sum(weights) == 1.

    >>> angular_mean([179, -179])
    180.0
    >>> angular_mean([-179, 179])
    180.0
    >>> angular_mean([-179, 179], [.75, .25])
    -179.4999619199226
    """
    if len(degrees) == 1:
        return degrees
    elif weights is None:
        rads = numpy.radians(degrees)
        sin = numpy.sin(rads)
        cos = numpy.cos(rads)
        return numpy.degrees(numpy.arctan2(sin.mean(), cos.mean()))
    else:
        ds, ws = numpy.float64(degrees), numpy.float64(weights)
        assert len(ws) == len(ds), (len(ws), len(ds))
        return angular_mean_weighted(ds, ws)


class SiteAssociationError(Exception):
    """Raised when there are no sites close enough"""


class _GeographicObjects(object):
    """
    Store a collection of geographic objects, i.e. objects with lons, lats.
    It is possible to extract the closest object to a given location by
    calling the method .get_closest(lon, lat).
    """
    def __init__(self, objects):
        self.objects = objects
        if hasattr(objects, 'lons'):
            lons = objects.lons
            lats = objects.lats
            depths = objects.depths
        elif isinstance(objects, numpy.ndarray):
            lons = objects['lon']
            lats = objects['lat']
            try:
                depths = objects['depth']
            except ValueError:  # no field of name depth
                depths = numpy.zeros_like(lons)
        else:
            raise TypeError('%r not supported' % objects)
        self.kdtree = cKDTree(spherical_to_cartesian(lons, lats, depths))

    def get_closest(self, lon, lat, depth=0):
        """
        Get the closest object to the given longitude and latitude
        and its distance.

        :param lon: longitude in degrees
        :param lat: latitude in degrees
        :param depth: depth in km (default 0)
        :returns: (object, distance)
        """
        xyz = spherical_to_cartesian(lon, lat, depth)
        min_dist, idx = self.kdtree.query(xyz)
        return self.objects[idx], min_dist

    def assoc(self, sitecol, assoc_dist, mode):
        """
        :param sitecol: a (filtered) site collection
        :param assoc_dist: the maximum distance for association
        :param mode: 'strict', 'warn' or 'filter'
        :returns: filtered site collection, filtered objects, discarded
        """
        assert mode in 'strict warn filter', mode
        dic = {}
        discarded = []
        for sid, lon, lat in zip(sitecol.sids, sitecol.lons, sitecol.lats):
            obj, distance = self.get_closest(lon, lat)
            if assoc_dist is None:
                dic[sid] = obj  # associate all
            elif distance <= assoc_dist:
                dic[sid] = obj  # associate within
            elif mode == 'warn':
                dic[sid] = obj  # associate outside
                logging.warning(
                    'The closest vs30 site (%.1f %.1f) is distant more than %d'
                    ' km from site #%d (%.1f %.1f)', obj['lon'], obj['lat'],
                    int(distance), sid, lon, lat)
            elif mode == 'filter':
                discarded.append(obj)
            elif mode == 'strict':
                raise SiteAssociationError(
                    'There is nothing closer than %s km '
                    'to site (%s %s)' % (assoc_dist, lon, lat))
        if not dic:
            raise SiteAssociationError(
                'No sites could be associated within %s km' % assoc_dist)
        sids = sorted(dic)
        return (sitecol.filtered(sids), numpy.array([dic[s] for s in sids]),
                discarded)

    def assoc2(self, exp, assoc_dist, region, mode):
        """
        Associated an exposure to the site collection used
        to instantiate GeographicObjects.

        :param exp: Exposure instance
        :param assoc_dist: the maximum distance for association
        :param mode: 'strict', 'warn' or 'filter'
        :returns: filtered site collection, discarded assets
        """
        assert mode in 'strict filter', mode
        self.objects.filtered  # self.objects must be a SiteCollection
        mesh = exp.mesh
        assets_by_site = split_array(exp.assets, exp.assets['site_id'])
        if region:
            # TODO: use SRTree
            out = []
            for i, (lon, lat) in enumerate(zip(mesh.lons, mesh.lats)):
                if not geometry.Point(lon, lat).within(region):
                    out.append(i)
            if out:
                ok = ~numpy.isin(numpy.arange(len(mesh)), out)
                if ok.sum() == 0:
                    raise RuntimeError(
                        'Could not find any asset within the region!')
                mesh = geo.Mesh(mesh.lons[ok], mesh.lats[ok], mesh.depths[ok])
                assets_by_site = [
                    assets for yes, assets in zip(ok, assets_by_site) if yes]
                logging.info('Discarded %d assets outside the region',
                             len(out))
        asset_dt = numpy.dtype(
            [('asset_ref', vstr), ('lon', F32), ('lat', F32)])
        assets_by_sid = collections.defaultdict(list)
        discarded = []
        objs, distances = self.get_closest(mesh.lons, mesh.lats)
        for obj, distance, assets in zip(objs, distances, assets_by_site):
            if distance <= assoc_dist:
                # keep the assets, otherwise discard them
                assets_by_sid[obj['sids']].extend(assets)
            elif mode == 'strict':
                raise SiteAssociationError(
                    'There is nothing closer than %s km '
                    'to site (%s %s)' % (assoc_dist, obj['lon'], obj['lat']))
            else:
                discarded.extend(assets)
        sids = sorted(assets_by_sid)
        if not sids:
            raise SiteAssociationError(
                'Could not associate any site to any assets within the '
                'asset_hazard_distance of %s km' % assoc_dist)
        data = [(asset['id'], asset['lon'], asset['lat'])
                for asset in discarded]
        discarded = numpy.array(data, asset_dt)
        assets = []
        for sid in sids:
            for ass in assets_by_sid[sid]:
                ass['site_id'] = sid
                assets.append(ass)
        exp.mesh = mesh
        exp.assets = numpy.array(assets, ass.dtype)
        exp.assets['ordinal'] = numpy.arange(len(exp.assets))
        return self.objects.filtered(sids), discarded


def assoc(objects, sitecol, assoc_dist, mode):
    """
    Associate geographic objects to a site collection.

    :param objects:
        something with .lons, .lats or ['lon'] ['lat'], or a list of lists
        of objects with a .location attribute (i.e. assets_by_site)
    :param assoc_dist:
        the maximum distance for association
    :param mode:
        if 'strict' fail if at least one site is not associated
        if 'error' fail if all sites are not associated
    :returns: (filtered site collection, filtered objects)
    """
    return _GeographicObjects(objects).assoc(sitecol, assoc_dist, mode)


ERROR_OUTSIDE = 'The site (%.1f %.1f) is outside of any vs30 area.'


def assoc_to_polygons(polygons, data, sitecol, mode):
    """
    Associate data from a shapefile with polygons to a site collection
    :param polygons: polygon shape data
    :param data: rest of the data belonging to the shapes
    :param sitecol: a (filtered) site collection
    :param mode: 'strict', 'warn' or 'filter'
    :returns: filtered site collection, filtered objects, discarded
    """
    assert mode in 'strict warn filter', mode
    sites = {}
    discarded = []
    tree = STRtree(polygons)
    index_by_id = dict((id(pl), i) for i, pl in enumerate(polygons))

    for sid, lon, lat in zip(sitecol.sids, sitecol.lons, sitecol.lats):
        point = geometry.Point(lon, lat)
        result = next((index_by_id[id(o)]
                       for o in tree.geometries[tree.query(point)]
                       if o.contains(point)), None)
        if result is not None:
            # associate inside
            sites[sid] = data[result].copy()
            # use site coords for further calculation
            sites[sid]['lon'] = lon
            sites[sid]['lat'] = lat
        elif mode == 'strict':
            raise SiteAssociationError(ERROR_OUTSIDE, lon, lat)
        elif mode == 'warn':
            discarded.append((lon, lat))
            logging.warning(ERROR_OUTSIDE, lon, lat)
        elif mode == 'filter':
            discarded.append((lon, lat))

    if not sites:
        raise SiteAssociationError(
            'No sites could be associated within a shape.')

    sorted_sids = sorted(sites)
    discarded = numpy.array(discarded, dtype=[('lon', F32), ('lat', F32)])

    return (sitecol.filtered(sorted_sids),
            numpy.array([sites[s] for s in sorted_sids]), discarded)


def clean_points(points):
    """
    Given a list of points, return a new list with adjacent duplicate points
    removed.

    :param points: a list of Point instances or a list of 3D arrays
    """
    msg = 'At least two distinct points are needed for a line!'
    if not points:
        raise ValueError(msg)

    result = [points[0]]
    isarray = isinstance(points[0], numpy.ndarray)
    for point in points[1:]:
        ok = isarray and (point != result[-1]).any() or point != result[-1]
        if ok:  # different from the previous point
            result.append(point)

    if len(result) < 2:
        raise ValueError(msg)
    return result


def line_intersects_itself(lons, lats, closed_shape=False):
    """
    Return ``True`` if line of points intersects itself.
    Line with the last point repeating the first one considered
    intersecting itself.

    The line is defined by lists (or numpy arrays) of points'
    longitudes and latitudes (depth is not taken into account).

    :param closed_shape:
        If ``True`` the line will be checked twice: first time with
        its original shape and second time with the points sequence
        being shifted by one point (the last point becomes first,
        the first turns second and so on). This is useful for
        checking that the sequence of points defines a valid
        :class:`~openquake.hazardlib.geo.polygon.Polygon`.
    """
    assert len(lons) == len(lats)

    if len(lons) <= 3:
        # line can not intersect itself unless there are
        # at least four points
        return False

    west, east, north, south = get_spherical_bounding_box(lons, lats)
    proj = OrthographicProjection(west, east, north, south)

    xx, yy = proj(lons, lats)
    if not geometry.LineString(list(zip(xx, yy))).is_simple:
        return True

    if closed_shape:
        xx, yy = proj(numpy.roll(lons, 1), numpy.roll(lats, 1))
        if not geometry.LineString(list(zip(xx, yy))).is_simple:
            return True

    return False


@numba.vectorize("(f8,f8)")
def get_longitudinal_extent(lon1, lon2):
    """
    Return the distance between two longitude values as an angular measure.
    Parameters represent two longitude values in degrees.

    :return:
        Float, the angle between ``lon1`` and ``lon2`` in degrees. Value
        is positive if ``lon2`` is on the east from ``lon1`` and negative
        otherwise. Absolute value of the result doesn't exceed 180 for
        valid parameters values.
    """
    return (lon2 - lon1 + 180) % 360 - 180


def check_extent(lons, lats, msg=''):
    """
    :param lons: an array of longitudes (more than one)
    :param lats: an array of latitudes (more than one)
    :params msg: message to display in case of too large extent
    :returns: (dx, dy, dz) in km (rounded)
    """
    l1 = len(lons)
    l2 = len(lats)
    if l1 < 2:
        raise ValueError('%s: not enough lons: %s' % (msg, lons))
    elif l2 < 2:
        raise ValueError('%s: not enough lats: %s' % (msg, lats))
    elif l1 != l2:
        raise ValueError('%s: wrong number of lons, lats: (%d, %d)' %
                         (msg, l1, l2))

    xs, ys, zs = spherical_to_cartesian(lons, lats).T  # (N, 3) -> (3, N)
    dx = xs.max() - xs.min()
    dy = ys.max() - ys.min()
    dz = zs.max() - zs.min()
    # the goal is to forbid sources absurdely large due to wrong coordinates
    if dx > MAX_EXTENT or dy > MAX_EXTENT or dz > MAX_EXTENT:
        raise ValueError('%s: too large: %d km' % (msg, max(dx, dy, dz)))
    return int(dx), int(dy), int(dz)


def get_bbox(lons, lats, xlons=(), xlats=()):
    """
    :returns: (minlon, minlat, maxlon, maxlat)
    """
    assert len(lons) == len(lats)
    assert len(xlons) == len(xlats)
    arr = numpy.empty(len(lons) + len(xlons), [('lon', float), ('lat', float)])
    if len(xlons):
        arr['lon'] = numpy.concatenate([lons, xlons])
    else:
        arr['lon'] = lons
    if len(xlats):
        arr['lat'] = numpy.concatenate([lats, xlats])
    else:
        arr['lat'] = lats
    return get_bounding_box(arr, 0)


def get_bounding_box(obj, maxdist):
    """
    Return the dilated bounding box of a geometric object.

    :param obj:
        an object with method .get_bounding_box, or with an attribute .polygon
        or a list of locations
    :param maxdist: maximum distance in km
    :returns: (minlon, minlat, maxlon, maxlat)
    """
    if hasattr(obj, 'get_bounding_box'):
        return obj.get_bounding_box(maxdist)
    elif hasattr(obj, 'polygon'):
        bbox = obj.polygon.get_bbox()
    else:
        if isinstance(obj, list):  # a list of locations
            lons = numpy.array([loc.longitude for loc in obj])
            lats = numpy.array([loc.latitude for loc in obj])
        else:  # assume an array with fields lon, lat
            lons, lats = obj['lon'], obj['lat']
        min_lon, max_lon = lons.min(), lons.max()
        if cross_idl(min_lon, max_lon):
            lons %= 360
        bbox = lons.min(), lats.min(), lons.max(), lats.max()
    a1 = min(maxdist * KM_TO_DEGREES, 90)
    a2 = angular_distance(maxdist, bbox[1], bbox[3])
    delta = bbox[2] - bbox[0] + 2 * a2
    if delta > 180:
        raise BBoxError('The buffer of %d km is too large, the bounding '
                        'box is larger than half the globe: %d degrees' %
                        (maxdist, delta))
    return bbox[0] - a2, bbox[1] - a1, bbox[2] + a2, bbox[3] + a1


# NB: returns (west, east, north, south) which is DIFFERENT from
# get_bounding_box return (west, south, east, north)
@compile(["(f8[:],f8[:])", "(f4[:],f4[:])"])
def get_spherical_bounding_box(lons, lats):
    """
    Given a collection of points find and return the bounding box,
    as a pair of longitudes and a pair of latitudes.

    Parameters define longitudes and latitudes of a point collection
    respectively in a form of lists or numpy arrays.

    :return:
        A tuple of four items. These items represent western, eastern,
        northern and southern borders of the bounding box respectively.
        Values are floats in decimal degrees.
    :raises ValueError:
        If points collection has the longitudinal extent of more than
        180 degrees (it is impossible to define a single hemisphere
        bound to poles that would contain the whole collection).
    """
    ok = numpy.isfinite(lons)
    if not ok.all():
        lons = lons[ok]
        lats = lats[ok]

    north, south = lats.max(), lats.min()
    west, east = lons.min(), lons.max()
    if get_longitudinal_extent(west, east) < 0:
        # points are lying on both sides of the international date line
        # (meridian 180). the actual west longitude is the lowest positive
        # longitude and east one is the highest negative.
        west = lons[lons > 0].min()
        east = lons[lons < 0].max()
        ext0 = get_longitudinal_extent(west, lons)
        ext1 = get_longitudinal_extent(lons, east)
        if not ((ext0 >= 0) & (ext1 >= 0)).all():
            raise ValueError('points collection has longitudinal extent '
                             'wider than 180 degrees')
    return west, east, north, south


@compile(['(f8,f8,f8[:],f8[:])', '(f8,f8,f4[:],f4[:])'])
def project_reverse(lambda0, phi0, lons, lats):
    sin_phi0, cos_phi0 = math.sin(phi0), math.cos(phi0)
    # "reverse" mode, arguments are actually abscissae
    # and ordinates in 2d space
    xx, yy = lons / EARTH_RADIUS, lats / EARTH_RADIUS
    cos_c = numpy.sqrt(1. - (xx ** 2 + yy ** 2))
    phis = numpy.arcsin(cos_c * sin_phi0 + yy * cos_phi0)
    lambdas = numpy.arctan2(xx, cos_phi0 * cos_c - yy * sin_phi0)
    xx = numpy.degrees(lambda0 + lambdas)
    yy = numpy.degrees(phis)
    # shift longitudes greater than 180 back into the western
    # hemisphere, that is in range [0, -180], and longitudes
    # smaller than -180, to the heastern emisphere [0, 180]
    idx = xx >= 180.
    xx[idx] = xx[idx] - 360.
    idx = xx <= -180.
    xx[idx] = xx[idx] + 360.
    return xx, yy


@compile(['(f8,f8,f8,f8)', '(f8,f8,f8[:],f8[:])', '(f8,f8,f8[:,:],f8[:,:])',
          '(f8,f8,f4,f4)', '(f8,f8,f4[:],f4[:])', '(f8,f8,f4[:,:],f4[:,:])'])
def project_direct(lambda0, phi0, lons, lats):
    lambdas, phis = numpy.radians(lons), numpy.radians(lats)
    cos_phis = numpy.cos(phis)
    cos_phi0 = math.cos(phi0)
    lambdas -= lambda0
    xx = numpy.cos(phis) * numpy.sin(lambdas) * EARTH_RADIUS
    yy = (cos_phi0 * numpy.sin(phis) - math.sin(phi0) * cos_phis
          * numpy.cos(lambdas)) * EARTH_RADIUS
    return xx, yy


class OrthographicProjection(object):
    """
    Callable OrthographicProjection object that can perform both forward
    and reverse projection (converting from longitudes and latitudes to x
    and y values on 2d-space and vice versa). The call takes three
    arguments: first two are numpy arrays of longitudes and latitudes *or*
    abscissae and ordinates of points to project and the third one
    is a boolean that allows to choose what operation is requested --
    is it forward or reverse one. ``True`` value given to third
    positional argument (or keyword argument "reverse") indicates
    that the projection of points in 2d space back to earth surface
    is needed. The default value for "reverse" argument is ``False``,
    which means forward projection (degrees to kilometers).

    Raises ``ValueError`` in forward projection
    mode if any of the target points is further than 90 degree
    (along the great circle arc) from the projection center.

    Parameters are given as floats, representing decimal degrees (first two
    are longitudes and last two are latitudes). They define a bounding box
    in a spherical coordinates of the collection of points that is about
    to be projected. The center point of the projection (coordinates (0, 0)
    in Cartesian space) is set to the middle point of that bounding box.
    The resulting projection is defined for spherical coordinates that are
    not further from the bounding box center than 90 degree on the great
    circle arc.

    The result projection is of type `Orthographic
    <http://mathworld.wolfram.com/OrthographicProjection.html>`_.
    This projection is prone to distance, area and angle distortions
    everywhere outside of the center point, but still can be used for
    checking shapes: verifying if line intersects itself (like in
    :func:`line_intersects_itself`) or if point is inside of a polygon
    (like in :meth:`openquake.hazardlib.geo.polygon.Polygon.discretize`). It
    can be also used for measuring distance to an extent of around 700
    kilometers (error doesn't exceed 1 km up until then).
    """
    @classmethod
    def from_lons_lats(cls, lons, lats):
        idx = numpy.isfinite(lons)
        return cls(*get_spherical_bounding_box(lons[idx], lats[idx]))

    def __init__(self, west, east, north, south):
        self.west = west
        self.east = east
        self.north = north
        self.south = south
        self.lam0, self.phi0 = numpy.radians(
            get_middle_point(west, north, east, south))

    def __call__(self, lons, lats, deps=None, reverse=False):
        if reverse:
            xx, yy = project_reverse(self.lam0, self.phi0, lons, lats)
        else:  # fast lane
            xx, yy = project_direct(self.lam0, self.phi0, lons, lats)
        if deps is None:
            return numpy.array([xx, yy])
        else:
            return numpy.array([xx, yy, deps])


def get_middle_point(lon1, lat1, lon2, lat2):
    """
    Given two points return the point exactly in the middle lying on the same
    great circle arc.

    Parameters are point coordinates in degrees.

    :returns:
        Tuple of longitude and latitude of the point in the middle.
    """
    if lon1 == lon2 and lat1 == lat2:
        return lon1, lat1
    dist = geo.geodetic.geodetic_distance(lon1, lat1, lon2, lat2)
    azimuth = geo.geodetic.azimuth(lon1, lat1, lon2, lat2)
    return geo.geodetic.point_at(lon1, lat1, azimuth, dist / 2.0)


@compile("f8[:,:](f8[:,:])")
def cartesian_to_spherical(arrayN3):
    """
    Return the spherical coordinates for coordinates in Cartesian space.

    This function does an opposite to :func:`spherical_to_cartesian`.

    :param arrayN3:
        Array of cartesian coordinates of shape (N, 3)
    :returns:
        Array of shape (3, N) representing longitude (decimal degrees),
        latitude (decimal degrees) and depth (km) in specified order.
    """
    out = numpy.zeros_like(arrayN3)
    rr = numpy.sqrt(numpy.sum(arrayN3 * arrayN3, axis=-1))
    xx, yy, zz = arrayN3.T
    out[:, 0] = numpy.degrees(numpy.arctan2(yy, xx))
    out[:, 1] = numpy.degrees(numpy.arcsin(numpy.clip(zz / rr, -1., 1.)))
    out[:, 2] = EARTH_RADIUS - rr
    return out.T  # shape (3, N)


@compile("f8(f8[:], f8[:, :])")
def min_distance(xyz, xyzs):
    """
    :param xyz: an array of shape (3,)
    :param xyzs: an array of shape (N, 3)
    :returns: the minimum euclidean distance between the point and the points
    """
    x, y, z = xyz
    xs, ys, zs = xyzs.T
    d2 = (xs-x)**2 + (ys-y)**2 + (zs-z)**2
    return math.sqrt(d2.min())


def triangle_area(e1, e2, e3):
    """
    Get the area of triangle formed by three vectors.

    Parameters are three three-dimensional numpy arrays representing
    vectors of triangle's edges in Cartesian space.

    :returns:
        Float number, the area of the triangle in squared units of coordinates,
        or numpy array of shape of edges with one dimension less.

    Uses Heron formula, see http://mathworld.wolfram.com/HeronsFormula.html.
    """
    # calculating edges length
    e1_length = numpy.sqrt(numpy.sum(e1 * e1, axis=-1))
    e2_length = numpy.sqrt(numpy.sum(e2 * e2, axis=-1))
    e3_length = numpy.sqrt(numpy.sum(e3 * e3, axis=-1))
    # calculating half perimeter
    s = (e1_length + e2_length + e3_length) / 2.0
    # applying Heron's formula
    return numpy.sqrt(s * (s - e1_length) * (s - e2_length) * (s - e3_length))


def normalized(vector):
    """
    Get unit vector for a given one.

    :param vector:
        Numpy vector as coordinates in Cartesian space, or an array of such.
    :returns:
        Numpy array of the same shape and structure where all vectors are
        normalized. That is, each coordinate component is divided by its
        vector's length.
    """
    length = numpy.sum(vector * vector, axis=-1)
    length = numpy.sqrt(length.reshape(length.shape + (1, )))
    return vector / length


def point_to_polygon_distance(polygon, pxx, pyy):
    """
    Calculate the distance to polygon for each point of the collection
    on the 2d Cartesian plane.

    :param polygon:
        Shapely "Polygon" geometry object.
    :param pxx:
        List or numpy array of abscissae values of points to calculate
        the distance from.
    :param pyy:
        Same structure as ``pxx``, but with ordinate values.
    :returns:
        Numpy array of distances in units of coordinate system. Points
        that lie inside the polygon have zero distance.
    """
    pxx = numpy.array(pxx)
    pyy = numpy.array(pyy)
    assert pxx.shape == pyy.shape
    if pxx.ndim == 0:
        pxx = pxx.reshape((1, ))
        pyy = pyy.reshape((1, ))
    result = numpy.array([
        polygon.distance(geometry.Point(pxx.item(i), pyy.item(i)))
        for i in range(pxx.size)
    ])
    return result.reshape(pxx.shape)


def fix_lon(lon):
    """
    :returns: a valid longitude in the range -180 <= lon < 180

    >>> fix_lon(11)
    11
    >>> fix_lon(181)
    -179
    >>> fix_lon(-182)
    178
    """
    return (lon + 180) % 360 - 180


def cross_idl(lon1, lon2, *lons):
    """
    Return True if two longitude values define line crossing international date
    line.

    >>> cross_idl(-45, 45)
    False
    >>> cross_idl(-180, -179)
    False
    >>> cross_idl(180, 179)
    False
    >>> cross_idl(45, -45)
    False
    >>> cross_idl(0, 0)
    False
    >>> cross_idl(-170, 170)
    True
    >>> cross_idl(170, -170)
    True
    >>> cross_idl(-180, 180)
    True
    """
    lons = (lon1, lon2) + lons
    l1, l2 = min(lons), max(lons)
    # a line crosses the international date line if the end positions
    # have different sign and they are more than 180 degrees longitude apart
    return l1 * l2 < 0 and abs(l1 - l2) > 180


def plane_fit(points):
    """
    This fits an n-dimensional plane to a set of points. See
    http://stackoverflow.com/questions/12299540/plane-fitting-to-4-or-more-xyz-points

    :parameter points:
        An instance of :class:~numpy.ndarray. The number of columns must be
        equal to three.
    :return:
         A point on the plane and the normal to the plane.
    """
    points = numpy.transpose(points)
    points = numpy.reshape(points, (numpy.shape(points)[0], -1))
    assert points.shape[0] < points.shape[1], points.shape
    ctr = points.mean(axis=1)
    x = points - ctr[:, None]
    M = numpy.dot(x, x.T)
    return ctr, numpy.linalg.svd(M)[0][:, -1]


def get_strike_from_plane_normal(nrml):
    """
    Computes the strike direction using the vector defining the normal to the
    plane. The positive z-direction is pointing upwards.

    :param nrml:
        A vector with 3 elements defining the normal to the plane
    :returns:
        A float defining the strike direction
    """

    # Make sure the vector normal to the plane points upwards
    if nrml[2] < 0:
        nrml *= -1

    # Get the strike
    if nrml[1] >= 0:
        tmp = (numpy.rad2deg(numpy.arctan2(nrml[0], nrml[1])) + 90.0) % 360.0
    else:
        tmp = (numpy.rad2deg(numpy.arctan2(nrml[0], nrml[1])) + 270.0) % 360.0

    return tmp


def bbox2poly(bbox):
    """
    :param bbox: a geographic bounding box West-East-North-South
    :returns: a list of pairs corrisponding to the bbox polygon
    """
    x1, x2, y2, y1 = bbox  # west, east, north, south
    return (x1, y1), (x2, y1), (x2, y2), (x1, y2), (x1, y1)


# geohash code adapted from Leonard Norrgard's implementation
# https://github.com/vinsci/geohash/blob/master/Geohash/geohash.py
# see also https://en.wikipedia.org/wiki/Geohash
# length 6 = .61 km  resolution, length 5 = 2.4 km resolution,
# length 4 = 20 km, length 3 = 78 km
# used in SiteCollection.geohash
@compile(['(f8[:],f8[:],u1)', '(f4[:],f4[:],u1)'])
def geohash(lons, lats, length):
    """
    Encode a position given in lon, lat into a geohash of the given lenght

    >>> arr = CODE32[geohash(F64([10., 10.]), F64([45., 46.]), length=5)]
    >>> [row.tobytes() for row in arr]
    [b'spzpg', b'u0pje']
    """
    l1 = len(lons)
    l2 = len(lats)
    if l1 != l2:
        raise ValueError('lons, lats of different lenghts')
    chars = numpy.zeros((l1, length), U8)
    for p in range(l1):
        lon = lons[p]
        lat = lats[p]
        lat_interval = [-90.0, 90.0]
        lon_interval = [-180.0, 180.0]
        bits = [16, 8, 4, 2, 1]
        bit = 0
        ch = 0
        even = True
        i = 0
        while i < length:
            if even:
                mid = (lon_interval[0] + lon_interval[1]) / 2
                if lon > mid:
                    ch |= bits[bit]
                    lon_interval[:] = [mid, lon_interval[1]]
                else:
                    lon_interval[:] = [lon_interval[0], mid]
            else:
                mid = (lat_interval[0] + lat_interval[1]) / 2
                if lat > mid:
                    ch |= bits[bit]
                    lat_interval[:] = [mid, lat_interval[1]]
                else:
                    lat_interval[:] = [lat_interval[0], mid]
            even = not even
            if bit < 4:
                bit += 1
            else:
                chars[p, i] = ch
                bit = 0
                ch = 0
                i += 1
    return chars


# corresponds to blocks of 2.4 km
def geohash5(coords):
    """
    :returns: a geohash of length 5*len(points) as a string

    >>> coords = numpy.array([[10., 45.], [11., 45.]])
    >>> geohash5(coords)
    'spzpg_spzzf'
    """
    arr = CODE32[geohash(coords[:, 0], coords[:, 1], 5)]
    return b'_'.join(row.tobytes() for row in arr).decode('ascii')


# corresponds to blocks of 78 km
def geohash3(lons, lats):
    """
    :returns: a geohash of length 3 as a 16 bit integer

    >>> geohash3(F64([10., 10.]), F64([45., 46.]))
    array([24767, 26645], dtype=uint16)
    """
    arr = geohash(lons, lats, 3)
    return arr[:, 0] * 1024 + arr[:, 1] * 32 + arr[:, 2]


def geolocate(lonlats, geom_df, exclude=()):
    """
    :param lonlats: array of shape (N, 2) of (lon, lat)
    :param geom_df: DataFrame of geometries with a "code" field
    :param exclude: List of codes to exclude from the results
    :returns: codes associated to the points

    NB: if the "code" field is not a primary key, i.e. there are
    different geometries with the same code, performs an "or", i.e.
    associates the code if at least one of the geometries matches
    """
    codes = numpy.array(['???'] * len(lonlats))
<<<<<<< HEAD
    for code, geom in zip(geom_df.code, geom_df.geom):
        if code in exclude:
            continue
        codes[contains_xy(geom, lonlats)] = code
    return codes

def _angles_diff(ang_a, ang_b):
    # Computes the difference between the first and the second angle. Both are
    # in decimal degrees.
    dff = ang_a - ang_b
    return (dff + 180.0) % 360.0 - 180.0
=======
    filtered_geom_df = geom_df[~geom_df['code'].isin(exclude)]
    for code, df in filtered_geom_df.groupby('code'):
        ok = numpy.zeros(len(lonlats), bool)
        for geom in df.geom:
            ok |= contains_xy(geom, lonlats)
        codes[ok] = code
    return codes


def geolocate_geometries(geometries, geom_df, exclude=()):
    """
    :param geometries: NumPy array of Shapely geometries to check
    :param geom_df: DataFrame of geometries with a "code" field
    :param exclude: List of codes to exclude from the results
    :returns: NumPy array where each element contains a list of codes
        of geometries that intersect each input geometry
    """
    result_codes = numpy.empty(len(geometries), dtype=object)
    filtered_geom_df = geom_df[~geom_df['code'].isin(exclude)]
    for i, input_geom in enumerate(geometries):
        intersecting_codes = set()  # to store intersecting codes for current geometry
        for code, df in filtered_geom_df.groupby('code'):
            target_geoms = df['geom'].values  # geometries associated with this code
            if any(target_geom.intersects(input_geom) for target_geom in target_geoms):
                intersecting_codes.add(code)
        result_codes[i] = sorted(intersecting_codes)
    return result_codes
>>>>>>> 2db8459b
<|MERGE_RESOLUTION|>--- conflicted
+++ resolved
@@ -961,19 +961,6 @@
     associates the code if at least one of the geometries matches
     """
     codes = numpy.array(['???'] * len(lonlats))
-<<<<<<< HEAD
-    for code, geom in zip(geom_df.code, geom_df.geom):
-        if code in exclude:
-            continue
-        codes[contains_xy(geom, lonlats)] = code
-    return codes
-
-def _angles_diff(ang_a, ang_b):
-    # Computes the difference between the first and the second angle. Both are
-    # in decimal degrees.
-    dff = ang_a - ang_b
-    return (dff + 180.0) % 360.0 - 180.0
-=======
     filtered_geom_df = geom_df[~geom_df['code'].isin(exclude)]
     for code, df in filtered_geom_df.groupby('code'):
         ok = numpy.zeros(len(lonlats), bool)
@@ -982,6 +969,11 @@
         codes[ok] = code
     return codes
 
+def _angles_diff(ang_a, ang_b):
+    # Computes the difference between the first and the second angle. Both are
+    # in decimal degrees.
+    dff = ang_a - ang_b
+    return (dff + 180.0) % 360.0 - 180.0
 
 def geolocate_geometries(geometries, geom_df, exclude=()):
     """
@@ -1000,5 +992,4 @@
             if any(target_geom.intersects(input_geom) for target_geom in target_geoms):
                 intersecting_codes.add(code)
         result_codes[i] = sorted(intersecting_codes)
-    return result_codes
->>>>>>> 2db8459b
+    return result_codes