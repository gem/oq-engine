# -*- coding: utf-8 -*-
# vim: tabstop=4 shiftwidth=4 softtabstop=4
#
# Copyright (C) 2018-2025 GEM Foundation
#
# OpenQuake is free software: you can redistribute it and/or modify it
# under the terms of the GNU Affero General Public License as published
# by the Free Software Foundation, either version 3 of the License, or
# (at your option) any later version.
#
# OpenQuake is distributed in the hope that it will be useful,
# but WITHOUT ANY WARRANTY; without even the implied warranty of
# MERCHANTABILITY or FITNESS FOR A PARTICULAR PURPOSE.  See the
# GNU Affero General Public License for more details.
#
# You should have received a copy of the GNU Affero General Public License
# along with OpenQuake.  If not, see <http://www.gnu.org/licenses/>.
"""
A converter from Shakemap files (see
https://earthquake.usgs.gov/scenario/product/shakemap-scenario/sclegacyshakeout2full_se/us/1465655085705/about_formats.html)
to numpy composite arrays.
"""

import io
import os
import sys
import pathlib
import logging
import json
import base64
import zipfile
import tempfile
from dataclasses import dataclass
from urllib.request import urlopen, pathname2url
from urllib.error import URLError
from collections import defaultdict
from xml.parsers.expat import ExpatError
from datetime import datetime
from zoneinfo import ZoneInfo

from shapely.geometry import shape
import pandas as pd
import numpy
import fiona

from xml.etree.ElementTree import Element, SubElement, tostring
from xml.dom import minidom
import math

from openquake.baselib import performance, config
from openquake.baselib.general import gettemp
from openquake.baselib.node import node_from_xml
from openquake.hazardlib import nrml, sourceconverter, valid
from openquake.hazardlib.source.rupture import (
    get_multiplanar, is_matrix, build_planar_rupture_from_dict, get_ruptures)

NOT_FOUND = 'No file with extension \'.%s\' file found'
US_GOV = 'https://earthquake.usgs.gov'
# NOTE: remove the includesuperseded parameter to download less data for testing
QUERY_PARAMS = '?eventid={}&format=geojson&includesuperseded=True'
SHAKEMAP_URL = US_GOV + '/fdsnws/event/1/query' + QUERY_PARAMS
F32 = numpy.float32
SHAKEMAP_FIELDS = set(
    'LON LAT SVEL MMI PGA PSA03 PSA06 PSA10 PSA30 '
    'STDMMI STDPGA STDPSA03 STDPSA06 STDPSA10 STDPSA30'
    .split())
FIELDMAP = {
    'LON': 'lon',
    'LAT': 'lat',
    'SVEL': 'vs30',
    'MMI': ('val', 'MMI'),
    'PGA': ('val', 'PGA'),
    'PSA03': ('val', 'SA(0.3)'),
    'PSA06': ('val', 'SA(0.6)'),
    'PSA10': ('val', 'SA(1.0)'),
    'PSA30': ('val', 'SA(3.0)'),
    'STDMMI': ('std', 'MMI'),
    'STDPGA': ('std', 'PGA'),
    'STDPSA03': ('std', 'SA(0.3)'),
    'STDPSA06': ('std', 'SA(0.6)'),
    'STDPSA10': ('std', 'SA(1.0)'),
    'STDPSA30': ('std', 'SA(3.0)'),
}
REQUIRED_IMTS = {'PGA', 'PSA03', 'PSA10'}


@dataclass
class User:
    level: int = 0
    testdir: str = ''


class MissingLink(Exception):
    """Could not find link in web page"""


def urlextract(url, fname):
    """
    Download and unzip an archive and extract the underlying fname
    """
    if not url.endswith('.zip'):
        return urlopen(url)
    with urlopen(url) as f:
        data = io.BytesIO(f.read())
    with zipfile.ZipFile(data) as z:
        for zinfo in z.filelist:
            if zinfo.filename.endswith(fname):
                return z.open(zinfo)
        raise FileNotFoundError


def path2url(url):
    """
    If a relative path is given for the file, parse it so it can be
    read with 'urlopen'.
    :param url: path/url to be parsed
    """
    if not url.startswith('file:') and not url.startswith('http'):
        file = pathlib.Path(url)
        if file.is_file():
            return f'file:{pathname2url(str(file.absolute()))}'
        raise FileNotFoundError(
            'The following path could not be found: %s' % url)
    return url


def get_array(**kw):
    """
    :param kw: a dictionary with a key 'kind' and various parameters
    :returs: ShakeMap as a numpy array, dowloaded or read in various ways
    """
    kind = kw['kind']
    if kind == 'shapefile':
        return get_array_shapefile(kind, kw['fname'])
    elif kind == 'usgs_xml':
        return get_array_usgs_xml(kind, kw['grid_url'],
                                  kw.get('uncertainty_url'))
    elif kind == 'usgs_id':
        return get_array_usgs_id(kind, kw['id'])
    elif kind == 'file_npy':
        return get_array_file_npy(kind, kw['fname'])
    else:
        raise KeyError(kw)


def get_array_shapefile(kind, fname):
    """
    Download and parse data saved as a shapefile.

    :param fname: url or filepath for the shapefiles,
    either a zip or the location of one of the files,
    *.shp and *.dbf are necessary, *.prj and *.shx optional
    """
    if fname.startswith('file:'):
        fname = fname[5:]  # strip file:
    if fname.endswith('.zip'):
        if sys.platform == 'win32':
            # fiona cannot automatically unzip, so unzip manually
            targetdir = tempfile.mkdtemp(
                dir=config.directory.custom_tmp or None)
            with zipfile.ZipFile(fname) as archive:
                archive.extractall(targetdir)
            [fname] = [os.path.join(targetdir, f)
                       for f in os.listdir(targetdir) if f.endswith('.shp')]
        else:
            fname = 'zip://' + fname
    polygons = []
    data = defaultdict(list)
    with fiona.open(fname) as f:
        for feature in f:
            polygons.append(shape(feature.geometry))
            for k, v in feature.properties.items():
                data[k.upper()].append(v)
            # append bounding box for later use
            data['bbox'].append(polygons[-1].bounds)
    return get_shapefile_arrays(polygons, data)


def get_array_usgs_xml(kind, grid_url, uncertainty_url=None):
    """
    Read a ShakeMap in XML format from the local file system
    """
    try:
        grid_url = path2url(grid_url)
        if uncertainty_url is None:
            if grid_url.endswith('.zip'):
                # see if both are in the same file, naming must be correct
                try:
                    with urlextract(grid_url, 'grid.xml') as f1, urlextract(
                            path2url(grid_url),
                            'uncertainty.xml') as f2:
                        return get_shakemap_array(f1, f2)
                except FileNotFoundError:
                    pass

            # if not just return the grid and log a warning
            logging.warning(
                'No Uncertainty grid found, please check your input files.')
            with urlextract(grid_url, '.xml') as f:
                return get_shakemap_array(f)

        # both files present, return them both
        with urlextract(grid_url, '.xml') as f1, urlextract(
                path2url(uncertainty_url), '.xml') as f2:
            return get_shakemap_array(f1, f2)

    except FileNotFoundError as e:
        raise FileNotFoundError(
            'USGS xml grid file could not be found at %s' % grid_url) from e


def sort_vertices(vertices):
    # Sort vertices by depth (ascending)
    sorted_by_depth = sorted(vertices, key=lambda v: v[2])
    # Reorder vertices to topLeft, topRight, bottomRight, bottomLeft
    top_vertices = sorted(
        sorted_by_depth[:2], key=lambda v: v[0]
    )  # Sort by longitude
    bottom_vertices = sorted(
        sorted_by_depth[2:], key=lambda v: v[0]
    )  # Sort by longitude
    sorted_vertices = [
        top_vertices[0],  # topLeft
        top_vertices[1],  # topRight
        bottom_vertices[1],  # bottomRight
        bottom_vertices[0],  # bottomLeft
    ]
    return sorted_vertices


# Calculate strike and dip from the vertices
def calculate_strike_and_dip(vertices):
    # Determine the top edge by finding the two vertices with the smallest depth
    top_vertices = vertices[:2]
    # bottom_vertices = vertices[2:]  # unused

    # Calculate the top edge vector
    top_edge = [
        top_vertices[1][0] - top_vertices[0][0],
        top_vertices[1][1] - top_vertices[0][1],
    ]

    # Calculate strike (angle of top edge with respect to north)
    strike = math.degrees(math.atan2(top_edge[1], top_edge[0]))
    if strike < 0:
        strike += 360

    # Calculate dip (angle between top and bottom edges in depth)
    vertical_diff = abs(vertices[0][2] - vertices[2][2])
    horizontal_diff = math.sqrt(
        (vertices[0][0] - vertices[2][0]) ** 2 + (vertices[0][1] - vertices[2][1]) ** 2
    )
    dip = math.degrees(math.atan2(vertical_diff, horizontal_diff))

    return strike, dip


def add_point_elements(nrml, metadata, coordinates):
    rupture = SubElement(nrml, "pointRupture")
    magnitude = SubElement(rupture, "magnitude")
    magnitude.text = str(metadata["mag"])
    SubElement(
        rupture,
        "hypocenter",
        {
            "lon": str(coordinates[0]),
            "lat": str(coordinates[1]),
            "depth": str(coordinates[2]),
        },
    )


def add_single_and_multi_plane_elements(nrml, metadata, polygons):
    rupture = (
        SubElement(nrml, "singlePlaneRupture")
        if len(polygons) == 1
        else SubElement(nrml, "multiPlanesRupture")
    )
    magnitude = SubElement(rupture, "magnitude")
    magnitude.text = str(metadata["mag"])

    rake = SubElement(rupture, "rake")
    rake.text = str(metadata.get("rake", 0))

    SubElement(
        rupture,
        "hypocenter",
        {
            "lon": str(metadata["lon"]),
            "lat": str(metadata["lat"]),
            "depth": str(metadata["depth"]),
        },
    )

    for polygon in polygons:
        # Check if the last vertex is identical to the first
        # (closing the polygon)
        if polygon[-1] == polygon[0]:
            # Discard the last vertex
            vertices = polygon[:-1]
        else:
            vertices = polygon

        sorted_vertices = sort_vertices(vertices)

        strike, dip = calculate_strike_and_dip(sorted_vertices)

        planar_surface = SubElement(
            rupture,
            "planarSurface",
            {
                "strike": f"{strike:.2f}",
                "dip": f"{dip:.2f}",
            },
        )

        # Assign vertices based on depth
        SubElement(
            planar_surface,
            "topLeft",
            {
                "lon": str(sorted_vertices[0][0]),
                "lat": str(sorted_vertices[0][1]),
                "depth": str(sorted_vertices[0][2]),
            },
        )
        SubElement(
            planar_surface,
            "topRight",
            {
                "lon": str(sorted_vertices[1][0]),
                "lat": str(sorted_vertices[1][1]),
                "depth": str(sorted_vertices[1][2]),
            },
        )
        SubElement(
            planar_surface,
            "bottomRight",
            {
                "lon": str(sorted_vertices[2][0]),
                "lat": str(sorted_vertices[2][1]),
                "depth": str(sorted_vertices[2][2]),
            },
        )
        SubElement(
            planar_surface,
            "bottomLeft",
            {
                "lon": str(sorted_vertices[3][0]),
                "lat": str(sorted_vertices[3][1]),
                "depth": str(sorted_vertices[3][2]),
            },
        )


def add_complex_fault_elements(nrml, metadata, polygons):
    rupture = SubElement(nrml, "complexFaultRupture")
    magnitude = SubElement(rupture, "magnitude")
    magnitude.text = str(metadata["mag"])

    rake = SubElement(rupture, "rake")
    rake.text = str(metadata.get("rake", 0))

    SubElement(
        rupture,
        "hypocenter",
        {
            "lon": str(metadata["lon"]),
            "lat": str(metadata["lat"]),
            "depth": str(metadata["depth"]),
        },
    )

    for polygon in polygons:
        geometry = SubElement(rupture, "complexFaultGeometry")
        # Split the polygon into top and bottom edges based on depth
        sorted_vertices = sorted(polygon[:-1], key=lambda v: v[2])
        mid_index = len(sorted_vertices) // 2
        top_edge_vertices = sorted_vertices[:mid_index]
        bottom_edge_vertices = sorted_vertices[mid_index:][::-1]

        # Create faultTopEdge
        indent_str = "\n            "
        fault_top_edge = SubElement(geometry, "faultTopEdge")
        top_line_string = SubElement(fault_top_edge, "gml:LineString")
        top_pos_list = SubElement(top_line_string, "gml:posList")
        top_pos_list.text = (
            indent_str
            + indent_str.join(
                f"{v[0]:.4f} {v[1]:.4f} {v[2]:.1f}" for v in top_edge_vertices
            )
            + "\n          "
        )

        # Create faultBottomEdge
        fault_bottom_edge = SubElement(geometry, "faultBottomEdge")
        bottom_line_string = SubElement(fault_bottom_edge, "gml:LineString")
        bottom_pos_list = SubElement(bottom_line_string, "gml:posList")
        bottom_pos_list.text = (
            indent_str
            + indent_str.join(
                f"{v[0]:.4f} {v[1]:.4f} {v[2]:.1f}"
                for v in bottom_edge_vertices
            )
            + "\n          "
        )


def add_multipolygon_elements(nrml, metadata, coordinates):
    polygons = coordinates[0]

    # Handle Single-plane ruptures and Multi-plane ruptures
    # in the same if block
    if all(len(polygon) == 5 for polygon in polygons):
        add_single_and_multi_plane_elements(nrml, metadata, polygons)
    elif any(len(polygon) > 5 for polygon in polygons):
        # Complex fault rupture with one or more geometries
        add_complex_fault_elements(nrml, metadata, polygons)


def convert_to_openquake_xml(input_json_file, output_xml_file):
    with open(input_json_file, "r") as f:
        data = json.load(f)

    geometry_type = data["features"][0]["geometry"]["type"]
    coordinates = data["features"][0]["geometry"]["coordinates"]
    metadata = data["metadata"]
    logging.info(metadata["reference"])

    nrml = Element(
        "nrml",
        xmlns="http://openquake.org/xmlns/nrml/0.5",
        attrib={"xmlns:gml": "http://www.opengis.net/gml"},
    )

    if geometry_type == "Point":
        # TODO: as soon as OQ will be able to handle xml files with Point sources,
        # convert also this to xml
        return input_json_file
        add_point_elements(nrml, metadata, coordinates)
    elif geometry_type == "MultiPolygon":
        add_multipolygon_elements(nrml, metadata, coordinates)
    else:
        raise ValueError(f"Unsupported geometry type: {geometry_type}")

    # Convert the ElementTree to a string
    rough_string = tostring(nrml, "utf-8")
    # Use minidom to pretty print the XML
    reparsed = minidom.parseString(rough_string)
    pretty_xml = reparsed.toprettyxml(indent="  ")

    # Write the pretty-printed XML to the output file
    with open(output_xml_file, "w", encoding="utf-8") as f:
        f.write(pretty_xml)
    return output_xml_file


def convert_to_oq_rupture(rup_json):
    """
    Convert USGS json (output of download_shakemap_rupture_data) into
    a hazardlib rupture

    :returns: a openquake.hazardlib.source.rupture.BaseRupture object if convertible and
        an error message if not convertible
    """
    ftype = rup_json['features'][0]['geometry']['type']
    multicoords = rup_json['features'][0]['geometry']['coordinates'][0]
    if (ftype == 'MultiPolygon' and is_matrix(multicoords) and len(multicoords[0]) == 5
            and multicoords[0][0] == multicoords[0][4]):
        # convert only if there are 4 vertices (the fifth coordinate closes the loop)
        hyp_depth = rup_json['metadata']['depth']
        rake = rup_json['metadata'].get('rake', 0)
        trt = 'Active Shallow Crust' if hyp_depth < 50 else 'Subduction IntraSlab'
        mag = rup_json['metadata']['mag']
        rup = get_multiplanar(multicoords, mag, rake, trt)
        return rup, None
    else:
        if ftype != 'MultiPolygon':
            reason = f'only MultiPolygon geometries are accepted (not {ftype})'
        else:
            reason = 'at least one surface is not rectangular'
        err_msg = f'Unable to convert the rupture from the USGS format: {reason}'
        return None, err_msg


def utc_to_local_time(utc_timestamp, lon, lat):
    """
    Convert a timestamp '%Y-%m-%dT%H:%M:%S.%fZ' into a datetime object
    """
    try:
        # NOTE: mandatory dependency for ARISTOTLE
        from timezonefinder import TimezoneFinder
    except ImportError:
        raise ImportError(
            'The python package "timezonefinder" is not installed. It is'
            ' required in order to convert the UTC time to the local time of'
            ' the event. You can install it from'
            ' https://wheelhouse.openquake.org/v3/linux/ choosing the one'
            ' corresponding to the installed python version.')
    tf = TimezoneFinder()
    timezone_str = tf.timezone_at(lng=lon, lat=lat)
    if timezone_str is None:
        logging.warning(
            'Could not determine the timezone. Using the UTC time')
        return utc_timestamp
    utc_time = datetime.strptime(utc_timestamp, '%Y-%m-%dT%H:%M:%S.%fZ')
    local_timestamp = utc_time.astimezone(ZoneInfo(timezone_str))
    # NOTE: the validated timestamp format has no microseconds
    return local_timestamp.replace(microsecond=0)


def local_time_to_time_event(local_time):
    if 9 <= local_time.hour < 17:
        return 'day'
    if local_time.hour >= 21 or local_time.hour < 5:
        return 'night'
    return 'transit'


def read_usgs_stations_json(js: bytes):
    # tested in validate_test.py
    try:
        stations_json_str = js.decode('utf8')
    except UnicodeDecodeError:
        # not tested yet
        stations_json_str = js.decode('latin1')
    sj = json.loads(stations_json_str)
    if 'features' not in sj or not sj['features']:
        # tested in validate_test.py #4
        return []
    stations = pd.json_normalize(sj, 'features')
    try:
        stations['eventid'] = sj['metadata']['eventid']
    except KeyError:
        # the eventid is not essential
        pass
    # Rename columns
    stations.columns = [
        col.replace('properties.', '') for col in stations.columns]
    # Extract lon and lat
    stations[['lon', 'lat']] = pd.DataFrame(
        stations['geometry.coordinates'].to_list())
    # Get values for available IMTs (PGA and SA)
    # ==========================================
    # The "channels/amplitudes" dictionary contains the values recorded at
    # the seismic stations. The values could report the 3 components, in such
    # cases, take the component with maximum PGA (and in absence of PGA, the
    # first IM reported).
    channels = pd.DataFrame(stations.channels.to_list())
    vals = pd.Series([], dtype='object')
    for row, rec_station in channels.iterrows():
        rec_station.dropna(inplace=True)
        # Iterate over different columns. Each column can be a component
        data = []
        pgas = []
        for _, chan in rec_station.items():
            if chan["name"].endswith(("z", "Z", "u", "U")):
                continue
            # logging.info(chan["name"])
            df = pd.DataFrame(chan["amplitudes"])
            if 'pga' in df.name.unique():
                pga = df.loc[df['name'] == 'pga', 'value'].values[0]
            else:
                pga = df['value'][0]
            if pga is None or pga == "null":
                continue
            if isinstance(pga, str):
                pga = float(pga)
            pgas.append(pga)
            data.append(chan["amplitudes"])
        # get values for maximum component
        if pgas:
            max_component = pgas.index(max(pgas))
            vals[row] = data[max_component]
        else:
            vals[row] = None
    # The "pgm_from_mmi" dictionary contains the values estimated from MMI.
    # Combine both dictionaries to extract the values.
    # They are generally mutually exclusive (if mixed, the priority is given
    # to the station recorded data).
    try:
        # Some events might not have macroseismic data, then skip them
        vals = vals.combine_first(stations['pgm_from_mmi']).apply(pd.Series)
    except Exception:
        vals = vals.apply(pd.Series)
    # Arrange columns since the data can include mixed positions for the IMTs
    values = pd.DataFrame()
    for col in vals.columns:
        df = vals[col].apply(pd.Series)
        df.set_index(['name'], append=True, inplace=True)
        df.drop(columns=['flag', 'units'], inplace=True)
        if 0 in df.columns:
            df.drop(columns=[0], inplace=True)
        df = df.unstack('name')
        df.dropna(axis=1, how='all', inplace=True)
        df.columns = [col[1]+'_'+col[0] for col in df.columns.values]
        for col in df.columns:
            if col in values:
                # Column already exist. Combine values in unique column
                values[col] = values[col].combine_first(df[col])
            else:
                values = pd.concat([values, df[col]], axis=1)
    values.sort_index(axis=1, inplace=True)
    # Add recording to main DataFrame
    stations = pd.concat([stations, values], axis=1)
    return stations


def usgs_stations_to_oq_format(stations, exclude_imts=(), seismic_only=False):
    '''
    Convert from ShakeMap stations format to the OpenQuake format
    '''
    # Adjust column names to match format
    stations.columns = stations.columns.str.upper()
    stations.rename(columns={
        'CODE': 'STATION_ID',
        'NAME': 'STATION_NAME',
        'LON': 'LONGITUDE',
        'LAT': 'LATITUDE',
        'INTENSITY': 'MMI_VALUE',
        'INTENSITY_STDDEV': 'MMI_STDDEV',
        }, inplace=True)
    # Identify columns for IMTs:
    imts = []
    for col in stations.columns:
        if ('_VALUE' in col or '_LN_SIGMA' in col or
                '_STDDEV' in col and col != 'DISTANCE_STDDEV'):
            imt = col.split('_')[0]
            if imt not in exclude_imts:
                assert col not in imts
                imts.append(col)
    # Identify relevant columns
    cols = ['STATION_ID', 'STATION_NAME', 'LONGITUDE', 'LATITUDE',
            'STATION_TYPE', 'DISTANCE', 'VS30'] + imts
    df = stations[cols].copy()
    # Add missing columns
    df.loc[:, 'VS30_TYPE'] = 'inferred'
    df.loc[:, 'REFERENCES'] = 'Stations_USGS'
    # Adjust PGA and SA units to [g]. USGS uses [% g]
    adj_cols = [imt for imt in imts
                if '_VALUE' in imt and
                'PGV' not in imt and
                'MMI' not in imt]
    df.loc[:, adj_cols] = round(df.loc[:, adj_cols].
                                apply(pd.to_numeric, errors='coerce') / 100, 6)
    if seismic_only:
        df = df.loc[df.STATION_TYPE == 'seismic'].dropna()
    return df


def _get_usgs_preferred_item(items):
    # items can be for instance shakemaps, moment tensors or finite faults
    preferred_weights = [item['preferredWeight'] for item in items]
    preferred_idxs = [idx for idx, val in enumerate(preferred_weights)
                      if val == max(preferred_weights)]
    preferred_items = [items[idx] for idx in preferred_idxs]
    if len(preferred_items) > 1:
        update_times = [item['updateTime'] for item in preferred_items]
        latest_idx = update_times.index(max(update_times))
        item = preferred_items[latest_idx]
    else:
        item = preferred_items[0]
    return item


def download_station_data_file(usgs_id, contents, user):
    """
    Download station data from the USGS site given a ShakeMap ID.

    :param usgs_id: ShakeMap ID
    :returns: (path_to_csv, error)
    """
    err = {}
    if 'download/stationlist.json' in contents:
        stationlist_url = contents.get('download/stationlist.json')['url']
        # fname = os.path.join(user, f'{usgs_id}-stations.json')
        # with open(fname, 'wb') as f:
        #     f.write(urlopen(stationlist_url).read())
        if user.testdir:
            fname = os.path.join(user.testdir, f'{usgs_id}-stations.json')
            json_bytes = open(fname, 'rb').read()
        else:
            logging.info('Downloading stationlist.json')
            json_bytes = urlopen(stationlist_url).read()
        stations = read_usgs_stations_json(json_bytes)
        if len(stations) == 0:
            msg = 'stationlist.json was downloaded, but it contains no features'
            err = {"status": "failed", "error_msg": msg}
            return None, 0, err
        original_len = len(stations)
        try:
            seismic_len = len(
                stations[stations['station_type'] == 'seismic'])
        except KeyError:
            msg = (f'{original_len} stations were found, but the'
                   f' "station_type" is not specified, so we can not'
                   f' identify the "seismic" stations.')
            err = {"status": "failed", "error_msg": msg}
            return None, 0, err
        df = usgs_stations_to_oq_format(
            stations, exclude_imts=('SA(3.0)',), seismic_only=True)
        if len(df) < 1:
            if original_len > 1:
                if seismic_len > 1:
                    msg = (f'{original_len} stations were found, but the'
                           f' {seismic_len} seismic stations were all'
                           f' discarded')
                    err = {"status": "failed", "error_msg": msg}
                    return None, 0, err
                else:
                    msg = (f'{original_len} stations were found, but none'
                           f' of them are seismic')
                    err = {"status": "failed", "error_msg": msg}
                    return None, 0, err
            else:
                msg = 'No stations were found'
                err = {"status": "failed", "error_msg": msg}
                return None, 0, err
        else:
            station_data_file = gettemp(
                prefix='stations', suffix='.csv', remove=False)
            df.to_csv(station_data_file, encoding='utf8', index=False)
            n_stations = len(df)
            return station_data_file, n_stations, err


def load_rupdic_from_finite_fault(usgs_id, mag, products):
    """
    Extract the finite fault properties from products.
    NB: if the finite-fault list contains multiple elements we take the
    preferred one.
    """
    err = {}
    logging.info('Getting finite-fault properties')
    if 'finite-fault' not in products:
        # e.g. us6000phrk
        # FIXME: not tested
        err_msg = f'There is no finite-fault info for {usgs_id}'
        err = {"status": "failed", "error_msg": err_msg}
        return None, err
    ffs = products['finite-fault']
    ff = _get_usgs_preferred_item(ffs)
    p = ff['properties']
    # TODO: we probably need to get the rupture coordinates from shakemap_polygon.txt
    # if 'shakemap_polygon.txt' in ff['contents']:
    #     # with open(f'/tmp/{usgs_id}-shakemap_polygon.txt', 'wb') as f:
    #     #       f.write(urlopen(url).read())
    #     if user.testdir:  # in parsers_test
    #         fname = os.path.join(user.testdir, f'{usgs_id}-shakemap_polygon.txt')
    #         text = open(fname).read()
    #     else:
    #         url = ff['contents']['shakemap_polygon.txt']['url']
    #         logging.info('Downloading shakemap_polygon.txt')
    #         text = urlopen(url).read()
    #         lines = text.decode('utf8').split("\n")
    #         numerical_data = [line for line in lines
    #                           if line and not line.startswith("#")]
    #         coords = [tuple(map(float, line.split()))
    #                   for line in numerical_data if line]
    lon = float(p['longitude'])
    lat = float(p['latitude'])
    utc_time = p['eventtime']
    local_time = utc_to_local_time(utc_time, lon, lat)
    time_event = local_time_to_time_event(local_time)
    rupdic = {'lon': lon, 'lat': lat, 'dep': float(p['depth']),
              'mag': mag, 'rake': 0.,
              'local_timestamp': str(local_time), 'time_event': time_event,
              'pga_map_png': None, 'mmi_map_png': None,
              'usgs_id': usgs_id, 'rupture_file': None}
    return rupdic, err


def load_rupdic_from_origin(usgs_id, products):
    """
    Extract the origin properties from products.
    NB: if the origin list contains multiple elements we take the
    preferred one.
    """
    # TODO: we may try to unify this with the very similar
    # load_rupdic_from_finite_fault
    err = {}
    logging.info('Getting origin properties')
    if 'origin' not in products:
        # FIXME: not tested
        err_msg = f'There is no origin info for {usgs_id}'
        err = {"status": "failed", "error_msg": err_msg}
        return None, err
    origins = products['origin']
    origin = _get_usgs_preferred_item(origins)
    p = origin['properties']
    mag = float(p['magnitude'])
    lon = float(p['longitude'])
    lat = float(p['latitude'])
    dep = float(p['depth'])
    rake = 0.
    utc_time = p['eventtime']
    local_time = utc_to_local_time(utc_time, lon, lat)
    time_event = local_time_to_time_event(local_time)
    rupdic = {'lon': lon, 'lat': lat, 'dep': dep,
              'mag': mag, 'rake': rake,
              'local_timestamp': str(local_time), 'time_event': time_event,
              'pga_map_png': None, 'mmi_map_png': None,
              'usgs_id': usgs_id, 'rupture_file': None}
    return rupdic, err


# NB: not used right now
def get_shakemap_version(usgs_id):
    # USGS event page to get ShakeMap details
    product_url = US_GOV + f"/earthquakes/feed/v1.0/detail/{usgs_id}.geojson"
    # Get the JSON data for the earthquake event
    try:
        with urlopen(product_url) as response:
            event_data = json.loads(response.read().decode())
    except Exception as e:
        logging.error(f"Error: Unable to fetch data for event {usgs_id} - {e}")
        return None
    if ("properties" in event_data and "products" in event_data["properties"] and
            "shakemap" in event_data["properties"]["products"]):
        shakemap_data = event_data["properties"]["products"]["shakemap"][0]
        # e.g.: 'https://earthquake.usgs.gov/product/shakemap/'
        #       'us7000n7n8/us/1726699735514/download/intensity.jpg'
        version_id = shakemap_data["contents"]["download/intensity.jpg"]["url"].split(
            '/')[-3]
        return version_id
    else:
        logging.error(f"No ShakeMap found for event {usgs_id}")
        return None


# NB: not used
def download_jpg(usgs_id, what):
    """
    It can be used to download a jpg file from the USGS service, returning it in a
    base64 format that can be easily passed to a Django template
    """
    version_id = get_shakemap_version(usgs_id)
    if version_id:
        intensity_url = (f'{US_GOV}/product/shakemap/{usgs_id}/us/'
                         f'{version_id}/download/{what}.jpg')
        try:
            with urlopen(intensity_url) as img_response:
                img_data = img_response.read()
                img_base64 = base64.b64encode(img_data).decode('utf-8')
                return img_base64
        except Exception as e:
            logging.error(f"Error: Unable to download the {what} image - {e}")
            return None
    else:
        logging.error("Error: Could not retrieve the ShakeMap version ID.")
        return None


# NB: this is always available but sometimes the geometry is Point
# or a MultiPolygon not convertible to an engine rupture geometry
def download_shakemap_rupture_data(usgs_id, shakemap_contents, user):
    """
    :returns: a JSON dictionary with a format like this:

{'features': [{'geometry': {'coordinates': [[[[22.93, 38.04, 0.0],
                                              [23.13, 38.06, 0.0],
                                              [23.11, 38.16, 12.0],
                                              [22.9, 38.14, 12.0],
                                              [22.93, 38.04, 0.0]]]],
                            'type': 'MultiPolygon'},
               'properties': {'rupture type': 'rupture extent'},
               'type': 'Feature'}],
 'metadata': {'depth': 33.0,
              'id': 'usp0001ccb',
              'lat': 38.222,
              'locstring': 'Greece',
              'lon': 22.934,
              'mag': 6.7,
              'mech': 'ALL',
              'netid': 'us',
              'network': 'USGS National Earthquake Information Center, PDE',
              'productcode': 'usp0001ccb',
              'rake': 0.0,
              'reference': 'Source: Strios, Psimoulis, and Pitharouli.  '
                           'Geodetic constraints to the kinematics of the '
                           'Kapareli fault, reactivated during the 1981, Gulf '
                           'of Corinth earthquakes. Tectonophysics Issue 440 '
                           'pp. 105-119. 2007.',
              'time': '1981-02-24T20:53:38.000000Z'},
 'type': 'FeatureCollection'}
    """
    rup_json = shakemap_contents.get('download/rupture.json')
    if rup_json is None:
        return None, None
    url = rup_json['url']
    # with open(f'/tmp/{usgs_id}-rup.json', 'wb') as f:
    #       f.write(urlopen(url).read())
    if user.testdir:  # in parsers_test
        fname = os.path.join(user.testdir, f'{usgs_id}-rup.json')
        text = open(fname).read()
    else:
        logging.info('Downloading rupture.json')
        text = urlopen(url).read()
    rup_data = json.loads(text)
    return rup_data, gettemp(text, prefix='rup_', suffix='.json')


def download_mmi(usgs_id, shakemap_contents, user):
    shape = shakemap_contents.get('download/shape.zip')
    if shape is None:
        return None
    url = shape['url']
    if user.testdir:  # in parsers_test
        mmi_file = os.path.join(user.testdir, f'{usgs_id}-shp.zip')
        logging.info(f'Using {mmi_file}')
    else:
        logging.info('Downloading shape.zip (mmi_file)')
        mmi_file = gettemp(prefix='mmi_', suffix='.zip')
        with urlopen(url) as resp, open(mmi_file, 'wb') as f:
            f.write(resp.read())
    return mmi_file


def convert_rup_data(rup_data, usgs_id, rup_path, shakemap_array=None):
    """
    Convert JSON data coming from the USGS into a rupdic with keys
    lon, lat, dep, mag, rake, local_timestamp, shakemap, usgs_id, rupture_file
    """
    md = rup_data['metadata']
    lon = md['lon']
    lat = md['lat']
    utc_time = md['time']
    local_time = utc_to_local_time(utc_time, lon, lat)
    time_event = local_time_to_time_event(local_time)
    rupdic = {'lon': lon, 'lat': lat, 'dep': md['depth'],
              'mag': md['mag'], 'rake': md['rake'],
              'local_timestamp': str(local_time), 'time_event': time_event,
              'shakemap_array': shakemap_array,
              'usgs_id': usgs_id, 'rupture_file': rup_path}
    return rupdic


def _contents_properties_shakemap(usgs_id, user, get_grid, monitor,
                                  shakemap_version='preferred'):
    # with open(f'/tmp/{usgs_id}.json', 'wb') as f:
    #     url = SHAKEMAP_URL.format(usgs_id)
    #     f.write(urlopen(url).read())
    #     # NOTE: remove the includesuperseded parameter to download less
    #             data for testing
    err = {}
    if user.testdir:  # in parsers_test
        fname = os.path.join(user.testdir, usgs_id + '.json')
        text = open(fname).read()
    else:
        url = SHAKEMAP_URL.format(usgs_id)
        logging.info('Downloading %s' % url)
        try:
            with monitor('Downloading USGS json'):
                text = urlopen(url).read()
        except URLError as exc:
            # in parsers_test
            err_msg = f'Unable to download from {url}: {exc}'
            err = {"status": "failed", "error_msg": err_msg}
            return None, None, None, None, err

    properties = json.loads(text)['properties']

    # NB: currently we cannot find a case with missing shakemap
    shakemaps = properties['products']['shakemap']
    if shakemap_version == 'preferred':
        shakemap = _get_usgs_preferred_item(shakemaps)
    else:
        [shakemap] = [shm for shm in shakemaps if shm['id'] == shakemap_version]
    contents = shakemap['contents']

    if get_grid and 'download/grid.xml' in contents:
        if user.testdir:  # in parsers_test
            grid_fname = f'{user.testdir}/{usgs_id}-grid.xml'
            shakemap_array = get_shakemap_array(grid_fname)
        else:  # download the shakemap
            shakemap_array = get_array_usgs_id("usgs_id", usgs_id, contents)
    else:
        shakemap_array = None
    shakemap_version = shakemap['properties']['version']
    utc_date_time = ms_to_utc_date_time(shakemap['updateTime'])
    shakemap_desc = f'v{shakemap_version}: {utc_date_time}'
    return contents, properties, shakemap_array, shakemap_desc, err


def _get_nodal_planes(properties):
    # in parsers_test
    nodal_planes = {}
    err = {}
    # try reading from the moment tensor, if available. If nodal planes can not
    # be collected, fallback attempting to read them from the focal mechanism
    if 'moment-tensor' in properties['products']:
        moment_tensor = _get_usgs_preferred_item(
            properties['products']['moment-tensor'])
        nodal_planes = _get_nodal_planes_from_product(moment_tensor)
    if not nodal_planes and 'focal-mechanism' in properties['products']:
        focal_mechanism = _get_usgs_preferred_item(
            properties['products']['focal-mechanism'])
        nodal_planes = _get_nodal_planes_from_product(focal_mechanism)
    if not nodal_planes:
        err = {'status': 'failed', 'error_msg':
               'Unable to retrieve information about the nodal options'}
        return None, err
    return nodal_planes, err


def _get_nodal_planes_from_product(product):
    props = product['properties']
    nodal_planes = {}
    for key, value in props.items():
        if key.startswith('nodal-plane-'):
            parts = key.split('-')
            plane = f'NP{parts[2]}'
            attr = parts[3]  # Get the attribute (i.e. 'dip', 'rake' or 'strike')
            if plane not in nodal_planes:
                nodal_planes[plane] = {}
            nodal_planes[plane][attr] = float(value)
    return nodal_planes


def _get_rup_dic_from_xml(usgs_id, user, rupture_file):
    err = {}
    try:
        [rup_node] = nrml.read(os.path.join(user.testdir, rupture_file)
                               if user.testdir else rupture_file)
    except ExpatError as exc:
        err = {"status": "failed",
               "error_msg": f'Unable to convert the rupture: {exc}'}
        return None, {}, err
    try:
        rup = sourceconverter.RuptureConverter(
            rupture_mesh_spacing=5.).convert_node(rup_node)
    except ValueError as exc:
        err = {"status": "failed",
               "error_msg": f'Unable to convert the rupture: {exc}'}
        return None, {}, err
    rup.tectonic_region_type = '*'
    hp = rup.hypocenter
    rupdic = dict(lon=float(hp.x), lat=float(hp.y), dep=float(hp.z),
                  mag=float(rup.mag), rake=float(rup.rake),
                  strike=float(rup.surface.get_strike()),
                  dip=float(rup.surface.get_dip()),
                  usgs_id=usgs_id,
                  rupture_file=rupture_file)
    return rup, rupdic, err


def _get_rup_dic_from_csv(usgs_id, user, rupture_file):
    err = {}
    try:
        [rup] = get_ruptures(os.path.join(user.testdir, rupture_file)
                             if user.testdir else rupture_file)
    except Exception as exc:
        err = {"status": "failed", "error_msg": str(exc)}
        return None, {}, err
    hp = rup.hypocenter
    rupdic = dict(lon=float(hp.x), lat=float(hp.y), dep=float(hp.z),
                  mag=float(rup.mag), rake=float(rup.rake),
                  strike=float(rup.surface.get_strike()),
                  dip=float(rup.surface.get_dip()),
                  usgs_id=usgs_id,
                  rupture_file=rupture_file)
    return rup, rupdic, err


def get_stations_from_usgs(usgs_id, user=User(), monitor=performance.Monitor(),
                           shakemap_version='preferred'):
    err = {}
    n_stations = 0
    try:
        usgs_id = valid.simple_id(usgs_id)
    except ValueError as exc:
        err = {'status': 'failed', 'error_msg': str(exc)}
        return None, n_stations, err
    contents, _properties, _shakemap, _shakemap_desc, err = \
        _contents_properties_shakemap(usgs_id, user, False, monitor,
                                      shakemap_version)
    if err:
        return None, n_stations, err
    with monitor('Downloading stations'):
        station_data_file, n_stations, err = download_station_data_file(
            usgs_id, contents, user)
    return station_data_file, n_stations, err


def ms_to_utc_date_time(ms):
    # convert from milliseconds to utc date time
    dt = datetime.utcfromtimestamp(ms / 1000)  # convert to seconds
    return dt.strftime("%Y-%m-%d %H:%M:%S")


def get_shakemap_versions(usgs_id, user=User(), monitor=performance.Monitor()):
    err = {}
    usgs_preferred_version = None
    try:
        usgs_id = valid.simple_id(usgs_id)
    except ValueError as exc:
        err = {'status': 'failed', 'error_msg': str(exc)}
        return None, None, err
    if user.testdir:  # in parsers_test
        fname = os.path.join(user.testdir, usgs_id + '.json')
        text = open(fname).read()
    else:
        url = SHAKEMAP_URL.format(usgs_id)
        logging.info('Downloading %s' % url)
        try:
            with monitor('Downloading USGS json'):
                text = urlopen(url).read()
        except URLError as exc:
            # in parsers_test
            err_msg = f'Unable to download from {url}: {exc}'
            err = {"status": "failed", "error_msg": err_msg}
            return None, None, err

    js = json.loads(text)
    properties = js['properties']
    shakemaps = properties['products']['shakemap']
    usgs_preferred_shakemap = _get_usgs_preferred_item(shakemaps)
    usgs_preferred_version = usgs_preferred_shakemap['id']
    sorted_shakemaps = sorted(
        shakemaps, key=lambda x: x["updateTime"], reverse=True)
    shakemap_versions = [
        {'id': shakemap['id'],
         'number': shakemap['properties']['version'],
         'utc_date_time': ms_to_utc_date_time(shakemap['updateTime'])}
        for shakemap in sorted_shakemaps
        if 'version' in shakemap['properties']]
    return shakemap_versions, usgs_preferred_version, err


def get_rup_dic(dic, user=User(), use_shakemap=False,
                shakemap_version='preferred', rupture_file=None,
                monitor=performance.Monitor()):
    """
    If the rupture_file is None, download a rupture from the USGS site given
    the ShakeMap ID, else build the rupture locally with the given usgs_id.

    NOTE: this function is called twice by impact_validate: first when
    retrieving rupture data, then when running the job.

    :param dic:
        dictionary with ShakeMap ID and other parameters
    :param user:
       User instance
    :param use_shakemap:
        download the ShakeMap only if True
    :param shakemap_version:
        id of the ShakeMap to be used (if the ShakeMap is used)
    :param rupture_file:
        None
    :returns:
        (rupture object or None, rupture dictionary, error dictionary or {})
    """
    rupdic = {}
    rup_data = {}
    err = {}
    usgs_id = dic['usgs_id']
    approach = dic['approach']
    rup = None
    rupture_issue = None
    if approach == 'provide_rup_params':
        rupdic = dic.copy()
        rupdic.update(rupture_file=rupture_file)
        try:
            rup = build_planar_rupture_from_dict(rupdic)
        except ValueError as exc:
            err = {"status": "failed", "error_msg": str(exc)}
        return rup, rupdic, err
    if rupture_file:
        if rupture_file.endswith('.json'):
            rupture_file_xml = gettemp(prefix='rup_', suffix='.xml')
            try:
                # replacing the input json file with the output xml if possible
                # NOTE: in case of failure, returns the input rupture_file (e.g. in case
                # of a Point rupture)
                rupture_file = convert_to_openquake_xml(rupture_file, rupture_file_xml)
            except ValueError as exc:
                err = {"status": "failed", "error_msg": str(exc)}
                return rup, rupdic, err
        if rupture_file.endswith('.xml'):
            rup, rupdic, err = _get_rup_dic_from_xml(
                usgs_id, user, rupture_file)
        elif rupture_file.endswith('.csv'):
<<<<<<< HEAD
            rup, rupdic, err = _get_rup_dic_from_csv(usgs_id, user, rupture_file)
        elif rupture_file.endswith('.json') and usgs_id != 'FromFile':
            with open(rupture_file) as f:
                rup_data = json.load(f)
=======
            rup, rupdic, err = _get_rup_dic_from_csv(
                usgs_id, user, rupture_file)
        elif rupture_file.endswith('.json'):
            rup, rupdic, rup_data, err_msg = _get_rup_from_json(
                usgs_id, rupture_file)
            if err_msg:
                err = {"status": "failed", "error_msg": err_msg}
>>>>>>> 4bfa1251
        if err or usgs_id == 'FromFile':
            return rup, rupdic, err
    assert usgs_id
    get_grid = user.level == 1 or use_shakemap
    contents, properties, shakemap, shakemap_desc, err = _contents_properties_shakemap(
        usgs_id, user, get_grid, monitor, shakemap_version)
    if err:
        return None, None, err
    if approach in ['use_pnt_rup_from_usgs', 'build_rup_from_usgs']:
        if dic.get('lon') is None:  # don't override user-inserted values
            rupdic, err = load_rupdic_from_origin(usgs_id, properties['products'])
            for key in dic:
                if dic[key] is not None:
                    rupdic[key] = dic[key]
            if err:
                return None, None, err
            if approach == 'build_rup_from_usgs':
                rupdic['nodal_planes'], err = _get_nodal_planes(properties)
                if err:
                    return None, None, err
                else:
                    rupdic.update(rupdic['nodal_planes']['NP1'])
        else:
            rupdic = dic.copy()
    elif 'download/rupture.json' not in contents:
        # happens for us6000f65h in parsers_test
        rupdic, err = load_rupdic_from_finite_fault(
            usgs_id, properties['mag'], properties['products'])
        if err:
            return None, None, err
    if not rup_data and approach not in ['use_pnt_rup_from_usgs',
                                         'build_rup_from_usgs']:
        if approach in ['use_shakemap_from_usgs', 'use_shakemap_fault_rup_from_usgs']:
            with monitor('Downloading rupture json'):
                # FIXME approach
                rup_data, rupture_file = download_shakemap_rupture_data(
                    usgs_id, contents, user)
            if rupture_file:
                rupture_file_xml = gettemp(prefix='rup_', suffix='.xml')
                try:
                    # replacing the input json file with the output xml if possible
                    # NOTE: in case of failure, returns the input rupture_file
                    # (e.g. in case of a Point rupture)
                    rupture_file = convert_to_openquake_xml(
                        rupture_file, rupture_file_xml)
                except ValueError as exc:
                    err = {"status": "failed", "error_msg": str(exc)}
                    return rup, rupdic, err
                if rupture_file.endswith('.xml'):
                    rup, rupdic, rupture_issue = _get_rup_dic_from_xml(
                        usgs_id, user, rupture_file)
                elif rupture_file.endswith('.json'):
                    with open(rupture_file) as f:
                        rup_data = json.load(f)
            elif approach in ('use_shakemap_fault_rup_from_usgs',
                              'use_finite_fault_model_from_usgs'):
                err = {"status": "failed",
                       "error_msg": 'Unable to retrieve rupture geometries'}
                return None, None, err
    if not rupdic:
        rupdic = convert_rup_data(rup_data, usgs_id, rupture_file, shakemap)
    if 'mmi_file' not in rupdic:
        rupdic['mmi_file'] = download_mmi(usgs_id, contents, user)
    if approach == 'use_shakemap_from_usgs':
        rupdic['shakemap_array'] = shakemap
    rupdic['title'] = properties['title']
    rupdic['shakemap_desc'] = shakemap_desc
    if not rup_data:  # in parsers_test
        if approach == 'use_pnt_rup_from_usgs':
            rupdic['msr'] = 'PointMSR'
        try:
            rup = build_planar_rupture_from_dict(rupdic)
        except ValueError as exc:
            err = {"status": "failed", "error_msg": str(exc)}
        return rup, rupdic, err
    elif (not rup and len(rup_data['features']) == 1
            and rup_data['features'][0]['geometry']['type'] == 'Point'):
        # TODO: we can remove this when OQ can handle xml with Point ruptures
        rupdic['msr'] = 'PointMSR'
        try:
            rup = build_planar_rupture_from_dict(rupdic)
        except ValueError as exc:
            rupture_issue = {"status": "failed", "error_msg": str(exc)}
    if rupture_issue and user.level > 1:  # in parsers_test for us6000jllz
        # NOTE: hiding rupture-related issues to level 1 users
        rupdic['rupture_issue'] = rupture_issue['error_msg']
    return rup, rupdic, err


# tested in the nightly tests aristotle_run
# the default argument is needed to avoid an
# error in is_valid_shakemap
def get_array_usgs_id(kind, id, contents={}):
    """
    Download a ShakeMap from the USGS site.

    :param kind: the string "usgs_id", for API compatibility
    :param id: ShakeMap ID
    :param contents: a dictionary containing 'download/grid.xml'
    """
    grid = contents.get('download/grid.xml')
    if not grid:
        raise MissingLink('Could not find grid.xml link for %s' % id)
    uncertainty = contents.get('download/uncertainty.xml.zip') or contents.get(
        'download/uncertainty.xml')
    if not uncertainty:
        logging.warning('No uncertainty.xml file')
    return get_array(
        kind='usgs_xml', grid_url=grid['url'],
        uncertainty_url=uncertainty['url'] if uncertainty else None)


def get_array_file_npy(kind, fname):
    """
    Read a ShakeMap in .npy format from the local file system
    """
    return numpy.load(fname)


def get_shapefile_arrays(polygons, records):
    dt = sorted((imt[1], F32) for key, imt in FIELDMAP.items()
                if imt[0] == 'val' and key in records.keys())
    bbox = [('minx', F32), ('miny', F32), ('maxx', F32), ('maxy', F32)]
    dtlist = [('bbox', bbox), ('vs30', F32), ('val', dt), ('std', dt)]

    data = numpy.zeros(len(polygons), dtlist)

    for name, field in sorted([('bbox', bbox), *FIELDMAP.items()]):
        if name not in records:
            continue
        if name == 'bbox':
            data[name] = numpy.array(records[name], dtype=bbox)
        elif isinstance(field, tuple):
            # for ('val', IMT) or ('std', IMT)
            data[field[0]][field[1]] = F32(records[name])
        else:
            # for lon, lat, vs30
            data[field] = F32(records[name])

    return polygons, data


def _get_shakemap_array(xml_file):
    if isinstance(xml_file, str):
        fname = xml_file
    elif hasattr(xml_file, 'fp'):
        fname = xml_file.fp.name
    else:
        fname = xml_file.name
    if hasattr(xml_file, 'read'):
        data = io.BytesIO(xml_file.read())
    else:
        data = open(xml_file)
    grid_node = node_from_xml(data)
    fields = grid_node.getnodes('grid_field')
    lines = grid_node.grid_data.text.strip().splitlines()
    rows = [line.split() for line in lines]

    # the indices start from 1, hence the -1 below
    idx = {f['name']: int(f['index']) - 1 for f in fields
           if f['name'] in SHAKEMAP_FIELDS}
    out = {name: [] for name in idx}
    uncertainty = any(imt.startswith('STD') for imt in out)
    if (uncertainty and 'STDPSA06' not in idx) or (
            not uncertainty and 'PSA06' not in idx):
        # old shakemap
        fieldmap = {f: FIELDMAP[f] for f in FIELDMAP if f != 'PSA06'}
    else:  # new shakemap
        fieldmap = FIELDMAP
        missing = REQUIRED_IMTS - set(idx)
        if not uncertainty and missing:
            raise RuntimeError('Missing %s in %s' % (missing, fname))
    for name in idx:
        i = idx[name]
        if name in fieldmap:
            out[name].append([float(row[i]) for row in rows])
    dt = sorted((imt[1], F32) for key, imt in fieldmap.items()
                if imt[0] == 'val')
    dtlist = [('lon', F32), ('lat', F32), ('vs30', F32),
              ('val', dt), ('std', dt)]
    data = numpy.zeros(len(rows), dtlist)
    for name, field in sorted(fieldmap.items()):
        if name not in out:
            continue
        if isinstance(field, tuple):
            # for ('val', IMT) or ('std', IMT)
            data[field[0]][field[1]] = F32(out[name])
        else:
            # for lon, lat, vs30
            data[field] = F32(out[name])
    return data


def get_shakemap_array(grid_file, uncertainty_file=None):
    """
    :param grid_file: a shakemap grid file
    :param uncertainty_file: a shakemap uncertainty_file file
    :returns: array with fields lon, lat, vs30, val, std
    """
    data = _get_shakemap_array(grid_file)
    if uncertainty_file:
        data2 = _get_shakemap_array(uncertainty_file)
        # sanity check: lons and lats must be the same
        for coord in ('lon', 'lat'):
            numpy.testing.assert_equal(data[coord], data2[coord])
        # copy the stddevs from the uncertainty array
        for imt in data2['std'].dtype.names:
            data['std'][imt] = data2['std'][imt]
    return data<|MERGE_RESOLUTION|>--- conflicted
+++ resolved
@@ -1180,20 +1180,10 @@
             rup, rupdic, err = _get_rup_dic_from_xml(
                 usgs_id, user, rupture_file)
         elif rupture_file.endswith('.csv'):
-<<<<<<< HEAD
             rup, rupdic, err = _get_rup_dic_from_csv(usgs_id, user, rupture_file)
         elif rupture_file.endswith('.json') and usgs_id != 'FromFile':
             with open(rupture_file) as f:
                 rup_data = json.load(f)
-=======
-            rup, rupdic, err = _get_rup_dic_from_csv(
-                usgs_id, user, rupture_file)
-        elif rupture_file.endswith('.json'):
-            rup, rupdic, rup_data, err_msg = _get_rup_from_json(
-                usgs_id, rupture_file)
-            if err_msg:
-                err = {"status": "failed", "error_msg": err_msg}
->>>>>>> 4bfa1251
         if err or usgs_id == 'FromFile':
             return rup, rupdic, err
     assert usgs_id
