# -*- coding: utf-8 -*-
# vim: tabstop=4 shiftwidth=4 softtabstop=4
#
# Copyright (C) 2013-2023 GEM Foundation
#
# OpenQuake is free software: you can redistribute it and/or modify it
# under the terms of the GNU Affero General Public License as published
# by the Free Software Foundation, either version 3 of the License, or
# (at your option) any later version.
#
# OpenQuake is distributed in the hope that it will be useful,
# but WITHOUT ANY WARRANTY; without even the implied warranty of
# MERCHANTABILITY or FITNESS FOR A PARTICULAR PURPOSE.  See the
# GNU Affero General Public License for more details.
#
# You should have received a copy of the GNU Affero General Public License
# along with OpenQuake. If not, see <http://www.gnu.org/licenses/>.

"""
Validation library for the engine, the desktop tools, and anything else
"""

import os
import re
import ast
import json
import toml
import socket
import logging
from functools import partial
import numpy

from openquake.baselib.general import distinct, pprod
from openquake.baselib import config, hdf5
from openquake.hazardlib import imt, scalerel, gsim, pmf, site, tom
from openquake.hazardlib.gsim.base import registry, gsim_aliases
from openquake.hazardlib.calc.filters import (  # noqa
    IntegrationDistance, floatdict
)

PRECISION = pmf.PRECISION

SCALEREL = scalerel.get_available_magnitude_scalerel()

GSIM = gsim.get_available_gsims()

MAG, DIS, LON, LAT, EPS = 0, 1, 2, 3, 4

mag_pmf = partial(pprod, axis=(DIS, LON, LAT, EPS))
dist_pmf = partial(pprod, axis=(MAG, LON, LAT, EPS))
mag_dist_pmf = partial(pprod, axis=(LON, LAT, EPS))
mag_dist_eps_pmf = partial(pprod, axis=(LON, LAT))
lon_lat_pmf = partial(pprod, axis=(DIS, MAG, EPS))
mag_lon_lat_pmf = partial(pprod, axis=(DIS, EPS))
# applied on matrix MAG DIS LON LAT EPS


def trt_pmf(matrices):
    """
    From T matrices of shape (Ma, D, Lo, La, E, ...) into one matrix of
    shape (T, ...)
    """
    return numpy.array([pprod(mat, axis=(MAG, DIS, LON, LAT, EPS))
                        for mat in matrices])


# this dictionary is useful to extract a fixed set of
# submatrices from the full disaggregation matrix
# NB: the TRT keys have extractor None, since the extractor
# without TRT can be used; we still need to populate the pmf_map
# since it is used to validate the keys accepted by the job.ini file
pmf_map = dict([
    ('Mag', mag_pmf),
    ('Dist', dist_pmf),
    ('Mag_Dist', mag_dist_pmf),
    ('Mag_Dist_Eps', mag_dist_eps_pmf),
    ('Lon_Lat', lon_lat_pmf),
    ('Mag_Lon_Lat', mag_lon_lat_pmf),
    ('TRT', trt_pmf),
    ('TRT_Mag', None),
    ('TRT_Lon_Lat', None),
    ('TRT_Mag_Dist', None),
    ('TRT_Mag_Dist_Eps', None),
])


def disagg_outputs(value):
    """
    Validate disaggregation outputs. For instance

    >>> disagg_outputs('TRT Mag_Dist')
    ['TRT', 'Mag_Dist']
    >>> disagg_outputs('TRT, Mag_Dist')
    ['TRT', 'Mag_Dist']
    """
    values = value.replace(',', ' ').split()
    for val in values:
        if val not in pmf_map:
            raise ValueError('Invalid disagg output: %s' % val)
    return values


class FromFile(object):
    """
    Fake GSIM to be used when the GMFs are imported from an
    external file and not computed with a GSIM.
    """
    DEFINED_FOR_INTENSITY_MEASURE_TYPES = set()
    REQUIRES_RUPTURE_PARAMETERS = set()
    REQUIRES_SITES_PARAMETERS = set()
    REQUIRES_DISTANCES = set()
    DEFINED_FOR_REFERENCE_VELOCITY = None
    kwargs = {}

    def init(self):
        pass

    def compute(self, ctx, imts, mean, sig, tau, phi):
        pass

    def requires(self):
        return ()

    def __repr__(self):
        return '[FromFile]'


def to_toml(uncertainty):
    """
    Converts an uncertainty node into a TOML string
    """
    if hasattr(uncertainty, 'attrib'):  # is a node
        text = uncertainty.text.strip()
        kvs = uncertainty.attrib.items()
    else:  # is a string
        text = uncertainty.strip()
        kvs = []
    text = gsim_aliases.get(text, text)  # use the gsim alias if any
    if not text.startswith('['):  # a bare GSIM name was passed
        text = '[%s]' % text
    for k, v in kvs:
        try:
            v = ast.literal_eval(v)
        except (SyntaxError, ValueError):
            v = repr(v)
        text += '\n%s = %s' % (k, v)
    return text


def _fix_toml(v):
    # horrible hack to remove a pickle error with
    # TomlDecoder.get_empty_inline_table.<locals>.DynamicInlineTableDict
    # using toml.loads(s, _dict=dict) would be the right way, but it does
    # not work :-(
    if isinstance(v, numpy.ndarray):
        return list(v)
    elif hasattr(v, 'items'):
        return {k1: _fix_toml(v1) for k1, v1 in v.items()}
    elif isinstance(v, list):
        return [_fix_toml(x) for x in v]
    elif isinstance(v, numpy.float64):
        return float(v)
    return v


# more tests are in tests/valid_test.py
def gsim(value, basedir=''):
    """
    Convert a string into a GSIM instance

    >>> gsim('BooreAtkinson2011')
    [BooreAtkinson2011]
    """
    value = to_toml(value)  # convert to TOML
    [(gsim_name, kwargs)] = toml.loads(value).items()
    kwargs = _fix_toml(kwargs)
    for k, v in kwargs.items():
        if k.endswith(('_file', '_table')):
            kwargs[k] = os.path.normpath(os.path.join(basedir, v))
    if gsim_name == 'FromFile':
        return FromFile()
    try:
        gsim_class = registry[gsim_name]
    except KeyError:
        raise ValueError('Unknown GSIM: %s' % gsim_name)
    gs = gsim_class(**kwargs)
    gs._toml = '\n'.join(line.strip() for line in value.splitlines())
    return gs


def occurrence_model(value):
    """
    Converts a TOML string into a TOM instance

    >>> print(occurrence_model('[PoissonTOM]\\ntime_span=50.0'))
    [PoissonTOM]
    time_span = 50.0
    <BLANKLINE>
    """
    [(clsname, dic)] = toml.loads(value).items()
    return tom.registry[clsname](**dic)


def logic_tree_path(value):
    """
    >>> logic_tree_path('SM2_a3b1')
    ['SM2', 'a3b1']
    """
    return value.split('_')


def compose(*validators):
    """
    Implement composition of validators. For instance

    >>> utf8_not_empty = compose(utf8, not_empty)
    """
    def composed_validator(value):
        out = value
        for validator in reversed(validators):
            out = validator(out)
        return out
    composed_validator.__name__ = 'compose(%s)' % ','.join(
        val.__name__ for val in validators)
    return composed_validator


class NoneOr(object):
    """
    Accept the empty string (casted to None) or something else validated
    by the underlying `cast` validator.
    """
    def __init__(self, cast):
        self.cast = cast
        self.__name__ = cast.__name__

    def __call__(self, value):
        if value:
            return self.cast(value)


class Choice(object):
    """
    Check if the choice is valid (case sensitive).
    """
    @property
    def __name__(self):
        return 'Choice%s' % str(self.choices)

    def __init__(self, *choices):
        self.choices = choices

    def __call__(self, value):
        if value not in self.choices:
            raise ValueError("Got '%s', expected %s" % (
                             value, '|'.join(self.choices)))
        return value


class ChoiceCI(object):
    """
    Check if the choice is valid (case insensitive version).
    """
    def __init__(self, *choices):
        self.choices = choices
        self.__name__ = 'ChoiceCI%s' % str(choices)

    def __call__(self, value):
        value = value.lower()
        if value not in self.choices:
            raise ValueError("'%s' is not a valid choice in %s" % (
                             value, self.choices))
        return value


category = ChoiceCI('population', 'buildings')


class Choices(Choice):
    """
    Convert the choices, passed as a comma separated string, into a tuple
    of validated strings. For instance

    >>> Choices('xml', 'csv')('xml,csv')
    ('xml', 'csv')
    """
    def __call__(self, value):
        values = value.lower().split(',')
        for val in values:
            if val not in self.choices:
                raise ValueError("'%s' is not a valid choice in %s" % (
                    val, self.choices))
        return tuple(values)


export_formats = Choices('', 'xml', 'geojson', 'txt', 'csv', 'npz', 'hdf5')


class Regex(object):
    """
    Compare the value with the given regex
    """
    def __init__(self, regex):
        self.rx = re.compile(regex)
        self.__name__ = 'Regex[%s]' % regex

    def __call__(self, value):
        if self.rx.match(value) is None:
            raise ValueError("'%s' does not match the regex '%s'" %
                             (value, self.rx.pattern))
        return value


name = Regex(r'^[a-zA-Z_]\w*$')

name_with_dashes = Regex(r'^[a-zA-Z_][\w\-]*$')


class SimpleId(object):
    """
    Check if the given value is a valid ID.

    :param length: maximum length of the ID
    :param regex: accepted characters
    """
    def __init__(self, length, regex=r'^[\w_\-:]+$'):
        self.length = length
        self.regex = regex
        self.__name__ = 'SimpleId(%d, %s)' % (length, regex)

    def __call__(self, value):
        if len(value) == 0:
            raise ValueError('Invalid ID: can not be empty')
        if max(map(ord, value)) > 127:
            raise ValueError(
                'Invalid ID %r: the only accepted chars are %s' % (
                    value, self.regex))
        elif len(value) > self.length:
            raise ValueError("The ID '%s' is longer than %d character" %
                             (value, self.length))
        elif re.match(self.regex, value):
            return value
        raise ValueError(
            "Invalid ID '%s': the only accepted chars are %s" % (
                value, self.regex))


MAX_ID_LENGTH = 75  # length required for some sources in US14 collapsed model
ASSET_ID_LENGTH = 50  # length that makes Murray happy

simple_id = SimpleId(MAX_ID_LENGTH)
branch_id = SimpleId(MAX_ID_LENGTH, r'^[\w\:\#_\-\.]+$')
asset_id = SimpleId(ASSET_ID_LENGTH)
source_id = SimpleId(MAX_ID_LENGTH, r'^[\w\-_:]+$')
three_letters = SimpleId(3, r'^[A-Z]+$')
nice_string = SimpleId(  # nice for Windows, Linux, HDF5 and XML
    ASSET_ID_LENGTH, r'[a-zA-Z0-9\.`!#$%\(\)\+/,;@\[\]\^_{|}~-]+')
mod_func = SimpleId(MAX_ID_LENGTH, r'[\w_]+\.[\w_]+')


def risk_id(value):
    """
    A valid risk ID cannot contain the characters #'"
    """
    if '#' in value or '"' in value or "'" in value:
        raise ValueError('Invalid ID "%s" contains forbidden chars' % value)
    return value


class FloatRange(object):
    def __init__(self, minrange, maxrange, name='', accept=None):
        self.minrange = minrange
        self.maxrange = maxrange
        self.name = name
        self.accept = accept
        self.__name__ = 'FloatRange[%s:%s]' % (minrange, maxrange)

    def __call__(self, value):
        try:
            f = float_(value)
        except ValueError:  # passed a string
            if value == self.accept:
                return value
            else:
                raise
        if f > self.maxrange:
            raise ValueError("%s %s is bigger than the maximum (%s)" %
                             (self.name, f, self.maxrange))
        if f < self.minrange:
            raise ValueError("%s %s is smaller than the minimum (%s)" %
                             (self.name, f, self.minrange))
        return f


magnitude = FloatRange(0, 11, 'magnitude')


def not_empty(value):
    """Check that the string is not all blanks"""
    if value is None or value.strip() == '':
        raise ValueError('Got an empty string')
    return value


def utf8(value):
    r"""
    Check that the string is UTF-8. Returns an encode bytestring.

    >>> utf8(b'\xe0')  # doctest: +ELLIPSIS
    Traceback (most recent call last):
    ...
    ValueError: Not UTF-8: ...
    """
    try:
        if isinstance(value, bytes):
            return value.decode('utf-8')
        else:
            return value
    except Exception:
        raise ValueError('Not UTF-8: %r' % value)


def utf8_not_empty(value):
    """Check that the string is UTF-8 and not empty"""
    return utf8(not_empty(value))


def namelist(value):
    """
    :param value: input string
    :returns: list of identifiers separated by whitespace or commas

    >>> namelist('a,b')
    ['a', 'b']
    >>> namelist('a1  b_2\t_c')
    ['a1', 'b_2', '_c']

    >>> namelist('a1 b_2 1c')
    ['a1', 'b_2', '1c']
    """
    names = value.replace(',', ' ').split()
    for n in names:
        try:
            source_id(n)
        except ValueError:
            raise ValueError('List of names containing an invalid name:'
                             ' %s' % n)
    return names


def namelists(value):
    """
    :param value: input string
    :returns: list of lists of identifiers

    >>> namelists('a,b')
    [['a', 'b']]
    >>> namelists('a1, b_2; _c')
    [['a1', 'b_2'], ['_c']]

    >>> namelists('a1; b_2; 1c')
    [['a1'], ['b_2'], ['1c']]
    """
    lists = []
    for string in value.split(';'):
        names = string.replace(',', ' ').split()
        for n in names:
            try:
                source_id(n)
            except ValueError:
                raise ValueError('Invalid name: %s' % n)
        lists.append(names)
    return lists


def float_(value):
    """
    :param value: input string
    :returns: a floating point number
    """
    try:
        return float(value)
    except Exception:
        raise ValueError("'%s' is not a float" % value)


def nonzero(value):
    """
    :param value: input string
    :returns: the value unchanged

    >>> nonzero('1')
    '1'
    >>> nonzero('0')
    Traceback (most recent call last):
      ...
    ValueError: '0' is zero
    """
    if float_(value) == 0:
        raise ValueError("'%s' is zero" % value)
    return value


def longitude(value):
    """
    :param value: input string
    :returns: longitude float, rounded to 5 digits, i.e. 1 meter maximum

    >>> longitude('0.123456')
    0.12346
    """
    lon = round(float_(value), 5)
    if lon > 180.:
        raise ValueError('longitude %s > 180' % lon)
    elif lon < -180.:
        raise ValueError('longitude %s < -180' % lon)
    return lon


def latitude(value):
    """
    :param value: input string
    :returns: latitude float, rounded to 5 digits, i.e. 1 meter maximum

    >>> latitude('-0.123456')
    -0.12346
    """
    lat = round(float_(value), 5)
    if lat > 90.:
        raise ValueError('latitude %s > 90' % lat)
    elif lat < -90.:
        raise ValueError('latitude %s < -90' % lat)
    return lat


def longitudes(value):
    """
    :param value: a comma separated string of longitudes
    :returns: a list of longitudes
    """
    return [longitude(v) for v in value.split(',')]


def latitudes(value):
    """
    :param value: a comma separated string of latitudes
    :returns: a list of latitudes
    """
    return [latitude(v) for v in value.split(',')]


depth = float_


def lon_lat(value):
    """
    :param value: a pair of coordinates
    :returns: a tuple (longitude, latitude)

    >>> lon_lat('12 14')
    (12.0, 14.0)
    """
    lon, lat = value.split()
    return longitude(lon), latitude(lat)


def point(value):
    """
    :param value: a tuple of coordinates as a string (2D or 3D)
    :returns: a tuple of coordinates as a string (2D or 3D)
    """
    lst = value.split()
    dim = len(lst)
    if dim == 2:
        return longitude(lst[0]), latitude(lst[1]), 0.
    elif dim == 3:
        return longitude(lst[0]), latitude(lst[1]), depth(lst[2])
    else:
        raise ValueError('Invalid point format: %s' % value)


def coordinates(value):
    """
    Convert a non-empty string into a list of lon-lat coordinates.

    >>> coordinates('')
    Traceback (most recent call last):
    ...
    ValueError: Empty list of coordinates: ''
    >>> coordinates('1.1 1.2')
    [(1.1, 1.2, 0.0)]
    >>> coordinates('1.1 1.2, 2.2 2.3')
    [(1.1, 1.2, 0.0), (2.2, 2.3, 0.0)]
    >>> coordinates('1.1 1.2 -0.4, 2.2 2.3 -0.5')
    [(1.1, 1.2, -0.4), (2.2, 2.3, -0.5)]
    >>> coordinates('0 0 0, 0 0 -1')
    Traceback (most recent call last):
    ...
    ValueError: Found overlapping site #2,  0 0 -1
    """
    if isinstance(value, list):  # assume list of lists/tuples
        return [point(' '.join(map(str, v))) for v in value]
    if not value.strip():
        raise ValueError('Empty list of coordinates: %r' % value)
    points = []
    pointset = set()
    for i, line in enumerate(value.split(','), 1):
        pnt = point(line)
        if pnt[:2] in pointset:
            raise ValueError("Found overlapping site #%d, %s" % (i, line))
        pointset.add(pnt[:2])
        points.append(pnt)
    return points


def wkt_polygon(value):
    """
    Convert a string with a comma separated list of coordinates into
    a WKT polygon, by closing the ring.
    """
    points = ['%s %s' % (lon, lat) for lon, lat, dep in coordinates(value)]
    # close the linear polygon ring by appending the first coord to the end
    points.append(points[0])
    return 'POLYGON((%s))' % ', '.join(points)


def positiveint(value):
    """
    :param value: input string
    :returns: positive integer
    """
    val = str(value).lower()
    if val == 'true':
        return 1
    elif val == 'false':
        return 0
    i = int(not_empty(val))
    if i < 0:
        raise ValueError('integer %d < 0' % i)
    return i


def positivefloat(value):
    """
    :param value: input string
    :returns: positive float
    """
    f = float(not_empty(value))
    if f < 0:
        raise ValueError('float %s < 0' % f)
    return f


def positivefloats(value):
    """
    :param value:
        string of whitespace separated floats
    :returns:
        a list of positive floats
    """
    values = value.strip('[]').split()
    floats = list(map(positivefloat, values))
    return floats


def floats(value):
    """
    :param value:
        string of whitespace separated floats
    :returns:
        a list of floats
    """
    return list(map(float, value.split()))


_BOOL_DICT = {
    '': False,
    '0': False,
    '1': True,
    'false': False,
    'true': True,
}


def boolean(value):
    """
    :param value: input string such as '0', '1', 'true', 'false'
    :returns: boolean

    >>> boolean('')
    False
    >>> boolean('True')
    True
    >>> boolean('false')
    False
    >>> boolean('t')
    Traceback (most recent call last):
        ...
    ValueError: Not a boolean: t
    """
    value = str(value).strip().lower()
    try:
        return _BOOL_DICT[value]
    except KeyError:
        raise ValueError('Not a boolean: %s' % value)


def range01(value):
    """
    :param value: a string convertible to a float in the range 0..1
    """
    val = value.lower()
    if val == 'true':
        return 1.
    elif val == 'false':
        return 0.
    return FloatRange(0, 1)(val)


probability = FloatRange(0, 1)


def probabilities(value, rows=0, cols=0):
    """
    :param value: input string, comma separated or space separated
    :param rows: the number of rows if the floats are in a matrix (0 otherwise)
    :param cols: the number of columns if the floats are in a matrix (or 0
    :returns: a list of probabilities

    >>> probabilities('')
    []
    >>> probabilities('1')
    [1.0]
    >>> probabilities('0.1 0.2')
    [0.1, 0.2]
    >>> probabilities('0.1, 0.2')  # commas are ignored
    [0.1, 0.2]
    """
    probs = list(map(probability, value.replace(',', ' ').split()))
    if rows and cols:
        probs = numpy.array(probs).reshape((len(rows), len(cols)))
    return probs


def decreasing_probabilities(value):
    """
    :param value: input string, comma separated or space separated
    :returns: a list of decreasing probabilities

    >>> decreasing_probabilities('1')
    Traceback (most recent call last):
    ...
    ValueError: Not enough probabilities, found '1'
    >>> decreasing_probabilities('0.2 0.1')
    [0.2, 0.1]
    >>> decreasing_probabilities('0.1 0.2')
    Traceback (most recent call last):
    ...
    ValueError: The probabilities 0.1 0.2 are not in decreasing order
    """
    probs = probabilities(value)
    if len(probs) < 2:
        raise ValueError('Not enough probabilities, found %r' % value)
    elif sorted(probs, reverse=True) != probs:
        raise ValueError('The probabilities %s are not in decreasing order'
                         % value)
    return probs


def intensity_measure_type(value):
    """
    Make sure `value` is a valid intensity measure type and return it
    in a normalized form

    >>> intensity_measure_type('SA(0.10)')  # NB: strips the trailing 0
    'SA(0.1)'
    >>> intensity_measure_type('SA')  # this is invalid
    Traceback (most recent call last):
      ...
    ValueError: Invalid IMT: 'SA'
    """
    try:
        return str(imt.from_string(value))
    except Exception:
        raise ValueError("Invalid IMT: '%s'" % value)


def intensity_measure_types(value):
    """
    :param value: input string
    :returns: non-empty list of ordered Intensity Measure Type objects

    >>> intensity_measure_types('')
    []
    >>> intensity_measure_types('PGA')
    ['PGA']
    >>> intensity_measure_types('PGA, SA(1.00)')
    ['PGA', 'SA(1.0)']
    >>> intensity_measure_types('SA(0.1), SA(0.10)')
    Traceback (most recent call last):
      ...
    ValueError: Duplicated IMTs in SA(0.1), SA(0.10)
    >>> intensity_measure_types('PGV, SA(1), PGA')
    ['PGV', 'PGA', 'SA(1.0)']
    """
    if not value:
        return []
    imts = []
    for chunk in value.split(','):
        imts.append(imt.from_string(chunk.strip()))
    sorted_imts = sorted(imts, key=lambda im: getattr(im, 'period', 1))
    if len(distinct(imts)) < len(imts):
        raise ValueError('Duplicated IMTs in %s' % value)
    return [str(imt) for imt in sorted_imts]


def check_levels(imls, imt, min_iml=1E-10):
    """
    Raise a ValueError if the given levels are invalid.

    :param imls: a list of intensity measure and levels
    :param imt: the intensity measure type
    :param min_iml: minimum intensity measure level (default 1E-10)

    >>> check_levels([0.1, 0.2], 'PGA')  # ok
    >>> check_levels([], 'PGA')
    Traceback (most recent call last):
       ...
    ValueError: No imls for PGA: []
    >>> check_levels([0.2, 0.1], 'PGA')
    Traceback (most recent call last):
       ...
    ValueError: The imls for PGA are not sorted: [0.2, 0.1]
    >>> check_levels([0.2, 0.2], 'PGA')
    Traceback (most recent call last):
       ...
    ValueError: Found duplicated levels for PGA: [0.2, 0.2]
    """
    if len(imls) < 1:
        raise ValueError('No imls for %s: %s' % (imt, imls))
    elif imls != sorted(imls):
        raise ValueError('The imls for %s are not sorted: %s' % (imt, imls))
    elif len(distinct(imls)) < len(imls):
        raise ValueError("Found duplicated levels for %s: %s" % (imt, imls))
    elif imls[0] == 0 and imls[1] <= min_iml:  # apply the cutoff
        raise ValueError("The min_iml %s=%s is larger than the second level "
                         "for %s" % (imt, min_iml, imls))
    elif imls[0] == 0 and imls[1] > min_iml:  # apply the cutoff
        imls[0] = min_iml


def intensity_measure_types_and_levels(value):
    """
    :param value: input string
    :returns: Intensity Measure Type and Levels dictionary

    >>> intensity_measure_types_and_levels('{"SA(0.10)": [0.1, 0.2]}')
    {'SA(0.1)': [0.1, 0.2]}
    """
    dic = dictionary(value)
    for imt_str, imls in list(dic.items()):
        norm_imt = str(imt.from_string(imt_str))
        if norm_imt != imt_str:
            dic[norm_imt] = imls
            del dic[imt_str]
        check_levels(imls, imt_str)  # ValueError if the levels are invalid
    return dic


def loss_ratios(value):
    """
    :param value: input string
    :returns: dictionary loss_type -> loss ratios

    >>> loss_ratios('{"structural": [0.1, 0.2]}')
    {'structural': [0.1, 0.2]}
    """
    dic = dictionary(value)
    for lt, ratios in dic.items():
        for ratio in ratios:
            if not 0 <= ratio <= 1:
                raise ValueError('Loss ratio %f for loss_type %s is not in '
                                 'the range [0, 1]' % (ratio, lt))
        check_levels(ratios, lt)  # ValueError if the levels are invalid
    return dic


def logscale(x_min, x_max, n):
    """
    :param x_min: minumum value
    :param x_max: maximum value
    :param n: number of steps
    :returns: an array of n values from x_min to x_max
    """
    if not (isinstance(n, int) and n > 0):
        raise ValueError('n must be a positive integer, got %s' % n)
    if x_min <= 0:
        raise ValueError('x_min must be positive, got %s' % x_min)
    if x_max <= x_min:
        raise ValueError('x_max (%s) must be bigger than x_min (%s)' %
                         (x_max, x_min))
    delta = numpy.log(x_max / x_min)
    return numpy.exp(delta * numpy.arange(n) / (n - 1)) * x_min


def dictionary(value):
    """
    :param value:
        input string corresponding to a literal Python object
    :returns:
        the Python object

    >>> dictionary('')
    {}
    >>> dictionary('{}')
    {}
    >>> dictionary('{"a": 1}')
    {'a': 1}
    >>> dictionary('"vs30_clustering: true"')  # an error really done by a user
    Traceback (most recent call last):
       ...
    ValueError: '"vs30_clustering: true"' is not a valid Python dictionary
    >>> dictionary('{"ls": logscale(0.01, 2, 5)}')
    {'ls': [0.01, 0.03760603093086393, 0.14142135623730948, 0.5318295896944986, 1.9999999999999991]}
    """
    if not value:
        return {}
    value = value.replace('logscale(', '("logscale", ')  # dirty but quick
    try:
        dic = dict(ast.literal_eval(value))
    except Exception:
        raise ValueError('%r is not a valid Python dictionary' % value)
    for key, val in dic.items():
        try:
            has_logscale = (val[0] == 'logscale')
        except Exception:  # no val[0]
            continue
        if has_logscale:
            dic[key] = list(logscale(*val[1:]))
    return dic


# ########################### SOURCES/RUPTURES ############################# #

def mag_scale_rel(value):
    """
    :param value:
        a Magnitude-Scale relationship in hazardlib
    :returns:
        the corresponding hazardlib object

    Parametric MSR classes are supported with TOML syntax; for instance

    >>> mag_scale_rel("CScalingMSR.C=4.7")
    <CScalingMSR>
    """
    value = value.strip()
    if '.' in value or '[' in value:
        [(value, kwargs)] = toml.loads(value).items()
    else:
        kwargs = {}
    if value not in SCALEREL:
        raise ValueError(
            "'%s' is not a recognized magnitude-scale relationship" % value)
    return SCALEREL[value](**kwargs)


def pmf(value):
    """
    Comvert a string into a Probability Mass Function.

    :param value:
        a sequence of probabilities summing up to 1 (no commas)
    :returns:
        a list of pairs [(probability, index), ...] with index starting from 0

    >>> pmf("0.157 0.843")
    [(0.157, 0), (0.843, 1)]
    """
    probs = probabilities(value)
    if sum(probs) != 1:
        # avoid https://github.com/gem/oq-engine/issues/5901
        raise ValueError('The probabilities %s do not sum up to 1!' % value)
    return [(p, i) for i, p in enumerate(probs)]


def check_weights(nodes_with_a_weight):
    """
    Ensure that the sum of the values is 1

    :param nodes_with_a_weight: a list of Node objects with a weight attribute
    """
    weights = [n['weight'] for n in nodes_with_a_weight]
    if abs(sum(weights) - 1.) > PRECISION:
        raise ValueError('The weights do not sum up to 1: %s' % weights)
    return nodes_with_a_weight


def weights(value):
    """
    Space-separated list of weights:

    >>> weights('0.1 0.2 0.7')
    [0.1, 0.2, 0.7]

    >>> weights('0.1 0.2 0.8')
    Traceback (most recent call last):
      ...
    ValueError: The weights do not sum up to 1: [0.1, 0.2, 0.8]
    """
    probs = probabilities(value)
    if abs(sum(probs) - 1.) > PRECISION:
        raise ValueError('The weights do not sum up to 1: %s' % probs)
    return probs


def hypo_list(nodes):
    """
    :param nodes: a hypoList node with N hypocenter nodes
    :returns: a numpy array of shape (N, 3) with strike, dip and weight
    """
    check_weights(nodes)
    data = []
    for node in nodes:
        data.append([node['alongStrike'], node['downDip'], node['weight']])
    return numpy.array(data, float)


def slip_list(nodes):
    """
    :param nodes: a slipList node with N slip nodes
    :returns: a numpy array of shape (N, 2) with slip angle and weight
    """
    check_weights(nodes)
    data = []
    for node in nodes:
        data.append([slip_range(~node), node['weight']])
    return numpy.array(data, float)


def posList(value):
    """
    :param value:
        a string with the form `lon1 lat1 [depth1] ...  lonN latN [depthN]`
        without commas, where the depts are optional.
    :returns:
        a list of floats without other validations
    """
    values = value.split()
    num_values = len(values)
    if num_values % 3 and num_values % 2:
        raise ValueError('Wrong number: nor pairs not triplets: %s' % values)
    try:
        return list(map(float_, values))
    except Exception as exc:
        raise ValueError('Found a non-float in %s: %s' % (value, exc))


def point3d(value, lon, lat, depth):
    """
    This is used to convert nodes of the form
    <hypocenter lon="LON" lat="LAT" depth="DEPTH"/>

    :param value: None
    :param lon: longitude string
    :param lat: latitude string
    :returns: a validated triple (lon, lat, depth)
    """
    return longitude(lon), latitude(lat), positivefloat(depth)


strike_range = FloatRange(0, 360, 'strike')
slip_range = FloatRange(0, 360, 'slip')
dip_range = FloatRange(0, 90, 'dip')
rake_range = FloatRange(-180, 180, 'rake', 'undefined')


def ab_values(value):
    """
    a and b values of the GR magniture-scaling relation.
    a is a positive float, b is just a float.
    """
    a, b = value.split()
    return positivefloat(a), float_(b)


def integers(value):
    """
    :param value: input string
    :returns: non-empty list of integers

    >>> integers('1, 2')
    [1, 2]
    >>> integers(' ')
    Traceback (most recent call last):
       ...
    ValueError: Not a list of integers: ' '
    """
    if '.' in value:
        raise ValueError('There are decimal points in %s' % value)
    values = value.strip('[]').replace(',', ' ').split()
    if not values:
        raise ValueError('Not a list of integers: %r' % value)
    try:
        ints = [int(float(v)) for v in values]
    except Exception:
        raise ValueError('Not a list of integers: %r' % value)
    return ints


def positiveints(value):
    """
    >>> positiveints('1, -1')
    Traceback (most recent call last):
       ...
    ValueError: -1 is negative in '1, -1'
    """
    ints = integers(value)
    for val in ints:
        if val < 0:
            raise ValueError('%d is negative in %r' % (val, value))
    return ints


def simple_slice(value):
    """
    >>> simple_slice('2:5')
    (2, 5)
    >>> simple_slice('0:None')
    (0, None)
    """
    try:
        start, stop = value.split(':')
        start = ast.literal_eval(start)
        stop = ast.literal_eval(stop)
        if start is not None and stop is not None:
            assert start < stop
    except Exception:
        raise ValueError('invalid slice: %s' % value)
    return (start, stop)


def uncertainty_model(value):
    """
    Format whitespace in XML nodes of kind uncertaintyModel
    """
    if value.lstrip().startswith('['):  # TOML, do not mess with newlines
        return value.strip()
    return ' '.join(value.split())  # remove newlines too


def host_port(value=None):
    """
    Returns a pair (host_IP, port_number).

    >>> host_port('localhost:1908')
    ('127.0.0.1', 1908)

    If value is missing returns the parameters in openquake.cfg
    """
    if not value:
        host = os.environ.get('OQ_DATABASE', config.dbserver.host)
        return (host, config.dbserver.port)
    host, port = value.split(':')
    return socket.gethostbyname(host), int(port)


# used for the exposure validation
cost_type = Choice('structural', 'nonstructural', 'contents',
                   'business_interruption')

cost_type_type = Choice('aggregated', 'per_area', 'per_asset')


def site_param(dic):
    """
    Convert a dictionary site_model_param -> string into a dictionary
    of valid casted site parameters.
    """
    new = {}
    for name, val in dic.items():
        if name == 'vs30Type':
            # avoid "Unrecognized parameter vs30Type"
            new['vs30measured'] = val == 'measured'
        elif name not in site.site_param_dt:
            raise ValueError('Unrecognized parameter %s' % name)
        else:
            new[name] = val
    return new


###########################################################################

class Param(object):
    """
    A descriptor for validated parameters with a default, to be
    used as attributes in ParamSet objects.

    :param validator: the validator
    :param default: the default value
    """
    NODEFAULT = object()

    def __init__(self, validator, default=NODEFAULT, name=None):
        if not callable(validator):
            raise ValueError(
                '%r for %s is not a validator: it is not callable'
                % (validator, name))
        if not hasattr(validator, '__name__'):
            raise ValueError(
                '%r for %s is not a validator: it has no __name__'
                % (validator, name))

        self.validator = validator
        self.default = default
        self.name = name  # set by ParamSet.__metaclass__

    def __get__(self, obj, objclass):
        if obj is not None:
            if self.default is self.NODEFAULT:
                raise AttributeError(self.name)
            return self.default
        return self


class MetaParamSet(type):
    """
    Set the `.name` attribute of every Param instance defined inside
    any subclass of ParamSet.
    """
    def __init__(cls, name, bases, dic):
        for name, val in dic.items():
            if isinstance(val, Param):
                val.name = name


# used in commonlib.oqvalidation
class ParamSet(metaclass=MetaParamSet):
    """
    A set of valid interrelated parameters. Here is an example
    of usage:

    >>> class MyParams(ParamSet):
    ...     a = Param(positiveint)
    ...     b = Param(positivefloat)
    ...
    ...     def is_valid_not_too_big(self):
    ...         "The sum of a and b must be under 10: a={a} and b={b}"
    ...         return self.a + self.b < 10

    >>> mp = MyParams(a='1', b='7.2')
    >>> mp
    <MyParams a=1, b=7.2>

    >>> MyParams(a='1', b='9.2').validate()
    Traceback (most recent call last):
    ...
    ValueError: The sum of a and b must be under 10: a=1 and b=9.2

    The constrains are applied in lexicographic order. The attribute
    corresponding to a Param descriptor can be set as usual:

    >>> mp.a = '2'
    >>> mp.a
    '2'

    A list with the literal strings can be extracted as follows:

    >>> mp.to_params()
    [('a', "'2'"), ('b', '7.2')]

    It is possible to build a new object from a dictionary of parameters
    which are assumed to be already validated:

    >>> MyParams.from_(dict(a="'2'", b='7.2'))
    <MyParams a='2', b=7.2>
    """
    params = {}
    KNOWN_INPUTS = {}

    @classmethod
    def check(cls, dic):
        """
        Check if a dictionary name->string can be converted into a dictionary
        name->value. If the name does not correspond to a known parameter,
        print a warning.

        :returns: a dictionary of converted parameters
        """
        out = {}
        for name, text in dic.items():
            try:
                p = getattr(cls, name)
            except AttributeError:
                logging.warning('Ignored unknown parameter %s', name)
            else:
                out[name] = p.validator(text)
        return out

    @classmethod
    def from_(cls, dic):
        """
        Build a new ParamSet from a dictionary of string-valued parameters
        which are assumed to be already valid.
        """
        self = cls.__new__(cls)
        for k, v in dic.items():
            setattr(self, k, ast.literal_eval(v))
        return self

    def to_params(self):
        """
        Convert the instance dictionary into a sorted list of pairs
        (name, valrepr) where valrepr is the string representation of
        the underlying value.
        """
        dic = self.__dict__
        return [(k, repr(dic[k])) for k in sorted(dic)
                if not k.startswith('_')]

    def __init__(self, **names_vals):
        for name, val in names_vals.items():
            if name.startswith(('_', 'is_valid_')):
                raise NameError('The parameter name %s is not acceptable'
                                % name)
            try:
                convert = getattr(self.__class__, name).validator
            except AttributeError:
                if name not in self.KNOWN_INPUTS:
                    logging.warning(
                        "The parameter '%s' is unknown, ignoring" % name)
                continue
            try:
                value = convert(val)
            except Exception as exc:
                raise ValueError('%s: could not convert to %s: %s=%s'
                                 % (exc, convert.__name__, name, val))
            setattr(self, name, value)

    def validate(self):
        """
        Apply the `is_valid` methods to self and possibly raise a ValueError.
        """
        # it is important to have the validator applied in a fixed order
        valids = [getattr(self, valid)
                  for valid in sorted(dir(self.__class__))
                  if valid.startswith('is_valid_')]
        for is_valid in valids:
            if not is_valid():
                docstring = '\n'.join(
                    line.strip() for line in is_valid.__doc__.splitlines())
                doc = docstring.format(**vars(self))
                raise ValueError(doc)

    def json(self):
        """
        :returns: the parameters as a JSON string
        """
        dic = {k: _fix_toml(v)
               for k, v in self.__dict__.items() if not k.startswith('_')}
        return json.dumps(dic)

    def __iter__(self):
        for item in sorted(vars(self).items()):
            yield item

    def __repr__(self):
        names = sorted(n for n in vars(self) if not n.startswith('_'))
        nameval = ', '.join('%s=%r' % (n, getattr(self, n)) for n in names)
        return '<%s %s>' % (self.__class__.__name__, nameval)


class RjbEquivalent(object):
    """
    A class to compute the equivalent Rjb distance. Usage:

    >> reqv = RjbEquivalent('lookup.hdf5')
    >> reqv.get(repi_distances, mag)
    """
    def __init__(self, filename):
        with hdf5.File(filename, 'r') as f:
            self.repi = f['default/repi'][()]  # shape D
            self.mags = f['default/mags'][()]  # shape M
            self.reqv = f['default/reqv'][()]  # shape D x M

    def get(self, repi, mag):
        """
        :param repi: an array of epicentral distances in the range self.repi
        :param mag: a magnitude in the range self.mags
        :returns: an array of equivalent distances
        """
        mag_idx = numpy.abs(mag - self.mags).argmin()
        dists = []
        for dist in repi:
            repi_idx = numpy.abs(dist - self.repi).argmin()
            dists.append(self.reqv[repi_idx, mag_idx])
        return numpy.array(dists)


def basename(src, splitchars='.:'):
    """
    :returns: the base name of a split source

    >>> basename('SC:10;0')
    'SC;0'
    """
    src_id = src if isinstance(src, str) else src.source_id
    for char in splitchars:
        src_id = re.sub(r'\%s\d+' % char, '', src_id)
    return src_id


def corename(src):
    """
    :param src: source object or source name
    :returns: the core name of a source
    """
    src = src if isinstance(src, str) else src.source_id
<<<<<<< HEAD
    return re.split('[!:;.]', src)[0]
=======
    return re.split('[!:;.]', src)[0]


def fragmentno(src):
    "Postfix after :.; as an integer"
    # in disagg/case-12 one has source IDs like 'SL_kerton:665!b16'
    fragments = re.split('[:.;]', src.source_id)
    if len(fragments) == 1:  # no fragment number, like in AELO for NZL
        return -1
    fragment = fragments[1].split('!')[0]  # strip !b16
    return int(fragment)
>>>>>>> c0bce7bc
<|MERGE_RESOLUTION|>--- conflicted
+++ resolved
@@ -1416,9 +1416,6 @@
     :returns: the core name of a source
     """
     src = src if isinstance(src, str) else src.source_id
-<<<<<<< HEAD
-    return re.split('[!:;.]', src)[0]
-=======
     return re.split('[!:;.]', src)[0]
 
 
@@ -1430,4 +1427,3 @@
         return -1
     fragment = fragments[1].split('!')[0]  # strip !b16
     return int(fragment)
->>>>>>> c0bce7bc
