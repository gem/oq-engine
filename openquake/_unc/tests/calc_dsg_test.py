# --------------- POINT - Propagation Of epIstemic uNcerTainty ----------------
# Copyright (C) 2025 GEM Foundation
#
#                `.......      `....     `..`...     `..`... `......
#                `..    `..  `..    `..  `..`. `..   `..     `..
#                `..    `..`..        `..`..`.. `..  `..     `..
#                `.......  `..        `..`..`..  `.. `..     `..
#                `..       `..        `..`..`..   `. `..     `..
#                `..         `..     `.. `..`..    `. ..     `..
#                `..           `....     `..`..      `..     `..
#
#
# This program is free software: you can redistribute it and/or modify it under
# the terms of the GNU Affero General Public License as published by the Free
# Software Foundation, either version 3 of the License, or (at your option) any
# later version.
#
# This program is distributed in the hope that it will be useful, but WITHOUT
# ANY WARRANTY; without even the implied warranty of MERCHANTABILITY or FITNESS
# FOR A PARTICULAR PURPOSE.  See the GNU Affero General Public License for more
# details.
#
# You should have received a copy of the GNU Affero General Public License
# along with this program.  If not, see <http://www.gnu.org/licenses/>.
# -----------------------------------------------------------------------------
# vim: tabstop=4 shiftwidth=4 softtabstop=4
# coding: utf-8

import os
import pathlib
import unittest
import tempfile
import numpy as np
import matplotlib.pyplot as plt

from openquake._unc.tests.utils_plot_dsg import plot_dsg_md
from openquake.calculators.base import dcache
from openquake._unc.hazard_pmf import get_md_from_2d
from openquake._unc.hcurves_dist import to_matrix, get_stats
from openquake._unc.calc.propagate_uncertainties import (
    propagate, write_results_convolution)

# This file folder
TFF = pathlib.Path(__file__).parent.resolve()

# Testing
aae = np.testing.assert_almost_equal
aac = np.testing.assert_allclose

# Options
PLOTTING = False


class BasicCalcsTestCase(unittest.TestCase):

    def test01(self):
        path = os.path.join(TFF, 'data_calc', 'disaggregation', 'test_case01')
        dstore = dcache.get(os.path.join(path, 'job_all.ini'))
        rmap = dstore['best_rlzs'][0]
        res_all = dstore['disagg-rlzs/Mag'][0, :, 0, 0, :]
        wei_all = dstore['weights'][:][rmap]

        dstore = dcache.get(os.path.join(path, 'job_a.ini'))
        rmap = dstore['best_rlzs'][0]
        res_a = dstore['disagg-rlzs/Mag'][0, :, 0, 0, :]
        wei_a = dstore['weights'][:]
        wei_a = wei_a[rmap]

        dstore = dcache.get(os.path.join(path, 'job_b.ini'))
        rmap = dstore['best_rlzs'][0]
        res_b = dstore['disagg-rlzs/Mag'][0, :, 0, 0, :]
        wei_b = dstore['weights'][:][rmap]

        mags_b = dstore.get('disagg-bins/Mag', None)
        mags_b = mags_b[:-1] + np.diff(mags_b) / 2

        idx = 15  # This is the m=7.95 bins
        res_all[res_all > 0.99999] = 0.99999
        res_b[res_b > 0.99999] = 0.99999
        mean_all = np.sum(-np.log(1. - res_all[idx, :]) * wei_all)
        mean_a = np.sum(-np.log(1. - res_a[idx, :]) * wei_a)
        mean_b = np.sum(-np.log(1. - res_b[idx, :]) * wei_b)
        print(mean_all, mean_a, mean_b)


class ResultsDisaggregationTestCase(unittest.TestCase):

    @unittest.skip('not ready')
    def test_mde_convolution(self):
        pass

    def test_md_convolution(self):
        # Convolution md test case

<<<<<<< HEAD
        ini = os.path.join(TFF, 'data_calc', 'disaggregation', 'test_case01',
                           'test_case01_convolution_md.ini')

        tmpdir = tempfile.mkdtemp()
        his, minp, nump, alys = propagate(
            ini, calc_type='disaggregation', override_folder_out=tmpdir)
=======
        fname = os.path.join(TFF, 'data_calc', 'disaggregation', 'test_case01',
                             'test_case01_convolution_md.ini')

        tmpdir = tempfile.mkdtemp()
        his, minp, nump, alys = propagate(
            fname, calc_type='disaggregation', override_folder_out=tmpdir)
>>>>>>> de53f1e9

        # Results
        computed_mtx, afes = to_matrix(his, minp, nump)
        fname_out = os.path.join(tmpdir, 'res.hdf5')
        write_results_convolution(fname_out, his, np.array(minp, dtype=float),
                                  np.array(nump, dtype=float))

        # Expected results
        ini = os.path.join(TFF, 'data_calc', 'disaggregation', 'test_case01',
                           'job_all.ini')
        dstore = dcache.get(ini)
        expct = dstore['disagg-rlzs/Mag_Dist'][0, :, :, 0, 0, :]  # mag,dist,rlz

        aae(expct.mean(), 7.41170608e-06)
        aae(expct.std(), 2.95703767e-05)

        rmap = dstore['best_rlzs'][:]
        weights = dstore['weights'][:][rmap]
        itime = dstore['oqparam'].investigation_time

        oute = []
        idxe = []
        cnt = 0
        for imag in range(alys.shapes[0]):
            for idst in range(alys.shapes[1]):
                poes = expct[imag, idst, :]
                poes[poes > 0.99999] = 0.99999
                afes = -np.log(1. - poes) / itime
                wei = np.sum(afes * weights)
                if wei > 0:
                    oute.append(wei)
                    idxe.append(cnt)
                cnt += 1

        outexp = np.array([5.047940e-05, 2.256400e-05, 3.505100e-06, 5.545000e-07,
                           6.160000e-08, 1.590000e-08, 3.000000e-10, 6.301320e-05,
                           2.495560e-05, 4.543500e-06, 5.729000e-07, 7.660000e-08,
                           9.400000e-09, 7.217670e-05, 2.946790e-05, 5.591300e-06,
                           6.648000e-07, 1.068000e-07, 1.110000e-08, 8.443390e-05,
                           3.254070e-05, 5.792300e-06, 6.038000e-07, 1.339000e-07,
                           1.020000e-08, 1.011107e-04, 3.277540e-05, 6.047000e-06,
                           4.328000e-07, 1.275000e-07, 9.024860e-05, 3.375480e-05,
                           6.069200e-06, 4.004000e-07, 1.274000e-07, 1.221746e-04,
                           3.523240e-05, 4.941400e-06, 4.939000e-07, 1.050000e-08,
                           1.306358e-04, 3.437390e-05, 4.589900e-06, 5.110000e-07,
                           1.591468e-04, 3.460260e-05, 1.811500e-06, 2.808000e-07,
                           1.514135e-04, 3.081520e-05, 1.807200e-06, 3.096000e-07,
                           1.612345e-04, 2.585910e-05, 1.959900e-06, 1.687358e-04,
                           1.571210e-05, 1.502600e-06, 1.672837e-04, 5.009700e-06,
                           7.728000e-07, 1.580009e-04, 4.083100e-06, 2.343940e-05,
                           3.042300e-06])
        aae(np.round(oute, 10), outexp)

        # Mean and median from convolution
        res_conv, idxs = get_stats([-1, 0.50], his, minp, nump)

        # Test the indexes
        aae(idxs, idxe)

        assert len(oute) == len(res_conv[:, 0])

        # Mean matrix (17 x 17)
        tmp = alys.shapes[:-1]
        out = get_md_from_2d(res_conv[:, 0], tmp, idxs)

        # Expected mean
        mtxe = get_md_from_2d(oute, tmp, idxs)

        # Test the mean
        rounded = np.round(mtxe[0], 10)
        expected = np.array(
            [0.      , 0.      , 0.      , 0.      , 0.000996, 0.000996,
             0.000996, 0.000996, 0.003984, 0.015936, 0.015936, 0.015936,
             0.015936, 0.00136 , 0.000996, 0.00408 , 0.015936])
        aae(rounded, expected)

        conf = {}
        conf['imt_lab'] = 'PGA'
        conf['site_lab'] = 'Test'
        conf['calc_id'] = ''
        conf['figure_folder'] = './figs/'
        conf['return_period'] = 475
        conf['site_condition'] = ''
        conf['fig_name'] = 'dsg_test01_md_conv.png'

        d_cen = alys.dsg_dst[:-1] + np.diff(alys.dsg_dst) / 2
        m_cen = alys.dsg_mag[:-1] + np.diff(alys.dsg_mag) / 2

        conf['fig_name'] = str(TFF / 'figs' / 'dsg_test01_md_conv.png')
        plot_dsg_md(d_cen, m_cen, out, conf)

        conf['fig_name'] = str(TFF / 'figs' / 'dsg_test01_md_oq.png')
        plot_dsg_md(d_cen, m_cen, mtxe, conf)

    def test_m_convolution(self):
        # Convolution m test case
        fname = os.path.join(TFF, 'data_calc', 'disaggregation',
                             'test_case01', 'test_case01_convolution_m.ini')
        tmpdir = tempfile.mkdtemp()
        his, minp, nump, alys = propagate(
            fname, calc_type='disaggregation', override_folder_out=tmpdir)

        # Results
        computed_mtx, afes = to_matrix(his, minp, nump)
        fname_out = os.path.join(tmpdir, 'res.hdf5')

        write_results_convolution(fname_out, his, np.array(minp, dtype=float),
                                  np.array(nump, dtype=float))

        # Expected results - Realizations
        ini = os.path.join(TFF, 'data_calc', 'disaggregation', 'test_case01',
                           'job_all.ini')
        dstore = dcache.get(ini)
        res = dstore['disagg-stats/Mag'][0, :, 0, 0, 0]
        rmap = dstore['best_rlzs'][0]

        # Expected results - Mean disaggregation
        expct = dstore['disagg-rlzs/Mag'][0, :, 0, 0, :]
        weights = dstore['weights'][:][rmap]

        # Open datastore and read oq params
        itime = dstore['oqparam'].investigation_time

        oute = []
        idxe = []
        cnt = 0
        for imag in range(alys.shapes[0]):
            poes = expct[imag, :]
            poes[poes > 0.99999] = 0.99999
            afes = -np.log(1. - poes) / itime
            wei = afes @ weights
            if wei > 0.0:
                oute.append(wei)
                idxe.append(cnt)
            cnt += 1

        # Mean and median from convolution
        res_conv, idxs = get_stats([-1, 0.50], his, minp, nump)

        # Test the indexes
        aae(idxs, idxe)
        assert len(oute) == len(res_conv[:, 0])

        # Test the mean
        aac(oute, res_conv[:, 0], atol=1e-5, rtol=1e-3)

        print('\nOQ rlzs ', sum(oute))
        print('Conv    ', sum(res_conv[:, 0]))

        if PLOTTING:
            mags = alys.dsg_mag[:-1] + np.diff(alys.dsg_mag) / 2
            fig, axs = plt.subplots(1, 1)
            fig.set_size_inches(8, 6)

            # plt.plot(oute, res_conv[:, 0], 'og', label='oq rlz Vs. conv')
            plt.plot(res[idxe], res_conv[:, 0], 'or', mfc='None',
                     label='oq mean Vs. conv')
            # plt.plot(oute, res[idxe], 'bx', label='oq rlz Vs. oq mean')

            xlim = axs.get_xlim()
            ylim = axs.get_ylim()
            xli = [min([xlim[0], ylim[0]]), max([xlim[1], ylim[1]])]
            plt.plot(xli, xli, '--')
            plt.grid(which='major', color='lightgrey', ls='--')
            plt.grid(which='minor', color='lightgrey', ls=':')
            for i in range(len(oute)):
                plt.text(res[idxe[i]], res_conv[i, 0], f'{i} - {mags[i]:.2f}',
                         fontsize=8)
            plt.xlabel('AfE - Convolution')
            plt.ylabel('AfE - OQ')
            plt.legend()
            plt.savefig(TFF / 'figs' / 'dsg_correlation_test01.png')
            plt.show()<|MERGE_RESOLUTION|>--- conflicted
+++ resolved
@@ -92,21 +92,12 @@
     def test_md_convolution(self):
         # Convolution md test case
 
-<<<<<<< HEAD
-        ini = os.path.join(TFF, 'data_calc', 'disaggregation', 'test_case01',
-                           'test_case01_convolution_md.ini')
-
-        tmpdir = tempfile.mkdtemp()
-        his, minp, nump, alys = propagate(
-            ini, calc_type='disaggregation', override_folder_out=tmpdir)
-=======
         fname = os.path.join(TFF, 'data_calc', 'disaggregation', 'test_case01',
                              'test_case01_convolution_md.ini')
 
         tmpdir = tempfile.mkdtemp()
         his, minp, nump, alys = propagate(
             fname, calc_type='disaggregation', override_folder_out=tmpdir)
->>>>>>> de53f1e9
 
         # Results
         computed_mtx, afes = to_matrix(his, minp, nump)
