/*
 Copyright (C) 2015-2019 GEM Foundation

 This program is free software: you can redistribute it and/or modify
 it under the terms of the GNU Affero General Public License as
 published by the Free Software Foundation, either version 3 of the
 License, or (at your option) any later version.

 This program is distributed in the hope that it will be useful,
 but WITHOUT ANY WARRANTY; without even the implied warranty of
 MERCHANTABILITY or FITNESS FOR A PARTICULAR PURPOSE.  See the
 GNU Affero General Public License for more details.

 You should have received a copy of the GNU Affero General Public License
 along with this program.  If not, see <https://www.gnu.org/licenses/agpl.html>.
 */

function capitalizeFirstLetter(val) {
    return String(val).charAt(0).toUpperCase() + String(val).slice(1);
}

(function ($, Backbone, _) {
    var calculation_table;

    var progressHandlingFunction = function (progress) {
        var percent = progress.loaded / progress.total * 100;
        $('.bar').css('width', percent + '%');
        if (percent == 100) {
            dialog.hide();
        }
    };

    var htmlEscape = function (record) {
        // record[3] is the log message
        record[3] = record[3].replace(/&/g, "&amp;").replace(/</g, "&lt;").replace(/>/g, "&gt;");
        return record
    };

    var dialog = (function ()
                  {
                      var pleaseWaitDiv = $('<div class="modal hide" id="pleaseWaitDialog" data-backdrop="static" data-keyboard="false"><div class="modal-header"><h1>Processing...</h1></div><div class="modal-body"><div class="progress progress-striped active"><div class="bar" style="width: 0%;"></div></div></div></div>');
                      return {
                          show: function (msg, progress) {
                              $('h1', pleaseWaitDiv).text(msg);
                              if (progress) {
                                  progressHandlingFunction({loaded: 0, total: 1});
                              } else {
                                  progressHandlingFunction({loaded: 1, total: 1});
                              }
                              pleaseWaitDiv.modal('show');
                          },
                          hide: function () {
                              pleaseWaitDiv.modal('hide');
                          }
                      };
                  })();

    var diaerror = (function ()
                  {
                      var errorDiv = $('<div id="errorDialog" class="modal hide" data-keyboard="true" tabindex="-1">\
                <div class="modal-dialog">\
                  <div class="modal-content">\
                    <div class="modal-header">\
                      <h4 class="modal-title">Calculation not accepted: traceback</h4>\
                    </div>\
                    <div class="modal-body" style="font-size: 12px;"><pre style="font-size: 12px;" class="modal-body-pre"></pre>\
                    </div>\
                    <div class="modal-footer">\
                      <span id="diaerror_scroll_enabled_box" style="display: none;"><input type="checkbox" id="diaerror_scroll_enabled" checked>\
                      Auto Scroll</span>&nbsp;&nbsp;&nbsp;\
                      <button type="button" class="btn btn-default" data-dismiss="modal">Close</button>\
                    </div>\
                  </div>\
                </div>\
</div>');
                      errorDiv.bind('hide', function () { calculation_table.hide_log(); });
                      return {
                          getdiv: function () {
                              return errorDiv;
                          },

                          show: function (is_large, title, msg) {
                              if (title != null) {
                                  $('.modal-title', errorDiv).html(title);
                              }
                              if (msg != null) {
                                  $('.modal-body-pre', errorDiv).html(msg);
                              }
                              if (is_large) {
                                  errorDiv.addClass("errorDialogLarge");
                              }
                              else {
                                  errorDiv.removeClass("errorDialogLarge");
                              }
                              errorDiv.modal('show');
                          },

                          append: function (title, msg) {
                              if (title != null) {
                                  $('.modal-title', errorDiv).html(title);
                              }
                              $( msg ).appendTo( $('.modal-body-pre', errorDiv) );
                          },

                          scroll_to_bottom: function (ctx) {
                              ctx.scrollTop(ctx[0].scrollHeight);
                          },

                          hide: function () {
                              errorDiv.modal('hide');
                          }
                      };
                  })();

    var CalculationTable = Backbone.View.extend(
        {
            /* the html element where the table is rendered */
            el: $('#my-calculations'),

            logXhr: null,
            logId: -1,
            logIsNew: false,
            logLinesAll: 0,
            logLines: 0,
            logTimeout: null,

            initialize: function (options) {

                /* whatever happens to any calculation, re-render the table */
                _.bindAll(this, 'render');
                this.calculations = options.calculations;
                this.calculations.bind('reset', this.render);
                this.calculations.bind('add', this.render);
                this.calculations.bind('remove', this.render);

                /* if false, it prevents the table to be refreshed */
                this.can_be_rendered = true;

                this.render();
            },

            events: {
                "click .btn-abort": "confirm_abort_calculation",
                "click .btn-share": "confirm_share_calculation",
                "click .btn-unshare": "confirm_unshare_calculation",
                "click .btn-remove": "confirm_remove_calculation",
                "click .btn-traceback": "show_traceback",
                "click .btn-log": "show_log",
                "click .btn-file": "on_run_risk_clicked",
                "change .btn-file input": "on_run_risk_queued"
            },

            /* When an input dialog is opened, it is very important to not re-render the table */
            on_run_risk_clicked: function (e) {
                /* if a file input dialog has been opened do not refresh the calc table */
                this.can_be_rendered = false;
            },

            on_run_risk_queued: function (e) {
                this.can_be_rendered = true;
            },

            confirm_share_calculation: function(e) {
                this.confirm_modify_calculation(e, 'share');
            },

            confirm_unshare_calculation: function(e) {
                this.confirm_modify_calculation(e, 'unshare');
            },

            confirm_remove_calculation: function(e) {
                this.confirm_modify_calculation(e, 'remove');
            },

            confirm_abort_calculation: function(e) {
                this.confirm_modify_calculation(e, 'abort');
            },

            confirm_modify_calculation: function(e, action) {
              e.preventDefault();
              const calc_id = $(e.target).attr('data-calc-id');
              const calc_desc = $(e.target).attr('data-calc-desc');
              showModal({
                calc_id,
                title: capitalizeFirstLetter(action) + ' calculation',
                body: `Are you sure you want to ${action} calculation ${calc_id}?<br><em>"${calc_desc}"</em>`,
                confirmText: `Yes, ${action}`,
                cancelText: 'No',
                confirmAction: () => this.modify_calculation(e, action),
              });
            },

            modify_calculation: function(e, action) {  // e.g. remove, share or abort
                const action_ing = action.endsWith("e") ? action.slice(0, -1) + "ing" : action + "ing";
                const action_ed = action.endsWith("e") ? action + "d" : action + "ed";
                e.preventDefault();
                var calc_id = $(e.target).attr('data-calc-id');
                var calc_desc = $(e.target).attr('data-calc-desc');
                var view = this;
                diaerror.show(false, capitalizeFirstLetter(action_ing) + " calculation " + calc_id, "...");

                var hide_or_back = (function (e) {
                    this.conf_hide = $('#confirmDialog' + calc_id).hide();
                    this.back_conf_hide = $('.back_confirmDialog' + calc_id).hide();
                    setTimer();
                })();

                var myXhr = $.ajax({url: gem_oq_server_url + "/v1/calc/" + calc_id + "/" + action,
                                    type: "POST",
                                    error: function (jqXHR, textStatus, errorThrown) {
                                        if (jqXHR.status == 403) {
                                            diaerror.show(false, "Error", JSON.parse(jqXHR.responseText).error);
                                        }
                                    },
                                    success: function (data, textStatus, jqXHR) {
                                        if(data.error) {
                                            diaerror.show(false, "Error", data.error);
                                        } else {
                                            diaerror.show(false, "Calculation " + action_ed, 'Calculation ' + calc_id + ' "' + calc_desc + '"</b> has been ' + action_ed);
                                            if (action == 'abort') {
                                                view.calculations.remove([view.calculations.get(calc_id)]);
                                            }
                                            calculations.fetch({reset: true});
                                        }
                                    }});
            },

            show_traceback: function (e) {
                e.preventDefault();
                var calc_id = $(e.target).attr('data-calc-id');
                var myXhr = $.ajax({url: gem_oq_server_url + "/v1/calc/" + calc_id + "/traceback",
                                    error: function (jqXHR, textStatus, errorThrown) {
                                        if (jqXHR.status == 404) {
                                            diaerror.show(false, "Calculation " + calc_id + " not found.");
                                        }
                                        else {
                                            diaerror.show(false, "Error retrieving traceback for calculation " + calc_id, textStatus);
                                        }
                                        // alert("Error: " + textStatus);
                                    },
                                    success: function (data, textStatus, jqXHR) {
                                        if (data.length == 0) {
                                            diaerror.show(true, "Traceback not found for calculation " + calc_id, []);
                                        }
                                        else {
                                            var out = "";
                                            var ct = 0;
                                            for (s in data) {
                                                if (data[s] == "")
                                                    continue;
                                                out += '<p ' + (ct % 2 == 1 ? 'style="background-color: #ffffff;"' : '') + '>' + data[s] + '</p>';
                                                ct++;
                                            }
                                            diaerror.show(true, "Traceback of calculation " + calc_id, out);
                                        }
                                        // alert("Success: " + textStatus);
                                    }});
            },

            _show_log_priv: function (is_new, calc_id, is_running, from) {
                var was_running = is_running;

                // TO CHECK hide_log method enable console.log and take a look
                // console.log("_show_log_priv: begin");
                if (this.logXhr != null) {
                    this.logXhr.abort();
                    this.logXhr = null;
                }
                if (is_new) {
                    if (this.logTimeout != null) {
                        window.clearTimeout(this.logTimeout);
                        this.logTimeout = null;
                    }
                }
                var obj = this;

                this.logXhr = $.ajax({url: gem_oq_server_url + "/v1/calc/" + calc_id + "/log/" + from + ":",
                                      error: function (jqXHR, textStatus, errorThrown) {
                                          if (jqXHR.status == 404) {
                                              diaerror.show(true, "Log of calculation " + calc_id + " not found.");
                                          }
                                          else {
                                              diaerror.show(true, "Error retrieving log for calculation " + calc_id, textStatus);
                                          }
                                          obj.logIsNew = false;
                                      },
                                      success: function (data, textStatus, jqXHR) {
                                          var delay = 250;

                                          if (is_new) {
                                              obj.logLines = 0;
                                              obj.logLinesAll = 0;
                                          }
                                          else {
                                              // if data is empty check if job is still running
                                              if (is_running) {
                                                  if (data.length == 0) {
                                                      var ajax, status;

                                                      delay = 1000;

                                                      ajax = $.ajax({url: gem_oq_server_url + "/v1/calc/" + calc_id + "/status",
                                                                     async: false}).done(function (data) { status = data.is_running; });
                                                      if (status !== true) {
                                                          is_running = false;
                                                      }
                                                  }
                                              }
                                          }
                                          var out = "";

                                          for (s in data) {
                                              if (data[s] == "") {
                                                  obj.logLinesAll++;
                                                  continue;
                                              }
                                              out += '<p ' + (obj.logLines % 2 == 1 ? 'style="background-color: #ffffff;"' : '') + '>' + htmlEscape(data[s]) + '</p>';
                                              obj.logLines++;
                                              obj.logLinesAll++;
                                          }

                                          var title;
                                          if (is_running) {
                                              var dt;
                                              dt = new Date();
                                              title = "Log of calculation " + calc_id + " - " + dt.toString();
                                          }
                                          else if (was_running != is_running) {
                                              title = "Log of calculation " + calc_id + " - finished";
                                          }
                                          else {
                                              title = "Log of calculation " + calc_id;
                                          }

                                          if (obj.logIsNew) {
                                              diaerror.show(true, title, out);
                                          }
                                          else {
                                              diaerror.append(title, out);
                                          }
                                          if ($("#diaerror_scroll_enabled").prop( "checked" ) || was_running == false) {
                                              diaerror.scroll_to_bottom($('.modal-body', diaerror.getdiv()));
                                          }

                                          if (is_running) {
                                              function log_update(obj)
                                              {
                                                  obj._show_log_priv(false, obj.logId, true, obj.logLinesAll);
                                              }

                                              obj.logTimeout = window.setTimeout(log_update, delay, obj);
                                          }
                                          else {
                                              $('#diaerror_scroll_enabled_box').hide();
                                          }

                                          obj.logIsNew = false;
                                      }});
            },

            show_log: function (e) {
                e.preventDefault();
                var calc_id = $(e.target).attr('data-calc-id');
                var is_running = ($(e.target).attr('is-running') == "true");

                this.logId = calc_id;
                this.logIsNew = true;

                if (is_running)
                    $('#diaerror_scroll_enabled_box', diaerror.getdiv()).show();
                else
                    $('#diaerror_scroll_enabled_box', diaerror.getdiv()).hide();

                this._show_log_priv(true, calc_id, is_running, "0");
            },

            hide_log: function (e) {
                if (this.logTimeout != null) {
                    window.clearTimeout(this.logTimeout);
                    this.logTimeout = null;
                }
                if (this.logXhr != null) {
                    this.logXhr.abort();
                    this.logXhr = null;
                }
                $('#diaerror_scroll_enabled_box').hide();
            },

            render: function () {
                if (!this.can_be_rendered) {
                    return;
                };
                this.$el.html(_.template($('#calculation-table-template').html(),
                                         { calculations: this.calculations.models }));
            }
        });

    var Calculation = Backbone.Model.extend({
        defaults: {
            map: null,
            layers: []
        }
    });

    var Calculations = Backbone.Collection.extend(
        {
            model: Calculation,
            url: gem_oq_server_url + "/v1/calc/list"
        });
    var calculations = new Calculations();

    var refresh_calcs;

    function populateTrtSelector(selected_trt) {
        $('#trt').empty();
        var trts = $('#mosaic_model').find(':selected').data('value').split(',');
        $.each(trts, function(index, trt) {
            var selected = '';
            if (selected_trt && trt == selected_trt) {
                selected = ' selected';
            }
            $('#trt').append('<option value="' + trt + '"' + selected + '>' + trt + '</option>');
        });
    }

    function setTimer() {
        refresh_calcs = setInterval(function () { calculations.fetch({reset: true}) }, 3000);
    }

    function closeTimer() {
        refresh_calcs = clearInterval(refresh_calcs);
    }

    function use_shakemap() {
        approach_selector = $('input[name="impact_approach"]');
        if (approach_selector.length > 0) {
            return $('input[name="impact_approach"]:checked').val() === 'use_shakemap_from_usgs';
        } else {
            // in interface level 1 the approach selector doesn't exist and we always use the ShakeMap
            return true;
        }
    }

    const approaches_requiring_usgs_id = [
        'use_shakemap_from_usgs',
        'use_pnt_rup_from_usgs',
        'build_rup_from_usgs',
        'use_shakemap_fault_rup_from_usgs',
        'use_finite_fault_model_from_usgs'
    ];

    const retrieve_data_btn_txt_map = {
        'use_shakemap_from_usgs': {
            'initial': 'Retrieve ShakeMap data',
            'running': 'Retrieving ShakemapData (it may take more than 10 seconds)...'},
        'use_pnt_rup_from_usgs': {
            'initial': 'Retrieve rupture data',
            'running': 'Retrieving rupture data...'},
        'build_rup_from_usgs': {
            'initial': 'Build rupture',
<<<<<<< HEAD
            'running': 'Building rupture...'},
        'use_shakemap_fault_rup_from_usgs': {
            'initial': 'Retrieve ShakeMap fault rupture',
            'running': 'Retrieving ShakeMap fault rupture...'},
        'use_finite_fault_model_from_usgs': {
            'initial': 'Retrieve finite fault model',
            'running': 'Retrieving finite fault model...'},
=======
            'running': 'Building rupture...',
            'retrieving_nodal_planes': 'Retrieving nodal planes'},
        'use_finite_rup_from_usgs': {
            'initial': 'Retrieve finite rupture',
            'running': 'Retrieving finite rupture...'},
>>>>>>> a9bd3a44
        'provide_rup': {
            'initial': 'Retrieve rupture data',
            'running': 'Retrieving rupture data...'},
        'provide_rup_params': {
            'initial': 'Build rupture',
            'running': 'Building rupture...'}
    }

    var impact_form_defaults = {};

    function require_usgs_id() {
        approach_selector = $('input[name="impact_approach"]');
        if (approach_selector.length > 0) {
            const selected_approach = $('input[name="impact_approach"]:checked').val();
            if (selected_approach == 'provide_rup') {
                // usgs_id is expected to be 'FromFile'
                return true;
            }
            return approaches_requiring_usgs_id.includes(selected_approach);
        } else {
            // in interface level 1 the approach selector doesn't exist and we always use the ShakeMap
            return true;
        }
    }

    function get_selected_approach() {
        approach_selector = $('input[name="impact_approach"]');
        var selected_approach;
        if (approach_selector.length > 0) {
            selected_approach = $('input[name="impact_approach"]:checked').val();
        }
        else {
            selected_approach = 'use_shakemap_from_usgs';
        }
        return selected_approach;
    }

    function set_retrieve_data_btn_txt(state) { // state can be 'initial', 'running', 'retrieving_nodal_planes'
        const approach = get_selected_approach();
        const btn_txt = retrieve_data_btn_txt_map[approach][state];
        $('#submit_impact_get_rupture').text(btn_txt);
    }

    function reset_rupture_form_inputs() {
        var rupture_form_fields = [
            'lon', 'lat', 'dep', 'mag', 'aspect_ratio', 'rake', 'dip', 'strike']
        for (field of rupture_form_fields) {
            $('input#' + field).val(impact_form_defaults[field]);
        }
        // nodal planes are re-populated when loading rupture data; msrs are populated only once
        $('select#nodal_plane').empty();
        $('select#msr').val('WC1994');
        $('#rupture-map').hide();
    }

    function set_shakemap_version_selector() {
        $('#submit_impact_get_rupture').prop('disabled', true);
        $('#submit_impact_get_rupture').text('Retrieving ShakeMap versions...');
        $('input[name="impact_approach"]').prop('disabled', true);
        var formData = new FormData();
        const usgs_id = $.trim($("#usgs_id").val());
        formData.append('usgs_id', usgs_id);
        $.ajax({
            type: "POST",
            url: gem_oq_server_url + "/v1/impact_get_shakemap_versions",
            data: formData,
            processData: false,
            contentType: false,
            encode: true,
        }).done(function (data) {
            let $select = $("#shakemap_version");
            $select.empty();
            if (data.shakemap_versions_issue) {
                $select.append(`<option value="error">${data.shakemap_versions_issue}</option>`);
            } else {
                if (data.shakemap_versions.length > 0) {
                    data.shakemap_versions.forEach(function (shakemap_version) {
                        var usgs_preferred = shakemap_version.id == data.usgs_preferred_version ? " (USGS preferred)" : "";
                        $select.append(`<option value="${shakemap_version.id}">v${shakemap_version.number}: ${shakemap_version.utc_date_time}${usgs_preferred}</option>`);
                    });
                    $select.trigger('change');
                } else {
                    $select.append('<option value="">No versions available</option>');
                }
            }
            $('#submit_impact_get_rupture').prop('disabled', false);
            set_retrieve_data_btn_txt('initial');
        }).error(function (data) {
            let $select = $("#shakemap_version");
            $select.empty();
            $select.append('<option value="error">Unable to retrieve data</option>');
            var resp = JSON.parse(data.responseText);
            var err_msg = resp.error_msg;
            diaerror.show(false, "Error", err_msg);
        }).always(function (data) {
            $('input[name="impact_approach"]').prop('disabled', false);
            set_retrieve_data_btn_txt('initial');
        });
    }

    function reset_impact_forms() {
        for (field in impact_form_defaults) {
            var input = $('input#' + field);
            if (input.length) {
                input.val(impact_form_defaults[field]);
            }
        }
        const selectors = ['#shakemap_version', '#mosaic_model', '#trt'];
        for (select_id of selectors) {
            let $select = $(select_id);
            $select.empty();
        }
        $('#time_event').val(impact_form_defaults['time_event']);
        $('#rupture-map').hide();
        $('#shakemap-image-row').hide();
    }

    function populate_nodal_plane_selector(nodal_planes) {
        const $select = $('select#nodal_plane');
        $select.empty();
        $.each(nodal_planes, function(key, values) {
            const optionText = `${key} (Dip: ${values.dip}, Rake: ${values.rake}, Strike: ${values.strike})`;
            const $option = $('<option>')
                .val(key) // Use the key as the value
                .text(optionText) // Display the formatted text
                .data('details', values); // Attach the object as data
            $select.append($option);
        });
        const nodal_plane = $select.find(':selected').data('details');
        $('#rake').val(nodal_plane.rake);
        $('#dip').val(nodal_plane.dip);
        $('#strike').val(nodal_plane.strike);
    }

    /* classic event management */
    $(document).ready(
        function () {
            calculation_table = new CalculationTable({ calculations: calculations });
            calculations.fetch({reset: true});
            setTimer();

            if (!disable_version_warning) {
                ajax = $.ajax({url: gem_oq_server_url + "/v1/engine_latest_version",
                              async: true}).done(function (data) {
                                  /* None is returned in case of an error,
                                      but we don't care about errors here */
                                  if(data && data != 'None') {
                                      $('#new-release-box').html(data).show()
                                  }
                              });
            }

            /* XXX. Reset the input file value to ensure the change event
               will be always triggered */
            $(document).on("click", 'input[name=archive]',
                           function (e) { this.value = null; });
            $(document).on("change", 'input[name=archive]',
                           function (e) {
                               dialog.show('Uploading calculation', true);
                               var input = $(e.target);
                               var form = input.parents('form')[0];

                               $(form).ajaxSubmit(
                                   {
                                    xhr: function () {  // custom xhr to add progress bar management
                                        var myXhr = $.ajaxSettings.xhr();
                                        if(myXhr.upload){ // if upload property exists
                                            myXhr.upload.addEventListener('progress', progressHandlingFunction, false);
                                        }
                                        return myXhr;
                                    },
                                    success: function (data) {
                                        calculations.add(new Calculation(data), {at: 0});
                                    },
                                    error: function (xhr) {
                                        dialog.hide();
                                        var s, out, data = $.parseJSON(xhr.responseText);
                                        var out = "";
                                        var ct = 0;
                                        for (s in data) {
                                            if (data[s] == "")
                                                continue;
                                            out += '<p ' + (ct % 2 == 1 ? 'style="background-color: #ffffff;"' : '') + '>' + data[s] + '</p>';
                                            ct++;
                                        }
                                        diaerror.show(false, "Calculation not accepted: traceback", out);
                                    }});
                           });

            $(document).on('hidden.bs.modal', 'div[id^=traceback-]',
                           function (e) {
                               setTimer();
                           });

            $('select#site_class').on('change', function() {
                const site_class = $(this).val();
                const $input_vs30 = $('input#vs30');
                if (site_class === 'custom') {
                    $input_vs30.prop('disabled', false);
                    $input_vs30.val('');
                } else {
                    $input_vs30.prop('disabled', true);
                    $input_vs30.val($(this).val());
                }
            });

            $('#asce_version').on('change', function() {
                const asce_version = $(this).val();
                const $site_class_select = $('select#site_class');
                const $input_vs30 = $('input#vs30');
                $site_class_select.empty();
                if (asce_version === 'ASCE7-16') {
                    $site_class_select.append($('<option>', {value: 760, text: 'BC'}));
                    $input_vs30.val($site_class_select.val());
                } else if (asce_version === 'ASCE7-22') {
                    const items = [
                        {value: 1500, text: 'A - Hard Rock'},
                        {value: 1080, text: 'B - Rock' },
                        {value: 760, text: 'BC' },
                        {value: 530, text: 'C - Very Dense Soil and Soft Rock' },
                        {value: 365, text: 'CD' },
                        {value: 260, text: 'D - Stiff Soil' },
                        {value: 185, text: 'DE ' },
                        {value: 150, text: 'E - Soft Clay Soil' },
                        {value: 'custom', text: 'Specify Vs30'},
                    ];
                    const default_site_class = 'BC';
                    items.forEach(item => {
                        $site_class_select.append(
                            $("<option>", {
                                value: item.value,
                                text: item.text,
                                selected: item.text === default_site_class
                            })
                        );
                    });
                }
                if ($site_class_select.val() === 'custom') {
                    $input_vs30.prop('disabled', false);
                    $input_vs30.val('');
                } else {
                    $input_vs30.prop('disabled', true);
                    $input_vs30.val($site_class_select.val());
                }
            });

            // NOTE: if not in aelo mode, aelo_run_form does not exist, so this can never be triggered
            $("#aelo_run_form").submit(function (event) {
                $('#submit_aelo_calc').prop('disabled', true);
                var formData = {
                    lon: $("#lon").val(),
                    lat: $("#lat").val(),
                    vs30: parseFloat($("input#vs30").val()),
                    siteid: $("#siteid").val(),
                    asce_version: $("#asce_version").val()
                };
                $.ajax({
                    type: "POST",
                    url: gem_oq_server_url + "/v1/calc/aelo_run",
                    data: formData,
                    dataType: "json",
                    encode: true,
                }).done(function (data) {
                    // console.log(data);
                }).error(function (data) {
                    var resp = JSON.parse(data.responseText);
                    if ("invalid_inputs" in resp) {
                        for (var i = 0; i < resp.invalid_inputs.length; i++) {
                            var input_id = resp.invalid_inputs[i];
                            $("#aelo_run_form > input#" + input_id).css("background-color", "#F2DEDE");
                        }
                    }
                    var err_msg = resp.error_msg;
                    diaerror.show(false, "Error", err_msg);
                }).always(function () {
                    $('#submit_aelo_calc').prop('disabled', false);
                });
                event.preventDefault();
            });
            $("#aelo_run_form > input").click(function() {
                $(this).css("background-color", "white");
            });


            // IMPACT

            if (window.application_mode === 'ARISTOTLE') {
                set_shakemap_version_selector();
                $.ajax({
                    url:  "/v1/get_impact_form_defaults",
                    method: "GET",
                    dataType: "json",
                    success: function(data) {
                        impact_form_defaults = data;
                    },
                    error: function(xhr, status, error) {
                        console.error("Error loading impact_from_defaults:", error);
                    }
                });
            }

            function toggleRunCalcBtnState() {
                var lonValue = $('#lon').val();
                if (typeof lonValue !== 'undefined') {
                    lonValue = lonValue.trim();
                }
                $('#submit_impact_calc').prop('disabled', lonValue === '');
            }
            toggleRunCalcBtnState();

            $('input[name="usgs_id"]').on('input', function() {
                reset_rupture_form_inputs();
                set_shakemap_version_selector();
            });

            $('input[name="impact_approach"]').change(function () {
                const selected_approach = $(this).val();
                set_retrieve_data_btn_txt('initial');
                reset_impact_forms();
                if (approaches_requiring_usgs_id.includes(selected_approach)) {
                    $('.usgs_id_grp').removeClass('hidden');
                } else {
                    $('.usgs_id_grp').addClass('hidden');
                }
                if (['use_shakemap_fault_rup_from_usgs', 'use_finite_fault_model_from_usgs'].includes(selected_approach)) {
                    $('#rupture_from_usgs_grp').removeClass('hidden');
                } else {
                    $('#rupture_from_usgs_grp').addClass('hidden');
                }
                if (selected_approach == 'provide_rup') {
                    $('#upload_rupture_grp').removeClass('hidden');
                    $("#usgs_id").val('FromFile');
                } else {
                    $('#upload_rupture_grp').addClass('hidden');
                    $('#usgs_id').val('');
                }
                if (['provide_rup_params', 'build_rup_from_usgs'].includes(selected_approach)) {
                    $('#rup_params').removeClass('hidden');
                    $('div#msr').removeClass('hidden');
                    $('div#aspect_ratio').removeClass('hidden');
                    if (selected_approach == 'provide_rup_params') {
                        $('#usgs_id').val('UserProvided');
                    }
                } else {
                    $('#rup_params').addClass('hidden');
                    $('div#msr').addClass('hidden');
                    $('div#aspect_ratio').addClass('hidden');
                }
                if (selected_approach == 'build_rup_from_usgs') {
                    $('div#nodal_plane').removeClass('hidden');
                } else {
                    $('div#nodal_plane').addClass('hidden');
                }
                if (selected_approach == 'use_shakemap_from_usgs') {
                    $('div.hidden-for-shakemap').addClass('hidden');
                } else {
                    $('div.hidden-for-shakemap').removeClass('hidden');
                    if (!approaches_requiring_usgs_id.includes(selected_approach)) {
                        $('.usgs_id_grp').addClass('hidden');
                    }
                }
            });

            $('select#shakemap_version').change(function () {
                if ($('input[name="impact_approach"]:checked').val() != 'build_rup_from_usgs') {
                    // retrieve nodal planes only when building rupture from USGS nodal plane solutions
                    return;
                }
                var formData = {
                    usgs_id: $.trim($("#usgs_id").val()),
                    shakemap_version: $("#shakemap_version").val()
                };
                $('#submit_impact_get_rupture').prop('disabled', true);
                $('input[name="impact_approach"]').prop('disabled', true);
                set_retrieve_data_btn_txt('retrieving_nodal_planes');
                $.ajax({
                    type: "POST",
                    url: gem_oq_server_url + "/v1/impact_get_nodal_planes",
                    data: formData,
                    dataType: "json",
                    encode: true,
                }).done(function (data) {
                    if ('nodal_planes' in data) {
                        populate_nodal_plane_selector(data.nodal_planes);
                    }
                    if ('nodal_planes_issue' in data && data.nodal_planes_issue) {
                        diaerror.show(false, "Note", data.nodal_planes_issue);
                    }
                }).error(function (data) {
                    diaerror.show(false, "Error", "Unable to retrieve nodal planes");
                }).always(function (data) {
                    $('#submit_impact_get_rupture').prop('disabled', false);
                    $('input[name="impact_approach"]').prop('disabled', false);
                    set_retrieve_data_btn_txt('initial');
                });
            });

            $('select#nodal_plane').change(function () {
                const nodal_plane = $(this).find(':selected').data('details');
                $('#rake').val(nodal_plane.rake);
                $('#dip').val(nodal_plane.dip);
                $('#strike').val(nodal_plane.strike);
            });

            // NOTE: if not in impact mode, impact_run_form does not exist, so this can never be triggered
            $("#impact_get_rupture_form").submit(function (event) {
                $('#submit_impact_get_rupture').prop('disabled', true);
                $('input[name="impact_approach"]').prop('disabled', true);
                set_retrieve_data_btn_txt('running');
                var formData = new FormData();
                const selected_approach = get_selected_approach();
                formData.append('approach', selected_approach);
                formData.append('rupture_file', $('#rupture_file_input')[0].files[0]);
                const usgs_id = $.trim($("#usgs_id").val());
                if (require_usgs_id() || get_selected_approach() == 'provide_rup_params') {
                    // when providing rupture parameters, usgs_id is set to 'UserProvided'
                    formData.append('usgs_id', usgs_id);
                    formData.append('shakemap_version', $("#shakemap_version").val());
                }
                formData.append('use_shakemap', use_shakemap());
                if (['provide_rup_params', 'build_rup_from_usgs'].includes(selected_approach)) {
                    // NOTE: for...of works like array.forEach(str => {
                    for (const param of ['lon', 'lat', 'dep', 'mag', 'rake', 'dip', 'strike', 'aspect_ratio']) {
                        var value = $('input#' + param).val();
                        if (selected_approach == 'provide_rup_params') {
                            formData.append(param, value);
                        }
                        else if (value != '') {
                            // 'build_rup_from_usgs' permits some params to be left blank by the user
                            // and to be populated from USGS data
                            formData.append(param, value);
                        }
                    }
                    formData.append('msr', $("select#msr").find(':selected').val());
                }
                $.ajax({
                    type: "POST",
                    url: gem_oq_server_url + "/v1/calc/impact_get_rupture_data",
                    data: formData,
                    processData: false,
                    contentType: false,
                    encode: true,
                }).done(function (data) {
                    // console.log(data);
                    $('.impact_time_grp').css('display', 'inline-block');
                    $('div.impact_time_grp').css('display', 'block');
                    $('#lon').val(data.lon);
                    toggleRunCalcBtnState();
                    $('#lat').val(data.lat);
                    $('#dep').val(data.dep);
                    $('#mag').val(data.mag);
                    $('#rake').val(data.rake);
                    $('#dip').val('dip' in data ? data.dip : '90');
                    $('#strike').val('strike' in data ? data.strike : '0');
                    $('#local_timestamp').val(data.local_timestamp);
                    $('#time_event').val(data.time_event);
                    // NOTE: due to security restrictions in web browsers, it is not possible to programmatically
                    //       set a specific file in an HTML file input element using JavaScript or jQuery,
                    //       therefore we can not pre-populate the rupture_file_input with the rupture_file
                    //       obtained converting the USGS rupture.json, and we use a separate field referencing it
                    $('#rupture_from_usgs').val(data.rupture_from_usgs);
                    $('#rupture_from_usgs_loaded').val(data.rupture_from_usgs ? 'Loaded' : 'N.A.');
                    var conversion_issues = '';
                    if ('rupture_issue' in data) {
                        conversion_issues += '<p>' + data.rupture_issue + '</p>';
                        $('#rupture_from_usgs_loaded').val('N.A. (conversion issue)');
                    }
                    if (conversion_issues != '') {
                        diaerror.show(false, "Note", conversion_issues);
                    }
                    if ('nodal_planes' in data) {
                        populate_nodal_plane_selector(data.nodal_planes);
                    }
                    $('#mosaic_model').empty();
                    $.each(data.mosaic_models, function(index, mosaic_model) {
                        var selected = '';
                        if ('mosaic_model' in data && mosaic_model == data.mosaic_model) {
                            selected = ' selected';
                        }
                        var mosaic_model_trts = data.trts[mosaic_model];
                        $('#mosaic_model').append('<option value="' + mosaic_model + '" data-value=\'' + mosaic_model_trts + '\'' + selected + '>' + mosaic_model + '</option>');
                    });
                    populateTrtSelector(data.trt);
                    if (data.mmi_map_png) {
                        const imgElement = `<img src="data:image/jpeg;base64,${data.mmi_map_png}" alt="Intensity Map">`;
                        $('#intensity-map').html(imgElement);
                        $('shakemap-image-row').show();
                        $('#intensity-map').show();
                    }
                    else {
                        if (data.rupture_png) {
                            $('#intensity-map').hide();
                        }
                        else {
                            $('#intensity-map').html('<p>No intensity map available</p>');
                        }
                    }
                    if (data.pga_map_png) {
                        const imgElement = `<img src="data:image/jpeg;base64,${data.pga_map_png}" alt="PGA Map">`;
                        $('#pga-map').html(imgElement);
                        $('#shakemap-image-row').show();
                        $('#pga-map').show();
                    }
                    else {
                        if (data.rupture_png) {
                            $('#pga-map').hide();
                        }
                        else {
                            $('#pga-map').html('<p>No PGA map available</p>');
                        }
                    }
                    if (data.rupture_png) {
                        const imgElement = `<img src="data:image/jpeg;base64,${data.rupture_png}" alt="Rupture">`;
                        $('#rupture-map').html(imgElement);
                        $('#rupture-image-row').show();
                        $('#rupture-map').show();
                    }
                    else {
                        if (data.pga_map_png || data.mmi_map_png) {
                            $('#rupture-map').hide();
                        }
                        else {
                            $('#rupture-map').html('<p>No rupture image available</p>');
                        }
                    }
                    var desc = $('#usgs_id').val() + ': ';
                    if (data.title) {
                        desc += data.title;
                    }
                    else {
                        desc += 'M ' + data.mag + ' (' + data.lon + ', ' + data.lat + ')';
                    }
                    $('#description').val(desc);
                }).error(function (data) {
                    var resp = JSON.parse(data.responseText);
                    if ("invalid_inputs" in resp) {
                        for (var i = 0; i < resp.invalid_inputs.length; i++) {
                            var input_id = resp.invalid_inputs[i];
                            $("input#" + input_id).css("background-color", "#F2DEDE");
                        }
                    }
                    var err_msg = resp.error_msg;
                    diaerror.show(false, "Error", err_msg);
                    $('#intensity-map').hide();
                    $('#pga-map').hide();
                    // $('#rupture_png').hide();
                    $('#shakemap-image-row').hide();
                }).always(function (data) {
                    $('#submit_impact_get_rupture').prop('disabled', false);
                    $('input[name="impact_approach"]').prop('disabled', false);
                    set_retrieve_data_btn_txt('initial');
                });
                event.preventDefault();
            });

            $("#getStationDataFromUsgs").click(function () {
                $('#submit_impact_calc').prop('disabled', true);
                $('#getStationDataFromUsgs').text('Loading...');
                $('input[name="impact_approach"]').prop('disabled', true);
                $('#station_data_file_loaded').val('');
                var formData = new FormData();
                const usgs_id = $.trim($("#usgs_id").val());
                formData.append('usgs_id', usgs_id);
                formData.append('shakemap_version', $("#shakemap_version").val());
                $.ajax({
                    type: "POST",
                    url: gem_oq_server_url + "/v1/impact_get_stations_from_usgs",
                    data: formData,
                    processData: false,
                    contentType: false,
                    encode: true,
                }).done(function (data) {
                    // NOTE: these are stations downloaded from the USGS and not those uploaded by the user
                    $('#station_data_file_from_usgs').val(data.station_data_file);
                    if (data.station_data_issue) {
                        $('#station_data_file_loaded').val('N.A. (conversion issue)');
                        diaerror.show(false, "Note", '<p>' + data.station_data_issue + '</p>');
                    } else {
                        $('#station_data_file_loaded').val(data.station_data_file ? data.n_stations + ' stations were loaded' : 'N.A.');
                    }
                }).error(function (data) {
                    $('#station_data_file_loaded').val('');
                    var resp = JSON.parse(data.responseText);
                    var err_msg = resp.error_msg;
                    diaerror.show(false, "Error", err_msg);
                }).always(function (data) {
                    $('#submit_impact_calc').prop('disabled', false);
                    $('#getStationDataFromUsgs').text('Retrieve from the USGS');
                    $('input[name="impact_approach"]').prop('disabled', false);
                });
            });

            $('#mosaic_model').change(function() {
                populateTrtSelector();
            });
            $('#clearRuptureFile').click(function() {
                $('#rupture_file_input').val('');
            });
            $('#clearStationDataFile').click(function() {
                $('#station_data_file_input').val('');
            });
            $('#clearStationDataFromUsgs').click(function() {
                $('#station_data_file_from_usgs').val('');
                $('#station_data_file_loaded').val('');
                $('#station_data_file').val('');
            });
            $("#impact_run_form > input").click(function() {
                $(this).css("background-color", "white");
            });
            $("#impact_run_form").submit(function (event) {
                $('#submit_impact_calc').prop('disabled', true);
                $('#submit_impact_calc').text('Processing...');
                var formData = new FormData();
                const selected_approach = get_selected_approach();
                formData.append('approach', selected_approach);
                formData.append('rupture_from_usgs', $('#rupture_from_usgs').val());
                formData.append('rupture_file', $('#rupture_file_input')[0].files[0]);
                formData.append('usgs_id', $("#usgs_id").val());
                formData.append('shakemap_version', $("#shakemap_version").val());
                formData.append('use_shakemap', use_shakemap());
                formData.append('lon', $("#lon").val());
                formData.append('lat', $("#lat").val());
                formData.append('dep', $("#dep").val());
                formData.append('mag', $("#mag").val());
                formData.append('aspect_ratio', $("input#aspect_ratio").val());
                formData.append('rake', $("#rake").val());
                formData.append('dip', $("#dip").val());
                formData.append('strike', $("#strike").val());
                formData.append('time_event', $("#time_event").val());
                formData.append('maximum_distance', $("#maximum_distance").val());
                formData.append('mosaic_model', $('#mosaic_model').val());
                formData.append('trt', $('#trt').val());
                formData.append('truncation_level', $('#truncation_level').val());
                formData.append('number_of_ground_motion_fields',
                                $('#number_of_ground_motion_fields').val());
                formData.append('asset_hazard_distance', $('#asset_hazard_distance').val());
                formData.append('ses_seed', $('#ses_seed').val());
                formData.append('station_data_file_from_usgs', $('#station_data_file_from_usgs').val());
                formData.append('local_timestamp', $("#local_timestamp").val());
                formData.append('station_data_file', $('#station_data_file_input')[0].files[0]);
                formData.append('maximum_distance_stations', $("#maximum_distance_stations").val());
                const $msr_selector = $("select#msr");
                if ($msr_selector.length && $msr_selector.is(":has(option)")) {
                    formData.append('msr', $msr_selector.find(':selected').val());
                }
                formData.append('description', $('#description').val());
                $.ajax({
                    type: "POST",
                    url: gem_oq_server_url + "/v1/calc/impact_run",
                    data: formData,
                    processData: false,
                    contentType: false,
                    encode: true
                }).done(function (data) {
                    // console.log(data);
                }).error(function (data) {
                    var resp = JSON.parse(data.responseText);
                    if ("invalid_inputs" in resp) {
                        for (var i = 0; i < resp.invalid_inputs.length; i++) {
                            var input_id = resp.invalid_inputs[i];
                            $("input#" + input_id).css("background-color", "#F2DEDE");
                        }
                    }
                    var err_msg = resp.error_msg;
                    diaerror.show(false, "Error", err_msg);
                }).always(function () {
                    $('#submit_impact_calc').prop('disabled', false);
                    $('#submit_impact_calc').text('Launch impact calculation');
                });
                event.preventDefault();
            });
            $("#impact_run_form > input").click(function() {
                $(this).css("background-color", "white");
            });
        });
})($, Backbone, _, gem_oq_server_url);


function showModal({ id, title, body, confirmText = 'Yes', cancelText = 'No', confirmAction }) {
  const modal = document.querySelector('#confirmModal');
  modal.querySelector('.modal-title').innerHTML = title;
  modal.querySelector('.modal-body-pre').innerHTML = body;
  modal.querySelector('.btn-confirm').textContent = confirmText;
  modal.querySelector('.btn-cancel').textContent = cancelText;

  // Attach confirmation action
  const confirmButton = modal.querySelector('.btn-confirm');
  confirmButton.onclick = () => {
    if (typeof confirmAction === 'function') {
      confirmAction();
    }
    closeModal();
  };

  // Show the modal
  modal.classList.remove('hide');
  modal.classList.add('in');
}

function closeModal() {
  const modal = document.querySelector('#confirmModal');
  modal.classList.remove('in');
  modal.classList.add('hide');
}<|MERGE_RESOLUTION|>--- conflicted
+++ resolved
@@ -458,21 +458,14 @@
             'running': 'Retrieving rupture data...'},
         'build_rup_from_usgs': {
             'initial': 'Build rupture',
-<<<<<<< HEAD
             'running': 'Building rupture...'},
+            'retrieving_nodal_planes': 'Retrieving nodal planes...'},
         'use_shakemap_fault_rup_from_usgs': {
             'initial': 'Retrieve ShakeMap fault rupture',
             'running': 'Retrieving ShakeMap fault rupture...'},
         'use_finite_fault_model_from_usgs': {
             'initial': 'Retrieve finite fault model',
             'running': 'Retrieving finite fault model...'},
-=======
-            'running': 'Building rupture...',
-            'retrieving_nodal_planes': 'Retrieving nodal planes'},
-        'use_finite_rup_from_usgs': {
-            'initial': 'Retrieve finite rupture',
-            'running': 'Retrieving finite rupture...'},
->>>>>>> a9bd3a44
         'provide_rup': {
             'initial': 'Retrieve rupture data',
             'running': 'Retrieving rupture data...'},
