/*
 Copyright (C) 2015-2019 GEM Foundation

 This program is free software: you can redistribute it and/or modify
 it under the terms of the GNU Affero General Public License as
 published by the Free Software Foundation, either version 3 of the
 License, or (at your option) any later version.

 This program is distributed in the hope that it will be useful,
 but WITHOUT ANY WARRANTY; without even the implied warranty of
 MERCHANTABILITY or FITNESS FOR A PARTICULAR PURPOSE.  See the
 GNU Affero General Public License for more details.

 You should have received a copy of the GNU Affero General Public License
 along with this program.  If not, see <https://www.gnu.org/licenses/agpl.html>.
 */

function capitalizeFirstLetter(val) {
    return String(val).charAt(0).toUpperCase() + String(val).slice(1);
}

(function ($, Backbone, _) {
    var calculation_table;

    var progressHandlingFunction = function (progress) {
        var percent = progress.loaded / progress.total * 100;
        $('.bar').css('width', percent + '%');
        if (percent == 100) {
            dialog.hide();
        }
    };

    var htmlEscape = function (record) {
        // record[3] is the log message
        record[3] = record[3].replace(/&/g, "&amp;").replace(/</g, "&lt;").replace(/>/g, "&gt;");
        return record
    };

    var dialog = (function ()
                  {
                      var pleaseWaitDiv = $('<div class="modal hide" id="pleaseWaitDialog" data-backdrop="static" data-keyboard="false"><div class="modal-header"><h1>Processing...</h1></div><div class="modal-body"><div class="progress progress-striped active"><div class="bar" style="width: 0%;"></div></div></div></div>');
                      return {
                          show: function (msg, progress) {
                              $('h1', pleaseWaitDiv).text(msg);
                              if (progress) {
                                  progressHandlingFunction({loaded: 0, total: 1});
                              } else {
                                  progressHandlingFunction({loaded: 1, total: 1});
                              }
                              pleaseWaitDiv.modal('show');
                          },
                          hide: function () {
                              pleaseWaitDiv.modal('hide');
                          }
                      };
                  })();

    var diaerror = (function ()
                  {
                      var errorDiv = $('<div id="errorDialog" class="modal hide" data-keyboard="true" tabindex="-1">\
                <div class="modal-dialog">\
                  <div class="modal-content">\
                    <div class="modal-header">\
                      <h4 class="modal-title">Calculation not accepted: traceback</h4>\
                    </div>\
                    <div class="modal-body" style="font-size: 12px;"><pre style="font-size: 12px;" class="modal-body-pre"></pre>\
                    </div>\
                    <div class="modal-footer">\
                      <span id="diaerror_scroll_enabled_box" style="display: none;"><input type="checkbox" id="diaerror_scroll_enabled" checked>\
                      Auto Scroll</span>&nbsp;&nbsp;&nbsp;\
                      <button type="button" class="btn btn-default" data-dismiss="modal">Close</button>\
                    </div>\
                  </div>\
                </div>\
</div>');
                      errorDiv.bind('hide', function () { calculation_table.hide_log(); });
                      return {
                          getdiv: function () {
                              return errorDiv;
                          },

                          show: function (is_large, title, msg) {
                              if (title != null) {
                                  $('.modal-title', errorDiv).html(title);
                              }
                              if (msg != null) {
                                  $('.modal-body-pre', errorDiv).html(msg);
                              }
                              if (is_large) {
                                  errorDiv.addClass("errorDialogLarge");
                              }
                              else {
                                  errorDiv.removeClass("errorDialogLarge");
                              }
                              errorDiv.modal('show');
                          },

                          append: function (title, msg) {
                              if (title != null) {
                                  $('.modal-title', errorDiv).html(title);
                              }
                              $( msg ).appendTo( $('.modal-body-pre', errorDiv) );
                          },

                          scroll_to_bottom: function (ctx) {
                              ctx.scrollTop(ctx[0].scrollHeight);
                          },

                          hide: function () {
                              errorDiv.modal('hide');
                          }
                      };
                  })();

    var CalculationTable = Backbone.View.extend(
        {
            /* the html element where the table is rendered */
            el: $('#my-calculations'),

            logXhr: null,
            logId: -1,
            logIsNew: false,
            logLinesAll: 0,
            logLines: 0,
            logTimeout: null,

            initialize: function (options) {

                /* whatever happens to any calculation, re-render the table */
                _.bindAll(this, 'render');
                this.calculations = options.calculations;
                this.calculations.bind('reset', this.render);
                this.calculations.bind('add', this.render);
                this.calculations.bind('remove', this.render);

                /* if false, it prevents the table to be refreshed */
                this.can_be_rendered = true;

                this.render();
            },

            events: {
                "click .btn-abort": "confirm_abort_calculation",
                "click .btn-share": "confirm_share_calculation",
                "click .btn-unshare": "confirm_unshare_calculation",
                "click .btn-remove": "confirm_remove_calculation",
                "click .btn-traceback": "show_traceback",
                "click .btn-log": "show_log",
                "click .btn-file": "on_run_risk_clicked",
                "change .btn-file input": "on_run_risk_queued"
            },

            /* When an input dialog is opened, it is very important to not re-render the table */
            on_run_risk_clicked: function (e) {
                /* if a file input dialog has been opened do not refresh the calc table */
                this.can_be_rendered = false;
            },

            on_run_risk_queued: function (e) {
                this.can_be_rendered = true;
            },

            confirm_share_calculation: function(e) {
                this.confirm_modify_calculation(e, 'share');
            },

            confirm_unshare_calculation: function(e) {
                this.confirm_modify_calculation(e, 'unshare');
            },

            confirm_remove_calculation: function(e) {
                this.confirm_modify_calculation(e, 'remove');
            },

            confirm_abort_calculation: function(e) {
                this.confirm_modify_calculation(e, 'abort');
            },

            confirm_modify_calculation: function(e, action) {
              e.preventDefault();
              const calc_id = $(e.target).attr('data-calc-id');
              const calc_desc = $(e.target).attr('data-calc-desc');
              showModal({
                calc_id,
                title: capitalizeFirstLetter(action) + ' calculation',
                body: `Are you sure you want to ${action} calculation ${calc_id}?<br><em>"${calc_desc}"</em>`,
                confirmText: `Yes, ${action}`,
                cancelText: 'No',
                confirmAction: () => this.modify_calculation(e, action),
              });
            },

            modify_calculation: function(e, action) {  // e.g. remove, share or abort
                const action_ing = action.endsWith("e") ? action.slice(0, -1) + "ing" : action + "ing";
                const action_ed = action.endsWith("e") ? action + "d" : action + "ed";
                e.preventDefault();
                var calc_id = $(e.target).attr('data-calc-id');
                var calc_desc = $(e.target).attr('data-calc-desc');
                var view = this;
                diaerror.show(false, capitalizeFirstLetter(action_ing) + " calculation " + calc_id, "...");

                var hide_or_back = (function (e) {
                    this.conf_hide = $('#confirmDialog' + calc_id).hide();
                    this.back_conf_hide = $('.back_confirmDialog' + calc_id).hide();
                    setTimer();
                })();

                var myXhr = $.ajax({url: gem_oq_server_url + "/v1/calc/" + calc_id + "/" + action,
                                    type: "POST",
                                    error: function (jqXHR, textStatus, errorThrown) {
                                        if (jqXHR.status == 403) {
                                            diaerror.show(false, "Error", JSON.parse(jqXHR.responseText).error);
                                        }
                                    },
                                    success: function (data, textStatus, jqXHR) {
                                        if(data.error) {
                                            diaerror.show(false, "Error", data.error);
                                        } else {
                                            diaerror.show(false, "Calculation " + action_ed, 'Calculation ' + calc_id + ' "' + calc_desc + '"</b> has been ' + action_ed);
                                            if (action == 'abort') {
                                                view.calculations.remove([view.calculations.get(calc_id)]);
                                            }
                                            calculations.fetch({reset: true});
                                        }
                                    }});
            },

            show_traceback: function (e) {
                e.preventDefault();
                var calc_id = $(e.target).attr('data-calc-id');
                var myXhr = $.ajax({url: gem_oq_server_url + "/v1/calc/" + calc_id + "/traceback",
                                    error: function (jqXHR, textStatus, errorThrown) {
                                        if (jqXHR.status == 404) {
                                            diaerror.show(false, "Calculation " + calc_id + " not found.");
                                        }
                                        else {
                                            diaerror.show(false, "Error retrieving traceback for calculation " + calc_id, textStatus);
                                        }
                                        // alert("Error: " + textStatus);
                                    },
                                    success: function (data, textStatus, jqXHR) {
                                        if (data.length == 0) {
                                            diaerror.show(true, "Traceback not found for calculation " + calc_id, []);
                                        }
                                        else {
                                            var out = "";
                                            var ct = 0;
                                            for (s in data) {
                                                if (data[s] == "")
                                                    continue;
                                                out += '<p ' + (ct % 2 == 1 ? 'style="background-color: #ffffff;"' : '') + '>' + data[s] + '</p>';
                                                ct++;
                                            }
                                            diaerror.show(true, "Traceback of calculation " + calc_id, out);
                                        }
                                        // alert("Success: " + textStatus);
                                    }});
            },

            _show_log_priv: function (is_new, calc_id, is_running, from) {
                var was_running = is_running;

                // TO CHECK hide_log method enable console.log and take a look
                // console.log("_show_log_priv: begin");
                if (this.logXhr != null) {
                    this.logXhr.abort();
                    this.logXhr = null;
                }
                if (is_new) {
                    if (this.logTimeout != null) {
                        window.clearTimeout(this.logTimeout);
                        this.logTimeout = null;
                    }
                }
                var obj = this;

                this.logXhr = $.ajax({url: gem_oq_server_url + "/v1/calc/" + calc_id + "/log/" + from + ":",
                                      error: function (jqXHR, textStatus, errorThrown) {
                                          if (jqXHR.status == 404) {
                                              diaerror.show(true, "Log of calculation " + calc_id + " not found.");
                                          }
                                          else {
                                              diaerror.show(true, "Error retrieving log for calculation " + calc_id, textStatus);
                                          }
                                          obj.logIsNew = false;
                                      },
                                      success: function (data, textStatus, jqXHR) {
                                          var delay = 250;

                                          if (is_new) {
                                              obj.logLines = 0;
                                              obj.logLinesAll = 0;
                                          }
                                          else {
                                              // if data is empty check if job is still running
                                              if (is_running) {
                                                  if (data.length == 0) {
                                                      var ajax, status;

                                                      delay = 1000;

                                                      ajax = $.ajax({url: gem_oq_server_url + "/v1/calc/" + calc_id + "/status",
                                                                     async: false}).done(function (data) { status = data.is_running; });
                                                      if (status !== true) {
                                                          is_running = false;
                                                      }
                                                  }
                                              }
                                          }
                                          var out = "";

                                          for (s in data) {
                                              if (data[s] == "") {
                                                  obj.logLinesAll++;
                                                  continue;
                                              }
                                              out += '<p ' + (obj.logLines % 2 == 1 ? 'style="background-color: #ffffff;"' : '') + '>' + htmlEscape(data[s]) + '</p>';
                                              obj.logLines++;
                                              obj.logLinesAll++;
                                          }

                                          var title;
                                          if (is_running) {
                                              var dt;
                                              dt = new Date();
                                              title = "Log of calculation " + calc_id + " - " + dt.toString();
                                          }
                                          else if (was_running != is_running) {
                                              title = "Log of calculation " + calc_id + " - finished";
                                          }
                                          else {
                                              title = "Log of calculation " + calc_id;
                                          }

                                          if (obj.logIsNew) {
                                              diaerror.show(true, title, out);
                                          }
                                          else {
                                              diaerror.append(title, out);
                                          }
                                          if ($("#diaerror_scroll_enabled").prop( "checked" ) || was_running == false) {
                                              diaerror.scroll_to_bottom($('.modal-body', diaerror.getdiv()));
                                          }

                                          if (is_running) {
                                              function log_update(obj)
                                              {
                                                  obj._show_log_priv(false, obj.logId, true, obj.logLinesAll);
                                              }

                                              obj.logTimeout = window.setTimeout(log_update, delay, obj);
                                          }
                                          else {
                                              $('#diaerror_scroll_enabled_box').hide();
                                          }

                                          obj.logIsNew = false;
                                      }});
            },

            show_log: function (e) {
                e.preventDefault();
                var calc_id = $(e.target).attr('data-calc-id');
                var is_running = ($(e.target).attr('is-running') == "true");

                this.logId = calc_id;
                this.logIsNew = true;

                if (is_running)
                    $('#diaerror_scroll_enabled_box', diaerror.getdiv()).show();
                else
                    $('#diaerror_scroll_enabled_box', diaerror.getdiv()).hide();

                this._show_log_priv(true, calc_id, is_running, "0");
            },

            hide_log: function (e) {
                if (this.logTimeout != null) {
                    window.clearTimeout(this.logTimeout);
                    this.logTimeout = null;
                }
                if (this.logXhr != null) {
                    this.logXhr.abort();
                    this.logXhr = null;
                }
                $('#diaerror_scroll_enabled_box').hide();
            },

            render: function () {
                if (!this.can_be_rendered) {
                    return;
                };
                this.$el.html(_.template($('#calculation-table-template').html(),
                                         { calculations: this.calculations.models }));
            }
        });

    var Calculation = Backbone.Model.extend({
        defaults: {
            map: null,
            layers: []
        }
    });

    var Calculations = Backbone.Collection.extend(
        {
            model: Calculation,
            url: gem_oq_server_url + "/v1/calc/list"
        });
    var calculations = new Calculations();

    var refresh_calcs;

    function populateTrtSelector(selected_trt) {
        $('#trt').empty();
        var trts = $('#mosaic_model').find(':selected').data('value').split(',');
        $.each(trts, function(index, trt) {
            var selected = '';
            if (selected_trt && trt == selected_trt) {
                selected = ' selected';
            }
            $('#trt').append('<option value="' + trt + '"' + selected + '>' + trt + '</option>');
        });
    }

    function setTimer() {
        refresh_calcs = setInterval(function () { calculations.fetch({reset: true}) }, 3000);
    }

    function closeTimer() {
        refresh_calcs = clearInterval(refresh_calcs);
    }

    function use_shakemap() {
        approach_selector = $('input[name="aristotle_approach"]');
        if (approach_selector.length > 0) {
            return $('input[name="aristotle_approach"]:checked').val() === 'use_shakemap_from_usgs';
        } else {
            // in interface level 1 the approach selector doesn't exist and we always use the ShakeMap
            return true;
        }
    }

    const approaches_requiring_usgs_id = [
        'use_shakemap_from_usgs',
        'use_pnt_rup_from_usgs',
        'build_rup_from_usgs',
        'use_finite_rup_from_usgs'
    ];

    function require_usgs_id() {
        approach_selector = $('input[name="aristotle_approach"]');
        if (approach_selector.length > 0) {
            const selected_approach = $('input[name="aristotle_approach"]:checked').val();
            if (selected_approach == 'provide_rup') {
                // usgs_id is expected to be 'FromFile'
                return true;
            }
            return approaches_requiring_usgs_id.includes(selected_approach);
        } else {
            // in interface level 1 the approach selector doesn't exist and we always use the ShakeMap
            return true;
        }
    }

    /* classic event management */
    $(document).ready(
        function () {
            calculation_table = new CalculationTable({ calculations: calculations });
            calculations.fetch({reset: true});
            setTimer();

            if (!disable_version_warning) {
                ajax = $.ajax({url: gem_oq_server_url + "/v1/engine_latest_version",
                              async: true}).done(function (data) {
                                  /* None is returned in case of an error,
                                      but we don't care about errors here */
                                  if(data && data != 'None') {
                                      $('#new-release-box').html(data).show()
                                  }
                              });
            }

            /* XXX. Reset the input file value to ensure the change event
               will be always triggered */
            $(document).on("click", 'input[name=archive]',
                           function (e) { this.value = null; });
            $(document).on("change", 'input[name=archive]',
                           function (e) {
                               dialog.show('Uploading calculation', true);
                               var input = $(e.target);
                               var form = input.parents('form')[0];

                               $(form).ajaxSubmit(
                                   {
                                    xhr: function () {  // custom xhr to add progress bar management
                                        var myXhr = $.ajaxSettings.xhr();
                                        if(myXhr.upload){ // if upload property exists
                                            myXhr.upload.addEventListener('progress', progressHandlingFunction, false);
                                        }
                                        return myXhr;
                                    },
                                    success: function (data) {
                                        calculations.add(new Calculation(data), {at: 0});
                                    },
                                    error: function (xhr) {
                                        dialog.hide();
                                        var s, out, data = $.parseJSON(xhr.responseText);
                                        var out = "";
                                        var ct = 0;
                                        for (s in data) {
                                            if (data[s] == "")
                                                continue;
                                            out += '<p ' + (ct % 2 == 1 ? 'style="background-color: #ffffff;"' : '') + '>' + data[s] + '</p>';
                                            ct++;
                                        }
                                        diaerror.show(false, "Calculation not accepted: traceback", out);
                                    }});
                           });

            $(document).on('hidden.bs.modal', 'div[id^=traceback-]',
                           function (e) {
                               setTimer();
                           });

            // NOTE: if not in aelo mode, aelo_run_form does not exist, so this can never be triggered
            $("#aelo_run_form").submit(function (event) {
                $('#submit_aelo_calc').prop('disabled', true);
                var formData = {
                    lon: $("#lon").val(),
                    lat: $("#lat").val(),
                    vs30: $("#vs30").val().trim() === '' ? '760' : $("#vs30").val(),
                    siteid: $("#siteid").val(),
                    asce_version: $("#asce_version").val()
                };
                $.ajax({
                    type: "POST",
                    url: gem_oq_server_url + "/v1/calc/aelo_run",
                    data: formData,
                    dataType: "json",
                    encode: true,
                }).done(function (data) {
                    // console.log(data);
                }).error(function (data) {
                    var resp = JSON.parse(data.responseText);
                    if ("invalid_inputs" in resp) {
                        for (var i = 0; i < resp.invalid_inputs.length; i++) {
                            var input_id = resp.invalid_inputs[i];
                            $("#aelo_run_form > input#" + input_id).css("background-color", "#F2DEDE");
                        }
                    }
                    var err_msg = resp.error_msg;
                    diaerror.show(false, "Error", err_msg);
                }).always(function () {
                    $('#submit_aelo_calc').prop('disabled', false);
                });
                event.preventDefault();
            });
            $("#aelo_run_form > input").click(function() {
                $(this).css("background-color", "white");
            });


            function toggleRunCalcBtnState() {
                const lonValue = $('#lon').val().trim();
                $('#submit_aristotle_calc').prop('disabled', lonValue === '');
            }
            toggleRunCalcBtnState();

            $('input[name="aristotle_approach"]').change(function () {
                const selected_approach = $(this).val();
                if (approaches_requiring_usgs_id.includes(selected_approach)) {
                    $('#rupture_from_usgs_grp').removeClass('hidden');
                    $('#usgs_id_grp').removeClass('hidden');
                } else {
                    $('#rupture_from_usgs_grp').addClass('hidden');
                    $('#usgs_id_grp').addClass('hidden');
                    $('#usgs_id').val('');
                }
                if (selected_approach == 'provide_rup') {
                    $('#upload_rupture_grp').removeClass('hidden');
                    $("#usgs_id").val('FromFile');
                } else {
                    $('#upload_rupture_grp').addClass('hidden');
                }
                if (selected_approach == 'provide_rup_params') {
                    $('#rup_params').removeClass('hidden');
                    $('#dip').prop('disabled', false);
                    $('#strike').prop('disabled', false);
                    $('#submit_aristotle_get_rupture').text('Build rupture');
                } else {
                    $('#rup_params').addClass('hidden');
                    $('#submit_aristotle_get_rupture').text('Retrieve data');
                }
            });

            // NOTE: if not in aristotle mode, aristotle_run_form does not exist, so this can never be triggered
            $("#aristotle_get_rupture_form").submit(function (event) {
                $('#submit_aristotle_get_rupture').prop('disabled', true);
                $('input[name="aristotle_approach"]').prop('disabled', true);
                if (use_shakemap()) {
                    $('#submit_aristotle_get_rupture').text(
                        'Retrieving ShakeMap data (it may take more than 10 seconds)');
                } else {
                    $('#submit_aristotle_get_rupture').text(
                        'Retrieving rupture data (it may take more than 10 seconds)');
                }
                var formData = new FormData();
                formData.append('rupture_file', $('#rupture_file_input')[0].files[0]);
<<<<<<< HEAD

                const usgs_id = $.trim($("#usgs_id").val());
                if (require_usgs_id()) {
                    formData.append('usgs_id', usgs_id);
                }

                formData.append('use_shakemap', use_shakemap());
=======
                formData.append('usgs_id', $("#usgs_id").val());
                formData.append('use_shakemap', $("#use_shakemap").length === 0 || $("#use_shakemap").is(':checked'));
>>>>>>> e03d625c
                $.ajax({
                    type: "POST",
                    url: gem_oq_server_url + "/v1/calc/aristotle_get_rupture_data",
                    data: formData,
                    processData: false,
                    contentType: false,
                    encode: true,
                }).done(function (data) {
                    // console.log(data);
                    $('#lon').val(data.lon);
                    toggleRunCalcBtnState();
                    $('#lat').val(data.lat);
                    $('#dep').val(data.dep);
                    $('#mag').val(data.mag);
                    $('#rake').val(data.rake);
                    $('#dip').val('dip' in data ? data.dip : '90');
                    $('#strike').val('strike' in data ? data.strike : '0');
                    $('#local_timestamp').val(data.local_timestamp);
                    $('#time_event').val(data.time_event);
                    $('#require_dip_strike').val(data.require_dip_strike);
                    // NOTE: due to security restrictions in web browsers, it is not possible to programmatically
                    //       set a specific file in an HTML file input element using JavaScript or jQuery,
                    //       therefore we can not pre-populate the rupture_file_input with the rupture_file
                    //       obtained converting the USGS rupture.json, and we use a separate field referencing it
                    $('#rupture_from_usgs').val(data.rupture_from_usgs);
                    $('#rupture_from_usgs_loaded').val(data.rupture_from_usgs ? 'Loaded' : 'N.A.');
                    var conversion_issues = '';
                    if ('error' in data) {  // data.error comes from the rupture dictionary and refers to rupture importing/converting
                        conversion_issues += '<p>' + data.error + '</p>';
                        $('#rupture_from_usgs_loaded').val('N.A. (conversion issue)');
                    }
                    $('#station_data_file').val(data.station_data_file);
                    if (data.station_data_issue) {
                        $('#station_data_file_loaded').val('N.A. (conversion issue)');
                        conversion_issues += '<p>' + data.station_data_issue + '</p>';
                    } else {
                        $('#station_data_file_loaded').val(data.station_data_file ? 'Loaded' : 'N.A.');
                    }
                    if (conversion_issues != '') {
                        diaerror.show(false, "Note", conversion_issues);
                    }
                    if ($('#rupture_file_input')[0].files.length == 1) {
                        $('#dip').prop('disabled', true);
                        $('#strike').prop('disabled', true);
                    }
                    else if (data.require_dip_strike) {
                        $('#dip').prop('disabled', false);
                        $('#strike').prop('disabled', false);
                        $('#dip').val('90');
                        $('#strike').val('0');
                    } else {
                        $('#dip').prop('disabled', true);
                        $('#strike').prop('disabled', true);
                        $('#dip').val('');
                        $('#strike').val('');
                    }
                    $('#mosaic_model').empty();
                    $.each(data.mosaic_models, function(index, mosaic_model) {
                        var selected = '';
                        if ('mosaic_model' in data && mosaic_model == data.mosaic_model) {
                            selected = ' selected';
                        }
                        var mosaic_model_trts = data.trts[mosaic_model];
                        $('#mosaic_model').append('<option value="' + mosaic_model + '" data-value=\'' + mosaic_model_trts + '\'' + selected + '>' + mosaic_model + '</option>');
                    });
                    populateTrtSelector(data.trt);
                    if (data.mmi_map_png) {
                        const imgElement = `<img src="data:image/jpeg;base64,${data.mmi_map_png}" alt="Intensity Map">`;
                        $('#intensity-map').html(imgElement);
                        $('shakemap-image-row').show();
                        $('#intensity-map').show();
                    }
                    else {
                        if (data.rupture_png) {
                            $('#intensity-map').hide();
                        }
                        else {
                            $('#intensity-map').html('<p>No intensity map available</p>');
                        }
                    }
                    if (data.pga_map_png) {
                        const imgElement = `<img src="data:image/jpeg;base64,${data.pga_map_png}" alt="PGA Map">`;
                        $('#pga-map').html(imgElement);
                        $('#shakemap-image-row').show();
                        $('#pga-map').show();
                    }
                    else {
                        if (data.rupture_png) {
                            $('#pga-map').hide();
                        }
                        else {
                            $('#pga-map').html('<p>No PGA map available</p>');
                        }
                    }
                    if (data.rupture_png) {
                        const imgElement = `<img src="data:image/jpeg;base64,${data.rupture_png}" alt="Rupture">`;
                        $('#rupture-map').html(imgElement);
                        $('#rupture-image-row').show();
                        $('#rupture-map').show();
                    }
                    else {
                        if (data.pga_map_png || data.mmi_map_png) {
                            $('#rupture-map').hide();
                        }
                        else {
                            $('#rupture-map').html('<p>No rupture image available</p>');
                        }
                    }
                }).error(function (data) {
                    var resp = JSON.parse(data.responseText);
                    if ("invalid_inputs" in resp) {
                        for (var i = 0; i < resp.invalid_inputs.length; i++) {
                            var input_id = resp.invalid_inputs[i];
                            $("#aristotle_get_rupture_form > input#" + input_id).css("background-color", "#F2DEDE");
                        }
                    }
                    var err_msg = resp.error_msg;
                    diaerror.show(false, "Error", err_msg);
                    $('#intensity-map').hide();
                    $('#pga-map').hide();
                    // $('#rupture_png').hide();
                    $('#shakemap-image-row').hide();
                }).always(function (data) {
                    $('#submit_aristotle_get_rupture').prop('disabled', false);
                    $('input[name="aristotle_approach"]').prop('disabled', false);
                    $('#submit_aristotle_get_rupture').text('Retrieve data');
                });
                event.preventDefault();
            });
            $('#mosaic_model').change(function() {
                populateTrtSelector();
            });
            $('#clearRuptureFile').click(function() {
                $('#rupture_file_input').val('');
                $('#dip').prop('disabled', false);
                $('#strike').prop('disabled', false);
                $('#dip').val('90');
                $('#strike').val('0');
            });
            $('#rupture_file_input').on('change', function() {
                $('#dip').prop('disabled', $(this).val() != '');
                $('#strike').prop('disabled', $(this).val() != '');
            });
            $('#clearStationDataFile').click(function() {
                $('#station_data_file_input').val('');
                $('#maximum_distance_stations').val('');
                $('#maximum_distance_stations').prop('disabled', true);
            });
            $("#aristotle_run_form > input").click(function() {
                $(this).css("background-color", "white");
            });
            $("#aristotle_run_form").submit(function (event) {
                $('#submit_aristotle_calc').prop('disabled', true);
                $('#submit_aristotle_calc').text('Processing...');
                var formData = new FormData();
                formData.append('rupture_from_usgs', $('#rupture_from_usgs').val());
                formData.append('rupture_file', $('#rupture_file_input')[0].files[0]);
                formData.append('usgs_id', $("#usgs_id").val());
<<<<<<< HEAD
                formData.append('use_shakemap', use_shakemap());
=======
                formData.append('use_shakemap', $("#use_shakemap").length === 0 || $("#use_shakemap").is(':checked'));
>>>>>>> e03d625c
                formData.append('lon', $("#lon").val());
                formData.append('lat', $("#lat").val());
                formData.append('dep', $("#dep").val());
                formData.append('mag', $("#mag").val());
                formData.append('rake', $("#rake").val());
                formData.append('dip', $("#dip").val());
                formData.append('strike', $("#strike").val());
                formData.append('require_dip_strike', $("#require_dip_strike").val());
                formData.append('time_event', $("#time_event").val());
                formData.append('maximum_distance', $("#maximum_distance").val());
                formData.append('mosaic_model', $('#mosaic_model').val());
                formData.append('trt', $('#trt').val());
                formData.append('truncation_level', $('#truncation_level').val());
                formData.append('number_of_ground_motion_fields',
                                $('#number_of_ground_motion_fields').val());
                formData.append('asset_hazard_distance', $('#asset_hazard_distance').val());
                formData.append('ses_seed', $('#ses_seed').val());
                formData.append('station_data_file_from_usgs', $('#station_data_file_from_usgs').val());
                formData.append('local_timestamp', $("#local_timestamp").val());
                formData.append('station_data_file', $('#station_data_file_input')[0].files[0]);
                formData.append('maximum_distance_stations', $("#maximum_distance_stations").val());
                $.ajax({
                    type: "POST",
                    url: gem_oq_server_url + "/v1/calc/aristotle_run",
                    data: formData,
                    processData: false,
                    contentType: false,
                    encode: true
                }).done(function (data) {
                    console.log(data);
                }).error(function (data) {
                    var resp = JSON.parse(data.responseText);
                    if ("invalid_inputs" in resp) {
                        for (var i = 0; i < resp.invalid_inputs.length; i++) {
                            var input_id = resp.invalid_inputs[i];
                            $("#aristotle_run_form > input#" + input_id).css("background-color", "#F2DEDE");
                        }
                    }
                    var err_msg = resp.error_msg;
                    diaerror.show(false, "Error", err_msg);
                }).always(function () {
                    $('#submit_aristotle_calc').prop('disabled', false);
                    $('#submit_aristotle_calc').text('Launch impact calculation');
                });
                event.preventDefault();
            });
            $("#aristotle_run_form > input").click(function() {
                $(this).css("background-color", "white");
            });
            $('#station_data_file_input').on('change', function() {
                if ($(this).get(0).files.length > 0) {
                    $('#maximum_distance_stations').prop('disabled', false);
                } else {
                    $('#maximum_distance_stations').prop('disabled', true);
                }
            });
        });
})($, Backbone, _, gem_oq_server_url);


function showModal({ id, title, body, confirmText = 'Yes', cancelText = 'No', confirmAction }) {
  const modal = document.querySelector('#confirmModal');
  modal.querySelector('.modal-title').innerHTML = title;
  modal.querySelector('.modal-body-pre').innerHTML = body;
  modal.querySelector('.btn-confirm').textContent = confirmText;
  modal.querySelector('.btn-cancel').textContent = cancelText;

  // Attach confirmation action
  const confirmButton = modal.querySelector('.btn-confirm');
  confirmButton.onclick = () => {
    if (typeof confirmAction === 'function') {
      confirmAction();
    }
    closeModal();
  };

  // Show the modal
  modal.classList.remove('hide');
  modal.classList.add('in');
}

function closeModal() {
  const modal = document.querySelector('#confirmModal');
  modal.classList.remove('in');
  modal.classList.add('hide');
}<|MERGE_RESOLUTION|>--- conflicted
+++ resolved
@@ -607,18 +607,11 @@
                 }
                 var formData = new FormData();
                 formData.append('rupture_file', $('#rupture_file_input')[0].files[0]);
-<<<<<<< HEAD
-
                 const usgs_id = $.trim($("#usgs_id").val());
                 if (require_usgs_id()) {
                     formData.append('usgs_id', usgs_id);
                 }
-
                 formData.append('use_shakemap', use_shakemap());
-=======
-                formData.append('usgs_id', $("#usgs_id").val());
-                formData.append('use_shakemap', $("#use_shakemap").length === 0 || $("#use_shakemap").is(':checked'));
->>>>>>> e03d625c
                 $.ajax({
                     type: "POST",
                     url: gem_oq_server_url + "/v1/calc/aristotle_get_rupture_data",
@@ -777,11 +770,7 @@
                 formData.append('rupture_from_usgs', $('#rupture_from_usgs').val());
                 formData.append('rupture_file', $('#rupture_file_input')[0].files[0]);
                 formData.append('usgs_id', $("#usgs_id").val());
-<<<<<<< HEAD
                 formData.append('use_shakemap', use_shakemap());
-=======
-                formData.append('use_shakemap', $("#use_shakemap").length === 0 || $("#use_shakemap").is(':checked'));
->>>>>>> e03d625c
                 formData.append('lon', $("#lon").val());
                 formData.append('lat', $("#lat").val());
                 formData.append('dep', $("#dep").val());
