# -*- coding: utf-8 -*-
# vim: tabstop=4 shiftwidth=4 softtabstop=4
#
# Copyright (C) 2015-2025 GEM Foundation
#
# OpenQuake is free software: you can redistribute it and/or modify it
# under the terms of the GNU Affero General Public License as published
# by the Free Software Foundation, either version 3 of the License, or
# (at your option) any later version.
#
# OpenQuake is distributed in the hope that it will be useful,
# but WITHOUT ANY WARRANTY; without even the implied warranty of
# MERCHANTABILITY or FITNESS FOR A PARTICULAR PURPOSE.  See the
# GNU Affero General Public License for more details.
#
# You should have received a copy of the GNU Affero General Public License
# along with OpenQuake. If not, see <http://www.gnu.org/licenses/>.

import ast
import csv
import shutil
import json
import string
import pickle
import logging
import os
import tempfile
import subprocess
import traceback
import signal
import zlib
import re
import psutil
from threading import Event
from collections import defaultdict
from datetime import datetime, timezone
from urllib.parse import unquote_plus, urljoin, urlencode, urlparse, urlunparse
from xml.parsers.expat import ExpatError
from django.http import (
    HttpResponse, HttpResponseNotFound, HttpResponseBadRequest,
    HttpResponseForbidden, JsonResponse)
from django.core.mail import EmailMessage
from django.views.decorators.csrf import csrf_exempt
from django.views.decorators.http import require_http_methods
from django.shortcuts import render
import numpy

from openquake.baselib import hdf5, config, parallel
from openquake.baselib.general import groupby, gettemp, zipfiles, mp
from openquake.hazardlib import nrml, gsim, valid
from openquake.hazardlib.scalerel import get_available_magnitude_scalerel
from openquake.hazardlib.shakemap.validate import (
    impact_validate, IMPACT_FORM_LABELS, IMPACT_FORM_PLACEHOLDERS,
    IMPACT_FORM_DEFAULTS, IMPACT_APPROACHES)
from openquake.hazardlib.shakemap.parsers import (
    get_stations_from_usgs, get_shakemap_versions, get_nodal_planes_and_info)
from openquake.commonlib import readinput, oqvalidation, logs, datastore, dbapi
from openquake.calculators import base, views
from openquake.calculators.getters import NotFound
from openquake.calculators.export import (
    export, AGGRISK_FIELD_DESCRIPTION, EXPOSURE_FIELD_DESCRIPTION)
from openquake.calculators.extract import extract as _extract
from openquake.calculators.postproc.compute_rtgm import notification_dtype
from openquake.calculators.postproc.plots import plot_shakemap, plot_rupture
from openquake.engine import __version__ as oqversion
from openquake.engine.export import core
from openquake.engine import engine, aelo, impact
from openquake.engine.aelo import (
    get_params_from, PRELIMINARY_MODELS, PRELIMINARY_MODEL_WARNING_MSG)
from openquake.engine.export.core import DataStoreExportError
from openquake.server import utils

from django.conf import settings
from django.http import FileResponse
from django.urls import reverse
from wsgiref.util import FileWrapper

if settings.LOCKDOWN:
    from django.contrib.auth import authenticate, login, logout

UTC = timezone.utc
CWD = os.path.dirname(__file__)
METHOD_NOT_ALLOWED = 405
NOT_IMPLEMENTED = 501

XML = 'application/xml'
JSON = 'application/json'
HDF5 = 'application/x-hdf'
ZIP = 'application/x-zip'

#: For exporting calculation outputs, the client can request a specific format
#: (xml, geojson, csv, etc.). If the client does not specify give them (NRML)
#: XML by default.
DEFAULT_EXPORT_TYPE = 'xml'

EXPORT_CONTENT_TYPE_MAP = dict(xml=XML, geojson=JSON)
DEFAULT_CONTENT_TYPE = 'text/plain'

LOGGER = logging.getLogger('openquake.server')

ACCESS_HEADERS = {'Access-Control-Allow-Origin': '*',
                  'Access-Control-Allow-Methods': 'GET, POST, OPTIONS',
                  'Access-Control-Max-Age': 1000,
                  'Access-Control-Allow-Headers': '*'}

KUBECTL = "kubectl apply -f -".split()
ENGINE = "python -m openquake.engine.engine".split()

AELO_FORM_LABELS = {
    'lon': 'Longitude',
    'lat': 'Latitude',
    'site_class': 'Site class',
    'vs30': 'Vs30 (m/s)',
    'siteid': 'Site name',
    'asce_version': 'ASCE standards',
}

AELO_VALID_VS30_RANGE = [150, 1525]

AELO_FORM_PLACEHOLDERS = {
    'lon': 'max. 5 decimals',
    'lat': 'max. 5 decimals',
    'vs30': f'float {AELO_VALID_VS30_RANGE}',
    'siteid': f'max. {settings.MAX_AELO_SITE_NAME_LEN} characters',
    'asce_version': 'ASCE standards',
}

HIDDEN_OUTPUTS = ['exposure', 'job']
EXTRACTABLE_RESOURCES = [
    'agg_losses',
    'agg_damages',
    'aggrisk_tags',
    'asset_tags',
    'composite_risk_model',
    'damages-rlzs',
    'damages-stats',
    'disagg_layer',
    'events',
    'exposure_metadata',
    'gmf_data',
    'hcurves',
    'hmaps',
    'losses_by_asset',
    'losses_by_location',
    'losses_by_site',
    'mmi_tags',
    'oqparam',
    'realizations',
    'rupture_info',
    'uhs',
]
# NOTE: the 'exposure' output internally corresponds to the 'assetcol' in the
#       datastore, and the can_view_exposure permission gives access both to the
#       'exposure' output and to the 'assetcol' item in the datastore
MAP_RESOURCE_OUTPUT = {'assetcol': 'exposure'}

# disable check on the export_dir, since the WebUI exports in a tmpdir
oqvalidation.OqParam.is_valid_export_dir = lambda self: True


# Credit for this decorator to https://gist.github.com/aschem/1308865.
def cross_domain_ajax(func):
    def wrap(request, *args, **kwargs):
        # Firefox sends 'OPTIONS' request for cross-domain javascript call.
        if not request.method == "OPTIONS":
            response = func(request, *args, **kwargs)
        else:
            response = HttpResponse()
        for k, v in list(ACCESS_HEADERS.items()):
            response[k] = v
        return response
    return wrap


def _get_base_url(request):
    """
    Construct a base URL, given a request object.

    This comprises the protocol prefix (http:// or https://) and the host,
    which can include the port number. For example:
    http://www.openquake.org or https://www.openquake.org:8000.
    """
    if request.is_secure():
        base_url = 'https://%s'
    else:
        base_url = 'http://%s'
    base_url %= request.META['HTTP_HOST']
    return base_url


def get_bool_param(request, name, default=False):
    val = request.GET.get(name)
    if val is None:
        return default
    return str(val).lower() in ('1', 'true', 'yes', '')


def store(request_files, ini, calc_id):
    """
    Store the uploaded files in calc_dir and select the job file by looking
    at the .ini extension.

    :returns: full path of the ini file
    """
    calc_dir = parallel.scratch_dir(calc_id)
    input_files = request_files.getlist('archive')
    zip_file = None
    for input_file in input_files:
        if input_file.name.endswith('.zip'):
            zip_file = input_file
    if zip_file is None:
        # move each file to calc_dir using the upload file names
        inifiles = []
        # NB: TemporaryUploadedFile Django objects are not sortable
        for input_file in input_files:
            new_path = os.path.join(calc_dir, input_file.name)
            shutil.move(input_file.temporary_file_path(), new_path)
            if input_file.name.endswith(ini):
                inifiles.append(new_path)
    else:  # extract the files from the archive into calc_dir
        inifiles = readinput.extract_from_zip(zip_file, ini, calc_dir)
    if not inifiles:
        raise NotFound('There are no %s files in the archive' % ini)
    return inifiles[0]


def stream_response(fname, content_type, exportname=''):
    """
    Stream a file stored in a temporary directory via Django
    """
    ext = os.path.splitext(fname)[-1]
    exportname = exportname or os.path.basename(fname)
    tmpdir = os.path.dirname(fname)
    stream = FileWrapper(open(fname, 'rb'))  # 'b' is needed on Windows
    response = FileResponse(stream, content_type=content_type)
    response['Content-Disposition'] = 'attachment; filename=%s' % exportname
    response['Content-Length'] = str(os.path.getsize(fname))
    stream.close = lambda: (
        FileWrapper.close(stream),
        os.remove(fname) if ext == '.npz' else shutil.rmtree(tmpdir))
    return response


def infer_site_class(asce_version, vs30):
    # used for old jobs for which the site class was not saved into the datastore
    site_class_matches = [k for k, v in oqvalidation.SITE_CLASSES[asce_version].items()
                          if v['vs30'] == vs30]
    if site_class_matches:
        site_class = site_class_matches[0]
    else:
        site_class = 'custom'
    return site_class


def get_site_class_display_name(ds):
    vs30_in = ds['oqparam'].override_vs30  # e.g. 760.0
    site_class = ds['oqparam'].site_class
    asce_version = ds['oqparam'].asce_version
    if site_class is not None:
        if site_class == 'custom':
            vs30 = vs30_in[0]
            site_class_display_name = f'Vs30 = {vs30} m/s'
        else:
            site_class_display_name = oqvalidation.SITE_CLASSES[
                asce_version][site_class]['display_name']
    else:  # old calculations without site_class in the datastore
        if hasattr(vs30_in, '__len__'):
            if len(vs30_in) == 1:
                [vs30_in] = vs30_in
                site_class = infer_site_class(asce_version, vs30_in)
            else:
                site_class = 'default'
        else:  # in old calculations, vs30_in was a float
            site_class = infer_site_class(asce_version, vs30_in)
        if site_class == 'custom':
            site_class_display_name = f'Vs30 = {vs30_in} m/s'
        else:
            site_class_display_name = oqvalidation.SITE_CLASSES[
                asce_version][site_class]['display_name']
    return site_class_display_name


@csrf_exempt
@cross_domain_ajax
@require_http_methods(['POST'])
def ajax_login(request):
    """
    Accept a POST request to login.

    :param request:
        `django.http.HttpRequest` object, containing mandatory parameters
        username and password required.
    """
    username = request.POST['username']
    password = request.POST['password']
    user = authenticate(request=request, username=username, password=password)
    if user is not None:
        if user.is_active:
            login(request, user)
            return HttpResponse(content='Successful login',
                                content_type='text/plain', status=200)
        else:
            return HttpResponse(content='Disabled account',
                                content_type='text/plain', status=403)
    else:
        return HttpResponse(content='Invalid login',
                            content_type='text/plain', status=403)


@csrf_exempt
@cross_domain_ajax
@require_http_methods(['POST'])
def ajax_logout(request):
    """
    Accept a POST request to logout.
    """
    logout(request)
    return HttpResponse(content='Successful logout',
                        content_type='text/plain', status=200)


@cross_domain_ajax
@require_http_methods(['GET'])
def get_engine_version(request):
    """
    Return a string with the openquake.engine version
    """
    return HttpResponse(oqversion)


@cross_domain_ajax
@require_http_methods(['GET'])
def get_engine_latest_version(request):
    """
    Return a string with if new versions have been released.
    Return 'None' if the version is not available
    """
    return HttpResponse(engine.check_obsolete_version())


@cross_domain_ajax
@require_http_methods(['GET'])
def get_available_gsims(request):
    """
    Return a list of strings with the available GSIMs
    """
    gsims = list(gsim.get_available_gsims())
    return HttpResponse(content=json.dumps(gsims), content_type=JSON)


@cross_domain_ajax
@require_http_methods(['GET'])
def get_ini_defaults(request):
    """
    Return a list of ini attributes with a default value
    """
    ini_defs = {}
    all_names = dir(oqvalidation.OqParam) + list(oqvalidation.OqParam.ALIASES)
    for name in all_names:
        if name in oqvalidation.OqParam.ALIASES:  # old name
            newname = oqvalidation.OqParam.ALIASES[name]
        else:
            newname = name
        obj = getattr(oqvalidation.OqParam, newname)
        if (isinstance(obj, valid.Param)
                and obj.default is not valid.Param.NODEFAULT):
            if isinstance(obj.default, float) and numpy.isnan(obj.default):
                pass
            else:
                ini_defs[name] = obj.default
    return JsonResponse(ini_defs)


@cross_domain_ajax
@require_http_methods(['GET'])
def get_impact_form_defaults(request):
    """
    Return a json string with a dictionary of oq-impact form field names
    and defaults
    """
    return JsonResponse(IMPACT_FORM_DEFAULTS)


@cross_domain_ajax
@require_http_methods(['GET'])
def aelo_site_classes(request):
    """
    Return a json string with a dictionary of ASCE site classes, with corresponding
    display names and Vs30 values
    """
    return JsonResponse(oqvalidation.SITE_CLASSES)


def _make_response(error_msg, error_line, valid):
    response_data = dict(error_msg=error_msg,
                         error_line=error_line,
                         valid=valid)
    return JsonResponse(response_data)


@csrf_exempt
@cross_domain_ajax
@require_http_methods(['POST'])
def validate_nrml(request):
    """
    Leverage oq-risklib to check if a given XML text is a valid NRML

    :param request:
        a `django.http.HttpRequest` object containing the mandatory
        parameter 'xml_text': the text of the XML to be validated as NRML

    :returns: a JSON object, containing:
        * 'valid': a boolean indicating if the provided text is a valid NRML
        * 'error_msg': the error message, if any error was found
                       (None otherwise)
        * 'error_line': line of the given XML where the error was found
                        (None if no error was found or if it was not a
                        validation error)
    """
    xml_text = request.POST.get('xml_text')
    if not xml_text:
        return HttpResponseBadRequest(
            'Please provide the "xml_text" parameter')
    xml_file = gettemp(xml_text, suffix='.xml')
    try:
        nrml.to_python(xml_file)
    except ExpatError as exc:
        return _make_response(error_msg=str(exc),
                              error_line=exc.lineno,
                              valid=False)
    except Exception as exc:
        # get the exception message
        exc_msg = exc.args[0]
        if isinstance(exc_msg, bytes):
            exc_msg = exc_msg.decode('utf-8')   # make it a unicode object
        elif isinstance(exc_msg, str):
            pass
        else:
            # if it is another kind of object, it is not obvious a priori how
            # to extract the error line from it
            return _make_response(
                error_msg=str(exc_msg), error_line=None, valid=False)
        # if the line is not mentioned, the whole message is taken
        error_msg = exc_msg.split(', line')[0]
        # check if the exc_msg contains a line number indication
        search_match = re.search(r'line \d+', exc_msg)
        if search_match:
            error_line = int(search_match.group(0).split()[1])
        else:
            error_line = None
        return _make_response(
            error_msg=error_msg, error_line=error_line, valid=False)
    else:
        return _make_response(error_msg=None, error_line=None, valid=True)


@csrf_exempt
@cross_domain_ajax
@require_http_methods(['POST'])
def validate_zip(request):
    """
    Leverage the engine libraries to check if a given zip archive is a valid
    calculation input

    :param request:
        a `django.http.HttpRequest` object containing a zip archive

    :returns: a JSON object, containing:
        * 'valid': a boolean indicating if the provided archive is valid
        * 'error_msg': the error message, if any error was found
                       (None otherwise)
    """
    archive = request.FILES.get('archive')
    if not archive:
        return HttpResponseBadRequest('Missing archive file')
    job_zip = archive.temporary_file_path()
    try:
        oq = readinput.get_oqparam(job_zip)
        base.calculators(oq, calc_id=None).read_inputs()
    except Exception as exc:
        return _make_response(str(exc), None, valid=False)
    else:
        return _make_response(None, None, valid=True)


@require_http_methods(['GET'])
@cross_domain_ajax
def download_png(request, calc_id, what):
    """
    Get a PNG image with the relevant name, if available
    """
    job = logs.dbcmd('get_job', int(calc_id))
    if job is None:
        return HttpResponseNotFound()
    if not utils.user_has_permission(request, job.user_name, job.status):
        return HttpResponseForbidden()
    try:
        from PIL import Image
        response = HttpResponse(content_type="image/png")
        with datastore.read(job.ds_calc_dir + '.hdf5') as ds:
            arr = ds['png/%s' % what][:]
        Image.fromarray(arr).save(response, format='png')
        return response
    except Exception as exc:
        tb = ''.join(traceback.format_tb(exc.__traceback__))
        return HttpResponse(
            content='%s: %s\n%s' % (exc.__class__.__name__, exc, tb),
            content_type='text/plain', status=500)


@require_http_methods(['GET'])
@cross_domain_ajax
def calc(request, calc_id):
    """
    Get a JSON blob containing all of parameters for the given calculation
    (specified by ``calc_id``). Also includes the current job status (
    executing, complete, etc.).
    """
    try:
        info = logs.dbcmd('calc_info', calc_id)
        if not utils.user_has_permission(
                request, info['user_name'], info['status']):
            return HttpResponseForbidden()
    except dbapi.NotFound:
        return HttpResponseNotFound()
    return JsonResponse(info)


@require_http_methods(['GET'])
@cross_domain_ajax
def calc_list(request, id=None):
    # view associated to the endpoints /v1/calc/list and /v1/calc/:id/status
    """
    Get a list of calculations and report their id, status, calculation_mode,
    is_running, description, and a url where more detailed information
    can be accessed. This is called several times by the Javascript.
    If 'preferred_only' is specified in the GET parameters, only jobs set as
    preferred for a tag are listed.
    If 'filter_by_tag' is specified in the GET parameters, only jobs associated to the
    given tag are listed.

    Responses are in JSON.
    """
    # with pytest openquake/server/tests/test_public_mode.py -k classical
    # request.GET is <QueryDict: {'is_running': ['true']}>
    base_url = _get_base_url(request)
    # always filter calculation list unless user is a superuser
    calc_data = logs.dbcmd(
        'get_calcs', dict(request.GET.items()),
        utils.get_valid_users(request),
        not utils.is_superuser(request), id)
    response_data = []
    username = psutil.Process(os.getpid()).username()
    for (hc_id, owner, status, calculation_mode, is_running, desc, pid,
         parent_id, size_mb, host, start_time, relevant, tags) in calc_data:
        if host:
            owner += '@' + host.split('.')[0]
        url = urljoin(base_url, 'v1/calc/%d' % hc_id)
        abortable = False
        if is_running:
            try:
                if psutil.Process(pid).username() == username:
                    abortable = True
            except psutil.NoSuchProcess:
                pass
        start_time_str = (
            start_time.strftime("%Y-%m-%d, %H:%M:%S") + " "
            + settings.TIME_ZONE)
        response_data.append(
            dict(id=hc_id, owner=owner,
                 calculation_mode=calculation_mode, status=status,
                 is_running=bool(is_running), description=desc, url=url,
                 parent_id=parent_id, abortable=abortable, size_mb=size_mb,
                 start_time=start_time_str, relevant=relevant, tags=tags))

    # if id is specified the related dictionary is returned instead the list
    if id is not None:
        response_data = [job for job in response_data if str(job['id']) == id]
        if not response_data:
            return HttpResponseNotFound()
        [response_data] = response_data

    return HttpResponse(content=json.dumps(response_data), content_type=JSON)


@csrf_exempt
@cross_domain_ajax
@require_http_methods(['POST'])
def calc_abort(request, calc_id):
    """
    Abort the given calculation, it is it running
    """
    job = logs.dbcmd('get_job', calc_id)
    if job is None:
        message = {'error': 'Unknown job %s' % calc_id}
        return JsonResponse(message)

    if job.status not in ('submitted', 'executing'):
        message = {'error': 'Job %s is not running' % job.id}
        return JsonResponse(message)

    # only the owner or superusers can abort a calculation
    if (job.user_name not in utils.get_valid_users(request) and
            not utils.is_superuser(request)):
        message = {'error': ('User %s has no permission to abort job %s' %
                             (request.user, job.id))}
        return JsonResponse(message, status=403)

    if job.pid:  # is a spawned job
        try:
            os.kill(job.pid, signal.SIGINT)
        except Exception as exc:
            logging.error(exc)
        else:
            logging.warning('Aborting job %d, pid=%d', job.id, job.pid)
            logs.dbcmd('set_status', job.id, 'aborted')
        message = {'success': 'Killing job %d' % job.id}
        return JsonResponse(message)

    message = {'error': 'PID for job %s not found' % job.id}
    return JsonResponse(message)


@csrf_exempt
@cross_domain_ajax
@require_http_methods(['POST'])
def calc_remove(request, calc_id):
    """
    Remove the calculation id
    """
    # Only the owner can remove a job
    user = utils.get_username(request)
    try:
        message = logs.dbcmd('del_calc', calc_id, user)
    except dbapi.NotFound:
        return HttpResponseNotFound()

    if 'success' in message:
        return JsonResponse(message, status=200)
    elif 'error' in message:
        logging.error(message['error'])
        return JsonResponse(message, status=403)
    else:
        # This is an untrapped server error
        logging.error(message)
        return HttpResponse(content=message,
                            content_type='text/plain', status=500)


def share_job(user_level, calc_id, share):
    if user_level < 2:
        return HttpResponseForbidden()
    try:
        message = logs.dbcmd('share_job', calc_id, share)
    except dbapi.NotFound:
        return HttpResponseNotFound()

    if 'success' in message:
        return JsonResponse(message, status=200)
    elif 'error' in message:
        logging.error(message['error'])
        return JsonResponse(message, status=403)
    else:
        raise AssertionError(
            f"share_job must return 'success' or 'error'!? Returned: {message}")


def get_user_level(request):
    if settings.LOCKDOWN:
        try:
            return request.user.level
        except AttributeError:  # e.g. AnonymousUser (not authenticated)
            return 0
    else:
        # NOTE: when authentication is not required, the user interface
        # can assume the user to have the maximum level
        return 2


def check_db_response(resp):
    if 'success' in resp:
        return JsonResponse(resp, status=200)
    elif 'error' in resp:
        logging.error(resp['error'])
        return JsonResponse(resp, status=403)
    else:
        return JsonResponse({'error': f'Unexpected response: {resp}'}, status=500)


def add_tag_to_job(user_level, calc_id, tag_name):
    if user_level < 2:
        return HttpResponseForbidden()
    try:
        resp = logs.dbcmd('add_tag_to_job', calc_id, tag_name)
    except dbapi.NotFound:
        return HttpResponseNotFound()
    return check_db_response(resp)


def remove_tag_from_job(user_level, calc_id, tag_name):
    if user_level < 2:
        return HttpResponseForbidden()
    try:
        resp = logs.dbcmd('remove_tag_from_job', calc_id, tag_name)
    except dbapi.NotFound:
        return HttpResponseNotFound()
    return check_db_response(resp)


def set_preferred_job_for_tag(user_level, calc_id, tag_name):
    if user_level < 2:
        return HttpResponseForbidden()
    try:
        resp = logs.dbcmd('set_preferred_job_for_tag', calc_id, tag_name)
    except dbapi.NotFound:
        return HttpResponseNotFound()
    return check_db_response(resp)


def unset_preferred_job_for_tag(user_level, tag_name):
    if user_level < 2:
        return HttpResponseForbidden()
    try:
        resp = logs.dbcmd('unset_preferred_job_for_tag', tag_name)
    except dbapi.NotFound:
        return HttpResponseNotFound()
    return check_db_response(resp)


def get_preferred_job_for_tag(tag_name):
    try:
        resp = logs.dbcmd('get_preferred_job_for_tag', tag_name)
    except dbapi.NotFound:
        return HttpResponseNotFound()
    return check_db_response(resp)


def list_tags():
    try:
        resp = logs.dbcmd('list_tags')
    except dbapi.NotFound:
        return HttpResponseNotFound()
    return check_db_response(resp)


@csrf_exempt
@cross_domain_ajax
@require_http_methods(['POST'])
def calc_unshare(request, calc_id):
    """
    Unshare the calculation of the given id
    """
    user_level = get_user_level(request)
    return share_job(user_level, calc_id, share=False)


@csrf_exempt
@cross_domain_ajax
@require_http_methods(['POST'])
def calc_share(request, calc_id):
    """
    Share the calculation of the given id
    """
    user_level = get_user_level(request)
    return share_job(user_level, calc_id, share=True)


def log_to_json(log):
    """Convert a log record into a list of strings"""
    return [log.timestamp.isoformat()[:22],
            log.level, log.process, log.message]


@require_http_methods(['GET'])
@cross_domain_ajax
def calc_log(request, calc_id, start, stop):
    """
    Get a slice of the calculation log as a JSON list of rows
    """
    start = start or 0
    stop = stop or 0
    try:
        response_data = logs.dbcmd('get_log_slice', calc_id, start, stop)
    except dbapi.NotFound:
        return HttpResponseNotFound()
    return HttpResponse(content=json.dumps(response_data), content_type=JSON)


@require_http_methods(['GET'])
@cross_domain_ajax
def calc_log_size(request, calc_id):
    """
    Get the current number of lines in the log
    """
    try:
        response_data = logs.dbcmd('get_log_size', calc_id)
    except dbapi.NotFound:
        return HttpResponseNotFound()
    return JsonResponse(response_data)


job_complete_callback_state = {'event': Event(), 'data': {}}


@csrf_exempt
@cross_domain_ajax
@require_http_methods(['POST'])
def check_callback(request):
    body = json.loads(request.body.decode('utf8'))
    payload = dict(body=body, POST=request.POST, GET=request.GET)
    job_complete_callback_state['data'].clear()
    job_complete_callback_state['data'].update(payload)
    job_complete_callback_state['event'].set()
    return JsonResponse(payload)


@csrf_exempt
@cross_domain_ajax
@require_http_methods(['POST'])
def calc_run(request):
    """
    This endpoint accepts a POST request containing the configuration and input files
    required to perform a calculation. It can also optionally reuse results from a
    previous hazard calculation, assign a custom job owner, and specify a callback URL
    for job completion notifications.

    :param request:
        a `django.http.HttpRequest` object.
        If the request has the attribute `hazard_job_id`, the results of the
        specified hazard calculations will be re-used as input by the risk
        calculation.
        The request also needs to contain the files needed to perform the
        calculation. They can be uploaded as separate files, or zipped
        together.
        If the request has the attribute `notify_to`, and it starts with
        'http[s]://', the engine will send a notification to the given url.
        If the request has the attribute `job_owner`, the owner of the job will be set
        to that string instead of the name of the user performing the request.

    :returns:
        A `django.http.JsonResponse` object containing:
        - On success (HTTP 200): information about the initialized job
        - On failure (HTTP 500): traceback details and job ID (if available).
    """
    job_ini = request.POST.get('job_ini')
    hazard_job_id = request.POST.get('hazard_job_id')
    if hazard_job_id:  # "continue" button, tested in the QGIS plugin
        ini = job_ini if job_ini else "risk.ini"
    else:
        ini = job_ini if job_ini else ".ini"
    notify_to = request.POST.get('notify_to')
    username = request.POST.get('job_owner') or utils.get_username(request)
    try:
        job_id = submit_job(request.FILES, ini, username, hazard_job_id, notify_to)
    except Exception as exc:  # job failed, for instance missing .xml file
        # get the exception message
        exc_msg = traceback.format_exc() + str(exc)
        logging.error(exc_msg)
        response_data = dict(traceback=exc_msg.splitlines(), job_id=exc.job_id)
        status = 500
    else:
        response_data = logs.get_job_info(job_id)
        status = 200
    return JsonResponse(response_data, status=status)


@csrf_exempt
@cross_domain_ajax
@require_http_methods(['POST'])
def calc_run_ini(request):
    """
    This endpoint accepts a POST request containing the configuration .ini file that
    defines the parameters needed to perform a calculation. It can optionally reuse
    results from a previous hazard job, assign a custom job owner, and specify
    a callback URL for job completion notifications.

    :param request:
        a `django.http.HttpRequest` object.
        The request must contain the full path to a job.ini file
        If the request has the attribute `notify_to`, and it starts with
        'http[s]://', the engine will send a notification to the given url.
        If the request has the attribute `job_owner`, the owner of the job will be set
        to that string instead of the name of the user performing the request.

    :returns:
        A `django.http.JsonResponse` object containing:
        - On success (HTTP 200): information about the initialized job
        - On failure (HTTP 500): traceback details and job ID (if available).
    """
    ini = request.POST['job_ini']
    hazard_job_id = request.POST.get('hazard_job_id')
    notify_to = request.POST.get('notify_to')
    username = request.POST.get('job_owner') or utils.get_username(request)
    try:
        job_id = submit_job([], ini, username, hazard_job_id, notify_to=notify_to)
    except Exception as exc:  # job failed, for instance missing .ini file
        # get the exception message
        exc_msg = traceback.format_exc() + str(exc)
        logging.error(exc_msg)
        response_data = dict(traceback=exc_msg.splitlines(), job_id=exc.job_id)
        status = 500
    else:
        response_data = logs.get_job_info(job_id)
        status = 200
    return JsonResponse(response_data, status=status)


def aelo_callback(
        job_id, job_owner_email, outputs_uri, inputs, exc=None, warnings=None):
    if not job_owner_email:
        return
    from_email = settings.EMAIL_HOST_USER
    to = [job_owner_email]
    reply_to = settings.EMAIL_SUPPORT
    siteid = inputs['siteid']
    lon, lat = inputs['sites'].split()
    site_class = inputs['site_class']
    vs30s = inputs['vs30'].split()
    vs30 = vs30s[0] if site_class != 'default' else 'default'
    asce_version = inputs['asce_version']
    asce_version_str = oqvalidation.ASCE_VERSIONS[asce_version]
    if site_class is None or site_class == 'custom':
        site_class_vs30_str = f'Site Class: Vs30 = {vs30} m/s'
    else:
        site_class_display_name = oqvalidation.SITE_CLASSES[
<<<<<<< HEAD
            site_class]['display_name']
=======
            asce_version][site_class]['display_name']
>>>>>>> c2ae86c4
        site_class_vs30_str = f'Site Class: {site_class_display_name}'
    aelo_version = base.get_aelo_version()
    body = (f"Site name: {siteid}\n"
            f"Latitude: {lat}, Longitude: {lon}\n"
            f"{site_class_vs30_str}\n"
            f"ASCE standard: {asce_version_str}\n"
            f"AELO version: {aelo_version}\n\n")
    if warnings is not None:
        for warning in warnings:
            body += warning + '\n'
    if exc:
        subject = f'Job {job_id} failed'
        body += f'There was an error running job {job_id}:\n{exc}'
    else:
        subject = f'Job {job_id} finished correctly'
        body += (f'Please find the results here:\n{outputs_uri}')
    EmailMessage(subject, body, from_email, to, reply_to=[reply_to]).send()


def impact_callback(
        job_id, params, job_owner_email, outputs_uri, exc=None, warnings=None):
    if not job_owner_email:
        return

    # Example of body:
    # Input parameters:
    # {'lon': 37.0143, 'lat': 37.2256, 'dep': 10.0, 'mag': 7.8, 'rake': 0.0,
    #  'usgs_id': 'us6000jllz', 'rupture_file': None}
    # maximum_distance: 20.0
    # tectonic_region_type: Active Shallow Crust
    # truncation_level: 3.0
    # number_of_ground_motion_fields: 100
    # asset_hazard_distance: 15.0
    # ses_seed: 42
    # station_data_file: None
    # maximum_distance_stations: None
    # countries: TUR
    # description: us6000jllz (37.2256, 37.0143) M7.8 TUR

    params_to_print = ''
    exclude_from_print = ['rupture_from_usgs']
    if 'shakemap_uri' in params:
        exclude_from_print.extend([
            'station_data_file', 'station_data_issue', 'station_data_file_from_usgs',
            'trts', 'mosaic_models', 'mosaic_model', 'tectonic_region_type',
            'gsim', 'shakemap_uri', 'rupture_file', 'title', 'mmi_file', 'rake'])
    for key, val in params.items():
        if key not in ['calculation_mode', 'inputs', 'job_ini',
                       'hazard_calculation_id']:
            if key == 'rupture_dict':
                # NOTE: params['rupture_dict'] is a string representation of a
                # dictionary, not a JSON string, so we can't use json.loads
                rupdic = ast.literal_eval(params['rupture_dict'])
                for rupkey, rupval in rupdic.items():
                    if rupkey not in exclude_from_print:
                        if rupkey == 'approach':
                            rupval = IMPACT_APPROACHES[rupval]
                        params_to_print += f'{rupkey}: {rupval}\n'
            elif key not in exclude_from_print:
                params_to_print += f'{key}: {val}\n'
    if 'station_data' in params['inputs']:
        with open(params['inputs']['station_data'], 'r',
                  encoding='utf-8') as file:
            n_stations = sum(1 for line in file) - 1  # excluding the header
        params_to_print += (
            f'{n_stations} seismic stations were loaded (please see'
            f'in the calculation log if any of them were discarded)\n')
    elif 'shakemap_uri' not in params:
        params_to_print += 'No seismic stations were considered\n'

    from_email = settings.EMAIL_HOST_USER
    to = [job_owner_email]
    reply_to = settings.EMAIL_SUPPORT
    body = (f"Input parameters:\n{params_to_print}\n\n")
    if warnings is not None:
        for warning in warnings:
            body += warning + '\n'
    if exc:
        job_id = job_id
        subject = f'Job {job_id} failed'
        body += f'There was an error running job {job_id}:\n{exc}'
    else:
        subject = f'Job {job_id} finished correctly'
        body += (f'Please find the results here:\n{outputs_uri}')
    EmailMessage(subject, body, from_email, to, reply_to=[reply_to]).send()


@csrf_exempt
@cross_domain_ajax
@require_http_methods(['POST'])
def impact_get_rupture_data(request):
    """
    Retrieve rupture parameters corresponding to a given usgs id

    :param request:
        a `django.http.HttpRequest` object containing usgs_id, approach,
        rupture_file, use_shakemap
    """
    rupture_path = get_uploaded_file_path(request, 'rupture_file')
    rup, rupdic, _oqparams, err = impact_validate(
        request.POST, request.user, rupture_path)
    if err:
        return JsonResponse(err, status=400 if 'invalid_inputs' in err else 500)
    if rupdic.get('shakemap_array', None) is not None:
        shakemap_array = rupdic['shakemap_array']
        figsize = (6.3, 6.3)
        # fitting in a single row in the template without resizing
        rupdic['pga_map_png'] = plot_shakemap(
            shakemap_array, 'PGA', backend='Agg', figsize=figsize,
            with_cities=False, return_base64=True, rupture=rup)
        rupdic['mmi_map_png'] = plot_shakemap(
            shakemap_array, 'MMI', backend='Agg', figsize=figsize,
            with_cities=False, return_base64=True, rupture=rup)
        del rupdic['shakemap_array']
    elif rup is not None:
        img_base64 = plot_rupture(rup, backend='Agg', figsize=(8, 8),
                                  return_base64=True)
        rupdic['rupture_png'] = img_base64
    if request.user.level < 2 and 'warning_msg' in rupdic:
        # we don't want to show the warning to level 1 users
        del rupdic['warning_msg']
    return JsonResponse(rupdic, status=200)


@csrf_exempt
@cross_domain_ajax
@require_http_methods(['POST'])
def impact_get_stations_from_usgs(request):
    """
    Retrieve station data corresponding to a given usgs id

    :param request:
        a `django.http.HttpRequest` object containing usgs_id
    """
    usgs_id = request.POST.get('usgs_id')
    shakemap_version = request.POST.get('shakemap_version')
    station_data_file, n_stations, err = get_stations_from_usgs(
        usgs_id, user=request.user, shakemap_version=shakemap_version)
    station_data_issue = None
    if err:
        station_data_issue = err['error_msg']
    response_data = dict(station_data_file=station_data_file,
                         n_stations=n_stations,
                         station_data_issue=station_data_issue)
    return JsonResponse(response_data)


@csrf_exempt
@cross_domain_ajax
@require_http_methods(['POST'])
def impact_get_shakemap_versions(request):
    """
    Return a list of ShakeMap versions for the given usgs_id

    :param request:
        a `django.http.HttpRequest` object containing usgs_id
    """
    usgs_id = request.POST.get('usgs_id')
    shakemap_versions, usgs_preferred_version, err = get_shakemap_versions(usgs_id)
    if err:
        shakemap_versions_issue = err['error_msg']
    else:
        shakemap_versions_issue = None
    response_data = dict(shakemap_versions=shakemap_versions,
                         usgs_preferred_version=usgs_preferred_version,
                         shakemap_versions_issue=shakemap_versions_issue)
    return JsonResponse(response_data)


@csrf_exempt
@cross_domain_ajax
@require_http_methods(['POST'])
def impact_get_nodal_planes_and_info(request):
    """
    Return a list of nodal planes and a dict with lon, lat, dep and mag,
    for the given usgs_id

    :param request:
        a `django.http.HttpRequest` object containing usgs_id
    """
    usgs_id = request.POST.get('usgs_id')
    nodal_planes, info, err = get_nodal_planes_and_info(usgs_id)
    if err:
        nodal_planes_issue = err['error_msg']
    else:
        nodal_planes_issue = None
    response_data = dict(nodal_planes=nodal_planes,
                         nodal_planes_issue=nodal_planes_issue, info=info)
    return JsonResponse(response_data)


def get_uploaded_file_path(request, filename):
    file = request.FILES.get(filename)
    if file:
        # NOTE: we could not find a reliable way to avoid the deletion of the
        # uploaded file right after the request is consumed, therefore we need
        # to store a copy of it
        suffix = file.name[-4:]
        return gettemp(open(file.temporary_file_path()).read(), suffix=suffix)


def create_impact_job(request, params):
    [jobctx] = engine.create_jobs(
        [params], config.distribution.log_level,
        user_name=utils.get_username(request))

    job_owner_email = request.user.email
    response_data = dict()

    job_id = jobctx.calc_id
    outputs_uri_web = request.build_absolute_uri(
        reverse('outputs_impact', args=[job_id]))
    outputs_uri_api = request.build_absolute_uri(
        reverse('results', args=[job_id]))
    log_uri = request.build_absolute_uri(
        reverse('log', args=[job_id, '0', '']))
    traceback_uri = request.build_absolute_uri(
        reverse('traceback', args=[job_id]))
    response_data[job_id] = dict(
        status='created', job_id=job_id, outputs_uri=outputs_uri_api,
        log_uri=log_uri, traceback_uri=traceback_uri)
    if not job_owner_email:
        response_data[job_id]['WARNING'] = (
            'No email address is specified for your user account,'
            ' therefore email notifications will be disabled. As soon as'
            ' the job completes, you can access its outputs at the'
            ' following link: %s. If the job fails, the error traceback'
            ' will be accessible at the following link: %s'
            % (outputs_uri_api, traceback_uri))

    # spawn the Aristotle main process
    proc = mp.Process(
        target=impact.main_web,
        args=([params], [jobctx], job_owner_email, outputs_uri_web,
              impact_callback))
    proc.start()
    return response_data


@csrf_exempt
@cross_domain_ajax
@require_http_methods(['POST'])
def impact_run(request):
    """
    Run an impact calculation.

    :param request:
        a `django.http.HttpRequest` object containing
        usgs_id, rupture_file,
        lon, lat, dep, mag, aspect_ratio, rake, dip, strike,
        local_timestamp, time_event,
        maximum_distance, trt,
        truncation_level, number_of_ground_motion_fields,
        asset_hazard_distance, ses_seed,
        maximum_distance_stations, station_data_file
    """
    # NOTE: this is called via AJAX so the context processor isn't automatically
    # applied, since AJAX calls often do not render templates
    if request.user.level == 0:
        return HttpResponseForbidden()
    rupture_path = get_uploaded_file_path(request, 'rupture_file')
    if (not rupture_path and request.POST.get('rupture_was_loaded')):
        rupture_path = request.POST.get('rupture_from_usgs', '')
    station_data_file = get_uploaded_file_path(request, 'station_data_file')
    station_data_file_from_usgs = request.POST.get(
        'station_data_file_from_usgs', '')
    station_source = None
    if station_data_file:
        station_source = 'user-provided'
    elif station_data_file_from_usgs:
        station_source = 'USGS'
    # giving priority to the user-uploaded stations
    if not station_data_file and station_data_file_from_usgs:
        station_data_file = station_data_file_from_usgs
    _rup, _rupdic, params, err = impact_validate(
        request.POST, request.user, rupture_path, station_data_file)
    if err:
        return JsonResponse(err, status=400 if 'invalid_inputs' in err else 500)
    if station_source is not None:
        params['station_source'] = station_source
    response_data = create_impact_job(request, params)
    return JsonResponse(response_data, status=200)


@csrf_exempt
@cross_domain_ajax
@require_http_methods(['POST'])
def impact_run_with_shakemap(request):
    """
    Run an impact calculation.

    :param request:
        a `django.http.HttpRequest` object containing a usgs_id and
        optionally:
        the time_event, i.e. the time of the day ('day', 'night' or 'transit')
        the shakemap_version, the shakemap id in the format returned by
        the impact_get_shakemap_versions API endpoint
    """
    if request.user.level == 0:
        return HttpResponseForbidden()
    post = dict(usgs_id=request.POST['usgs_id'],
                use_shakemap='true', approach='use_shakemap_from_usgs')
    if 'shakemap_version' in request.POST:
        shakemap_version = request.POST['shakemap_version']
        post['shakemap_version'] = shakemap_version
    _rup, rupdic, _params, err = impact_validate(post, request.user)
    if err:
        return JsonResponse(err, status=400 if 'invalid_inputs' in err else 500)
    post = {key: str(val) for key, val in rupdic.items()
            if key != 'shakemap_array'}
    if 'time_event' in request.POST:
        post['time_event'] = request.POST['time_event']
    post['approach'] = 'use_shakemap_from_usgs'
    post['use_shakemap'] = 'true'
    if 'shakemap_version' in request.POST:
        post['shakemap_version'] = shakemap_version
    for field in IMPACT_FORM_DEFAULTS:
        if field not in post and IMPACT_FORM_DEFAULTS[field]:
            post[field] = IMPACT_FORM_DEFAULTS[field]
    _rup, rupdic, params, err = impact_validate(
        post, request.user, post['rupture_file'])
    if err:
        return JsonResponse(err, status=400 if 'invalid_inputs' in err else 500)
    response_data = create_impact_job(request, params)
    return JsonResponse(response_data, status=200)


def aelo_validate(request):
    validation_errs = {}
    invalid_inputs = []
    validate_vs30 = valid.FloatRange(*AELO_VALID_VS30_RANGE, 'vs30')
    try:
        lon = valid.longitude(request.POST.get('lon'))
    except Exception as exc:
        validation_errs[AELO_FORM_LABELS['lon']] = str(exc)
        invalid_inputs.append('lon')
    try:
        lat = valid.latitude(request.POST.get('lat'))
    except Exception as exc:
        validation_errs[AELO_FORM_LABELS['lat']] = str(exc)
        invalid_inputs.append('lat')
    try:
        siteid = request.POST.get('siteid')
        if not siteid:
            raise ValueError("can not be empty")
        if len(siteid) > settings.MAX_AELO_SITE_NAME_LEN:
            raise ValueError(
                "site name can not be longer than %s characters" %
                settings.MAX_AELO_SITE_NAME_LEN)
    except Exception as exc:
        validation_errs[AELO_FORM_LABELS['siteid']] = str(exc)
        invalid_inputs.append('siteid')
    try:
        asce_version = request.POST.get(
            'asce_version', oqvalidation.OqParam.asce_version.default)
        oqvalidation.OqParam.asce_version.validator(asce_version)
    except Exception as exc:
        validation_errs[AELO_FORM_LABELS['asce_version']] = str(exc)
        invalid_inputs.append('asce_version')
    try:
        site_class = request.POST.get('site_class')
        oqvalidation.OqParam.site_class.validator(site_class)
    except Exception as exc:
        validation_errs[AELO_FORM_LABELS['site_class']] = str(exc)
        invalid_inputs.append('site_class')
    try:
        vs30s_in = sorted(
            float(val) for val in request.POST.get('vs30').split())
        if not vs30s_in:
            raise ValueError('can not be empty')
        vs30s_out = []
        for vs30 in vs30s_in:
            vs30s_out.append(validate_vs30(vs30))
        vs30 = ' '.join(str(val) for val in vs30s_out)
    except Exception as exc:
        validation_errs[AELO_FORM_LABELS['vs30']] = str(exc)
        invalid_inputs.append('vs30')
    if site_class is not None and site_class != 'custom':
        valid_vs30 = oqvalidation.SITE_CLASSES[asce_version][site_class]['vs30']
        if isinstance(valid_vs30, list):
            expected_vs30 = ' '.join([str(float(value)) for value in valid_vs30])
        else:
            expected_vs30 = str(float(valid_vs30))
        if vs30 != expected_vs30:
            # NOTE: this should never happen when using the web form, but it could
            # happen calling the 'aelo_run' API endpoint programmatically
            err_msg = (f'For site class {site_class} the expected Vs30 is'
                       f' {expected_vs30} instead of {vs30}')
            validation_errs[AELO_FORM_LABELS['vs30']] = err_msg
            invalid_inputs.append('vs30')
    if validation_errs:
        err_msg = 'Invalid input value'
        err_msg += 's\n' if len(validation_errs) > 1 else '\n'
        err_msg += '\n'.join(
            [f'{field.split(" (")[0]}: "{validation_errs[field]}"'
             for field in validation_errs])
        logging.error(err_msg)
        response_data = {"status": "failed", "error_msg": err_msg,
                         "invalid_inputs": invalid_inputs}
        return JsonResponse(response_data, status=400)
    return lon, lat, siteid, asce_version, site_class, vs30


@csrf_exempt
@cross_domain_ajax
@require_http_methods(['POST'])
def aelo_run(request):
    """
    Run an AELO calculation.

    :param request:
        a `django.http.HttpRequest` object containing lon, lat, siteid, asce_version,
        site_class, vs30
    """
    res = aelo_validate(request)
    if isinstance(res, HttpResponse):  # error
        return res
    lon, lat, siteid, asce_version, site_class, vs30 = res

    # build a LogContext object associated to a database job
    try:
        params = get_params_from(
            dict(sites='%s %s' % (lon, lat), siteid=siteid,
                 asce_version=asce_version, site_class=site_class, vs30=vs30),
            config.directory.mosaic_dir, exclude=['USA'])
        logging.root.handlers = []  # avoid breaking the logs
    except Exception as exc:
        response_data = {'status': 'failed', 'error_cls': type(exc).__name__,
                         'error_msg': str(exc)}
        logging.exception(str(exc))
        return JsonResponse(response_data, status=400)
    [jobctx] = engine.create_jobs(
        [params],
        config.distribution.log_level, None, utils.get_username(request), None)
    job_id = jobctx.calc_id

    outputs_uri_web = request.build_absolute_uri(
        reverse('outputs_aelo', args=[job_id]))

    outputs_uri_api = request.build_absolute_uri(
        reverse('results', args=[job_id]))

    log_uri = request.build_absolute_uri(
        reverse('log', args=[job_id, '0', '']))

    traceback_uri = request.build_absolute_uri(
        reverse('traceback', args=[job_id]))

    response_data = dict(
        status='created', job_id=job_id, outputs_uri=outputs_uri_api,
        log_uri=log_uri, traceback_uri=traceback_uri)

    job_owner_email = request.user.email
    if not job_owner_email:
        response_data['WARNING'] = (
            'No email address is specified for your user account,'
            ' therefore email notifications will be disabled. As soon as'
            ' the job completes, you can access its outputs at the following'
            ' link: %s. If the job fails, the error traceback will be'
            ' accessible at the following link: %s'
            % (outputs_uri_api, traceback_uri))

    # spawn the AELO main process
    mp.Process(target=aelo.main, args=(
        lon, lat, vs30, siteid, asce_version, site_class, job_owner_email,
        outputs_uri_web,
        jobctx, aelo_callback)).start()
    return JsonResponse(response_data, status=200)


def submit_job(request_files, ini, username, hc_id, notify_to=None):
    """
    Create a job object from the given files and run it in a new process.

    :returns: a job ID
    """
    # build a LogContext object associated to a database job
    [job] = engine.create_jobs(
        [dict(calculation_mode='custom',
              description='Calculation waiting to start')],
        config.distribution.log_level, None, username, hc_id)

    # store the request files and perform some validation
    try:
        if request_files:
            job_ini = store(request_files, ini, job.calc_id)
        else:  # called by calc_run_ini
            job_ini = ini
        job.oqparam = oq = readinput.get_oqparam(
            job_ini, kw={'hazard_calculation_id': hc_id})
        dic = dict(calculation_mode=oq.calculation_mode,
                   description=oq.description, hazard_calculation_id=hc_id)
        logs.dbcmd('update_job', job.calc_id, dic)
        jobs = [job]
    except Exception as exc:
        tb = traceback.format_exc()
        logs.dbcmd('log', job.calc_id, datetime.now(UTC), 'CRITICAL',
                   'before starting', tb)
        logs.dbcmd('finish', job.calc_id, 'failed')
        exc.job_id = job.calc_id
        raise exc

    custom_tmp = os.path.dirname(job_ini)
    submit_cmd = config.distribution.submit_cmd.split()
    big_job = oq.get_input_size() > int(config.distribution.min_input_size)
    if submit_cmd == ENGINE:  # used for debugging
        for job in jobs:
            subprocess.Popen(submit_cmd + [save_pik(job, custom_tmp)])
    elif submit_cmd == KUBECTL and big_job:
        for job in jobs:
            with open(os.path.join(CWD, 'job.yaml')) as f:
                yaml = string.Template(f.read()).substitute(
                    DATABASE='%(host)s:%(port)d' % config.dbserver,
                    CALC_PIK=save_pik(job, custom_tmp),
                    CALC_NAME='calc%d' % job.calc_id)
            subprocess.run(submit_cmd, input=yaml.encode('ascii'))
    else:
        kwargs = {}
        if notify_to is not None:
            kwargs['notify_to'] = notify_to
        proc = mp.Process(target=engine.run_jobs, args=([job], 1),
                          kwargs=kwargs)
        proc.start()
        if config.webapi.calc_timeout:
            mp.Process(
                target=engine.watchdog,
                args=(job.calc_id, proc.pid, int(config.webapi.calc_timeout))
            ).start()
    return job.calc_id


def save_pik(job, dirname):
    """
    Save a LogContext object in pickled format; returns the path to it
    """
    pathpik = os.path.join(dirname, 'calc%d.pik' % job.calc_id)
    with open(pathpik, 'wb') as f:
        pickle.dump([job], f)
    return pathpik


def get_allowed_outputs(oes, request):
    if settings.LOCKDOWN:
        # When authentication is enabled, HIDDEN_OUTPUTS are visible only to users with
        # level ≥ 2 or who have the permission 'can_view_<OUTPUT>'
        user = request.user
        return [e for o, e in oes
                if o not in HIDDEN_OUTPUTS
                or user.has_perm(f'auth.can_view_{o}')
                or user.level >= 2]
    else:
        # When authentication is disabled, all outputs are visible
        return [e for o, e in oes]


@require_http_methods(['GET'])
@cross_domain_ajax
def calc_results(request, calc_id):
    """
    Get a summarized list of calculation results for a given ``calc_id``.
    Result is a JSON array of objects containing the following attributes:

        * id
        * name
        * type (hazard_curve, hazard_map, etc.)
        * url (the exact url where the full result can be accessed)
    """
    # If the specified calculation doesn't exist OR is not yet complete,
    # throw back a 404.
    try:
        info = logs.dbcmd('calc_info', calc_id)
        if not utils.user_has_permission(
                request, info['user_name'], info['status']):
            return HttpResponseForbidden()
    except dbapi.NotFound:
        return HttpResponseNotFound()
    base_url = _get_base_url(request)

    # NB: export_output has as keys the list (output_type, extension)
    # so this returns an ordered map output_type -> extensions such as
    # {'agg_loss_curve': ['xml', 'csv'], ...}
    output_types = groupby(export, lambda oe: oe[0],
                           lambda oes: get_allowed_outputs(oes, request))
    results = logs.dbcmd('get_outputs', calc_id)
    if not results:
        return HttpResponseNotFound()

    response_data = []
    for result in results:
        try:  # output from the datastore
            rtype = result.ds_key
            # Catalina asked to remove the .txt outputs (used for the GMFs)
            outtypes = [ot for ot in output_types[rtype] if ot != 'txt']
        except KeyError:
            continue  # non-exportable outputs should not be shown
        if not outtypes:  # happens for 'exposure', since it is hidden
            continue
        path = f'v1/calc/result/{result.id}'
        url = urljoin(base_url, path)
        # NOTE: in case of multiple available export types, we provide only the url to
        # download the data in the first of the types. We may want to expose multiple
        # urls, one per export type, or a single url with the "preferred" type, that
        # may depend from the kind of output
        query_params = {'export_type': outtypes[0]}
        parsed_url = urlparse(url)
        url_with_query = urlunparse(parsed_url._replace(query=urlencode(query_params)))
        datum = dict(
            id=result.id, name=result.display_name, type=rtype,
            outtypes=outtypes, url=url_with_query, size_mb=result.size_mb)
        response_data.append(datum)

    return HttpResponse(content=json.dumps(response_data), content_type=JSON)


@require_http_methods(['GET'])
@cross_domain_ajax
def calc_traceback(request, calc_id):
    """
    Get the traceback as a list of lines for a given ``calc_id``.
    """
    # If the specified calculation doesn't exist throw back a 404.
    try:
        response_data = logs.dbcmd('get_traceback', calc_id)
    except dbapi.NotFound:
        return HttpResponseNotFound()
    return HttpResponse(content=json.dumps(response_data), content_type=JSON)


@cross_domain_ajax
@require_http_methods(['GET', 'HEAD'])
def calc_result(request, result_id):
    """
    Download a specific result, by ``result_id``.

    The common abstracted functionality for getting hazard or risk results.

    :param request:
        `django.http.HttpRequest` object. Can contain a `export_type` GET
        param (the default is 'xml' if no param is specified).
    :param result_id:
        The id of the requested artifact.
    :returns:
        If the requested ``result_id`` is not available in the format
        designated by the `export_type`.

        Otherwise, return a `django.http.HttpResponse` containing the content
        of the requested artifact.

    Parameters for the GET request can include an `export_type`, such as 'xml',
    'geojson', 'csv', etc.
    """
    # If the result for the requested ID doesn't exist, OR
    # the job which it is related too is not complete,
    # throw back a 404.
    try:
        job_id, job_status, job_user, datadir, ds_key = logs.dbcmd(
            'get_result', result_id)
        if not utils.user_has_permission(request, job_user, job_status):
            return HttpResponseForbidden()
        # When authentication is enabled, HIDDEN_OUTPUTS are visible only to users with
        # level ≥ 2 or who have the permission 'can_view_<OUTPUT>'
        if (settings.LOCKDOWN
                and ds_key in HIDDEN_OUTPUTS
                and not request.user.has_perm(f'auth.can_view_{ds_key}')
                and not request.user.level >= 2):
            return HttpResponseForbidden()
    except dbapi.NotFound:
        return HttpResponseNotFound()

    etype = request.GET.get('export_type')
    export_type = etype or DEFAULT_EXPORT_TYPE

    # NOTE: for some reason, in some cases the environment variable TMPDIR is
    # ignored, so we need to use config.directory.custom_tmp if defined
    temp_dir = config.directory.custom_tmp or tempfile.gettempdir()
    tmpdir = tempfile.mkdtemp(dir=temp_dir)
    try:
        exported = core.export_from_db(
            (ds_key, export_type), job_id, datadir, tmpdir)
    except DataStoreExportError as exc:
        # TODO: there should be a better error page
        return HttpResponse(content='%s: %s' % (exc.__class__.__name__, exc),
                            content_type='text/plain', status=500)
    if not exported:
        # Throw back a 404 if the exact export parameters are not supported
        return HttpResponseNotFound(
            'Nothing to export for export_type=%s, %s' % (export_type, ds_key))
    elif len(exported) > 1:
        # Building an archive so that there can be a single file download
        archname = ds_key + '-' + export_type + '.zip'
        zipfiles(exported, os.path.join(tmpdir, archname))
        exported = os.path.join(tmpdir, archname)
        content_type = EXPORT_CONTENT_TYPE_MAP.get(export_type, ZIP)
    else:  # single file
        exported = exported[0]
        content_type = EXPORT_CONTENT_TYPE_MAP.get(
            export_type, DEFAULT_CONTENT_TYPE)

    fname = 'output-%s-%s' % (result_id, os.path.basename(exported))
    return stream_response(exported, content_type, fname)


@cross_domain_ajax
@require_http_methods(['GET', 'HEAD'])
def impact_results(request, calc_id):
    """
    Return impact results (aggrisk_tags), by ``calc_id``, as JSON.

    :param request:
        `django.http.HttpRequest` object.
    :param calc_id:
        The id of the requested calculation.
    :returns:
        a JSON object as documented in rest-api.rst
    """
    job = logs.dbcmd('get_job', int(calc_id))
    if job is None:
        return HttpResponseNotFound()
    if not utils.user_has_permission(request, job.user_name, job.status):
        return HttpResponseForbidden()
    try:
        with datastore.read(job.ds_calc_dir + '.hdf5') as ds:
            df = _extract(ds, 'aggrisk_tags')
    except Exception as exc:
        tb = ''.join(traceback.format_tb(exc.__traceback__))
        return HttpResponse(
            content='%s: %s in %s\n%s' %
            (exc.__class__.__name__, exc, 'aggrisk_tags', tb),
            content_type='text/plain', status=400)
    response_data = {'loss_type_descriptions': AGGRISK_FIELD_DESCRIPTION,
                     'impact': df.to_dict()}
    return JsonResponse(response_data)


@cross_domain_ajax
@require_http_methods(['GET', 'HEAD'])
def exposure_by_mmi(request, calc_id):
    """
    Return exposure aggregated by MMI regions and tags (mmi_tags),
    by ``calc_id``, as JSON.

    :param request:
        `django.http.HttpRequest` object.
    :param calc_id:
        The id of the requested calculation.
    :returns:
        a JSON object as documented in rest-api.rst
    """
    job = logs.dbcmd('get_job', int(calc_id))
    if job is None:
        return HttpResponseNotFound()
    if not utils.user_has_permission(request, job.user_name, job.status):
        return HttpResponseForbidden()
    try:
        with datastore.read(job.ds_calc_dir + '.hdf5') as ds:
            df = _extract(ds, 'mmi_tags')
    except Exception as exc:
        tb = ''.join(traceback.format_tb(exc.__traceback__))
        return HttpResponse(
            content='%s: %s in %s\n%s' %
            (exc.__class__.__name__, exc, 'mmi_tags', tb),
            content_type='text/plain', status=400)
    response_data = {'column_descriptions': EXPOSURE_FIELD_DESCRIPTION,
                     'exposure_by_mmi': df.to_dict()}
    return JsonResponse(response_data)


@cross_domain_ajax
@require_http_methods(['GET', 'HEAD'])
def extract(request, calc_id, what):
    """
    Wrapper over the `oq extract` command. If `setting.LOCKDOWN` is true
    only calculations owned by the current user can be retrieved.
    """
    job = logs.dbcmd('get_job', int(calc_id))
    if job is None:
        return HttpResponseNotFound()
    if not utils.user_has_permission(request, job.user_name, job.status):
        return HttpResponseForbidden()
    if not can_extract(request, what):
        return HttpResponseForbidden()
    path = request.get_full_path()
    n = len(request.path_info)
    query_string = unquote_plus(path[n:])
    try:
        # read the data and save them on a temporary .npz file
        with datastore.read(job.ds_calc_dir + '.hdf5') as ds:
            # NOTE: for some reason, in some cases the environment
            # variable TMPDIR is ignored, so we need to use
            # config.directory.custom_tmp if defined
            temp_dir = config.directory.custom_tmp or tempfile.gettempdir()
            fd, fname = tempfile.mkstemp(
                prefix=what.replace('/', '-'), suffix='.npz', dir=temp_dir)
            os.close(fd)
            obj = _extract(ds, what + query_string)
            hdf5.save_npz(obj, fname)
    except Exception as exc:
        tb = ''.join(traceback.format_tb(exc.__traceback__))
        return HttpResponse(
            content='%s: %s in %s\n%s' %
            (exc.__class__.__name__, exc, path, tb),
            content_type='text/plain', status=500)

    # stream the data back
    return stream_response(fname, ZIP)


@cross_domain_ajax
@require_http_methods(['GET'])
def calc_datastore(request, job_id):
    """
    Download a full datastore file.

    :param request:
        `django.http.HttpRequest` object.
    :param job_id:
        The id of the requested datastore
    :returns:
        A `django.http.HttpResponse` containing the content
        of the requested artifact, if present, else throws a 404
    """
    user_level = get_user_level(request)
    if user_level < 2:
        return HttpResponseForbidden()
    job = logs.dbcmd('get_job', int(job_id))
    if job is None or not os.path.exists(job.ds_calc_dir + '.hdf5'):
        return HttpResponseNotFound()
    if not utils.user_has_permission(request, job.user_name, job.status):
        return HttpResponseForbidden()

    fname = job.ds_calc_dir + '.hdf5'
    response = FileResponse(
        FileWrapper(open(fname, 'rb')), content_type=HDF5)
    response['Content-Disposition'] = (
        'attachment; filename=%s' % os.path.basename(fname))
    response['Content-Length'] = str(os.path.getsize(fname))
    return response


@cross_domain_ajax
@require_http_methods(['GET'])
def jobs_from_inis(request):
    """
    :returns:
        list of job IDs; the ID is 0 if there is no job with the given checksum
    """
    dic = readinput.jobs_from_inis(request.GET.getlist('ini'))
    if dic['error']:
        logging.error(dic['error'])
        return JsonResponse(dic, status=500)
    return HttpResponse(content=json.dumps(dic), content_type=JSON)


@cross_domain_ajax
@require_http_methods(['GET'])
def calc_zip(request, job_id):
    """
    Download job.zip file

    :param request:
        `django.http.HttpRequest` object.
    :param job_id:
        The id of the requested datastore
    :returns:
        A `django.http.HttpResponse` containing the content
        of the requested artifact, if present, else throws a 404
    """
    if get_user_level(request) < 2:
        return HttpResponseForbidden()
    job = logs.dbcmd('get_job', int(job_id))
    if job is None or not os.path.exists(job.ds_calc_dir + '.hdf5'):
        return HttpResponseNotFound()
    try:
        with datastore.read(job.ds_calc_dir + '.hdf5') as ds:
            exported = export(('job', 'zip'), ds)
    except Exception as exc:
        tb = ''.join(traceback.format_tb(exc.__traceback__))
        return HttpResponse(
            content='%s: %s in %s\n%s' %
            (exc.__class__.__name__, exc, 'job_zip', tb),
            content_type='text/plain', status=400)
    # zipping the files
    temp_dir = config.directory.custom_tmp or tempfile.gettempdir()
    tmpdir = tempfile.mkdtemp(dir=temp_dir)
    archname = f'job_{job_id}.zip'
    zipfiles(exported, os.path.join(tmpdir, archname))
    return stream_response(os.path.join(tmpdir, archname), ZIP)


def web_engine(request, **kwargs):
    application_mode = settings.APPLICATION_MODE
    # NOTE: application_mode is already added by the context processor
    params = {}
    if application_mode == 'AELO':
        params['aelo_form_labels'] = AELO_FORM_LABELS
        params['aelo_form_placeholders'] = AELO_FORM_PLACEHOLDERS
        params['asce_versions'] = oqvalidation.ASCE_VERSIONS
        params['site_classes'] = oqvalidation.SITE_CLASSES
        params['default_asce_version'] = (
            oqvalidation.OqParam.asce_version.default)
    elif application_mode == 'ARISTOTLE':
        params['impact_form_labels'] = IMPACT_FORM_LABELS
        params['impact_form_placeholders'] = IMPACT_FORM_PLACEHOLDERS
        params['impact_form_defaults'] = IMPACT_FORM_DEFAULTS
        params['impact_approaches'] = IMPACT_APPROACHES

        # this is usually ''; can be set in the local settings for debugging
        params['impact_default_usgs_id'] = \
            settings.IMPACT_DEFAULT_USGS_ID

        params['msrs'] = [msr.__class__.__name__
                          for msr in get_available_magnitude_scalerel()]
    return render(
        request, "engine/index.html", params)


@cross_domain_ajax
@require_http_methods(['GET'])
def web_engine_get_outputs(request, calc_id, **kwargs):
    application_mode = settings.APPLICATION_MODE
    job = logs.dbcmd('get_job', calc_id)
    if job is None:
        return HttpResponseNotFound()
    size_mb = '?' if job.size_mb is None else '%.2f' % job.size_mb
    kwargs = dict(calc_id=calc_id, size_mb=size_mb)
    pngs = dict(hmaps=False)
    with datastore.read(job.ds_calc_dir + '.hdf5') as ds:
        if 'png' in ds:
            # NOTE: only one hmap can be visualized currently
            pngs['hmaps'] = any([k.startswith('hmap') for k in ds['png']])
            if application_mode == 'ARISTOTLE':
                pngs['avg_gmf'] = [
                    k for k in ds['png'] if k.startswith('avg_gmf-')]
                pngs['assets'] = 'assets.png' in ds['png']
            if application_mode == 'AELO':
                pngs['hcurves'] = 'hcurves.png' in ds['png']
                # NOTE: remove "and 'All' in k" to show the individual plots
                pngs['disagg_by_src'] = [
                    k for k in ds['png']
                    if k.startswith('disagg_by_src-') and 'All' in k]
                pngs['mce'] = 'mce.png' in ds['png']
                pngs['mce_spectra'] = 'mce_spectra.png' in ds['png']
    kwargs['pngs'] = pngs
    if application_mode == 'AELO':
        # e.g. [[-61.071, 14.686, 0.0]]
        kwargs['lon'], kwargs['lat'] = ds['oqparam'].sites[0][:2]
        kwargs['site_class'] = get_site_class_display_name(ds)
        # e.g. 'AELO for CCA'->'CCA'
        kwargs['site_name'] = ds['oqparam'].description[9:]
        try:
            asce_version = ds['oqparam'].asce_version
        except AttributeError:
            # for backwards compatibility on old calculations
            asce_version = oqvalidation.OqParam.asce_version.default
        kwargs['asce_version'] = oqvalidation.ASCE_VERSIONS[asce_version]
        try:
            kwargs['calc_aelo_version'] = ds.get_attr('/', 'aelo_version')
        except KeyError:
            kwargs['calc_aelo_version'] = '1.0.0'
        kwargs['asce_version'] = oqvalidation.ASCE_VERSIONS[asce_version]
        kwargs['notes'], kwargs['warnings'] = get_aelo_notes_and_warnings(ds)
    elif application_mode == 'ARISTOTLE':
        kwargs['warnings'] = get_aristotle_warnings(ds)
    return render(request, "engine/get_outputs.html", kwargs)


def is_model_preliminary(ds):
    # NOTE: recently the mosaic_model has been added as an attribute of oqparam, but we
    # are getting it from base_path for backwards compatibility
    model = ds['oqparam'].base_path.split(os.path.sep)[-2]
    if model in PRELIMINARY_MODELS:
        return True
    else:
        return False


def get_disp_val(val):
    # gets the value displayed in the webui according to the rounding rules
    if val >= 1.0:
        return '{:.2f}'.format(numpy.round(val, 2))
    elif val < 0.0001:
        return f'{val:.1f}'
    elif val < 0.01:
        return '{:.4f}'.format(numpy.round(val, 4))
    elif val < 0.1:
        return '{:.3f}'.format(numpy.round(val, 3))
    else:
        return '{:.2f}'.format(numpy.round(val, 2))


def group_keys_by_value(d):
    """
    Groups keys from the input dictionary by their shared values.
    If a value is shared by multiple keys, those keys are grouped into a tuple.
    Otherwise, the key is kept as-is.

    :param d: a dictionary with hashable keys and values.
    :returns: a dictionary where keys are either individual keys or tuples of keys
              that shared the same value, and values are the original values.

    Example:
        >>> group_keys_by_value({0: 'a', 1: 'b', 2: 'a'})
        {(0, 2): 'a', 1: 'b'}
    """
    grouped = defaultdict(list)
    for k, v in d.items():
        grouped[v].append(k)
    result = {}
    for v, keys in grouped.items():
        if len(keys) == 1:
            result[keys[0]] = v
        else:
            result[tuple(keys)] = v
    return result


def get_aelo_notes_and_warnings(ds):
    notifications = numpy.array([], dtype=notification_dtype)
    sid_to_vs30 = {}
    notes = {}
    warnings = {}
    if is_model_preliminary(ds):
        # sid -1 means it is not associated to a specific site
        preliminary_model_warning = numpy.array([
            (-1, b'warning', b'preliminary_model',
                PRELIMINARY_MODEL_WARNING_MSG.encode('utf8'))],
            dtype=notification_dtype)
        notifications = numpy.concatenate(
            (notifications, preliminary_model_warning))
        sid_to_vs30.update({-1: ''})  # warning about preliminary model
    if 'notifications' in ds:
        notifications = numpy.concatenate((notifications, ds['notifications']))
        sitecol = ds['sitecol']
        # NOTE: the variable name 'site' is already used
        sid_to_vs30.update({site_item.id: site_item.vs30 for site_item in sitecol})
        for notification in notifications:
            vs30 = sid_to_vs30[notification['sid']]
            if notification['level'] == b'info':
                notes[vs30] = notification['description'].decode('utf8')
            elif notification['level'] == b'warning':
                warnings[vs30] = notification['description'].decode('utf8')
        notes = group_keys_by_value(notes)
        warnings = group_keys_by_value(warnings)
        # NOTE: we decided to avoid specifying which vs30 values are relevant with
        # respect to the notifications (either for notes and warnings)
    notes_str = '\n'.join([note for note in notes.values()])
    warnings_str = '\n'.join([warning for warning in warnings.values()])
    return notes_str, warnings_str


# this is extracting only the first site and it is okay
@cross_domain_ajax
@require_http_methods(['GET'])
def web_engine_get_outputs_aelo(request, calc_id, **kwargs):
    job = logs.dbcmd('get_job', calc_id)
    size_mb = '?' if job.size_mb is None else '%.2f' % job.size_mb
    asce07 = asce41 = None
    asce07_with_units = {}
    asce41_with_units = {}
    notes_str = warnings_str = ''
    with datastore.read(job.ds_calc_dir + '.hdf5') as ds:
        try:
            asce_version = ds['oqparam'].asce_version
        except AttributeError:
            # for backwards compatibility on old calculations
            asce_version = oqvalidation.OqParam.asce_version.default
        try:
            calc_aelo_version = ds.get_attr('/', 'aelo_version')
        except KeyError:
            calc_aelo_version = '1.0.0'
        if 'asce07' in ds:
            try:
                asce07_js = ds['asce07'][0].decode('utf8')
            except ValueError:
                # NOTE: for backwards compatibility, read scalar
                asce07_js = ds['asce07'][()].decode('utf8')
            asce07 = json.loads(asce07_js)
            asce07_key_mapping = {}
            if asce_version != 'ASCE7-16':
                asce07_key_mapping = {
                    'PGA': 'PGAm',
                }
            asce07_m = {asce07_key_mapping.get(k, k): v for k, v in asce07.items()}
            for key, value in asce07_m.items():
                if key not in ('PGAm', 'PGA', 'Ss', 'S1', 'Sms', 'Sm1'):
                    continue
                if not isinstance(value, float):
                    asce07_with_units[key] = value
                elif key in ('CRs', 'CR1'):
                    # NOTE: (-) stands for adimensional
                    asce07_with_units[key + ' (-)'] = get_disp_val(value)
                else:
                    asce07_with_units[key + ' (g)'] = get_disp_val(value)
        if 'asce41' in ds:
            try:
                asce41_js = ds['asce41'][0].decode('utf8')
            except ValueError:
                # NOTE: for backwards compatibility, read scalar
                asce41_js = ds['asce41'][()].decode('utf8')
            asce41 = json.loads(asce41_js)
            asce41_key_mapping = {}
            if asce_version != 'ASCE7-16':
                asce41_key_mapping = {
                    'BSE2N_Ss': 'BSE2N_Sxs',
                    'BSE2E_Ss': 'BSE2E_Sxs',
                    'BSE1N_Ss': 'BSE1N_Sxs',
                    'BSE1E_Ss': 'BSE1E_Sxs',
                    'BSE2N_S1': 'BSE2N_Sx1',
                    'BSE2E_S1': 'BSE2E_Sx1',
                    'BSE1N_S1': 'BSE1N_Sx1',
                    'BSE1E_S1': 'BSE1E_Sx1',
                }
            asce41_m = {asce41_key_mapping.get(k, k): v for k, v in asce41.items()}
            for key, value in asce41_m.items():
                if not key.startswith('BSE'):
                    continue
                if not isinstance(value, float):
                    asce41_with_units[key] = value
                else:
                    asce41_with_units[key + ' (g)'] = get_disp_val(value)
        pngs = {}
        if 'png' in ds:
            pngs['site'] = 'site.png' in ds['png']
            pngs['governing_mce'] = 'governing_mce.png' in ds['png']
        lon, lat = ds['oqparam'].sites[0][:2]  # e.g. [[-61.071, 14.686, 0.0]]
        site_class_str = get_site_class_display_name(ds)
        site_name = ds['oqparam'].description[9:]  # e.g. 'AELO for CCA'->'CCA'
        notes_str, warnings_str = get_aelo_notes_and_warnings(ds)
    return render(request, "engine/get_outputs_aelo.html",
                  dict(calc_id=calc_id, size_mb=size_mb,
                       asce07=asce07_with_units, asce41=asce41_with_units,
                       lon=lon, lat=lat, site_class=site_class_str,
                       site_name=site_name, pngs=pngs,
                       calc_aelo_version=calc_aelo_version,
                       asce_version=oqvalidation.ASCE_VERSIONS[asce_version],
                       warnings=warnings_str, notes=notes_str))


def format_time_delta(td):
    days = td.days
    seconds = td.seconds
    hours = seconds // 3600
    minutes = (seconds % 3600) // 60
    seconds = seconds % 60
    # Format without microseconds
    formatted_time = f'{days} days, {hours:02}:{minutes:02}:{seconds:02}'
    return formatted_time


def determine_precision(weights):
    """
    Determine the minimum decimal places needed to represent the weights accurately
    """
    max_decimal_places = 0
    for weight in weights:
        str_weight = f"{weight:.10f}".rstrip("0")  # Remove trailing zeros
        decimal_places = str_weight[::-1].find('.')  # Count decimal places
        max_decimal_places = max(max_decimal_places, decimal_places)
    return max_decimal_places


def get_aristotle_warnings(ds):
    warnings = None
    if 'warnings' in ds:
        warnings = '\n'.join(s.decode('utf8') for s in ds['warnings'])
    return warnings


@cross_domain_ajax
@require_http_methods(['GET'])
def web_engine_get_outputs_impact(request, calc_id):
    job = logs.dbcmd('get_job', calc_id)
    if job is None:
        return HttpResponseNotFound()
    description = job.description
    job_start_time = job.start_time
    job_start_time_str = job.start_time.strftime('%Y-%m-%d %H:%M:%S') + ' UTC'
    local_timestamp_str = None
    time_job_after_event = None
    time_job_after_event_str = None
    pngs = {}
    with datastore.read(job.ds_calc_dir + '.hdf5') as ds:
        try:
            losses = views.view('aggrisk', ds)
        except KeyError:
            max_avg_gmf = ds['avg_gmf'][0].max()
            losses = (
                f'The risk can not be computed since the hazard is too low:'
                f' the maximum value of the average GMF is {max_avg_gmf:.5f}')
            losses_header = None
            weights_precision = None
        else:
            losses_header = [
                f'{field}<br><i>{AGGRISK_FIELD_DESCRIPTION[field]}</i>'
                if field in AGGRISK_FIELD_DESCRIPTION
                else field.capitalize()
                for field in losses.dtype.names]
            weights_precision = determine_precision(losses['weight'])
        if 'png' in ds:
            pngs['avg_gmf'] = [k for k in ds['png'] if k.startswith('avg_gmf-')]
            pngs['assets'] = 'assets.png' in ds['png']
        oqparam = ds['oqparam']
        if hasattr(oqparam, 'local_timestamp'):
            local_timestamp_str = (
                oqparam.local_timestamp if oqparam.local_timestamp != 'None'
                else None)
    size_mb = '?' if job.size_mb is None else '%.2f' % job.size_mb
    warnings = get_aristotle_warnings(ds)
    mmi_tags = 'mmi_tags' in ds
    # NOTE: aggrisk_tags is not available as an attribute of the datastore
    try:
        with datastore.read(job.ds_calc_dir + '.hdf5') as ds:
            _extract(ds, 'aggrisk_tags')
    except KeyError:
        aggrisk_tags = False
    else:
        aggrisk_tags = True
    if local_timestamp_str is not None:
        local_timestamp = datetime.strptime(
            local_timestamp_str, '%Y-%m-%d %H:%M:%S%z')
        time_job_after_event = (
            job_start_time.replace(tzinfo=timezone.utc) - local_timestamp)
        time_job_after_event_str = format_time_delta(time_job_after_event)
    return render(request, "engine/get_outputs_impact.html",
                  dict(calc_id=calc_id, description=description,
                       local_timestamp=local_timestamp_str,
                       job_start_time=job_start_time_str,
                       time_job_after_event=time_job_after_event_str,
                       size_mb=size_mb, losses=losses,
                       losses_header=losses_header,
                       weights_precision=weights_precision,
                       pngs=pngs,
                       warnings=warnings, mmi_tags=mmi_tags,
                       aggrisk_tags=aggrisk_tags)
                  )


@cross_domain_ajax
@require_http_methods(['GET'])
def download_aggrisk(request, calc_id):
    job = logs.dbcmd('get_job', int(calc_id))
    if job is None:
        return HttpResponseNotFound()
    if not utils.user_has_permission(request, job.user_name, job.status):
        return HttpResponseForbidden()
    with datastore.read(job.ds_calc_dir + '.hdf5') as ds:
        losses = views.view('aggrisk', ds)
    # Create the HttpResponse object with the appropriate CSV header.
    response = HttpResponse(
        content_type="text/csv",
        headers={
            "Content-Disposition":
                'attachment; filename="aggrisk_%s.csv"' % calc_id
        },
    )
    writer = csv.writer(response)
    writer.writerow(losses.dtype.names)
    for row in losses:
        writer.writerow(row)
    return response


def can_extract(request, resource):
    try:
        user = request.user
    except AttributeError:
        # without authentication
        return True
    if (any(resource == allowed
            or resource.startswith(allowed + "/")
            or resource.startswith(allowed + ".")
            for allowed in EXTRACTABLE_RESOURCES)
            or user.level >= 2
            or user.has_perm(f'auth.can_view_{resource}')):
        return True
    if resource in MAP_RESOURCE_OUTPUT:
        corresponding_output = MAP_RESOURCE_OUTPUT[resource]
        if user.has_perm(f'auth.can_view_{corresponding_output}'):
            return True
    return False


@cross_domain_ajax
@require_http_methods(['GET'])
def extract_html_table(request, calc_id, name):
    summarize = get_bool_param(request, 'summarize')
    job = logs.dbcmd('get_job', int(calc_id))
    if job is None:
        return HttpResponseNotFound()
    if not utils.user_has_permission(request, job.user_name, job.status):
        return HttpResponseForbidden()
    if not can_extract(request, name):
        return HttpResponseForbidden()
    try:
        with datastore.read(job.ds_calc_dir + '.hdf5') as ds:
            table = _extract(ds, name)
    except Exception as exc:
        tb = ''.join(traceback.format_tb(exc.__traceback__))
        return HttpResponse(
            content='%s: %s in %s\n%s' %
            (exc.__class__.__name__, exc, name, tb),
            content_type='text/plain', status=400)
    display_names = {'aggrisk_tags': 'Impact',
                     'mmi_tags': 'Exposure by MMI'}
    table_name = display_names[name] if name in display_names else name
    table_header = []
    for short_name in table.columns:
        if short_name in AGGRISK_FIELD_DESCRIPTION:
            display_name = AGGRISK_FIELD_DESCRIPTION[short_name]
        elif short_name in EXPOSURE_FIELD_DESCRIPTION:
            display_name = EXPOSURE_FIELD_DESCRIPTION[short_name]
        else:
            display_name = ''
        # avoiding to show the internal short names when showing the summary table
        if summarize and name == 'aggrisk_tags':
            table_header.append(display_name)
        else:
            table_header.append(f'{short_name}<br><br><i>{display_name}</i>')
    table_contents = table.to_numpy()
    if summarize and name == 'aggrisk_tags':  # the impact table
        table_header = table_header[1:-1]
        # keep only rows with '*total*' and discard first and last columns (ID and
        # NAME)
        table_contents = table_contents[table_contents[:, 0] == '*total*'][:, 1:-1]
        # replace the following rows with their sum (economic loss)
        rows_to_sum = ['structural', 'nonstructural', 'contents']
        mask = numpy.isin(table_contents[:, 0], rows_to_sum)
        summed = numpy.sum(table_contents[mask, 1:].astype(float), axis=0)
        economic_loss_row = numpy.concatenate(([numpy.str_('economic')], summed))
        remaining = table_contents[~mask]
        table_contents = numpy.vstack([remaining, economic_loss_row])
        for key, value in AGGRISK_FIELD_DESCRIPTION.items():
            table_contents[table_contents == key] = value
    return render(request, 'engine/show_table.html',
                  {'calc_id': calc_id,
                   'is_summary': summarize,
                   'internal_name': name,
                   'table_name': table_name,
                   'table_header': table_header,
                   'table_contents': table_contents})


@csrf_exempt
@cross_domain_ajax
@require_http_methods(['POST'])
def on_same_fs(request):
    """
    Accept a POST request to check access to a FS available by a client.

    :param request:
        `django.http.HttpRequest` object, containing mandatory parameters
        filename and checksum.
    """
    filename = request.POST['filename']
    checksum_in = request.POST['checksum']

    checksum = 0
    try:
        data = open(filename, 'rb').read(32)
        checksum = zlib.adler32(data, checksum) & 0xffffffff
        if checksum == int(checksum_in):
            return JsonResponse({'success': True}, status=200)
    except (IOError, ValueError):
        pass

    return JsonResponse({'success': False}, status=200)


@csrf_exempt
@cross_domain_ajax
@require_http_methods(['GET'])
def calc_add_tag(request, calc_id, tag_name):
    """
    Assign to the calculation of given `calc_id` a tag named `tag_name`
    """
    user_level = get_user_level(request)
    return add_tag_to_job(user_level, calc_id, tag_name)


@csrf_exempt
@cross_domain_ajax
@require_http_methods(['GET'])
def calc_remove_tag(request, calc_id, tag_name):
    """
    Remove the tag named `tag_name` from the calculation of given `calc_id`
    """
    user_level = get_user_level(request)
    return remove_tag_from_job(user_level, calc_id, tag_name)


@csrf_exempt
@cross_domain_ajax
@require_http_methods(['GET'])
def calc_set_preferred_job_for_tag(request, calc_id, tag_name):
    """
    Set the calculation of given `calc_id` as the preferred one for tag `tag_name`
    """
    user_level = get_user_level(request)
    return set_preferred_job_for_tag(user_level, calc_id, tag_name)


@csrf_exempt
@cross_domain_ajax
@require_http_methods(['GET'])
def calc_unset_preferred_job_for_tag(request, tag_name):
    """
    Unset the preferred job for tag `tag_name`
    """
    user_level = get_user_level(request)
    return unset_preferred_job_for_tag(user_level, tag_name)


@csrf_exempt
@cross_domain_ajax
@require_http_methods(['GET'])
def calc_get_preferred_job_for_tag(request, tag_name):
    """
    Get the id of the calculation marked as the preferred one for the given `tag_name`
    """
    return get_preferred_job_for_tag(tag_name)


@csrf_exempt
@cross_domain_ajax
@require_http_methods(['GET'])
def calc_list_tags(request):
    """
    List all the available tags
    """
    return list_tags()


@require_http_methods(['GET'])
def license(request, **kwargs):
    return render(request, "engine/license.html")


@require_http_methods(['GET'])
def aelo_changelog(request, **kwargs):
    aelo_changelog = base.get_aelo_changelog()
    aelo_changelog_html = aelo_changelog.to_html(
        index=False, escape=False, classes='changelog', border=0)
    return render(request, "engine/aelo_changelog.html",
                  dict(aelo_changelog=aelo_changelog_html))<|MERGE_RESOLUTION|>--- conflicted
+++ resolved
@@ -923,11 +923,7 @@
         site_class_vs30_str = f'Site Class: Vs30 = {vs30} m/s'
     else:
         site_class_display_name = oqvalidation.SITE_CLASSES[
-<<<<<<< HEAD
-            site_class]['display_name']
-=======
             asce_version][site_class]['display_name']
->>>>>>> c2ae86c4
         site_class_vs30_str = f'Site Class: {site_class_display_name}'
     aelo_version = base.get_aelo_version()
     body = (f"Site name: {siteid}\n"
