--- conflicted
+++ resolved
@@ -740,11 +740,7 @@
     rupdic['station_data_file_from_usgs'] = station_data_file
     if 'shakemap_array' in rupdic:
         shakemap_array = rupdic['shakemap_array']
-<<<<<<< HEAD
         figsize = (6.2, 6.2)  # fitting in a single row in the template without resizing
-=======
-        figsize = (6.3, 6.3)  # fitting in a single row in the template without resizing
->>>>>>> 587573ff
         rupdic['pga_map_png'] = plot_shakemap(
             shakemap_array, 'PGA', backend='Agg', figsize=figsize,
             with_cities=False, return_base64=True, rupture=rup)
