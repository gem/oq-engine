--- conflicted
+++ resolved
@@ -79,12 +79,7 @@
             dworkers.append(sock)
         logging.warn('DB server started with %s on %s, pid=%d',
                      sys.executable, self.frontend, self.pid)
-<<<<<<< HEAD
-
-        if os.environ.get('OQ_DISTRIBUTE') == 'zmq':
-=======
         if ZMQ:
->>>>>>> 5287d4a9
             # start task_in->task_out streamer thread
             c = config.zworkers
             threading.Thread(
