--- conflicted
+++ resolved
@@ -302,15 +302,9 @@
         hypocenter = surfaces[len(surfaces) // 2].get_middle_point()
         rupture = ParametricProbabilisticRupture(
             mag, self.rake[ridx], self.tectonic_region_type,
-<<<<<<< HEAD
             hypocenter, surface, self.rate[ridx], self.tom)
         rupture.rup_id = self.start + ridx
         rupture.sections = self.sections[ridx]
-=======
-            surface_set[len(surface_set) // 2].get_middle_point(),
-            MultiSurface(surface_set), self.rate[ridx], self.tom)
-        rupture.rup_id = self.start + ridx
->>>>>>> 893c83ba
         return rupture
 
     def iter_ruptures(self, **kwargs):
@@ -484,17 +478,23 @@
         ctxs = []
         for rup in rups:
             surfaces = []
+            dists = AccumDict(accum=[])  # dist_type -> distances
             for sec in rup.sections:
                 surfaces.extend(dic[sec].surfaces)
+                for par in self.REQUIRES_DISTANCES:
+                    dists[par].append(getattr(dic[sec], par))
             ctx = self.make_rctx(rup)
-            ctx.sids = sites.sids
-            for par in self.REQUIRES_SITES_PARAMETERS:
-                setattr(ctx, par, sites[par])
-            for par in self.REQUIRES_DISTANCES:
-                dists = numpy.array([getattr(dic[sec], par)[ctx.sids]
-                                     for sec in rup.sections])
-                setattr(ctx, par, dists.min(axis=0))
-            ctxs.append(ctx)
+            rrup = numpy.array(dists['rrup']).min(axis=0)
+            ok = rrup <= self.maximum_distance(self.trt, rup.mag)
+            ctx.sids = sites.sids[ok]
+            ctx.rrup = rrup[ok]
+            if ok.any():
+                for par in self.REQUIRES_DISTANCES - {'rrup'}:
+                    dst = numpy.array(dists[par]).min(axis=0)
+                    setattr(ctx, par, dst[ok])
+                for par in self.REQUIRES_SITES_PARAMETERS:
+                    setattr(ctx, par, sites[par])
+                ctxs.append(ctx)
         return ctxs
 
     with patch.object(ContextMaker, 'make_ctxs', make_ctxs):
