--- conflicted
+++ resolved
@@ -420,7 +420,6 @@
         assert proxies
         full_lt = self.datastore['full_lt']
         dstore.swmr_on()  # must come before the Starmap
-<<<<<<< HEAD
         smap = parallel.Starmap(event_based, h5=dstore.hdf5)
         items = group_array(dstore['ruptures'][:], 'trt_smr').items()
         for trt_smr, array in items:
@@ -434,14 +433,7 @@
             cmaker = ContextMaker(trt, rlzs_by_gsim, param)
             cmaker.min_mag = getdefault(oq.minimum_magnitude, trt)
             smap.submit_split((proxies, cmaker, oq, self.datastore),
-                              duration=oq.time_per_task, splitno=5)
-=======
-        smap = parallel.Starmap.apply_split(
-            self.core_task.__func__, (proxies, full_lt, oq, self.datastore),
-            key=operator.itemgetter('trt_smr'),
-            weight=operator.itemgetter('n_occ'),
-            h5=dstore.hdf5, duration=oq.time_per_task, split_level=5)
->>>>>>> 3f45f1e7
+                              oq.time_per_task, oq.split_level)
         smap.monitor.save('srcfilter', self.srcfilter)
         acc = smap.reduce(self.agg_dicts, self.acc0())
         if 'gmf_data' not in dstore:
