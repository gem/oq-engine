--- conflicted
+++ resolved
@@ -33,10 +33,6 @@
     params = readinput.get_params(job_ini)
     params['intensity_measure_types_and_levels'] = str(imtls)
 
-<<<<<<< HEAD
-    # run the postprocessing part of the calculation sequentially
-=======
->>>>>>> fb8f746d
     run_calc(params, hazard_calculation_id=calc_id)
 
 
