--- conflicted
+++ resolved
@@ -49,14 +49,6 @@
     # find the factor to convert to maximum component based on
     # ASCE7-16 and ASCE7-22
 
-<<<<<<< HEAD
-=======
-    f1 = interpolate.interp1d([0.2, 1], [1.1, 1.3])
-    f2 = interpolate.interp1d([1, 5], [1.3, 1.5])
-    f3 = interpolate.interp1d([0.2, 1], [1.2, 1.25])
-    f4 = interpolate.interp1d([1, 10], [1.25, 1.3])
-
->>>>>>> 3b0f8f02
     if ASCE_version == 'ASCE7-16':
         if T == 0:
             fact_maxC = 1.
@@ -260,11 +252,7 @@
     ax2.set_ylabel('Spectral Acceleration (g)', fontsize=20)
     ax2.set_xlabel('Period (s)', fontsize=20)
     ax2.legend(loc="upper right", fontsize='13')
-<<<<<<< HEAD
-    ax2.set_xlim([-0.02, 1.2])
-=======
     ax2.set_xlim([-0.02, 2.0])
->>>>>>> 3b0f8f02
     ax1.set_xscale('log')
     ax1.set_yscale('log')
     ax2.set_xscale('linear')
