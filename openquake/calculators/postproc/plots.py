# -*- coding: utf-8 -*-
# vim: tabstop=4 shiftwidth=4 softtabstop=4
#
# Copyright (C) 2024-2025, GEM Foundation
#
# OpenQuake is free software: you can redistribute it and/or modify it
# under the terms of the GNU Affero General Public License as published
# by the Free Software Foundation, either version 3 of the License, or
# (at your option) any later version.
#
# OpenQuake is distributed in the hope that it will be useful,
# but WITHOUT ANY WARRANTY; without even the implied warranty of
# MERCHANTABILITY or FITNESS FOR A PARTICULAR PURPOSE.  See the
# GNU Affero General Public License for more details.
#
# You should have received a copy of the GNU Affero General Public License
# along with OpenQuake.  If not, see <http://www.gnu.org/licenses/>.

import io
import os
import base64
import numpy
import contextily
from pyproj import Transformer
from shapely.geometry import MultiPolygon
from openquake.commonlib import readinput, datastore
from openquake.hmtk.plotting.patch import PolygonPatch


def import_plt():
    if os.environ.get('TEXT'):
        import plotext as plt
    else:
        import matplotlib.pyplot as plt
    return plt


<<<<<<< HEAD
def add_basemap(ax, min_x, min_y, max_x, max_y,
                source=contextily.providers.CartoDB.Positron):
    # NOTE: another interesting option:
    # source = contextily.providers.TopPlusOpen.Grey
    img, extent = contextily.bounds2img(min_x, min_y, max_x, max_y, source=source)
    ax.imshow(img, extent=extent, interpolation='bilinear', alpha=1)
    ax.text(
        0.01, 0.01,  # Position: Bottom-left corner (normalized coordinates)
        source['attribution'],
        transform=ax.transAxes,  # Place text relative to axes
        fontsize=8, color="black", alpha=0.5,
        ha="left",  # Horizontal alignment
        va="bottom",  # Vertical alignment
    )
    return ax


def adjust_limits(x_min, x_max, y_min, y_max, padding=0.5):
    # Make the plot display all items with some margin, looking square
=======
def auto_limits(ax):
    # Set the plot to display all contents and return the limits determined
    # automatically
    ax.set_xlim(auto=True)
    ax.set_ylim(auto=True)
    ax.relim()
    ax.autoscale_view()
    xlim = ax.get_xlim()
    ylim = ax.get_ylim()
    return xlim, ylim


def adjust_limits(ax, xlim, ylim, padding=1):
    # Add some padding around the given limits and give a square aspect to the plot
    x_min, x_max = xlim
    y_min, y_max = ylim
>>>>>>> 67011ab5
    x_min, x_max = x_min - padding, x_max + padding
    y_min, y_max = y_min - padding, y_max + padding
    x_range = x_max - x_min
    y_range = y_max - y_min
    max_range = max(x_range, y_range)
    x_center = (x_min + x_max) / 2
    y_center = (y_min + y_max) / 2
    xlim = x_center - max_range / 2, x_center + max_range / 2
    ylim = y_center - max_range / 2, y_center + max_range / 2
    ax.set_xlim(*xlim)
    ax.set_ylim(*ylim)


def add_borders(ax, read_df=readinput.read_countries_df, buffer=0, alpha=0.1):
    plt = import_plt()
    polys = read_df(buffer)['geom']
    cm = plt.get_cmap('RdBu')
    num_colours = len(polys)
    for idx, poly in enumerate(polys):
        colour = cm(1. * idx / num_colours)
        if isinstance(poly, MultiPolygon):
            for onepoly in poly.geoms:
                ax.add_patch(PolygonPatch(onepoly, fc=colour, alpha=alpha))
        else:
            ax.add_patch(PolygonPatch(poly, fc=colour, alpha=alpha))


def add_cities(ax, xlim, ylim, read_df=readinput.read_cities_df,
               lon_field='longitude', lat_field='latitude',
               label_field='name'):
    data = read_df(lon_field, lat_field, label_field)
    if data is None:
        return
    data = data[(data[lon_field] >= xlim[0]) & (data[lon_field] <= xlim[1])
                & (data[lat_field] >= ylim[0]) & (data[lat_field] <= ylim[1])]
    if len(data) == 0:
        return
    ax.scatter(data[lon_field], data[lat_field], label="Populated places",
               s=2, color='black', alpha=0.5)
    for _, row in data.iterrows():
        ax.text(row[lon_field], row[lat_field], row[label_field], fontsize=7,
                ha='right', alpha=0.5)


def get_country_iso_codes(calc_id, assetcol):
    dstore = datastore.read(calc_id)
    try:
        ALL_ID_0 = dstore['assetcol/tagcol/ID_0'][:]
        ID_0 = ALL_ID_0[numpy.unique(assetcol['ID_0'])]
    except KeyError:  # ID_0 might be missing
        id_0_str = None
    else:
        id_0_str = ', '.join(id_0.decode('utf8') for id_0 in ID_0)
    return id_0_str


def plt_to_base64(plt):
    """
    The base64 string can be passed to a Django template and embedded
    directly in HTML, without having to save the image to disk
    """
    bio = io.BytesIO()
    plt.savefig(bio, format='png', bbox_inches='tight')
    bio.seek(0)
    img_base64 = base64.b64encode(bio.getvalue()).decode('utf-8')
    return img_base64


def plot_shakemap(shakemap_array, imt, backend=None, figsize=(10, 10),
                  with_cities=False, return_base64=False,
                  rupture=None):
    plt = import_plt()
    if backend is not None:
        # we may need to use a non-interactive backend
        import matplotlib
        matplotlib.use(backend)
    _fig, ax = plt.subplots(figsize=figsize)
    ax.set_aspect('equal')
    # ax.grid(True)
    ax.set_xlabel('Longitude')
    ax.set_ylabel('Latitude')
    title = 'Avg GMF for %s' % imt
    ax.set_title(title)
    gmf = shakemap_array['val'][imt]
<<<<<<< HEAD
    markersize = 0.005
    transformer = Transformer.from_crs('EPSG:4326', 'EPSG:3857', always_xy=True)
    x_webmercator, y_webmercator = transformer.transform(
        shakemap_array['lon'], shakemap_array['lat'])
    min_x, min_y, max_x, max_y = (min(x_webmercator),
                                  min(y_webmercator),
                                  max(x_webmercator),
                                  max(y_webmercator))
    if rupture is not None:
        ax, rup_min_x, rup_min_y, rup_max_x, rup_max_y = add_rupture_webmercator(
            ax, rupture, hypo_alpha=0.8, hypo_markersize=8, surf_alpha=1,
            surf_facecolor='none', surf_linestyle='--')
        min_x = min(min_x, rup_min_x)
        max_x = max(max_x, rup_max_x)
        min_y = min(min_y, rup_min_y)
        max_y = max(max_y, rup_max_y)
    xlim, ylim = adjust_limits(min_x, max_x, min_y, max_y, padding=1E5)
    min_x, max_x = xlim
    min_y, max_y = ylim
    add_basemap(ax, min_x, min_y, max_x, max_y)
    coll = ax.scatter(x_webmercator, y_webmercator, c=gmf, cmap='jet', s=markersize,
                      alpha=0.4)
    plt.colorbar(coll, ax=ax)
    ax.set_xlim(*xlim)
    ax.set_ylim(*ylim)
=======
    markersize = 5
    coll = ax.scatter(shakemap_array['lon'], shakemap_array['lat'], c=gmf,
                      cmap='jet', s=markersize)
    plt.colorbar(coll)
    if rupture is not None:
        add_rupture(ax, rupture, hypo_alpha=0.8, hypo_markersize=8, surf_alpha=0.9,
                    surf_facecolor='none', surf_linestyle='--')
    xlim, ylim = auto_limits(ax)
    add_borders(ax, alpha=0.2)
    adjust_limits(ax, xlim, ylim)
>>>>>>> 67011ab5
    if with_cities:
        add_cities(ax, xlim, ylim)
    if return_base64:
        return plt_to_base64(plt)
    else:
        return plt


def plot_avg_gmf(ex, imt):
    plt = import_plt()
    _fig, ax = plt.subplots(figsize=(10, 10))
    ax.set_aspect('equal')
    # ax.grid(True)
    ax.set_xlabel('Lon')
    ax.set_ylabel('Lat')
    title = 'Avg GMF for %s' % imt
    assetcol = get_assetcol(ex.calc_id)
    if assetcol is not None:
        country_iso_codes = get_country_iso_codes(ex.calc_id, assetcol)
        if country_iso_codes is not None:
            title += ' (Countries: %s)' % country_iso_codes
    ax.set_title(title)
    avg_gmf = ex.get('avg_gmf?imt=%s' % imt)
    gmf = avg_gmf[imt]
    markersize = 5
<<<<<<< HEAD
    transformer = Transformer.from_crs('EPSG:4326', 'EPSG:3857', always_xy=True)
    x_webmercator, y_webmercator = transformer.transform(
        avg_gmf['lons'], avg_gmf['lats'])
    min_x, min_y, max_x, max_y = (min(x_webmercator),
                                  min(y_webmercator),
                                  max(x_webmercator),
                                  max(y_webmercator))
    xlim, ylim = adjust_limits(min_x, max_x, min_y, max_y, padding=1E5)
    min_x, max_x = xlim
    min_y, max_y = ylim
    add_basemap(ax, min_x, min_y, max_x, max_y)
    coll = ax.scatter(x_webmercator, y_webmercator, c=gmf, cmap='jet', s=markersize)
    plt.colorbar(coll, ax=ax)
    ax.set_xlim(*xlim)
    ax.set_ylim(*ylim)
=======
    coll = ax.scatter(avg_gmf['lons'], avg_gmf['lats'], c=gmf, cmap='jet',
                      s=markersize)
    plt.colorbar(coll)

    xlim, ylim = auto_limits(ax)
    add_borders(ax)
    adjust_limits(ax, xlim, ylim)
>>>>>>> 67011ab5
    return plt


def add_surface(ax, surface, label, alpha=0.5, facecolor=None, linestyle='-'):
    fill_params = {
        'alpha': alpha,
        'edgecolor': 'grey',
        'label': label
    }
    if facecolor is not None:
        fill_params['facecolor'] = facecolor
    ax.fill(*surface.get_surface_boundaries(), **fill_params)


def add_surface_webmercator(
        ax, surface, label, alpha=0.5, facecolor=None, linestyle='-'):
    transformer = Transformer.from_crs("EPSG:4326", "EPSG:3857", always_xy=True)
    lon, lat = surface.get_surface_boundaries()
    x, y = transformer.transform(lon, lat)  # Transform lat/lon to Web Mercator
    fill_params = {
        'alpha': alpha,
        'edgecolor': 'grey',
        'label': label
    }
    if facecolor is not None:
        fill_params['facecolor'] = facecolor
    ax.fill(x, y, **fill_params)
    lon_min, lon_max, lat_max, lat_min = surface.get_bounding_box()
    x_min, y_max = transformer.transform(lon_min, lat_max)  # Top-left corner
    x_max, y_min = transformer.transform(lon_max, lat_min)  # Bottom-right corner
    return x_min, x_max, y_min, y_max


def add_rupture(ax, rup, hypo_alpha=0.5, hypo_markersize=8, surf_alpha=0.5,
                surf_facecolor=None, surf_linestyle='-'):
    if hasattr(rup.surface, 'surfaces'):
        for surf_idx, surface in enumerate(rup.surface.surfaces):
            add_surface(ax, surface, 'Surface %d' % surf_idx, alpha=surf_alpha,
                        facecolor=surf_facecolor, linestyle=surf_linestyle)
    else:
        add_surface(ax, rup.surface, 'Surface', alpha=surf_alpha,
                    facecolor=surf_facecolor, linestyle=surf_linestyle)
    ax.plot(rup.hypocenter.x, rup.hypocenter.y, marker='*',
            color='orange', label='Hypocenter', alpha=hypo_alpha,
            linestyle='', markersize=8)


def add_rupture_webmercator(
        ax, rup, hypo_alpha=0.5, hypo_markersize=8, surf_alpha=0.5,
        surf_facecolor=None, surf_linestyle='-'):
    transformer = Transformer.from_crs("EPSG:4326", "EPSG:3857", always_xy=True)
    min_x, max_x = float('inf'), float('-inf')
    min_y, max_y = float('inf'), float('-inf')
    if hasattr(rup.surface, 'surfaces'):
        for surf_idx, surface in enumerate(rup.surface.surfaces):
            min_x_, max_x_, min_y_, max_y_ = add_surface_webmercator(
                ax, surface, 'Surface %d' % surf_idx, alpha=surf_alpha,
                facecolor=surf_facecolor, linestyle=surf_linestyle)
            min_x, max_x = min(min_x, min_x_), max(max_x, max_x_)
            min_y, max_y = min(min_y, min_y_), max(max_y, max_y_)
    else:
        min_x, max_x, min_y, max_y = add_surface_webmercator(
            ax, rup.surface, 'Surface', alpha=surf_alpha,
            facecolor=surf_facecolor, linestyle=surf_linestyle)
    hypo_x, hypo_y = transformer.transform(rup.hypocenter.longitude,
                                           rup.hypocenter.latitude)
    ax.plot(hypo_x, hypo_y, marker='*', color='orange', label='Hypocenter',
            alpha=hypo_alpha, linestyle='', markersize=hypo_markersize)
    return ax, min_x, min_y, max_x, max_y


def plot_rupture(rup, backend=None, figsize=(10, 10),
                 with_cities=False, with_borders=True, return_base64=False):
    # NB: matplotlib is imported inside since it is a costly import
    plt = import_plt()
    if backend is not None:
        # we may need to use a non-interactive backend
        import matplotlib
        matplotlib.use(backend)
    _fig, ax = plt.subplots(figsize=figsize)
    title = f"width={rup.surface.get_width():.4f}"
    if hasattr(rup.surface, 'length'):
        title += f", length={rup.surface.length:.4f}"
    title += f", area={rup.surface.get_area():.4f}"
    ax.set_title(title)
    ax.set_aspect('equal')
    ax.grid(True)
    add_rupture(ax, rup)
    xlim, ylim = auto_limits(ax)
    if with_borders:
        add_borders(ax)
    if with_cities:
        add_cities(ax, xlim, ylim)
    adjust_limits(ax, xlim, ylim, padding=3)
    ax.legend()
    if return_base64:
        return plt_to_base64(plt)
    else:
        return plt


def plot_rupture_webmercator(rup, backend=None, figsize=(10, 10), return_base64=False):
    # NB: matplotlib is imported inside since it is a costly import
    plt = import_plt()
    if backend is not None:
        # we may need to use a non-interactive backend
        import matplotlib
        matplotlib.use(backend)
    _fig, ax = plt.subplots(figsize=figsize)
    ax.set_aspect('equal')
    # ax.grid(True)
    ax, min_x, min_y, max_x, max_y = add_rupture_webmercator(
        ax, rup, hypo_alpha=0.8, hypo_markersize=8, surf_alpha=0.3,
        surf_linestyle='--')
    xlim, ylim = adjust_limits(min_x, max_x, min_y, max_y, padding=1E5)
    min_x, max_x = xlim
    min_y, max_y = ylim
    add_basemap(ax, min_x, min_y, max_x, max_y,
                source=contextily.providers.TopPlusOpen.Color)
    ax.set_xlim(*xlim)
    ax.set_ylim(*ylim)
    ax.legend()
    if return_base64:
        return plt_to_base64(plt)
    else:
        return plt


def add_surface_3d(ax, surface, label):
    lon, lat, depth = surface.get_surface_boundaries_3d()
    lon_grid = numpy.array([[lon[0], lon[1]], [lon[3], lon[2]]])
    lat_grid = numpy.array([[lat[0], lat[1]], [lat[3], lat[2]]])
    depth_grid = numpy.array([[depth[0], depth[1]], [depth[3], depth[2]]])
    ax.plot_surface(lon_grid, lat_grid, depth_grid, alpha=0.5, label=label)


def plot_rupture_3d(rup):
    # NB: matplotlib is imported inside since it is a costly import
    plt = import_plt()
    fig = plt.figure()
    ax = fig.add_subplot(111, projection='3d')
    if hasattr(rup.surface, 'surfaces'):
        for surf_idx, surface in enumerate(rup.surface.surfaces):
            add_surface_3d(ax, surface, 'Surface %d' % surf_idx)
    else:
        add_surface_3d(ax, rup.surface, 'Surface')
    ax.plot(rup.hypocenter.x, rup.hypocenter.y, rup.hypocenter.z, marker='*',
            color='orange', label='Hypocenter', alpha=.5,
            linestyle='', markersize=8)
    ax.set_xlabel('Longitude')
    ax.set_ylabel('Latitude')
    ax.set_zlabel('Depth')
    ax.legend()
    plt.show()
    return plt


# useful for plotting mmi_tags
def plot_geom(multipol, lons, lats):
    plt = import_plt()
    ax = plt.figure().add_subplot(111)
    for pol in list(multipol.geoms):
        ax.add_patch(PolygonPatch(pol, alpha=0.1))
    plt.scatter(lons, lats, marker='.', color='green')
    plt.show()


def get_assetcol(calc_id):
    try:
        dstore = datastore.read(calc_id)
    except OSError:
        return
    if 'assetcol' in dstore:
        try:
            assetcol = dstore['assetcol'][()]
        except AttributeError:
            assetcol = dstore['assetcol'].array
        return assetcol<|MERGE_RESOLUTION|>--- conflicted
+++ resolved
@@ -35,7 +35,6 @@
     return plt
 
 
-<<<<<<< HEAD
 def add_basemap(ax, min_x, min_y, max_x, max_y,
                 source=contextily.providers.CartoDB.Positron):
     # NOTE: another interesting option:
@@ -50,12 +49,8 @@
         ha="left",  # Horizontal alignment
         va="bottom",  # Vertical alignment
     )
-    return ax
-
-
-def adjust_limits(x_min, x_max, y_min, y_max, padding=0.5):
-    # Make the plot display all items with some margin, looking square
-=======
+
+
 def auto_limits(ax):
     # Set the plot to display all contents and return the limits determined
     # automatically
@@ -72,7 +67,6 @@
     # Add some padding around the given limits and give a square aspect to the plot
     x_min, x_max = xlim
     y_min, y_max = ylim
->>>>>>> 67011ab5
     x_min, x_max = x_min - padding, x_max + padding
     y_min, y_max = y_min - padding, y_max + padding
     x_range = x_max - x_min
@@ -157,7 +151,6 @@
     title = 'Avg GMF for %s' % imt
     ax.set_title(title)
     gmf = shakemap_array['val'][imt]
-<<<<<<< HEAD
     markersize = 0.005
     transformer = Transformer.from_crs('EPSG:4326', 'EPSG:3857', always_xy=True)
     x_webmercator, y_webmercator = transformer.transform(
@@ -166,35 +159,19 @@
                                   min(y_webmercator),
                                   max(x_webmercator),
                                   max(y_webmercator))
+    coll = ax.scatter(shakemap_array['lon'], shakemap_array['lat'], c=gmf,
+                      cmap='jet', s=markersize)
+    plt.colorbar(coll)
     if rupture is not None:
-        ax, rup_min_x, rup_min_y, rup_max_x, rup_max_y = add_rupture_webmercator(
+        add_rupture_webmercator(
             ax, rupture, hypo_alpha=0.8, hypo_markersize=8, surf_alpha=1,
             surf_facecolor='none', surf_linestyle='--')
-        min_x = min(min_x, rup_min_x)
-        max_x = max(max_x, rup_max_x)
-        min_y = min(min_y, rup_min_y)
-        max_y = max(max_y, rup_max_y)
-    xlim, ylim = adjust_limits(min_x, max_x, min_y, max_y, padding=1E5)
-    min_x, max_x = xlim
-    min_y, max_y = ylim
+    xlim, ylim = auto_limits(ax)
     add_basemap(ax, min_x, min_y, max_x, max_y)
     coll = ax.scatter(x_webmercator, y_webmercator, c=gmf, cmap='jet', s=markersize,
                       alpha=0.4)
     plt.colorbar(coll, ax=ax)
-    ax.set_xlim(*xlim)
-    ax.set_ylim(*ylim)
-=======
-    markersize = 5
-    coll = ax.scatter(shakemap_array['lon'], shakemap_array['lat'], c=gmf,
-                      cmap='jet', s=markersize)
-    plt.colorbar(coll)
-    if rupture is not None:
-        add_rupture(ax, rupture, hypo_alpha=0.8, hypo_markersize=8, surf_alpha=0.9,
-                    surf_facecolor='none', surf_linestyle='--')
-    xlim, ylim = auto_limits(ax)
-    add_borders(ax, alpha=0.2)
-    adjust_limits(ax, xlim, ylim)
->>>>>>> 67011ab5
+    adjust_limits(ax, xlim, ylim, padding=1E5)
     if with_cities:
         add_cities(ax, xlim, ylim)
     if return_base64:
@@ -220,31 +197,14 @@
     avg_gmf = ex.get('avg_gmf?imt=%s' % imt)
     gmf = avg_gmf[imt]
     markersize = 5
-<<<<<<< HEAD
     transformer = Transformer.from_crs('EPSG:4326', 'EPSG:3857', always_xy=True)
     x_webmercator, y_webmercator = transformer.transform(
         avg_gmf['lons'], avg_gmf['lats'])
-    min_x, min_y, max_x, max_y = (min(x_webmercator),
-                                  min(y_webmercator),
-                                  max(x_webmercator),
-                                  max(y_webmercator))
-    xlim, ylim = adjust_limits(min_x, max_x, min_y, max_y, padding=1E5)
-    min_x, max_x = xlim
-    min_y, max_y = ylim
+    xlim, ylim = auto_limits(ax)
     add_basemap(ax, min_x, min_y, max_x, max_y)
     coll = ax.scatter(x_webmercator, y_webmercator, c=gmf, cmap='jet', s=markersize)
     plt.colorbar(coll, ax=ax)
-    ax.set_xlim(*xlim)
-    ax.set_ylim(*ylim)
-=======
-    coll = ax.scatter(avg_gmf['lons'], avg_gmf['lats'], c=gmf, cmap='jet',
-                      s=markersize)
-    plt.colorbar(coll)
-
-    xlim, ylim = auto_limits(ax)
-    add_borders(ax)
-    adjust_limits(ax, xlim, ylim)
->>>>>>> 67011ab5
+    adjust_limits(ax, xlim, ylim, padding=1E5)
     return plt
 
 
