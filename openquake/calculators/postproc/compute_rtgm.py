--- conflicted
+++ resolved
@@ -769,12 +769,8 @@
     rtgm_dfs = []
     mce_dfs = []
     rtgm = {}
-<<<<<<< HEAD
+    locs = general.AccumDict(accum=[])  # lon, lat -> sids
     for site, rtgm_df, mce_df, a07, a41, notification in process_sites(
-=======
-    locs = general.AccumDict(accum=[])  # lon, lat -> sids
-    for site, rtgm_df, mce_df, a07, a41, warning in process_sites(
->>>>>>> 21a7a8ed
             dstore, csm, DLLs, ASCE_version):
         sid = site.id
         loc = site.location
@@ -821,43 +817,22 @@
         dstore.create_df('rtgm', pd.concat(rtgm_dfs))
 
     plot_sites(dstore, update_dstore=True)
-<<<<<<< HEAD
-    if rtgm_dfs and N == 1:
-        sid = 0
-        if not notifications:
-            plot_mean_hcurves_rtgm(dstore, sid, update_dstore=True)
-            plot_governing_mce(dstore, sid, update_dstore=True)
-            plot_disagg_by_src(dstore, sid, update_dstore=True)
-        elif notifications[sid].name not in ['zero_hazard', 'low_hazard']:
-            plot_mean_hcurves_rtgm(dstore, sid, update_dstore=True)
-            plot_governing_mce(dstore, sid, update_dstore=True)
+    if rtgm_dfs and len(locs) == 1:
+        [sids] = locs.values()
+        for sid in sids:
+            if not notifications:
+                plot_mean_hcurves_rtgm(dstore, sid, update_dstore=True)
+                plot_governing_mce(dstore, sid, update_dstore=True)
+                plot_disagg_by_src(dstore, sid, update_dstore=True)
+            elif notifications[sid].name not in ['zero_hazard', 'low_hazard']:
+                plot_mean_hcurves_rtgm(dstore, sid, update_dstore=True)
+                plot_governing_mce(dstore, sid, update_dstore=True)
 
     if warnings:
         dstore['warnings'] = notifications_to_array(warnings)
     if notes:
         dstore['notes'] = notifications_to_array(notes)
-=======
-    
-    if rtgm_dfs and len(locs) == 1:
-        [sids] = locs.values()
-        for sid in sids:
-            if not warnings:
-                plot_mean_hcurves_rtgm(dstore, sid, update_dstore=True)
-                plot_governing_mce(dstore, sid, update_dstore=True)
-                plot_disagg_by_src(dstore, sid, update_dstore=True)
-            elif warnings[sid].name not in ['zero_hazard', 'low_hazard']:
-                plot_mean_hcurves_rtgm(dstore, sid, update_dstore=True)
-                plot_governing_mce(dstore, sid, update_dstore=True)
-
-    # if warnings are meaningful, and/or there are 2+ sites add them to the ds
-    if len(warnings) == 1:
-        [warning] = warnings.values()
-        if not warning.name == 'only_prob_mce':
-            dstore['warnings'] = warnings_to_array(warnings)
-    else:
-        dstore['warnings'] = warnings_to_array(warnings)
 
     for sids in locs.values():
         if len(sids) > 1:
-            compute_mce_max(dstore, sids)
->>>>>>> 21a7a8ed
+            compute_mce_max(dstore, sids)