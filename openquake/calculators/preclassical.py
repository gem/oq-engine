# -*- coding: utf-8 -*-
# vim: tabstop=4 shiftwidth=4 softtabstop=4
#
# Copyright (C) 2014-2025 GEM Foundation
#
# OpenQuake is free software: you can redistribute it and/or modify it
# under the terms of the GNU Affero General Public License as published
# by the Free Software Foundation, either version 3 of the License, or
# (at your option) any later version.
#
# OpenQuake is distributed in the hope that it will be useful,
# but WITHOUT ANY WARRANTY; without even the implied warranty of
# MERCHANTABILITY or FITNESS FOR A PARTICULAR PURPOSE.  See the
# GNU Affero General Public License for more details.
#
# You should have received a copy of the GNU Affero General Public License
# along with OpenQuake. If not, see <http://www.gnu.org/licenses/>.

import os
import sys
import logging
import operator
import numpy
import h5py
from openquake.baselib import general, parallel, hdf5, config
from openquake.hazardlib import pmf, geo, source_reader
from openquake.baselib.general import AccumDict, groupby, block_splitter
from openquake.hazardlib.contexts import read_cmakers
from openquake.hazardlib.source.point import grid_point_sources
from openquake.hazardlib.source.base import get_code2cls
from openquake.hazardlib.sourceconverter import SourceGroup
from openquake.hazardlib.calc.filters import (
    getdefault, split_source, SourceFilter)
from openquake.hazardlib.scalerel.point import PointMSR
from openquake.commonlib import readinput
from openquake.calculators import base, getters

U16 = numpy.uint16
U32 = numpy.uint32
F32 = numpy.float32
F64 = numpy.float64
TWO24 = 2 ** 24
TWO32 = 2 ** 32


def source_data(sources):
    """
    Set the source .id attribute to the index in the source_info table
    :returns: a dictionary of lists with keys src_id, nsites, nruptrs, weight, ctimes
    """
    data = AccumDict(accum=[])
    for src in sources:
        data['src_id'].append(src.source_id)
        data['nsites'].append(src.nsites)
        data['nrupts'].append(src.num_ruptures)
        data['weight'].append(src.weight)
        data['ctimes'].append(0)
    return data


def check_maxmag(pointlike):
    """Check for pointlike sources with high magnitudes"""
    for src in pointlike:
        maxmag = src.get_annual_occurrence_rates()[-1][0]
        if maxmag >= 9.:
            logging.info('%s %s has maximum magnitude %s',
                         src.__class__.__name__, src.source_id, maxmag)


def collapse_nphc(src):
    """
    Collapse the nodal_plane_distribution and hypocenter_distribution.
    """
    if (hasattr(src, 'nodal_plane_distribution') and
            hasattr(src, 'hypocenter_distribution')):
        if len(src.nodal_plane_distribution.data) > 1:
            ws, nps = zip(*src.nodal_plane_distribution.data)
            strike = numpy.average([np.strike for np in nps], weights=ws)
            dip = numpy.average([np.dip for np in nps], weights=ws)
            rake = numpy.average([np.rake for np in nps], weights=ws)
            val = geo.NodalPlane(strike, dip, rake)
            src.nodal_plane_distribution = pmf.PMF([(1., val)])
        if len(src.hypocenter_distribution.data) > 1:
            ws, vals = zip(*src.hypocenter_distribution.data)
            val = numpy.average(vals, weights=ws)
            src.hypocenter_distribution = pmf.PMF([(1., val)])
        src.magnitude_scaling_relationship = PointMSR()


def _filter(srcs, min_mag):
    # filter by magnitude and count the ruptures
    mmag = getdefault(min_mag, srcs[0].tectonic_region_type)
    out = [src for src in srcs if src.get_mags()[-1] >= mmag]
    for ss in out:
        ss.num_ruptures = ss.count_ruptures()
    return out


def preclassical(srcs, sites, cmaker, secparams, monitor):
    """
    Weight the sources. Also split them if split_sources is true. If
    ps_grid_spacing is set, grid the point sources before weighting them.
    """
    grp_id = srcs[0].grp_id
    if sites:
        N = len(sites)
        multiplier = 1 + len(sites) // 10_000
        sf = SourceFilter(sites, cmaker.maximum_distance).reduce(multiplier)
    else:
        N = 0
        multiplier = 1
        sf = SourceFilter(None)
    splits = []
    mon1 = monitor('building top of ruptures', measuremem=True)
    mon2 = monitor('setting msparams', measuremem=False)
    ry0 = 'ry0' in cmaker.REQUIRES_DISTANCES
    for src in srcs:
        if src.code == b'F':
            if N and N <= cmaker.max_sites_disagg:
                mask = sf.get_close(secparams) > 0  # shape S
            else:
                mask = None
            src.set_msparams(secparams, mask, ry0, mon1, mon2)
        if sites:
            # NB: this is approximate, since the sites are sampled
            src.nsites = len(sf.close_sids(src))  # can be 0
            # print(f'{src.source_id=}, {src.nsites=}')
        else:
            src.nsites = 1
        # NB: it is crucial to split only the close sources, for
        # performance reasons (think of Ecuador in SAM)
        if cmaker.split_sources and src.nsites:
            splits.extend(split_source(src))
        else:
            splits.append(src)
    splits = _filter(splits, cmaker.oq.minimum_magnitude)
    if splits:
        mon = monitor('weighting sources', measuremem=False)
<<<<<<< HEAD
        if sites is None or spacing == 0:
            with mon:
                cmaker.set_weight(splits, sf, multiplier)
            dic = {grp_id: splits}
            dic['before'] = len(srcs)
            dic['after'] = len(splits)
            yield dic
        else:
            dic = grid_point_sources(splits, spacing, monitor)
            for src in dic[grp_id]:
                src.num_ruptures = src.count_ruptures()
            # this is also prefiltering the split sources
            with mon:
                cmaker.set_weight(dic[grp_id], sf, multiplier)
            # print(f'{mon.task_no=}, {mon.duration=}')
            dic['before'] = len(splits)
            dic['after'] = len(dic[grp_id])
            yield dic
=======
        with mon:
            cmaker.set_weight(splits, sf, multiplier)
        dic = {grp_id: splits}
        dic['before'] = len(srcs)
        dic['after'] = len(splits)
        yield dic
>>>>>>> 37b11917


def store_tiles(dstore, csm, sitecol, cmakers):
    """
    Store a `tiles` array if the calculation is large enough.
    :returns: a triple (max_weight, trt_rlzs, gids)
    """
    if sitecol is None:
        N = 0
    else:
        N = len(sitecol)
    oq = cmakers[0].oq
    fac = oq.imtls.size * N * 4 / 1024**3
    max_weight = csm.get_max_weight(oq)

    # build source_groups
    quartets = csm.split(cmakers, sitecol, max_weight, tiling=oq.tiling)
    data = numpy.array(
        [(cm.grp_id, len(cm.gsims), len(tgets), len(blocks), splits,
          len(cm.gsims) * fac * 1024, cm.weight, cm.codes, cm.trt)
         for cm, tgets, blocks, splits in quartets],
        [('grp_id', U16), ('gsims', U16), ('tiles', U16), ('blocks', U16),
         ('splits', U16), ('size_mb', F32), ('weight', F32),
         ('codes', '<S8'), ('trt', '<S32')])

    # determine light groups and tiling
    light, = numpy.where(data['blocks'] == 1)
    logging.info('There are %d light groups out of %d', len(light), len(data))
    req_gb, trt_rlzs, gids = getters.get_pmaps_gb(dstore, csm.full_lt)
    mem_gb = req_gb - sum(len(cm.gsims) * fac for cm in cmakers[light])
    if len(light):
        logging.info('mem_gb = %.2f', mem_gb)
    max_gb = float(config.memory.pmap_max_gb or parallel.Starmap.num_cores/8)
    regular = (mem_gb < max_gb or oq.disagg_by_src or
               N < oq.max_sites_disagg or oq.tile_spec)
    if oq.tiling is None:
        # use tiling with OQ_SAMPLE_SOURCES to avoid slow tasks
        ss = os.environ.get('OQ_SAMPLE_SOURCES') is not None
        tiling = ss and N > 10_000 or not regular
    else:
        tiling = oq.tiling

    # store source_groups
    dstore.create_dset('source_groups', data, fillvalue=None,
                       attrs=dict(req_gb=req_gb, mem_gb=mem_gb, tiling=tiling))
    if req_gb >= 30 and not config.directory.custom_tmp:
        logging.info('We suggest to set custom_tmp')
    return req_gb, max_weight, trt_rlzs, gids


@base.calculators.add('preclassical')
class PreClassicalCalculator(base.HazardCalculator):
    """
    PreClassical PSHA calculator
    """
    core_task = preclassical
    accept_precalc = []

    def init(self):
        if self.oqparam.hazard_calculation_id:
            self.full_lt = self.datastore.parent['full_lt'].init()
        else:
            super().init()
            self.full_lt = self.csm.full_lt

    def store(self):
        # store full_lt, toms
        self.datastore['full_lt'] = self.csm.full_lt
        self.datastore['toms'] = numpy.array(
            [sg.get_tom_toml(self.oqparam.investigation_time)
             for sg in self.csm.src_groups], hdf5.vstr)

    def populate_csm(self):
        """
        Update the CompositeSourceModel by splitting and weighting the
        sources; save the source_info table.
        """
        oq = self.oqparam
        csm = self.csm
        self.store()
        logging.info('Building cmakers')
        self.cmakers = read_cmakers(self.datastore, csm)
        trt_smrs = [U32(sg[0].trt_smrs) for sg in csm.src_groups]
        self.datastore.hdf5.save_vlen('trt_smrs', trt_smrs)
        sites = csm.sitecol if csm.sitecol else None
        if sites is None:
            logging.warning('No sites??')

        L = oq.imtls.size
        Gfull = self.full_lt.gfull(trt_smrs)
        gweights = numpy.concatenate([cm.wei for cm in self.cmakers])
        self.datastore['gweights'] = gweights

        Gt = len(gweights)
        extra = f'<{Gfull}' if Gt < Gfull else ''
        if sites is not None:
            nbytes = 4 * len(self.sitecol) * L * Gt
            # Gt is known before starting the preclassical
            logging.warning(f'The global pmap would require %s ({Gt=}%s)',
                            general.humansize(nbytes), extra)

        # do nothing for atomic sources except counting the ruptures
        atomic_sources = []
        normal_sources = []
        reqv = 'reqv' in oq.inputs
        if reqv:
            logging.warning(
                'Using equivalent distance approximation and '
                'collapsing hypocenters and nodal planes')
        multifaults = []
        for sg in csm.src_groups:
            for src in sg:
                if src.code == b'F':
                    multifaults.append(src)
                if reqv and sg.trt in oq.inputs['reqv']:
                    if src.source_id not in oq.reqv_ignore_sources:
                        collapse_nphc(src)
            grp_id = sg.sources[0].grp_id
            if sg.atomic:
                self.cmakers[grp_id].set_weight(
                    sg, SourceFilter(sites, oq.maximum_distance))
                atomic_sources.extend(sg)
            else:
                normal_sources.extend(sg)
        if multifaults:
            with hdf5.File(multifaults[0].hdf5path, 'r') as h5:
                secparams = h5['secparams'][:]
            logging.warning(
                'There are %d multiFaultSources (secparams=%s)',
                len(multifaults), general.humansize(secparams.nbytes))
        else:
            secparams = ()
        self._process(atomic_sources, normal_sources, sites, secparams)
        allsources = csm.get_sources()
        self.store_source_info(source_data(allsources))

    def _process(self, atomic_sources, normal_sources, sites, secparams):
        # run preclassical in parallel for non-atomic sources
        sources_by_key = groupby(normal_sources, operator.attrgetter('grp_id'))
        logging.info('Starting preclassical with %d source groups',
                     len(sources_by_key))
        if sys.platform != 'darwin':
            # avoid a segfault in macOS
            self.datastore.swmr_on()
        smap = parallel.Starmap(preclassical, h5=self.datastore.hdf5)
        for grp_id, srcs in sources_by_key.items():
            cmaker = self.cmakers[grp_id]
            cmaker.gsims = list(cmaker.gsims)  # reducing data transfer
            pointsources, pointlike, others = [], [], []
            for src in srcs:
                if hasattr(src, 'location'):
                    pointsources.append(src)
                elif hasattr(src, 'nodal_plane_distribution'):
                    pointlike.append(src)
                elif src.code in b'CFN':  # other heavy sources
                    smap.submit(([src], sites, cmaker, secparams))
                else:
                    others.append(src)
            check_maxmag(pointlike)
            if pointsources or pointlike:
                spacing = self.oqparam.ps_grid_spacing
                if spacing:
                    for plike in pointlike:
                        pointsources.extend(split_source(plike))
                    cpsources = grid_point_sources(pointsources, spacing)
                    for block in block_splitter(cpsources, 200):
                        smap.submit((block, sites, cmaker, secparams))
                else:
                    for block in block_splitter(pointsources, 2000):
                        smap.submit((block, sites, cmaker, secparams))
                    others.extend(pointlike)
            for block in block_splitter(others, 40):
                smap.submit((block, sites, cmaker, secparams))
        normal = smap.reduce()
        if atomic_sources:  # case_35
            n = len(atomic_sources)
            atomic = AccumDict({'before': n, 'after': n})
            for grp_id, srcs in groupby(
                    atomic_sources, lambda src: src.grp_id).items():
                atomic[grp_id] = srcs
        else:
            atomic = AccumDict()
        res = normal + atomic
        if ('before' in res and 'after' in res and
                res['before'] != res['after']):
            logging.info(
                'Reduced the number of point sources from {:_d} -> {:_d}'.
                format(res['before'], res['after']))
        acc = AccumDict(accum=0)
        code2cls = get_code2cls()
        for grp_id, srcs in res.items():
            # NB: grp_id can be the string "before" or "after"
            if not isinstance(grp_id, str):
                srcs.sort(key=operator.attrgetter('source_id'))
            # srcs can be empty if the minimum_magnitude filter is on
            if srcs and not isinstance(grp_id, str) and grp_id not in atomic:
                newsg = SourceGroup(srcs[0].tectonic_region_type)
                newsg.sources = srcs
                self.csm.src_groups[grp_id] = newsg
                for src in srcs:
                    assert src.weight, src
                    assert src.num_ruptures, src
                    acc[src.code] += int(src.num_ruptures)
        self.csm.fix_src_offset()
        for val, key in sorted((val, key) for key, val in acc.items()):
            cls = code2cls[key].__name__
            logging.info('{} ruptures: {:_d}'.format(cls, val))

    def execute(self):
        """
        Run `preclassical(srcs, srcfilter, params, monitor)` by
        parallelizing on the sources according to their weight and
        tectonic region type.
        """
        if not hasattr(self, 'csm'):  # used only for post_process
            return
        cachepath = readinput.get_cache_path(self.oqparam, self.datastore.hdf5)
        if os.path.exists(cachepath):
            realpath = os.path.realpath(cachepath)
            logging.info('Copying csm from %s', realpath)
            with h5py.File(realpath, 'r') as cache:  # copy _csm
                cache.copy(cache['_csm'], self.datastore.hdf5)
            self.store()  # full_lt, toms
        else:
            self.populate_csm()
            try:
                self.datastore['_csm'] = self.csm
            except RuntimeError as exc:
                # this happens when setrecursionlimit is too low
                # we can continue anyway, this is not critical
                logging.error(str(exc), exc_info=True)
            else:
                if cachepath:
                    os.symlink(self.datastore.filename, cachepath)
        return self.csm

    def post_execute(self, csm):
        """
        Raise an error if the sources were all discarded
        """
        self.datastore.create_dset(
            'weights',
            F32([rlz.weight[-1] for rlz in self.full_lt.get_realizations()]))
        totsites = sum(row[source_reader.NUM_SITES]
                       for row in self.csm.source_info.values())
        if totsites == 0:
            if self.N == 1:
                logging.error('There are no sources close to the site!')
            else:
                raise RuntimeError(
                    'There are no sources close to the site(s)! '
                    'Use oq plot sources? to debug')

        fname = self.oqparam.inputs.get('delta_rates')
        if fname:
            idx_nr = {row[0]: (idx, row[source_reader.NUM_RUPTURES])
                      for idx, row in enumerate(self.csm.source_info.values())}
            deltas = readinput.read_delta_rates(fname, idx_nr)
            self.datastore.hdf5.save_vlen('delta_rates', deltas)

        # save 'source_groups'
        if self.sitecol is not None:
            self.req_gb, self.max_weight, self.trt_rlzs, self.gids = (
                store_tiles(self.datastore, self.csm, self.sitecol, self.cmakers))

        # save gsims
        toml = []
        for cmaker in self.cmakers:
            for gsim in cmaker.gsims:
                toml.append(gsim._toml)
        self.datastore['gsims'] = numpy.array(toml)

    def post_process(self):
        if self.oqparam.calculation_mode == 'preclassical':
            super().post_process()
        # else do nothing, post_process will be called later on<|MERGE_RESOLUTION|>--- conflicted
+++ resolved
@@ -136,33 +136,12 @@
     splits = _filter(splits, cmaker.oq.minimum_magnitude)
     if splits:
         mon = monitor('weighting sources', measuremem=False)
-<<<<<<< HEAD
-        if sites is None or spacing == 0:
-            with mon:
-                cmaker.set_weight(splits, sf, multiplier)
-            dic = {grp_id: splits}
-            dic['before'] = len(srcs)
-            dic['after'] = len(splits)
-            yield dic
-        else:
-            dic = grid_point_sources(splits, spacing, monitor)
-            for src in dic[grp_id]:
-                src.num_ruptures = src.count_ruptures()
-            # this is also prefiltering the split sources
-            with mon:
-                cmaker.set_weight(dic[grp_id], sf, multiplier)
-            # print(f'{mon.task_no=}, {mon.duration=}')
-            dic['before'] = len(splits)
-            dic['after'] = len(dic[grp_id])
-            yield dic
-=======
         with mon:
             cmaker.set_weight(splits, sf, multiplier)
         dic = {grp_id: splits}
         dic['before'] = len(srcs)
         dic['after'] = len(splits)
         yield dic
->>>>>>> 37b11917
 
 
 def store_tiles(dstore, csm, sitecol, cmakers):
