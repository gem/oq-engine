--- conflicted
+++ resolved
@@ -329,29 +329,22 @@
         self.hdf5cache = self.datastore.hdf5cache()
         src_filter = SourceFilter(self.sitecol.complete, oq.maximum_distance,
                                   self.hdf5cache)
+        isources = self.csm.split_all(oq.minimum_magnitude)  # source iterator
         param = dict(concurrent_tasks=oq.concurrent_tasks)
         if 'EventBased' in self.__class__.__name__:
             param['filter_distance'] = oq.filter_distance
             param['ses_per_logic_tree_path'] = oq.ses_per_logic_tree_path
             param['gsims_by_trt'] = self.csm.gsim_lt.values
-<<<<<<< HEAD
-        dist = os.environ['OQ_DISTRIBUTE']
-        isources = self.csm.split_all(oq.minimum_magnitude)  # source iterator
-        if oq.prefilter_sources == 'no':
-            for src in isources:
-                pass  # invoked purely for side effects
-            csm = self.csm
-        elif oq.prefilter_sources == 'rtree' and dist in ('no', 'processpool'):
-=======
         else:
             # use processpool in classical
             param['distribute'] = 'processpool'
             if oq.prefilter_sources == 'no':
                 logging.info('Not prefiltering the sources')
+                for src in isources:
+                    pass  # invoked purely for side effects
                 return src_filter, self.csm
         dist = param.get('distribute', os.environ['OQ_DISTRIBUTE'])
         if oq.prefilter_sources == 'rtree' and dist in ('no', 'processpool'):
->>>>>>> 26d9bf3f
             # rtree can be used only with processpool, otherwise one gets an
             # RTreeError: Error in "Index_Create": Spatial Index Error:
             # IllegalArgumentException: SpatialIndex::DiskStorageManager:
@@ -362,14 +355,8 @@
             sources_by_grp = prefilter.pfilter(isources, param, mon)
             csm = self.csm.new(sources_by_grp)
         else:
-<<<<<<< HEAD
-            logging.info('Prefiltering the sources with numpy')
+            logging.info('Preprocessing the sources')
             sources_by_grp = src_filter.pfilter(isources, param, mon)
-=======
-            logging.info('Preprocessing the sources')
-            sources_by_grp = src_filter.pfilter(
-                self.csm.get_sources(), param, mon)
->>>>>>> 26d9bf3f
             csm = self.csm.new(sources_by_grp)
         logging.info('There are %d realizations', csm.info.get_num_rlzs())
         return src_filter, csm
