# -*- coding: utf-8 -*-
# vim: tabstop=4 shiftwidth=4 softtabstop=4
#
# Copyright (C) 2014-2018 GEM Foundation
#
# OpenQuake is free software: you can redistribute it and/or modify it
# under the terms of the GNU Affero General Public License as published
# by the Free Software Foundation, either version 3 of the License, or
# (at your option) any later version.
#
# OpenQuake is distributed in the hope that it will be useful,
# but WITHOUT ANY WARRANTY; without even the implied warranty of
# MERCHANTABILITY or FITNESS FOR A PARTICULAR PURPOSE.  See the
# GNU Affero General Public License for more details.
#
# You should have received a copy of the GNU Affero General Public License
# along with OpenQuake. If not, see <http://www.gnu.org/licenses/>.
import os
import sys
import abc
import pdb
import logging
import operator
import itertools
import traceback
from datetime import datetime
from shapely import wkt
import numpy

from openquake.baselib import (
    config, general, hdf5, datastore, __version__ as engine_version)
from openquake.baselib.performance import perf_dt, Monitor
from openquake.hazardlib.calc.filters import SourceFilter, RtreeFilter
from openquake.risklib import riskinput, riskmodels
from openquake.commonlib import readinput, source, calc, writers
from openquake.baselib.parallel import Starmap
from openquake.hazardlib.shakemap import get_sitecol_shakemap, to_gmfs
from openquake.calculators.export import export as exp
from openquake.calculators.getters import GmfDataGetter, PmapGetter

get_taxonomy = operator.attrgetter('taxonomy')
get_weight = operator.attrgetter('weight')
get_trt = operator.attrgetter('src_group_id')
get_imt = operator.attrgetter('imt')

calculators = general.CallableDict(operator.attrgetter('calculation_mode'))
U16 = numpy.uint16
U32 = numpy.uint32
U64 = numpy.uint64
F32 = numpy.float32
TWO16 = 2 ** 16


class InvalidCalculationID(Exception):
    """
    Raised when running a post-calculation on top of an incompatible
    pre-calculation
    """


PRECALC_MAP = dict(
    classical=['psha'],
    disaggregation=['psha'],
    scenario_risk=['scenario'],
    scenario_damage=['scenario'],
    classical_risk=['classical'],
    classical_bcr=['classical'],
    classical_damage=['classical'],
    event_based=['event_based', 'event_based_risk', 'ucerf_hazard'],
    event_based_risk=['event_based', 'event_based_risk', 'ucerf_hazard'],
    ucerf_classical=['ucerf_psha'],
    ucerf_hazard=['ucerf_hazard'])


def fix_ones(pmap):
    """
    Physically, an extremely small intensity measure level can have an
    extremely large probability of exceedence, however that probability
    cannot be exactly 1 unless the level is exactly 0. Numerically, the
    PoE can be 1 and this give issues when calculating the damage (there
    is a log(0) in
    :class:`openquake.risklib.scientific.annual_frequency_of_exceedence`).
    Here we solve the issue by replacing the unphysical probabilities 1
    with .9999999999999999 (the float64 closest to 1).
    """
    for sid in pmap:
        array = pmap[sid].array
        array[array == 1.] = .9999999999999999
    return pmap


def set_array(longarray, shortarray):
    """
    :param longarray: a numpy array of floats of length L >= l
    :param shortarray: a numpy array of floats of length l

    Fill `longarray` with the values of `shortarray`, starting from the left.
    If `shortarry` is shorter than `longarray`, then the remaining elements on
    the right are filled with `numpy.nan` values.
    """
    longarray[:len(shortarray)] = shortarray
    longarray[len(shortarray):] = numpy.nan


def check_precalc_consistency(calc_mode, precalc_mode):
    """
    Defensive programming against users providing an incorrect pre-calculation
    ID (with ``--hazard-calculation-id``)

    :param calc_mode:
        calculation_mode of the current calculation
    :param precalc_mode:
        calculation_mode of the previous calculation
    """
    ok_mode = PRECALC_MAP[calc_mode]
    if calc_mode != precalc_mode and precalc_mode not in ok_mode:
        raise InvalidCalculationID(
            'In order to run a risk calculation of kind %r, '
            'you need to provide a calculation of kind %r, '
            'but you provided a %r instead' %
            (calc_mode, ok_mode, precalc_mode))


class BaseCalculator(metaclass=abc.ABCMeta):
    """
    Abstract base class for all calculators.

    :param oqparam: OqParam object
    :param monitor: monitor object
    :param calc_id: numeric calculation ID
    """
    from_engine = False  # set by engine.run_calc
    is_stochastic = False  # True for scenario and event based calculators

    def __init__(self, oqparam, calc_id=None):
        self.datastore = datastore.DataStore(calc_id)
        self._monitor = Monitor(
            '%s.run' % self.__class__.__name__, measuremem=True)
        self.oqparam = oqparam
        if 'performance_data' not in self.datastore:
            self.datastore.create_dset('performance_data', perf_dt)

    def monitor(self, operation='', **kw):
        """
        :returns: a new Monitor instance
        """
        mon = self._monitor(operation, hdf5=self.datastore.hdf5)
        self._monitor.calc_id = mon.calc_id = self.datastore.calc_id
        vars(mon).update(kw)
        return mon

    def save_params(self, **kw):
        """
        Update the current calculation parameters and save engine_version
        """
        if ('hazard_calculation_id' in kw and
                kw['hazard_calculation_id'] is None):
            del kw['hazard_calculation_id']
        vars(self.oqparam).update(**kw)
        self.datastore['oqparam'] = self.oqparam  # save the updated oqparam
        attrs = self.datastore['/'].attrs
        attrs['engine_version'] = engine_version
        attrs['date'] = datetime.now().isoformat()[:19]
        if 'checksum32' not in attrs:
            attrs['checksum32'] = readinput.get_checksum32(self.oqparam)
        self.datastore.flush()

    def set_log_format(self):
        """Set the format of the root logger"""
        fmt = '[%(asctime)s #{} %(levelname)s] %(message)s'.format(
            self.datastore.calc_id)
        for handler in logging.root.handlers:
            handler.setFormatter(logging.Formatter(fmt))

    def run(self, pre_execute=True, concurrent_tasks=None, close=True, **kw):
        """
        Run the calculation and return the exported outputs.
        """
        with self._monitor:
            self._monitor.username = kw.get('username', '')
            self._monitor.hdf5 = self.datastore.hdf5
            self.set_log_format()
            logging.info('Running %s [--hc=%s]',
                         self.oqparam.inputs['job_ini'],
                         self.oqparam.hazard_calculation_id)
            logging.info('Using engine version %s', engine_version)
            if concurrent_tasks is None:  # use the job.ini parameter
                ct = self.oqparam.concurrent_tasks
            else:  # used the parameter passed in the command-line
                ct = concurrent_tasks
            if ct == 0:  # disable distribution temporarily
                oq_distribute = os.environ.get('OQ_DISTRIBUTE')
                os.environ['OQ_DISTRIBUTE'] = 'no'
            if ct != self.oqparam.concurrent_tasks:
                # save the used concurrent_tasks
                self.oqparam.concurrent_tasks = ct
            self.save_params(**kw)
            try:
                if pre_execute:
                    self.pre_execute()
                self.result = self.execute()
                if self.result is not None:
                    self.post_execute(self.result)
                self.before_export()
                self.export(kw.get('exports', ''))
            except Exception:
                if kw.get('pdb'):  # post-mortem debug
                    tb = sys.exc_info()[2]
                    traceback.print_tb(tb)
                    pdb.post_mortem(tb)
                else:
                    logging.critical('', exc_info=True)
                    raise
            finally:
                # cleanup globals
                if ct == 0:  # restore OQ_DISTRIBUTE
                    if oq_distribute is None:  # was not set
                        del os.environ['OQ_DISTRIBUTE']
                    else:
                        os.environ['OQ_DISTRIBUTE'] = oq_distribute
                readinput.pmap = None
                readinput.exposure = None
                readinput.gmfs = None
                readinput.eids = None
                readinput.vs30s = None
                self._monitor.flush()

                if close:  # in the engine we close later
                    self.result = None
                    try:
                        self.datastore.close()
                    except (RuntimeError, ValueError):
                        # sometimes produces errors but they are difficult to
                        # reproduce
                        logging.warn('', exc_info=True)

        return getattr(self, 'exported', {})

    def core_task(*args):
        """
        Core routine running on the workers.
        """
        raise NotImplementedError

    @abc.abstractmethod
    def pre_execute(self):
        """
        Initialization phase.
        """

    @abc.abstractmethod
    def execute(self):
        """
        Execution phase. Usually will run in parallel the core
        function and return a dictionary with the results.
        """

    @abc.abstractmethod
    def post_execute(self, result):
        """
        Post-processing phase of the aggregated output. It must be
        overridden with the export code. It will return a dictionary
        of output files.
        """

    def export(self, exports=None):
        """
        Export all the outputs in the datastore in the given export formats.
        Individual outputs are not exported if there are multiple realizations.
        """
        self.exported = getattr(self.precalc, 'exported', {})
        if isinstance(exports, tuple):
            fmts = exports
        elif exports:  # is a string
            fmts = exports.split(',')
        elif isinstance(self.oqparam.exports, tuple):
            fmts = self.oqparam.exports
        else:  # is a string
            fmts = self.oqparam.exports.split(',')
        keys = set(self.datastore)
        has_hcurves = 'hcurves' in self.datastore or 'poes' in self.datastore
        if has_hcurves:
            keys.add('hcurves')
        for fmt in fmts:
            if not fmt:
                continue
            for key in sorted(keys):  # top level keys
                if 'rlzs' in key and self.R > 1:
                    continue  # skip individual curves
                self._export((key, fmt))
            if has_hcurves and self.oqparam.hazard_maps:
                self._export(('hmaps', fmt))
            if has_hcurves and self.oqparam.uniform_hazard_spectra:
                self._export(('uhs', fmt))

    def _export(self, ekey):
        if ekey not in exp or self.exported.get(ekey):  # already exported
            return
        with self.monitor('export'):
            self.exported[ekey] = fnames = exp(ekey, self.datastore)
            if fnames:
                logging.info('exported %s: %s', ekey[0], fnames)

    def before_export(self):
        """
        Set the attributes nbytes
        """
        # sanity check that eff_ruptures have been set, i.e. are not -1
        try:
            csm_info = self.datastore['csm_info']
        except KeyError:
            csm_info = self.datastore['csm_info'] = self.csm.info
        for sm in csm_info.source_models:
            for sg in sm.src_groups:
                assert sg.eff_ruptures != -1, sg

        for key in self.datastore:
            self.datastore.set_nbytes(key)
        self.datastore.flush()


def check_time_event(oqparam, occupancy_periods):
    """
    Check the `time_event` parameter in the datastore, by comparing
    with the periods found in the exposure.
    """
    time_event = oqparam.time_event
    if time_event and time_event not in occupancy_periods:
        raise ValueError(
            'time_event is %s in %s, but the exposure contains %s' %
            (time_event, oqparam.inputs['job_ini'],
             ', '.join(occupancy_periods)))


class HazardCalculator(BaseCalculator):
    """
    Base class for hazard calculators based on source models
    """
    precalc = None

    def get_filter(self):
        """
        :returns: a SourceFilter/RtreeFilter or None
        """
        oq = self.oqparam
        self.hdf5cache = self.datastore.hdf5cache()
        self.src_filter = SourceFilter(
            self.sitecol.complete, oq.maximum_distance, self.hdf5cache)
        if 'ucerf' in oq.calculation_mode:
            # do not preprocess
            return
        elif (oq.prefilter_sources == 'rtree' and 'event_based' not in
                oq.calculation_mode):
            # rtree can be used only with processpool, otherwise one gets an
            # RTreeError: Error in "Index_Create": Spatial Index Error:
            # IllegalArgumentException: SpatialIndex::DiskStorageManager:
            # Index/Data file cannot be read/writen.
            logging.info('Preprocessing the sources with rtree')
            src_filter = RtreeFilter(self.sitecol.complete,
                                     oq.maximum_distance, self.hdf5cache)
        else:
            src_filter = self.src_filter
        return src_filter

    def can_read_parent(self):
        """
        :returns:
            the parent datastore if it is present and can be read from the
            workers, None otherwise
        """
        read_access = (
            config.distribution.oq_distribute in ('no', 'processpool') or
            config.directory.shared_dir)
        hdf5cache = getattr(self, 'hdf5cache', None)
        if hdf5cache and read_access:
            return hdf5cache
        elif (self.oqparam.hazard_calculation_id and read_access and
                'gmf_data' not in self.datastore.hdf5):
            self.datastore.parent.close()  # make sure it is closed
            return self.datastore.parent
        logging.warn('With a parent calculation reading the hazard '
                     'would be faster')

    def check_overflow(self):
        """Overridden in event based"""

    def check_floating_spinning(self):
        f, s = self.csm.get_floating_spinning_factors()
        if f != 1:
            logging.info('Rupture floating factor=%s', f)
        if s != 1:
            logging.info('Rupture spinning factor=%s', s)

    def read_inputs(self):
        """
        Read risk data and sources if any
        """
        oq = self.oqparam
        self._read_risk_data()
        self.check_overflow()  # check if self.sitecol is too large
        if 'source' in oq.inputs and oq.hazard_calculation_id is None:
            self.csm = readinput.get_composite_source_model(
                oq, self.monitor(), srcfilter=self.get_filter())
        self.init()  # do this at the end of pre-execute

    def pre_execute(self, pre_calculator=None):
        """
        Check if there is a previous calculation ID.
        If yes, read the inputs by retrieving the previous calculation;
        if not, read the inputs directly.
        """
        oq = self.oqparam
        if 'gmfs' in oq.inputs:  # read hazard from file
            assert not oq.hazard_calculation_id, (
                'You cannot use --hc together with gmfs_file')
            self.read_inputs()
            save_gmfs(self)
        elif 'hazard_curves' in oq.inputs:  # read hazard from file
            assert not oq.hazard_calculation_id, (
                'You cannot use --hc together with hazard_curves')
            haz_sitecol = readinput.get_site_collection(oq)
            # NB: horrible: get_site_collection calls get_pmap_from_nrml
            # that sets oq.investigation_time, so it must be called first
            self.load_riskmodel()  # must be after get_site_collection
            self.read_exposure(haz_sitecol)  # define .assets_by_site
            self.datastore['poes/grp-00'] = fix_ones(readinput.pmap)
            self.datastore['sitecol'] = self.sitecol
            self.datastore['assetcol'] = self.assetcol
            self.datastore['csm_info'] = fake = source.CompositionInfo.fake()
            self.rlzs_assoc = fake.get_rlzs_assoc()
        elif oq.hazard_calculation_id:
            parent = datastore.read(oq.hazard_calculation_id)
            check_precalc_consistency(
                oq.calculation_mode,
                parent['oqparam'].calculation_mode)
            self.datastore.parent = parent
            # copy missing parameters from the parent
            params = {name: value for name, value in
                      vars(parent['oqparam']).items()
                      if name not in vars(self.oqparam)}
            self.save_params(**params)
            self.read_inputs()
            oqp = parent['oqparam']
            if oqp.investigation_time != oq.investigation_time:
                raise ValueError(
                    'The parent calculation was using investigation_time=%s'
                    ' != %s' % (oqp.investigation_time, oq.investigation_time))
            if oqp.minimum_intensity != oq.minimum_intensity:
                raise ValueError(
                    'The parent calculation was using minimum_intensity=%s'
                    ' != %s' % (oqp.minimum_intensity, oq.minimum_intensity))
            missing_imts = set(oq.imtls) - set(oqp.imtls)
            if missing_imts:
                raise ValueError(
                    'The parent calculation is missing the IMT(s) %s' %
                    ', '.join(missing_imts))
        elif pre_calculator:
            calc = calculators[pre_calculator](
                self.oqparam, self.datastore.calc_id)
            calc.run()
            self.param = calc.param
            self.sitecol = calc.sitecol
            self.assetcol = calc.assetcol
            self.riskmodel = calc.riskmodel
            self.rlzs_assoc = calc.rlzs_assoc
        else:
            self.read_inputs()
        if self.riskmodel:
            self.save_riskmodel()

    def init(self):
        """
        To be overridden to initialize the datasets needed by the calculation
        """
        if not self.oqparam.risk_imtls:
            if self.datastore.parent:
                self.oqparam.risk_imtls = (
                    self.datastore.parent['oqparam'].risk_imtls)
            elif not self.oqparam.imtls:
                raise ValueError('Missing intensity_measure_types!')
        if self.precalc:
            self.rlzs_assoc = self.precalc.rlzs_assoc
        elif 'csm_info' in self.datastore:
            self.rlzs_assoc = self.datastore['csm_info'].get_rlzs_assoc()
        elif hasattr(self, 'csm'):
            self.check_floating_spinning()
            self.rlzs_assoc = self.csm.info.get_rlzs_assoc()
            self.datastore['csm_info'] = self.csm.info
        else:  # build a fake; used by risk-from-file calculators
            self.datastore['csm_info'] = fake = source.CompositionInfo.fake()
            self.rlzs_assoc = fake.get_rlzs_assoc()

    def read_exposure(self, haz_sitecol=None):
        """
        Read the exposure, the riskmodel and update the attributes
        .sitecol, .assetcol
        """
        with self.monitor('reading exposure', autoflush=True):
            self.sitecol, self.assetcol, discarded = (
                readinput.get_sitecol_assetcol(
                    self.oqparam, haz_sitecol, self.riskmodel.loss_types))
            if len(discarded):
                self.datastore['discarded'] = discarded
<<<<<<< HEAD
                if not self.oqparam.discard_assets:
                    self.datastore['sitecol'] = self.sitecol
                    self.datastore['assetcol'] = self.assetcol
                    raise RuntimeError(
                        '%d sites with assets were discarded; use '
                        '`oq plot_assets` to see them' % len(discarded))
=======
                msg = ('%d sites with assets were discarded; use '
                       '`oq plot_assets` to see them' % len(discarded))
                if hasattr(self, 'rup') or self.oqparam.discard_assets:
                    # just log a warning in case of scenario from rupture
                    # or when discard_assets is set to True
                    logging.warn(msg)
                else:  # raise an error
                    self.datastore['sitecol'] = self.sitecol
                    self.datastore['assetcol'] = self.assetcol
                    raise RuntimeError(msg)
>>>>>>> 707fc752
            readinput.exposure = None  # reset the global
        # reduce the riskmodel to the relevant taxonomies
        taxonomies = set(taxo for taxo in self.assetcol.tagcol.taxonomy
                         if taxo != '?')
        if len(self.riskmodel.taxonomies) > len(taxonomies):
            logging.info('Reducing risk model from %d to %d taxonomies',
                         len(self.riskmodel.taxonomies), len(taxonomies))
            self.riskmodel = self.riskmodel.reduce(taxonomies)

    def get_min_iml(self, oq):
        # set the minimum_intensity
        if hasattr(self, 'riskmodel') and not oq.minimum_intensity:
            # infer it from the risk models if not directly set in job.ini
            oq.minimum_intensity = self.riskmodel.min_iml
        min_iml = calc.fix_minimum_intensity(oq.minimum_intensity, oq.imtls)
        if min_iml.sum() == 0:
            logging.warn('The GMFs are not filtered: '
                         'you may want to set a minimum_intensity')
        else:
            logging.info('minimum_intensity=%s', oq.minimum_intensity)
        return min_iml

    def load_riskmodel(self):
        """
        Read the risk model and set the attribute .riskmodel.
        The riskmodel can be empty for hazard calculations.
        Save the loss ratios (if any) in the datastore.
        """
        logging.info('Reading the risk model if present')
        self.riskmodel = readinput.get_risk_model(self.oqparam)
        if not self.riskmodel:
            parent = self.datastore.parent
            if 'fragility' in parent or 'vulnerability' in parent:
                self.riskmodel = riskinput.read_composite_risk_model(parent)
            return
        self.save_params()  # re-save oqparam

    def save_riskmodel(self):
        """
        Save the risk models in the datastore
        """
        oq = self.oqparam
        self.datastore[oq.risk_model] = rm = self.riskmodel
        attrs = self.datastore.getitem(oq.risk_model).attrs
        attrs['min_iml'] = hdf5.array_of_vstr(sorted(rm.min_iml.items()))
        self.datastore.set_nbytes(oq.risk_model)

    def _read_risk_data(self):
        # read the exposure (if any), the risk model (if any) and then the
        # site collection, possibly extracted from the exposure.
        oq = self.oqparam
        self.load_riskmodel()  # must be called first

        if oq.hazard_calculation_id:
            with datastore.read(oq.hazard_calculation_id) as dstore:
                haz_sitecol = dstore['sitecol'].complete
        else:
            haz_sitecol = readinput.get_site_collection(oq)
            if hasattr(self, 'rup'):
                # for scenario we reduce the site collection to the sites
                # within the maximum distance from the rupture
                haz_sitecol, _dctx = self.cmaker.filter(
                    haz_sitecol, self.rup)
                haz_sitecol.make_complete()

        oq_hazard = (self.datastore.parent['oqparam']
                     if self.datastore.parent else None)
        if 'exposure' in oq.inputs:
            self.read_exposure(haz_sitecol)
            self.datastore['assetcol'] = self.assetcol
        elif 'assetcol' in self.datastore.parent:
            assetcol = self.datastore.parent['assetcol']
            if oq.region:
                region = wkt.loads(self.oqparam.region)
                self.sitecol = haz_sitecol.within(region)
            if oq.shakemap_id or 'shakemap' in oq.inputs:
                self.sitecol, self.assetcol = self.read_shakemap(
                    haz_sitecol, assetcol)
                self.datastore['assetcol'] = self.assetcol
                logging.info('Extracted %d/%d assets',
                             len(self.assetcol), len(assetcol))
            elif hasattr(self, 'sitecol') and general.not_equal(
                    self.sitecol.sids, haz_sitecol.sids):
                self.assetcol = assetcol.reduce(self.sitecol)
                self.datastore['assetcol'] = self.assetcol
                logging.info('Extracted %d/%d assets',
                             len(self.assetcol), len(assetcol))
            else:
                self.assetcol = assetcol
        else:  # no exposure
            self.sitecol = haz_sitecol
            logging.info('Read %d hazard sites', len(self.sitecol))

        if oq_hazard:
            parent = self.datastore.parent
            if 'assetcol' in parent:
                check_time_event(oq, parent['assetcol'].occupancy_periods)
            if oq_hazard.time_event and oq_hazard.time_event != oq.time_event:
                raise ValueError(
                    'The risk configuration file has time_event=%s but the '
                    'hazard was computed with time_event=%s' % (
                        oq.time_event, oq_hazard.time_event))

        if self.oqparam.job_type == 'risk':
            taxonomies = set(taxo for taxo in self.assetcol.tagcol.taxonomy
                             if taxo != '?')

            # check that we are covering all the taxonomies in the exposure
            missing = taxonomies - set(self.riskmodel.taxonomies)
            if self.riskmodel and missing:
                raise RuntimeError('The exposure contains the taxonomies %s '
                                   'which are not in the risk model' % missing)

            # same check for the consequence models, if any
            consequence_models = riskmodels.get_risk_models(
                self.oqparam, 'consequence')
            for lt, cm in consequence_models.items():
                missing = taxonomies - set(cm)
                if missing:
                    raise ValueError(
                        'Missing consequenceFunctions for %s' %
                        ' '.join(missing))

        if hasattr(self, 'sitecol'):
            self.datastore['sitecol'] = self.sitecol.complete
        # used in the risk calculators
        self.param = dict(individual_curves=oq.individual_curves)

    def store_csm_info(self, eff_ruptures):
        """
        Save info about the composite source model inside the csm_info dataset
        """
        self.csm.info.update_eff_ruptures(eff_ruptures)
        self.rlzs_assoc = self.csm.info.get_rlzs_assoc(self.oqparam.sm_lt_path)
        if not self.rlzs_assoc:
            raise RuntimeError('Empty logic tree: too much filtering?')
        self.datastore['csm_info'] = self.csm.info
        R = len(self.rlzs_assoc.realizations)
        if 'event_based' in self.oqparam.calculation_mode and R >= TWO16:
            # rlzi is 16 bit integer in the GMFs, so there is hard limit or R
            raise ValueError(
                'The logic tree has %d realizations, the maximum '
                'is %d' % (R, TWO16))
        elif R > 10000:
            logging.warn(
                'The logic tree has %d realizations(!), please consider '
                'sampling it', R)
        self.datastore.flush()

    def store_source_info(self, calc_times):
        """
        Save (weight, num_sites, calc_time) inside the source_info dataset
        """
        if calc_times:
            source_info = self.datastore['source_info']
            ids, vals = zip(*sorted(calc_times.items()))
            vals = numpy.array(vals)  # shape (n, 3)
            source_info[ids, 'weight'] += vals[:, 0]
            source_info[ids, 'num_sites'] += vals[:, 1]
            source_info[ids, 'calc_time'] += vals[:, 2]

    def post_process(self):
        """For compatibility with the engine"""


def build_hmaps(hcurves_by_kind, slice_, imtls, poes, monitor):
    """
    Build hazard maps from a slice of hazard curves.
    :returns: a pair ({kind: hmaps}, slice)
    """
    dic = {}
    for kind, hcurves in hcurves_by_kind.items():
        dic[kind] = calc.make_hmap_array(hcurves, imtls, poes, len(hcurves))
    return dic, slice_


class RiskCalculator(HazardCalculator):
    """
    Base class for all risk calculators. A risk calculator must set the
    attributes .riskmodel, .sitecol, .assetcol, .riskinputs in the
    pre_execute phase.
    """
    @property
    def R(self):
        """
        :returns: the number of realizations as read from `csm_info`
        """
        try:
            return self._R
        except AttributeError:
            self._R = self.datastore['csm_info'].get_num_rlzs()
            return self._R

    def read_shakemap(self, haz_sitecol, assetcol):
        """
        Enabled only if there is a shakemap_id parameter in the job.ini.
        Download, unzip, parse USGS shakemap files and build a corresponding
        set of GMFs which are then filtered with the hazard site collection
        and stored in the datastore.
        """
        oq = self.oqparam
        E = oq.number_of_ground_motion_fields
        oq.risk_imtls = oq.imtls or self.datastore.parent['oqparam'].imtls
        extra = self.riskmodel.get_extra_imts(oq.risk_imtls)
        if extra:
            logging.warn('There are risk functions for not available IMTs '
                         'which will be ignored: %s' % extra)

        logging.info('Getting/reducing shakemap')
        with self.monitor('getting/reducing shakemap'):
            smap = oq.shakemap_id if oq.shakemap_id else numpy.load(
                oq.inputs['shakemap'])
            sitecol, shakemap, discarded = get_sitecol_shakemap(
                smap, oq.imtls, haz_sitecol, oq.asset_hazard_distance or
                oq.region_grid_spacing)
            if len(discarded):
                self.datastore['discarded'] = discarded
            assetcol = assetcol.reduce_also(sitecol)

        logging.info('Building GMFs')
        with self.monitor('building/saving GMFs'):
            gmfs = to_gmfs(shakemap, oq.cross_correlation, oq.site_effects,
                           oq.truncation_level, E, oq.random_seed, oq.imtls)
            save_gmf_data(self.datastore, sitecol, gmfs)
            events = numpy.zeros(E, readinput.stored_event_dt)
            events['eid'] = numpy.arange(E, dtype=U64)
            self.datastore['events'] = events
        return sitecol, assetcol

    def build_riskinputs(self, kind, eps=None, num_events=0):
        """
        :param kind:
            kind of hazard getter, can be 'poe' or 'gmf'
        :param eps:
            a matrix of epsilons (or None)
        :param num_events:
            how many events there are
        :returns:
            a list of RiskInputs objects, sorted by IMT.
        """
        logging.info('Building risk inputs from %d realization(s)', self.R)
        imtls = self.oqparam.imtls
        if not set(self.oqparam.risk_imtls) & set(imtls):
            rsk = ', '.join(self.oqparam.risk_imtls)
            haz = ', '.join(imtls)
            raise ValueError('The IMTs in the risk models (%s) are disjoint '
                             "from the IMTs in the hazard (%s)" % (rsk, haz))
        if not hasattr(self, 'assetcol'):
            self.assetcol = self.datastore['assetcol']
        self.riskmodel.taxonomy = self.assetcol.tagcol.taxonomy
        with self.monitor('building riskinputs', autoflush=True):
            riskinputs = list(self._gen_riskinputs(kind, eps, num_events))
        assert riskinputs
        logging.info('Built %d risk inputs', len(riskinputs))
        return riskinputs

    def _gen_riskinputs(self, kind, eps, num_events):
        assets_by_site = self.assetcol.assets_by_site()
        dstore = self.can_read_parent() or self.datastore
        for sid, assets in enumerate(assets_by_site):
            if len(assets) == 0:
                continue
            # build the riskinputs
            if kind == 'poe':  # hcurves, shape (R, N)
                getter = PmapGetter(dstore, self.rlzs_assoc, [sid])
                getter.num_rlzs = self.R
            else:  # gmf
                getter = GmfDataGetter(dstore, [sid], self.R,
                                       self.oqparam.imtls)
            if dstore is self.datastore:
                # read the hazard data in the controller node
                getter.init()
            else:
                # the datastore must be closed to avoid the HDF5 fork bug
                assert dstore.hdf5 == (), '%s is not closed!' % dstore
            for block in general.block_splitter(assets, 1000):
                # dictionary of epsilons for the reduced assets
                reduced_eps = {ass.ordinal: eps[ass.ordinal]
                               for ass in block
                               if eps is not None and len(eps)}
                yield riskinput.RiskInput(getter, [block], reduced_eps)

    def execute(self):
        """
        Parallelize on the riskinputs and returns a dictionary of results.
        Require a `.core_task` to be defined with signature
        (riskinputs, riskmodel, rlzs_assoc, monitor).
        """
        if not hasattr(self, 'riskinputs'):  # in the reportwriter
            return
        res = Starmap.apply(
            self.core_task.__func__,
            (self.riskinputs, self.riskmodel, self.param, self.monitor()),
            concurrent_tasks=self.oqparam.concurrent_tasks or 1,
            weight=get_weight
        ).reduce(self.combine)
        return res

    def combine(self, acc, res):
        return acc + res


def get_gmv_data(sids, gmfs):
    """
    Convert an array of shape (R, N, E, I) into an array of type gmv_data_dt
    """
    R, N, E, I = gmfs.shape
    gmv_data_dt = numpy.dtype(
        [('rlzi', U16), ('sid', U32), ('eid', U64), ('gmv', (F32, (I,)))])
    # NB: ordering of the loops: first site, then event, then realization
    # it is such that save_gmf_data saves the indices correctly for each sid
    it = ((r, sids[s], eid, gmfa[s, eid])
          for s, eid in itertools.product(
                  numpy.arange(N, dtype=U32), numpy.arange(E, dtype=U64))
          for r, gmfa in enumerate(gmfs))
    return numpy.fromiter(it, gmv_data_dt)


def save_gmdata(calc, n_rlzs):
    """
    Save a composite array `gmdata` in the datastore.

    :param calc: a calculator with a dictionary .gmdata {rlz: data}
    :param n_rlzs: the total number of realizations
    """
    n_sites = len(calc.sitecol)
    dtlist = ([(imt, F32) for imt in calc.oqparam.imtls] + [('events', U32)])
    array = numpy.zeros(n_rlzs, dtlist)
    for rlzi in sorted(calc.gmdata):
        data = calc.gmdata[rlzi]  # (imts, events)
        events = data[-1]
        gmv = data[:-1] / events / n_sites
        array[rlzi] = tuple(gmv) + (events,)
    calc.datastore['gmdata'] = array


def save_gmfs(calculator):
    """
    :param calculator: a scenario_risk/damage or event_based_risk calculator
    :returns: a pair (eids, R) where R is the number of realizations
    """
    dstore = calculator.datastore
    oq = calculator.oqparam
    logging.info('Reading gmfs from file')
    if oq.inputs['gmfs'].endswith('.csv'):
        # TODO: check if import_gmfs can be removed
        eids, num_rlzs, calculator.gmdata = import_gmfs(
            dstore, oq.inputs['gmfs'], calculator.sitecol.complete.sids)
        save_gmdata(calculator, calculator.R)
    else:  # XML
        eids, gmfs = readinput.eids, readinput.gmfs
    E = len(eids)
    calculator.eids = eids
    if hasattr(oq, 'number_of_ground_motion_fields'):
        if oq.number_of_ground_motion_fields != E:
            raise RuntimeError(
                'Expected %d ground motion fields, found %d' %
                (oq.number_of_ground_motion_fields, E))
    else:  # set the number of GMFs from the file
        oq.number_of_ground_motion_fields = E
    # NB: save_gmfs redefine oq.sites in case of GMFs from XML or CSV
    if oq.inputs['gmfs'].endswith('.xml'):
        haz_sitecol = readinput.get_site_collection(oq)
        R, N, E, I = gmfs.shape
        save_gmf_data(dstore, haz_sitecol, gmfs[:, haz_sitecol.sids], eids)


def save_gmf_data(dstore, sitecol, gmfs, eids=()):
    """
    :param dstore: a :class:`openquake.baselib.datastore.DataStore` instance
    :param sitecol: a :class:`openquake.hazardlib.site.SiteCollection` instance
    :param gmfs: an array of shape (R, N, E, M)
    :param eids: E event IDs or the empty tuple
    """
    offset = 0
    dstore['gmf_data/data'] = gmfa = get_gmv_data(sitecol.sids, gmfs)
    dic = general.group_array(gmfa, 'sid')
    lst = []
    all_sids = sitecol.complete.sids
    for sid in all_sids:
        rows = dic.get(sid, ())
        n = len(rows)
        lst.append((offset, offset + n))
        offset += n
    dstore['gmf_data/indices'] = numpy.array(lst, U32)
    dstore.set_attrs('gmf_data', num_gmfs=len(gmfs))
    if len(eids):  # store the events
        events = numpy.zeros(len(eids), readinput.stored_event_dt)
        events['eid'] = eids
        dstore['events'] = events


def import_gmfs(dstore, fname, sids):
    """
    Import in the datastore a ground motion field CSV file.

    :param dstore: the datastore
    :param fname: the CSV file
    :param sids: the site IDs (complete)
    :returns: event_ids, num_rlzs
    """
    array = writers.read_composite_array(fname).array
    n_imts = len(array.dtype.names[3:])  # rlzi, sid, eid, gmv_PGA, ...
    gmf_data_dt = numpy.dtype(
        [('rlzi', U16), ('sid', U32), ('eid', U64), ('gmv', (F32, (n_imts,)))])
    # store the events
    eids = numpy.unique(array['eid'])
    eids.sort()
    events = numpy.zeros(len(eids), readinput.stored_event_dt)
    events['eid'] = eids
    dstore['events'] = events
    # store the GMFs
    dic = general.group_array(array.view(gmf_data_dt), 'sid')
    lst = []
    offset = 0
    for sid in sids:
        n = len(dic.get(sid, []))
        lst.append((offset, offset + n))
        if n:
            offset += n
            dstore.extend('gmf_data/data', dic[sid])
    dstore['gmf_data/indices'] = numpy.array(lst, U32)

    # FIXME: if there is no data for the maximum realization
    # the inferred number of realizations will be wrong
    num_rlzs = array['rlzi'].max() + 1

    # compute gmdata
    dic = general.group_array(array.view(gmf_data_dt), 'rlzi')
    gmdata = {r: numpy.zeros(n_imts + 1, F32) for r in range(num_rlzs)}
    for r in dic:
        gmv = dic[r]['gmv']
        rec = gmdata[r]  # (imt1, ..., imtM, nevents)
        rec[:-1] += gmv.sum(axis=0)
        rec[-1] += len(gmv)
    return eids, num_rlzs, gmdata<|MERGE_RESOLUTION|>--- conflicted
+++ resolved
@@ -501,14 +501,6 @@
                     self.oqparam, haz_sitecol, self.riskmodel.loss_types))
             if len(discarded):
                 self.datastore['discarded'] = discarded
-<<<<<<< HEAD
-                if not self.oqparam.discard_assets:
-                    self.datastore['sitecol'] = self.sitecol
-                    self.datastore['assetcol'] = self.assetcol
-                    raise RuntimeError(
-                        '%d sites with assets were discarded; use '
-                        '`oq plot_assets` to see them' % len(discarded))
-=======
                 msg = ('%d sites with assets were discarded; use '
                        '`oq plot_assets` to see them' % len(discarded))
                 if hasattr(self, 'rup') or self.oqparam.discard_assets:
@@ -519,7 +511,6 @@
                     self.datastore['sitecol'] = self.sitecol
                     self.datastore['assetcol'] = self.assetcol
                     raise RuntimeError(msg)
->>>>>>> 707fc752
             readinput.exposure = None  # reset the global
         # reduce the riskmodel to the relevant taxonomies
         taxonomies = set(taxo for taxo in self.assetcol.tagcol.taxonomy
