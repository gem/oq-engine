--- conflicted
+++ resolved
@@ -227,13 +227,7 @@
     def __init__(self, dstore, full_lt, pgetter, srcidx):
         self.datastore = dstore
         self.full_lt = full_lt
-<<<<<<< HEAD
-        self.trt_smrs = dstore['trt_smrs'][:]
-        self.rlzs_by_gsim_list = full_lt.get_rlzs_by_gsim_list(self.trt_smrs)
-        self.slice_by_g = getters.get_slice_by_g(self.rlzs_by_gsim_list)
-=======
         self.cmakers = read_cmakers(dstore, full_lt)
->>>>>>> efb6c728
         self.get_hcurves = pgetter.get_hcurves
         self.imtls = pgetter.imtls
         self.sids = pgetter.sids
@@ -252,11 +246,7 @@
         """
         Store the pmap of the given group inside the _poes dataset
         """
-<<<<<<< HEAD
-        trt = self.full_lt.trt_by_et[self.trt_smrs[grp_id][0]]
-=======
         cmaker = self.cmakers[grp_id]
->>>>>>> efb6c728
         base.fix_ones(pmap)  # avoid saving PoEs == 1, fast
         arr = numpy.array([pmap[sid].array for sid in pmap]).transpose(2, 0, 1)
         self.datastore['_poes'][cmaker.slc] = arr  # shape GNL
