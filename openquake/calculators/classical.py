--- conflicted
+++ resolved
@@ -474,12 +474,7 @@
             # tested in case_43
             self.req_gb, self.max_weight, self.trt_rlzs = \
                 preclassical.store_tiles(
-<<<<<<< HEAD
-                    self.datastore, self.csm, self.sitecol,
-                    self.cmakers['Default']))
-=======
                     self.datastore, self.csm, self.sitecol, self.cmakers)
->>>>>>> 97a83b25
 
         self.cfactor = numpy.zeros(2)
         self.rel_ruptures = AccumDict(accum=0)  # grp_id -> rel_ruptures
