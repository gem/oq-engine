# -*- coding: utf-8 -*-
# vim: tabstop=4 shiftwidth=4 softtabstop=4
#
# Copyright (C) 2014-2017 GEM Foundation
#
# OpenQuake is free software: you can redistribute it and/or modify it
# under the terms of the GNU Affero General Public License as published
# by the Free Software Foundation, either version 3 of the License, or
# (at your option) any later version.
#
# OpenQuake is distributed in the hope that it will be useful,
# but WITHOUT ANY WARRANTY; without even the implied warranty of
# MERCHANTABILITY or FITNESS FOR A PARTICULAR PURPOSE.  See the
# GNU Affero General Public License for more details.
#
# You should have received a copy of the GNU Affero General Public License
# along with OpenQuake. If not, see <http://www.gnu.org/licenses/>.

import re
import os
import logging
import operator
import collections

import numpy

from openquake.baselib.general import (
    groupby, humansize, get_array, group_array, DictArray)
from openquake.hazardlib.imt import from_string
from openquake.hazardlib.calc import disagg, gmf
from openquake.calculators.views import view
from openquake.calculators.export import export
from openquake.commonlib import writers, hazard_writers, calc, util, source

F32 = numpy.float32
F64 = numpy.float64
U8 = numpy.uint8
U16 = numpy.uint16
U32 = numpy.uint32


GMF_MAX_SIZE = 10 * 1024 * 1024  # 10 MB
GMF_WARNING = '''\
There are a lot of ground motion fields; the export will be slow.
Consider canceling the operation and accessing directly %s.'''

# with compression you can save 60% of space by losing only 10% of saving time
savez = numpy.savez_compressed


def get_mesh(sitecol, complete=True):
    sc = sitecol.complete if complete else sitecol
    if sc.at_sea_level():
        mesh = numpy.zeros(len(sc), [('lon', F64), ('lat', F64)])
        mesh['lon'] = sc.lons
        mesh['lat'] = sc.lats
    else:
        mesh = numpy.zeros(len(sc), [('lon', F64), ('lat', F64),
                                     ('depth', F64)])
        mesh['lon'] = sc.lons
        mesh['lat'] = sc.lats
        mesh['depth'] = sc.depths
    return mesh


def build_etags(events, grp_id):
    """
    An array of tags for the underlying seismic events
    """
    tags = []
<<<<<<< HEAD
    for (eid, serial, year, ses, occ, sampleid) in events:
        tag = 'grp=%02d~ses=%04d~rup=%d-%02d' % (grp_id, ses, serial, occ)
=======
    for ev in events:
        tag = 'grp=%02d~ses=%04d~rup=%d-%02d' % (
            grp_id, ev['ses'], ev['rupserial'], ev['occ'])
        sampleid = ev['sample']
>>>>>>> 1652d481
        if sampleid > 0:
            tag += '~sample=%d' % sampleid
        tags.append(tag)
    return numpy.array(tags)


class SES(object):
    """
    Stochastic Event Set: A container for 1 or more ruptures associated with a
    specific investigation time span.
    """
    # the ordinal must be > 0: the reason is that it appears in the
    # exported XML file and the schema constraints the number to be
    # nonzero
    def __init__(self, ruptures, investigation_time, ordinal=1):
        self.ruptures = sorted(ruptures, key=operator.attrgetter('etag'))
        self.investigation_time = investigation_time
        self.ordinal = ordinal

    def __iter__(self):
        return iter(self.ruptures)


class SESCollection(object):
    """
    Stochastic Event Set Collection
    """
    def __init__(self, idx_ses_dict, investigation_time=None):
        self.idx_ses_dict = idx_ses_dict
        self.investigation_time = investigation_time

    def __iter__(self):
        for idx, sesruptures in sorted(self.idx_ses_dict.items()):
            yield SES(sesruptures, self.investigation_time, idx)


@export.add(('ruptures', 'xml'))
def export_ruptures_xml(ekey, dstore):
    """
    :param ekey: export key, i.e. a pair (datastore key, fmt)
    :param dstore: datastore object
    """
    fmt = ekey[-1]
    oq = dstore['oqparam']
    sm_by_grp = dstore['csm_info'].get_sm_by_grp()
    mesh = get_mesh(dstore['sitecol'])
    ruptures = []
<<<<<<< HEAD
    for grp_id in sm_by_grp:
        for ebr in calc.get_ruptures(dstore, grp_id):
=======
    for grp in dstore['ruptures']:
        for serial in dstore['ruptures/%s' % grp]:
            ebr = dstore['ruptures/%s/%s' % (grp, serial)]
            ebr.sids = dstore['sids'][ebr.sidx]
            ebr.events = dstore['events/' + grp][ebr.eidx1:ebr.eidx2]
>>>>>>> 1652d481
            ruptures.extend(ebr.export(mesh, sm_by_grp))
    ses_coll = SESCollection(
        groupby(ruptures, operator.attrgetter('ses_idx')),
        oq.investigation_time)
    dest = dstore.export_path('ses.' + fmt)
    writer = hazard_writers.SESXMLWriter(dest)
    writer.serialize(ses_coll)
    return [dest]


@export.add(('ruptures', 'csv'))
def export_ses_csv(ekey, dstore):
    """
    :param ekey: export key, i.e. a pair (datastore key, fmt)
    :param dstore: datastore object
    """
    if 'rup_data' not in dstore:  # scenario
        return []
    dest = dstore.export_path('ruptures.csv')
    header = ('id mag centroid_lon centroid_lat centroid_depth trt '
              'strike dip rake boundary').split()
    csm_info = dstore['csm_info']
    grp_trt = csm_info.grp_trt()
    rows = []
    for grp_id, trt in sorted(grp_trt.items()):
        grp = 'grp-%02d' % grp_id
        etags = build_etags(dstore['events/' + grp], grp_id)
        dic = groupby(etags, util.get_serial)
        for r in dstore['rup_data/grp-%02d' % grp_id]:
            for etag in dic[r['rupserial']]:
                rows.append(
                    (etag, r['mag'], r['lon'], r['lat'], r['depth'],
                     trt, r['strike'], r['dip'], r['rake'], r['boundary']))
    rows.sort(key=operator.itemgetter(0))
    writers.write_csv(dest, rows, header=header, sep='\t')
    return [dest]


@export.add(('rup_data', 'csv'))
def export_rup_data(ekey, dstore):
    rupture_data = dstore[ekey[0]]
    paths = []
    for trt in sorted(rupture_data):
        fname = 'rup_data_%s.csv' % trt.lower().replace(' ', '_')
        data = rupture_data[trt].value
        data.sort(order='rupserial')
        if len(data):
            paths.append(
                writers.write_csv(dstore.export_path(fname), data, sep='\t'))
    return paths


# #################### export Ground Motion fields ########################## #

class GmfSet(object):
    """
    Small wrapper around the list of Gmf objects associated to the given SES.
    """
    def __init__(self, gmfset, investigation_time, ses_idx):
        self.gmfset = gmfset
        self.investigation_time = investigation_time
        self.stochastic_event_set_id = ses_idx

    def __iter__(self):
        return iter(self.gmfset)

    def __bool__(self):
        return bool(self.gmfset)

    def __str__(self):
        return (
            'GMFsPerSES(investigation_time=%f, '
            'stochastic_event_set_id=%s,\n%s)' % (
                self.investigation_time,
                self.stochastic_event_set_id, '\n'.join(
                    sorted(str(g) for g in self.gmfset))))


class GroundMotionField(object):
    """
    The Ground Motion Field generated by the given rupture
    """
    def __init__(self, imt, sa_period, sa_damping, rupture_id, gmf_nodes):
        self.imt = imt
        self.sa_period = sa_period
        self.sa_damping = sa_damping
        self.rupture_id = rupture_id
        self.gmf_nodes = gmf_nodes

    def __iter__(self):
        return iter(self.gmf_nodes)

    def __getitem__(self, key):
        return self.gmf_nodes[key]

    def __str__(self):
        # string representation of a _GroundMotionField object showing the
        # content of the nodes (lon, lat an gmv). This is useful for debugging
        # and testing.
        mdata = ('imt=%(imt)s sa_period=%(sa_period)s '
                 'sa_damping=%(sa_damping)s rupture_id=%(rupture_id)s' %
                 vars(self))
        nodes = sorted(map(str, self.gmf_nodes))
        return 'GMF(%s\n%s)' % (mdata, '\n'.join(nodes))


class GroundMotionFieldNode(object):
    # the signature is not (gmv, x, y) because the XML writer expects
    # a location object
    def __init__(self, gmv, loc):
        self.gmv = gmv
        self.location = loc

    def __lt__(self, other):
        """
        A reproducible ordering by lon and lat; used in
        :function:`openquake.commonlib.hazard_writers.gen_gmfs`
        """
        return (self.location.x, self.location.y) < (
            other.location.x, other.location.y)

    def __str__(self):
        """Return lon, lat and gmv of the node in a compact string form"""
        return '<X=%9.5f, Y=%9.5f, GMV=%9.7f>' % (
            self.location.x, self.location.y, self.gmv)


class GmfCollection(object):
    """
    Object converting the parameters

    :param sitecol: SiteCollection
    :param ruptures: ruptures
    :param investigation_time: investigation time

    into an object with the right form for the EventBasedGMFXMLWriter.
    Iterating over a GmfCollection yields GmfSet objects.
    """
    def __init__(self, sitecol, imts, ruptures, investigation_time):
        self.sitecol = sitecol
        self.ruptures = ruptures
        self.imts = imts
        self.investigation_time = investigation_time

    def __iter__(self):
        completemesh = self.sitecol.complete.mesh
        gmfset = collections.defaultdict(list)
        for imti, imt_str in enumerate(self.imts):
            imt, sa_period, sa_damping = from_string(imt_str)
            for rupture in self.ruptures:
                mesh = completemesh[rupture.indices]
                gmf = get_array(rupture.gmfa, imti=imti)['gmv']
                assert len(mesh) == len(gmf), (len(mesh), len(gmf))
                nodes = (GroundMotionFieldNode(gmv, loc)
                         for gmv, loc in zip(gmf, mesh))
                gmfset[rupture.ses_idx].append(
                    GroundMotionField(
                        imt, sa_period, sa_damping, rupture.etag, nodes))
        for ses_idx in sorted(gmfset):
            yield GmfSet(gmfset[ses_idx], self.investigation_time, ses_idx)

# ####################### export hazard curves ############################ #

HazardCurve = collections.namedtuple('HazardCurve', 'location poes')


def convert_to_array(pmap, sitemesh, imtls):
    """
    Convert the probability map into a composite array with header
    of the form PGA-0.1, PGA-0.2 ...

    :param pmap: probability map
    :param sitemesh: mesh of N sites
    :param imtls: a DictArray with IMT and levels
    :returns: a composite array of lenght N
    """
    nsites = len(sitemesh)
    lst = []
    # build the export dtype, of the form PGA-0.1, PGA-0.2 ...
    for imt, imls in imtls.items():
        for iml in imls:
            lst.append(('%s-%s' % (imt, iml), F64))
    curves = numpy.zeros(nsites, numpy.dtype(lst))
    for sid, pcurve in pmap.items():
        curve = curves[sid]
        idx = 0
        for imt, imls in imtls.items():
            for iml in imls:
                curve['%s-%s' % (imt, iml)] = pcurve.array[idx]
                idx += 1
    return util.compose_arrays(sitemesh, curves)


def export_hazard_csv(key, dest, sitemesh, pmap,
                      imtls, comment):
    """
    Export the curves of the given realization into CSV.

    :param key: output_type and export_type
    :param dest: name of the exported file
    :param sitemesh: site collection
    :param pmap: a ProbabilityMap
    :param dict imtls: intensity measure types and levels
    :param comment: comment to use as header of the exported CSV file
    """
    curves = convert_to_array(pmap, sitemesh, imtls)
    writers.write_csv(dest, curves, comment=comment)
    return [dest]


def add_imt(fname, imt):
    """
    >>> add_imt('/path/to/hcurve_23.csv', 'SA(0.1)')
    '/path/to/hcurve-SA(0.1)_23.csv'
    """
    name = os.path.basename(fname)
    newname = re.sub('(_\d+\.)', '-%s\\1' % imt, name)
    return os.path.join(os.path.dirname(fname), newname)


def export_hcurves_by_imt_csv(key, kind, rlzs_assoc, fname, sitecol, pmap, oq):
    """
    Export the curves of the given realization into CSV.

    :param key: output_type and export_type
    :param kind: a string with the kind of output (realization or statistics)
    :param rlzs_assoc: a :class:`openquake.commonlib.source.RlzsAssoc` instance
    :param fname: name of the exported file
    :param sitecol: site collection
    :param pmap: a probability map
    :param oq: job.ini parameters
    """
    nsites = len(sitecol)
    fnames = []
    slicedic = oq.imtls.slicedic
    for imt, imls in oq.imtls.items():
        dest = add_imt(fname, imt)
        lst = [('lon', F32), ('lat', F32), ('depth', F32)]
        for iml in imls:
            lst.append((str(iml), F32))
        hcurves = numpy.zeros(nsites, lst)
        for sid, lon, lat, dep in zip(
                range(nsites), sitecol.lons, sitecol.lats, sitecol.depths):
            poes = pmap.setdefault(sid, 0).array[slicedic[imt]]
            hcurves[sid] = (lon, lat, dep) + tuple(poes)
        fnames.append(writers.write_csv(dest, hcurves, comment=_comment(
            rlzs_assoc, kind, oq.investigation_time) + ',imt=%s' % imt))
    return fnames


def hazard_curve_name(dstore, ekey, kind, rlzs_assoc):
    """
    :param calc_id: the calculation ID
    :param ekey: the export key
    :param kind: the kind of key
    :param rlzs_assoc: a RlzsAssoc instance
    """
    key, fmt = ekey
    prefix = {'hcurves': 'hazard_curve', 'hmaps': 'hazard_map',
              'uhs': 'hazard_uhs'}[key]
    if kind.startswith(('rlz-', 'mean')):
        fname = dstore.build_fname(prefix, kind, fmt)
    elif kind.startswith('quantile-'):
        # strip the 7 characters 'hazard_'
        fname = dstore.build_fname('quantile_' + prefix[7:], kind[9:], fmt)
    else:
        raise ValueError('Unknown kind of hazard curve: %s' % kind)
    return fname


def _comment(rlzs_assoc, kind, investigation_time):
    rlz = rlzs_assoc.get_rlz(kind)
    if not rlz:
        return '%s, investigation_time=%s' % (kind, investigation_time)
    else:
        return (
            'source_model_tree_path=%s,gsim_tree_path=%s,'
            'investigation_time=%s' % (
                rlz.sm_lt_path, rlz.gsim_lt_path, investigation_time))


@export.add(('hcurves', 'csv'), ('hmaps', 'csv'), ('uhs', 'csv'))
def export_hcurves_csv(ekey, dstore):
    """
    Exports the hazard curves into several .csv files

    :param ekey: export key, i.e. a pair (datastore key, fmt)
    :param dstore: datastore object
    """
    oq = dstore['oqparam']
    rlzs_assoc = dstore['csm_info'].get_rlzs_assoc()
    sitecol = dstore['sitecol']
    sitemesh = get_mesh(sitecol)
    key, fmt = ekey
    fnames = []
    if oq.poes:
        pdic = DictArray({imt: oq.poes for imt in oq.imtls})
    for kind in sorted(dstore['hcurves']):
        hcurves = dstore['hcurves/' + kind]
        fname = hazard_curve_name(dstore, ekey, kind, rlzs_assoc)
        comment = _comment(rlzs_assoc, kind, oq.investigation_time)
        if key == 'uhs':
            uhs_curves = calc.make_uhs(
                hcurves, oq.imtls, oq.poes, len(sitemesh))
            writers.write_csv(
                fname, util.compose_arrays(sitemesh, uhs_curves),
                comment=comment)
            fnames.append(fname)
        elif key == 'hmaps':
            hmap = calc.make_hmap(hcurves, oq.imtls, oq.poes)
            fnames.extend(
                export_hazard_csv(ekey, fname, sitemesh, hmap, pdic, comment))
        else:
            if export.from_db:  # called by export_from_db
                fnames.extend(
                    export_hcurves_by_imt_csv(
                        ekey, kind, rlzs_assoc, fname, sitecol, hcurves, oq))
            else:  # when exporting directly from the datastore
                fnames.extend(
                    export_hazard_csv(
                        ekey, fname, sitemesh, hcurves, oq.imtls, comment))

    return sorted(fnames)

UHS = collections.namedtuple('UHS', 'imls location')


def get_metadata(realizations, kind):
    """
    :param list realizations:
        realization objects
    :param str kind:
        kind of data, i.e. a key in the datastore
    :returns:
        a dictionary with smlt_path, gsimlt_path, statistics, quantile_value
    """
    metadata = {}
    if kind.startswith('rlz-'):
        rlz = realizations[int(kind[4:])]
        metadata['smlt_path'] = '_'.join(rlz.sm_lt_path)
        metadata['gsimlt_path'] = rlz.gsim_rlz.uid
    elif kind.startswith('quantile-'):
        metadata['statistics'] = 'quantile'
        metadata['quantile_value'] = float(kind[9:])
    elif kind == 'mean':
        metadata['statistics'] = 'mean'
    return metadata


@export.add(('uhs', 'xml'))
def export_uhs_xml(ekey, dstore):
    oq = dstore['oqparam']
    rlzs_assoc = dstore['csm_info'].get_rlzs_assoc()
    sitemesh = get_mesh(dstore['sitecol'])
    key, fmt = ekey
    fnames = []
    periods = [imt for imt in oq.imtls if imt.startswith('SA') or imt == 'PGA']
    for kind in dstore['hcurves']:
        hcurves = dstore['hcurves/' + kind]
        metadata = get_metadata(rlzs_assoc.realizations, kind)
        _, periods = calc.get_imts_periods(oq.imtls)
        uhs = calc.make_uhs(hcurves, oq.imtls, oq.poes, len(sitemesh))
        for poe in oq.poes:
            fname = hazard_curve_name(
                dstore, ekey, kind + '-%s' % poe, rlzs_assoc)
            writer = hazard_writers.UHSXMLWriter(
                fname, periods=periods, poe=poe,
                investigation_time=oq.investigation_time, **metadata)
            data = []
            for site, curve in zip(sitemesh, uhs[str(poe)]):
                data.append(UHS(curve, Location(site)))
            writer.serialize(data)
            fnames.append(fname)
    return sorted(fnames)


class Location(object):
    def __init__(self, xyz):
        self.x, self.y = tuple(xyz)[:2]
        self.wkt = 'POINT(%s %s)' % (self.x, self.y)

HazardCurve = collections.namedtuple('HazardCurve', 'location poes')
HazardMap = collections.namedtuple('HazardMap', 'lon lat iml')


@export.add(('hcurves', 'xml'), ('hcurves', 'geojson'))
def export_hcurves_xml_json(ekey, dstore):
    export_type = ekey[1]
    len_ext = len(export_type) + 1
    oq = dstore['oqparam']
    sitemesh = get_mesh(dstore['sitecol'])
    rlzs_assoc = dstore['csm_info'].get_rlzs_assoc()
    hcurves = dstore[ekey[0]]
    fnames = []
    writercls = (hazard_writers.HazardCurveGeoJSONWriter
                 if export_type == 'geojson' else
                 hazard_writers.HazardCurveXMLWriter)
    for kind in hcurves:
        if kind.startswith('rlz-'):
            rlz = rlzs_assoc.realizations[int(kind[4:])]
            smlt_path = '_'.join(rlz.sm_lt_path)
            gsimlt_path = rlz.gsim_rlz.uid
        else:
            smlt_path = ''
            gsimlt_path = ''
        curves = dstore[ekey[0] + '/' + kind].convert(oq.imtls, len(sitemesh))
        name = hazard_curve_name(dstore, ekey, kind, rlzs_assoc)
        for imt in oq.imtls:
            imtype, sa_period, sa_damping = from_string(imt)
            fname = name[:-len_ext] + '-' + imt + '.' + export_type
            data = [HazardCurve(Location(site), poes[imt])
                    for site, poes in zip(sitemesh, curves)]
            writer = writercls(fname,
                               investigation_time=oq.investigation_time,
                               imls=oq.imtls[imt], imt=imtype,
                               sa_period=sa_period, sa_damping=sa_damping,
                               smlt_path=smlt_path, gsimlt_path=gsimlt_path)
            writer.serialize(data)
            fnames.append(fname)
    return sorted(fnames)


@export.add(('hmaps', 'xml'), ('hmaps', 'geojson'))
def export_hmaps_xml_json(ekey, dstore):
    export_type = ekey[1]
    oq = dstore['oqparam']
    sitemesh = get_mesh(dstore['sitecol'])
    rlzs_assoc = dstore['csm_info'].get_rlzs_assoc()
    fnames = []
    writercls = (hazard_writers.HazardMapGeoJSONWriter
                 if export_type == 'geojson' else
                 hazard_writers.HazardMapXMLWriter)
    pdic = DictArray({imt: oq.poes for imt in oq.imtls})
    nsites = len(sitemesh)
    for kind in dstore['hcurves']:
        hcurves = dstore['hcurves/' + kind]
        hmaps = calc.make_hmap(
            hcurves, oq.imtls, oq.poes).convert(pdic, nsites)
        if kind.startswith('rlz-'):
            rlz = rlzs_assoc.realizations[int(kind[4:])]
            smlt_path = '_'.join(rlz.sm_lt_path)
            gsimlt_path = rlz.gsim_rlz.uid
        else:
            smlt_path = ''
            gsimlt_path = ''
        for imt in oq.imtls:
            for j, poe in enumerate(oq.poes):
                suffix = '-%s-%s' % (poe, imt)
                fname = hazard_curve_name(
                    dstore, ekey, kind + suffix, rlzs_assoc)
                data = [HazardMap(site[0], site[1], _extract(hmap, imt, j))
                        for site, hmap in zip(sitemesh, hmaps)]
                writer = writercls(
                    fname, investigation_time=oq.investigation_time,
                    imt=imt, poe=poe,
                    smlt_path=smlt_path, gsimlt_path=gsimlt_path)
                writer.serialize(data)
                fnames.append(fname)
    return sorted(fnames)


def _extract(hmap, imt, j):
    # hmap[imt] can be a tuple or a scalar if j=0
    tup = hmap[imt]
    if hasattr(tup, '__iter__'):
        return tup[j]
    assert j == 0
    return tup


@export.add(('hcurves', 'npz'))
def export_hcurves_npz(ekey, dstore):
    mesh = get_mesh(dstore['sitecol'])
    imtls = dstore['oqparam'].imtls
    fname = dstore.export_path('%s.%s' % ekey)
    arr = numpy.zeros(1, imtls.dt)
    for imt in imtls:
        arr[imt] = imtls[imt]
    dic = dict(imtls=arr[0])
    for dskey in dstore[ekey[0]]:
        curves = dstore['%s/%s' % (ekey[0], dskey)].convert(
            imtls, len(mesh))
        dic[dskey] = util.compose_arrays(mesh, curves)
    savez(fname, **dic)
    return [fname]


@export.add(('uhs', 'npz'))
def export_uhs_npz(ekey, dstore):
    oq = dstore['oqparam']
    mesh = get_mesh(dstore['sitecol'])
    fname = dstore.export_path('%s.%s' % ekey)
    dic = {}
    for dskey in dstore['hcurves']:
        hcurves = dstore['hcurves/%s' % dskey]
        uhs_curves = calc.make_uhs(hcurves, oq.imtls, oq.poes, len(mesh))
        dic[dskey] = util.compose_arrays(mesh, uhs_curves)
    savez(fname, **dic)
    return [fname]


@export.add(('hmaps', 'npz'))
def export_hmaps_npz(ekey, dstore):
    oq = dstore['oqparam']
    mesh = get_mesh(dstore['sitecol'])
    pdic = DictArray({imt: oq.poes for imt in oq.imtls})
    fname = dstore.export_path('%s.%s' % ekey)
    dic = {}
    for dskey in dstore['hcurves']:
        hcurves = dstore['hcurves/%s' % dskey]
        hmap = calc.make_hmap(hcurves, oq.imtls, oq.poes)
        dic[dskey] = convert_to_array(hmap, mesh, pdic)
    savez(fname, **dic)
    return [fname]


@export.add(('gmf_data', 'xml'), ('gmf_data', 'txt'))
def export_gmf(ekey, dstore):
    """
    :param ekey: export key, i.e. a pair (datastore key, fmt)
    :param dstore: datastore object
    """
    sitecol = dstore['sitecol']
    rlzs_assoc = dstore['csm_info'].get_rlzs_assoc()
    oq = dstore['oqparam']
    investigation_time = (None if oq.calculation_mode == 'scenario'
                          else oq.investigation_time)
    fmt = ekey[-1]
    n_gmfs = getattr(oq, 'number_of_ground_motion_fields', None)
    if n_gmfs:
        etags = numpy.array(
            sorted([b'scenario-%010d~ses=1' % i for i in range(n_gmfs)]))
    try:
        gmf_data = dstore['gmf_data']  # for scenario
    except KeyError:
        gmf_data = dstore.ext5()['gmf_data']   # for event based
    nbytes = gmf_data.attrs['nbytes']
    logging.info('Internal size of the GMFs: %s', humansize(nbytes))
    if nbytes > GMF_MAX_SIZE:
        logging.warn(GMF_WARNING, dstore.hdf5path)
    fnames = []
    grp_rlzs = sorted(rlzs_assoc.get_rlzs_by_grp_id().items())
    for grp_id, rlzs in grp_rlzs:
        key = 'grp-%02d' % grp_id
        if not n_gmfs:  # event based
            events = dstore['events']
            if key not in events:  # source model producing zero ruptures
                continue
            sm_events = events[key]
            etags = dict(zip(sm_events['eid'], build_etags(sm_events, grp_id)))
        for rlz in rlzs:
            try:
                gmf_arr = gmf_data['%s/%04d' % (key, rlz.ordinal)].value
            except KeyError:  # no GMFs for the given realization
                continue
            ruptures = []
            for eid, gmfa in group_array(gmf_arr, 'eid').items():
                rup = util.Rupture(grp_id, eid, etags[eid],
                                   sorted(set(gmfa['sid'])))
                rup.gmfa = gmfa
                ruptures.append(rup)
            ruptures.sort(key=operator.attrgetter('etag'))
            fname = dstore.build_fname('gmf', rlz, fmt)
            fnames.append(fname)
            globals()['export_gmf_%s' % fmt](
                ('gmf', fmt), fname, sitecol, oq.imtls, ruptures, rlz,
                investigation_time)
    return fnames


def export_gmf_xml(key, dest, sitecol, imts, ruptures, rlz,
                   investigation_time):
    """
    :param key: output_type and export_type
    :param dest: name of the exported file
    :param sitecol: the full site collection
    :param imts: the list of intensity measure types
    :param ruptures: an ordered list of ruptures
    :param rlz: a realization object
    :param investigation_time: investigation time (None for scenario)
    """
    if hasattr(rlz, 'gsim_rlz'):  # event based
        smltpath = '_'.join(rlz.sm_lt_path)
        gsimpath = rlz.gsim_rlz.uid
    else:  # scenario
        smltpath = ''
        gsimpath = rlz.uid
    writer = hazard_writers.EventBasedGMFXMLWriter(
        dest, sm_lt_path=smltpath, gsim_lt_path=gsimpath)
    writer.serialize(
        GmfCollection(sitecol, imts, ruptures, investigation_time))
    return {key: [dest]}


def export_gmf_txt(key, dest, sitecol, imts, ruptures, rlz,
                   investigation_time):
    """
    :param key: output_type and export_type
    :param dest: name of the exported file
    :param sitecol: the full site collection
    :param imts: the list of intensity measure types
    :param ruptures: an ordered list of ruptures
    :param rlz: a realization object
    :param investigation_time: investigation time (None for scenario)
    """
    # the csv file has the form
    # etag,indices,gmvs_imt_1,...,gmvs_imt_N
    rows = []
    header = ['event_tag', 'site_indices'] + [str(imt) for imt in imts]
    for rupture in ruptures:
        indices = rupture.indices
        gmvs = [F64(a['gmv'])
                for a in group_array(rupture.gmfa, 'imti').values()]
        row = [rupture.etag, ' '.join(map(str, indices))] + gmvs
        rows.append(row)
    writers.write_csv(dest, rows, header=header)
    return {key: [dest]}


def get_grp_id_eid(key):
    """
    Extracts grp_id and eid from the export key.

    >>> get_grp_id_eid('gmf:1:2')
    ['1', '2']
    >>> get_grp_id_eid('gmf:3')
    ['0', '3']
    >>> get_grp_id_eid('gmf')
    [None, None]
    """
    n = key.count(':')
    if n == 1:  # passed the eid, grp_id assumed to be zero
        return ['0', key.split(':')[1]]
    elif n == 2:  # passed both eid and grp_id
        return key.split(':')[1:]
    else:  # eid and grp_id both unspecified, exporting nothing
        return [None, None]


@export.add(('gmf_data', 'csv'))
def export_gmf_data_csv(ekey, dstore):
    oq = dstore['oqparam']
    if 'scenario' in oq.calculation_mode:
        imtls = dstore['oqparam'].imtls
        rlzs = dstore['csm_info'].get_rlzs_assoc().realizations
        gsims = [str(rlz.gsim_rlz) for rlz in rlzs]
        n_gmfs = oq.number_of_ground_motion_fields
        fields = ['%03d' % i for i in range(n_gmfs)]
        dt = numpy.dtype([(f, F32) for f in fields])
        etags, gmfs_ = calc.get_gmfs(dstore)
        sitemesh = get_mesh(dstore['sitecol'])
        writer = writers.CsvWriter(fmt='%.5f')
        for gsim, gmfa in zip(gsims, gmfs_):  # gmfa of shape (N, E)
            for imt in imtls:
                gmfs = numpy.zeros(len(gmfa), dt)
                for i in range(len(gmfa)):
                    gmfs[i] = tuple(gmfa[imt][i])
                dest = dstore.build_fname('gmf', '%s-%s' % (gsim, imt), 'csv')
                data = util.compose_arrays(sitemesh, gmfs)
                writer.save(data, dest)
        return writer.getsaved()
    else:  # event based
        exporter = GmfExporter(dstore)
        grp_id, eid = get_grp_id_eid(ekey[0])
        if eid in (None, '*'):
            return exporter.export_all()
        else:
            return exporter.export_one(int(grp_id), int(eid))


class GmfExporter(object):
    def __init__(self, dstore):
        self.dstore = dstore
        self.oq = dstore['oqparam']
        self.rlzs_assoc = dstore['csm_info'].get_rlzs_assoc()
        self.sitecol = dstore['sitecol'].complete

    def export_one(self, grp_id, eid):
        fnames = []
        rlzs = self.rlzs_assoc.realizations
        imts = list(self.oq.imtls)
        events = self.dstore['events/grp-%02d' % grp_id]
        ok_events = events[events['eid'] == eid]
        [etag] = build_etags(ok_events, grp_id)
        with self.dstore.ext5() as ext5:
            for rlzno in ext5['gmf_data/grp-%02d' % grp_id]:
                rlz = rlzs[int(rlzno)]
                gmfa = ext5['gmf_data/grp-%02d/%s' % (grp_id, rlzno)]
                gmf = gmfa[gmfa['eid'] == eid]
                data, comment = _build_csv_data(gmf, rlz, self.sitecol, imts,
                                                self.oq.investigation_time)
                fname = self.dstore.build_fname(
                    'gmf', '%s-rlz-%03d' % (etag, rlz.ordinal), 'csv')
                logging.info('Exporting %s', fname)
                writers.write_csv(fname, data, comment=comment)
                fnames.append(fname)
        return fnames

    def export_all(self):
        fnames = []
        rlzs = self.rlzs_assoc.realizations
        imts = list(self.oq.imtls)
        with self.dstore.ext5() as ext5:
            for grp in ext5['gmf_data']:
                grp_id = int(grp[4:])  # strip grp-
                events = self.dstore['events/' + grp]
                etag = dict(zip(range(len(events)),
                                build_etags(events, grp_id)))
                for rlzno in ext5['gmf_data/' + grp]:
                    rlz = rlzs[int(rlzno)]
                    gmf = ext5['gmf_data/%s/%s' % (grp, rlzno)].value
                    for eid, array in group_array(gmf, 'eid').items():
                        if eid not in etag:
                            continue
                        data, comment = _build_csv_data(
                            array, rlz, self.sitecol,
                            imts, self.oq.investigation_time)
                        fname = self.dstore.build_fname(
                            'gmf', '%s-rlz-%03d' % (etag[eid], rlz.ordinal),
                            'csv')
                        logging.info('Exporting %s', fname)
                        writers.write_csv(fname, data, comment=comment)
                        fnames.append(fname)
        return fnames


def _build_csv_data(array, rlz, sitecol, imts, investigation_time):
    # lon, lat, gmv_imt1, ..., gmv_imtN
    smlt_path = '_'.join(rlz.sm_lt_path)
    gsimlt_path = rlz.gsim_rlz.uid
    comment = ('smlt_path=%s, gsimlt_path=%s, investigation_time=%s' %
               (smlt_path, gsimlt_path, investigation_time))
    rows = [['lon', 'lat'] + imts]
    irange = range(len(imts))
    for sid, data in group_array(array, 'sid').items():
        dic = dict(zip(data['imti'], data['gmv']))
        row = ['%.5f' % sitecol.lons[sid], '%.5f' % sitecol.lats[sid]] + [
            dic.get(imti, 0) for imti in irange]
        rows.append(row)
    return rows, comment


@export.add(('gmf_data', 'npz'))
def export_gmf_scenario_npz(ekey, dstore):
    oq = dstore['oqparam']
    dic = {}
    fname = dstore.export_path('%s.%s' % ekey)
    if 'scenario' in oq.calculation_mode:
        # compute the GMFs on the fly from the stored rupture
        sitemesh = get_mesh(dstore['sitecol'], complete=False)
        rlzs_assoc = dstore['csm_info'].get_rlzs_assoc()
        gsims = rlzs_assoc.gsims_by_grp_id[0]  # there is a single grp_id
        E = oq.number_of_ground_motion_fields
        correl_model = oq.get_correl_model()
        computer = gmf.GmfComputer(
            dstore['ruptures/grp-00/0'], dstore['sitecol'], oq.imtls,
            gsims, oq.truncation_level, correl_model)
        gmf_dt = numpy.dtype([(imt, (F32, E)) for imt in oq.imtls])
        imts = list(oq.imtls)
        for gsim in gsims:
            arr = computer.compute(gsim, E, oq.random_seed)
            I, S, E = arr.shape  # #IMTs, #sites, #events
            gmfa = numpy.zeros(S, gmf_dt)
            for imti, imt in enumerate(imts):
                gmfa[imt] = arr[imti]
            dic[str(gsim)] = util.compose_arrays(sitemesh, gmfa)
    elif 'event_based' in oq.calculation_mode:
        dic['sitemesh'] = get_mesh(dstore['sitecol'])
        with dstore.ext5() as ext5:
            for grp in sorted(ext5['gmf_data']):
                for rlzno in sorted(ext5['gmf_data/' + grp]):
                    dic['rlz-' + rlzno] = ext5[
                        'gmf_data/%s/%s' % (grp, rlzno)].value
    else:  # nothing to export
        return []
    savez(fname, **dic)
    return [fname]


DisaggMatrix = collections.namedtuple(
    'DisaggMatrix', 'poe iml dim_labels matrix')


@export.add(('disagg', 'xml'))
def export_disagg_xml(ekey, dstore):
    oq = dstore['oqparam']
    rlzs = dstore['csm_info'].get_rlzs_assoc().realizations
    group = dstore['disagg']
    fnames = []
    writercls = hazard_writers.DisaggXMLWriter
    for key in group:
        matrix = dstore['disagg/' + key]
        attrs = group[key].attrs
        rlz = rlzs[attrs['rlzi']]
        poe = attrs['poe']
        iml = attrs['iml']
        imt, sa_period, sa_damping = from_string(attrs['imt'])
        fname = dstore.export_path(key + '.xml')
        lon, lat = attrs['location']
        # TODO: add poe=poe below
        writer = writercls(
            fname, investigation_time=oq.investigation_time,
            imt=imt, smlt_path='_'.join(rlz.sm_lt_path),
            gsimlt_path=rlz.gsim_rlz.uid, lon=lon, lat=lat,
            sa_period=sa_period, sa_damping=sa_damping,
            mag_bin_edges=attrs['mag_bin_edges'],
            dist_bin_edges=attrs['dist_bin_edges'],
            lon_bin_edges=attrs['lon_bin_edges'],
            lat_bin_edges=attrs['lat_bin_edges'],
            eps_bin_edges=attrs['eps_bin_edges'],
            tectonic_region_types=attrs['trts'],
        )
        data = [
            DisaggMatrix(poe, iml, dim_labels, matrix['_'.join(dim_labels)])
            for i, dim_labels in enumerate(disagg.pmf_map)]
        writer.serialize(data)
        fnames.append(fname)
    return sorted(fnames)


# adapted from the nrml_converters
def save_disagg_to_csv(metadata, matrices):
    """
    Save disaggregation matrices to multiple .csv files.
    """
    skip_keys = ('Mag', 'Dist', 'Lon', 'Lat', 'Eps', 'TRT')
    base_header = ','.join(
        '%s=%s' % (key, value) for key, value in metadata.items()
        if value is not None and key not in skip_keys)

    for disag_type, (poe, iml, matrix, fname) in matrices.items():
        header = '%s,poe=%s,iml=%s\n' % (base_header, poe, iml)

        if disag_type == 'Mag,Lon,Lat':
            matrix = numpy.swapaxes(matrix, 0, 1)
            matrix = numpy.swapaxes(matrix, 1, 2)
            disag_type = 'Lon,Lat,Mag'

        variables = disag_type
        axis = [metadata[v] for v in variables]
        header += ','.join(v for v in variables)
        header += ',poe'

        # compute axis mid points
        axis = [(ax[: -1] + ax[1:]) / 2. if ax.dtype == float
                else ax for ax in axis]

        values = None
        if len(axis) == 1:
            values = numpy.array([axis[0], matrix.flatten()]).T
        else:
            grids = numpy.meshgrid(*axis, indexing='ij')
            values = [g.flatten() for g in grids]
            values.append(matrix.flatten())
            values = numpy.array(values).T

        writers.write_csv(fname, values, comment=header, fmt='%.5E')


@export.add(('disagg', 'csv'))
def export_disagg_csv(ekey, dstore):
    oq = dstore['oqparam']
    rlzs = dstore['csm_info'].get_rlzs_assoc().realizations
    group = dstore['disagg']
    fnames = []
    for key in group:
        matrix = dstore['disagg/' + key]
        attrs = group[key].attrs
        rlz = rlzs[attrs['rlzi']]
        poe = attrs['poe']
        iml = attrs['iml']
        imt, sa_period, sa_damping = from_string(attrs['imt'])
        lon, lat = attrs['location']
        metadata = collections.OrderedDict()
        # Loads "disaggMatrices" nodes
        metadata['smlt_path'] = '_'.join(rlz.sm_lt_path)
        metadata['gsimlt_path'] = rlz.gsim_rlz.uid
        metadata['imt'] = imt
        metadata['investigation_time'] = oq.investigation_time
        metadata['lon'] = lon
        metadata['lat'] = lat
        metadata['Mag'] = attrs['mag_bin_edges']
        metadata['Dist'] = attrs['dist_bin_edges']
        metadata['Lon'] = attrs['lon_bin_edges']
        metadata['Lat'] = attrs['lat_bin_edges']
        metadata['Eps'] = attrs['eps_bin_edges']
        metadata['TRT'] = attrs['trts']
        data = {}
        for dim_labels in disagg.pmf_map:
            label = '_'.join(dim_labels)
            fname = dstore.export_path(key + '_%s.csv' % label)
            data[dim_labels] = poe, iml, matrix[label].value, fname
            fnames.append(fname)
        save_disagg_to_csv(metadata, data)
    return fnames


@export.add(('realizations', 'csv'))
def export_realizations(ekey, dstore):
    rlzs = dstore[ekey[0]]
    data = [['ordinal', 'uid', 'model', 'gsim', 'weight']]
    for i, rlz in enumerate(rlzs):
        data.append([i, rlz['uid'], rlz['model'], rlz['gsims'], rlz['weight']])
    path = dstore.export_path('realizations.csv')
    writers.write_csv(path, data, fmt='%s')
    return [path]


@export.add(('sourcegroups', 'csv'))
def export_sourcegroups(ekey, dstore):
    csm_info = dstore['csm_info']
    data = [['grp_id', 'trt', 'eff_ruptures']]
    for i, sm in enumerate(csm_info.source_models):
        for src_group in sm.src_groups:
            trt = source.capitalize(src_group.trt)
            er = src_group.eff_ruptures
            data.append((src_group.id, trt, er))
    path = dstore.export_path('sourcegroups.csv')
    writers.write_csv(path, data, fmt='%s')
    return [path]


# because of the code in server.views.calc_results we are not visualizing
# .txt outputs, so we use .rst here
@export.add(('fullreport', 'rst'))
def export_fullreport(ekey, dstore):
    with open(dstore.export_path('report.rst'), 'w') as f:
        f.write(view('fullreport', dstore))
    return [f.name]<|MERGE_RESOLUTION|>--- conflicted
+++ resolved
@@ -68,15 +68,10 @@
     An array of tags for the underlying seismic events
     """
     tags = []
-<<<<<<< HEAD
-    for (eid, serial, year, ses, occ, sampleid) in events:
-        tag = 'grp=%02d~ses=%04d~rup=%d-%02d' % (grp_id, ses, serial, occ)
-=======
     for ev in events:
         tag = 'grp=%02d~ses=%04d~rup=%d-%02d' % (
             grp_id, ev['ses'], ev['rupserial'], ev['occ'])
         sampleid = ev['sample']
->>>>>>> 1652d481
         if sampleid > 0:
             tag += '~sample=%d' % sampleid
         tags.append(tag)
@@ -124,16 +119,9 @@
     sm_by_grp = dstore['csm_info'].get_sm_by_grp()
     mesh = get_mesh(dstore['sitecol'])
     ruptures = []
-<<<<<<< HEAD
-    for grp_id in sm_by_grp:
+    for grp in dstore['ruptures']:
+        grp_id = int(grp[:4])  # strip grp-
         for ebr in calc.get_ruptures(dstore, grp_id):
-=======
-    for grp in dstore['ruptures']:
-        for serial in dstore['ruptures/%s' % grp]:
-            ebr = dstore['ruptures/%s/%s' % (grp, serial)]
-            ebr.sids = dstore['sids'][ebr.sidx]
-            ebr.events = dstore['events/' + grp][ebr.eidx1:ebr.eidx2]
->>>>>>> 1652d481
             ruptures.extend(ebr.export(mesh, sm_by_grp))
     ses_coll = SESCollection(
         groupby(ruptures, operator.attrgetter('ses_idx')),
