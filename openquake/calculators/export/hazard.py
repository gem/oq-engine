--- conflicted
+++ resolved
@@ -897,20 +897,11 @@
     for key in group:
         matrix = dstore[ekey[0] + '/' + key]
         attrs = group[key].attrs
-<<<<<<< HEAD
-=======
         iml = attrs['iml']
->>>>>>> 08ff9d09
         try:
             rlz = rlzs[attrs['rlzi']]
         except TypeError:  # for stats
             rlz = attrs['rlzi']
-<<<<<<< HEAD
-            iml = '?'
-        else:
-            iml = attrs['iml']
-=======
->>>>>>> 08ff9d09
         try:
             poes = [attrs['poe']] * len(disagg_outputs)
         except:  # no poes_disagg were given
