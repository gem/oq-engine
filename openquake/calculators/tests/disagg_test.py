--- conflicted
+++ resolved
@@ -238,13 +238,9 @@
         mrs50 = self.calc.datastore['mean_rates_by_src']
         self.run_calc(case_15.__file__, 'job_1yr.ini')
         mrs1 = self.calc.datastore['mean_rates_by_src']
-<<<<<<< HEAD
-        numpy.testing.assert_allclose(mrs1.array, mrs50.array, atol=6E-5)
-=======
-        small1 = mrs1.array[mrs1.array < 2.]  # large rates are different!
-        small50 = mrs50.array[mrs50.array < 2.]
-        numpy.testing.assert_allclose(small1, small50, rtol=1E-4)
->>>>>>> 9063dad8
+        small1 = mrs1.array[mrs1.array < 1.]  # large rates are different!
+        small50 = mrs50.array[mrs50.array < 1.]
+        numpy.testing.assert_allclose(small1, small50, atol=1E-4)
 
     def test_case_master(self):
         # this tests exercise the case of a complex logic tree
