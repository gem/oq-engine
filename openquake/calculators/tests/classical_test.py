# -*- coding: utf-8 -*-
# vim: tabstop=4 shiftwidth=4 softtabstop=4
#
# Copyright (C) 2015-2022 GEM Foundation
#
# OpenQuake is free software: you can redistribute it and/or modify it
# under the terms of the GNU Affero General Public License as published
# by the Free Software Foundation, either version 3 of the License, or
# (at your option) any later version.
#
# OpenQuake is distributed in the hope that it will be useful,
# but WITHOUT ANY WARRANTY; without even the implied warranty of
# MERCHANTABILITY or FITNESS FOR A PARTICULAR PURPOSE.  See the
# GNU Affero General Public License for more details.
#
# You should have received a copy of the GNU Affero General Public License
# along with OpenQuake. If not, see <http://www.gnu.org/licenses/>.

import gzip
import unittest
import numpy
from openquake.baselib import parallel, general, config
from openquake.baselib.python3compat import decode
from openquake.hazardlib import InvalidFile, contexts, nrml
from openquake.hazardlib.source.rupture import get_ruptures
from openquake.hazardlib.sourcewriter import write_source_model
from openquake.calculators.views import view, text_table
from openquake.calculators.export import export
from openquake.calculators.extract import extract
from openquake.calculators.tests import (
    CalculatorTestCase, NOT_DARWIN, strip_calc_id)
from openquake.qa_tests_data.classical import (
    case_1, case_2, case_3, case_4, case_5, case_6, case_7, case_8, case_9,
    case_10, case_11, case_12, case_13, case_14, case_15, case_16, case_17,
    case_18, case_19, case_20, case_21, case_22, case_23, case_24, case_25,
    case_26, case_27, case_28, case_29, case_30, case_31, case_32, case_33,
    case_34, case_35, case_36, case_37, case_38, case_39, case_40, case_41,
    case_42, case_43, case_44, case_45, case_46, case_47, case_48, case_49,
    case_50, case_51, case_52, case_53, case_54, case_55, case_56, case_57,
    case_58, case_59, case_60, case_61, case_62, case_63, case_64, case_65,
    case_66, case_67, case_68, case_69, case_70, case_71, case_72, case_73,
    case_74, case_75, case_76, case_77, case_78, case_79, case_80)

ae = numpy.testing.assert_equal
aac = numpy.testing.assert_allclose


def get_dists(dstore):
    dic = general.AccumDict(accum=[])  # site_id -> distances
    rup = dstore['rup']
    for sid, dst in zip(rup['sids'], rup['rrup']):
        dic[sid].append(round(dst, 1))
    return {sid: sorted(dsts, reverse=True) for sid, dsts in dic.items()}


class ClassicalTestCase(CalculatorTestCase):

    def assert_curves_ok(self, expected, test_dir, delta=None, **kw):
        kind = kw.pop('kind', '')
        self.run_calc(test_dir, 'job.ini', **kw)
        ds = self.calc.datastore
        got = (export(('hcurves/' + kind, 'csv'), ds) +
               export(('hmaps/' + kind, 'csv'), ds) +
               export(('uhs/' + kind, 'csv'), ds))
        self.assertEqual(len(expected), len(got), str(got))
        for fname, actual in zip(expected, got):
            self.assertEqualFiles('expected/%s' % fname, actual,
                                  delta=delta)
        return got

    def test_case_1(self):
        self.assert_curves_ok(
            ['hazard_curve-PGA.csv', 'hazard_curve-SA(0.1).csv'],
            case_1.__file__)

        if parallel.oq_distribute() != 'no':
            info = text_table(view('job_info', self.calc.datastore))
            self.assertIn('task', info)
            self.assertIn('sent', info)
            self.assertIn('received', info)

            slow = view('task:classical:-1', self.calc.datastore)
            self.assertIn('taskno', slow)
            self.assertIn('duration', slow)

        # there is a single source
        self.assertEqual(len(self.calc.datastore['source_info']), 1)

        # check npz export
        export(('hcurves', 'npz'), self.calc.datastore)

        # check extraction
        sitecol = extract(self.calc.datastore, 'sitecol')
        self.assertEqual(len(sitecol.array), 4)

        # check minimum_magnitude discards the source
        with self.assertRaises(RuntimeError) as ctx:
            self.run_calc(case_1.__file__, 'job.ini', minimum_magnitude='4.5')
        self.assertEqual(str(ctx.exception), 'All sources were discarded!?')

    def test_wrong_smlt(self):
        with self.assertRaises(InvalidFile):
            self.run_calc(case_1.__file__, 'job_wrong.ini')

    def test_sa_period_too_big(self):
        imtls = '{"SA(4.1)": [0.1, 0.4, 0.6]}'
        with self.assertRaises(ValueError) as ctx:
            self.run_calc(
                case_1.__file__, 'job.ini',
                intensity_measure_types_and_levels=imtls)
        self.assertEqual(
            'SA(4.1) is out of the period range defined for [SadighEtAl1997]',
            str(ctx.exception))

    def test_case_2(self):
        self.run_calc(case_2.__file__, 'job.ini')

        # check view inputs
        lines = text_table(view('inputs', self.calc.datastore)).splitlines()
        self.assertEqual(len(lines), 13)  # rst table with 13 rows

        [fname] = export(('hcurves', 'csv'), self.calc.datastore)
        self.assertEqualFiles('expected/hcurve.csv', fname)

    def test_case_3(self):
        self.assert_curves_ok(
            ['hazard_curve-smltp_b1-gsimltp_b1.csv'],
            case_3.__file__)

        # checking sitecol as DataFrame
        self.calc.datastore.read_df('sitecol', 'sids')

    def test_case_4(self):
        self.assert_curves_ok(
            ['hazard_curve-smltp_b1-gsimltp_b1.csv'],
            case_4.__file__)

    def test_case_5(self):
        self.assert_curves_ok(
            ['hazard_curve-smltp_b1-gsimltp_b1.csv'],
            case_5.__file__)

    def test_case_6(self):
        self.assert_curves_ok(
            ['hazard_curve-smltp_b1-gsimltp_b1.csv'],
            case_6.__file__)

    def test_case_7(self):
        # this is a case with duplicated sources
        self.assert_curves_ok(
            ['hazard_curve-mean.csv',
             'hazard_curve-smltp_b1-gsimltp_b1.csv',
             'hazard_curve-smltp_b2-gsimltp_b1.csv'],
            case_7.__file__)

        # checking the individual hazard maps are nonzero
        iml = self.calc.datastore.sel(
            'hmaps-rlzs', imt="PGA", site_id=0).squeeze()
        aac(iml, [0.167078, 0.134646], atol=.0001)  # for the two realizations

        # exercise the warning for no output when mean_hazard_curves='false'
        self.run_calc(
            case_7.__file__, 'job.ini', mean_hazard_curves='false',
            calculation_mode='preclassical',  poes='0.1')

    def test_case_8(self):
        self.assert_curves_ok(
            ['hazard_curve-smltp_b1_b2-gsimltp_b1.csv',
             'hazard_curve-smltp_b1_b3-gsimltp_b1.csv',
             'hazard_curve-smltp_b1_b4-gsimltp_b1.csv'],
            case_8.__file__)

    def test_case_9(self):
        self.assert_curves_ok(
            ['hazard_curve-smltp_b1_b2-gsimltp_b1.csv',
             'hazard_curve-smltp_b1_b3-gsimltp_b1.csv'],
            case_9.__file__)

    def test_case_10(self):
        self.assert_curves_ok(
            ['hazard_curve-smltp_b1_b2-gsimltp_b1.csv',
             'hazard_curve-smltp_b1_b3-gsimltp_b1.csv'],
            case_10.__file__)

    def test_case_11(self):
        self.assert_curves_ok(
            ['hazard_curve-mean.csv',
             'hazard_curve-smltp_b1_b2-gsimltp_b1.csv',
             'hazard_curve-smltp_b1_b3-gsimltp_b1.csv',
             'hazard_curve-smltp_b1_b4-gsimltp_b1.csv',
             'quantile_curve-0.1.csv',
             'quantile_curve-0.9.csv'],
            case_11.__file__)

    def test_case_12(self):
        # test Modified GMPE
        self.assert_curves_ok(
            ['hazard_curve-smltp_b1-gsimltp_b1_b2.csv'],
            case_12.__file__)

        # test disagg_by_grp
        df = self.calc.datastore.read_df('disagg_by_grp')
        fname = general.gettemp(text_table(df))
        self.assertEqualFiles('expected/disagg_by_grp.rst', fname)

    def test_case_13(self):
        self.assert_curves_ok(
            ['hazard_curve-mean_PGA.csv', 'hazard_curve-mean_SA(0.2).csv',
             'hazard_map-mean.csv'], case_13.__file__, delta=1E-5)

        # test recomputing the hazard maps
        self.run_calc(
            case_13.__file__, 'job.ini', exports='csv',
            hazard_calculation_id=str(self.calc.datastore.calc_id),
            gsim_logic_tree_file='', source_model_logic_tree_file='')
        [fname] = export(('hmaps', 'csv'), self.calc.datastore)
        self.assertEqualFiles('expected/hazard_map-mean.csv', fname,
                              delta=1E-5)

        csv = general.gettemp(
            text_table(view('extreme_sites', self.calc.datastore)))
        self.assertEqualFiles('expected/extreme_sites.rst', csv)

        # test extract/hcurves/rlz-0, used by the npz exports
        haz = vars(extract(self.calc.datastore, 'hcurves'))
        self.assertEqual(sorted(haz), ['_extra', 'all', 'investigation_time'])
        self.assertEqual(
            haz['all'].dtype.names, ('lon', 'lat', 'depth', 'mean'))
        array = haz['all']['mean']
        self.assertEqual(array.dtype.names, ('PGA', 'SA(0.2)'))
        self.assertEqual(array['PGA'].dtype.names,
                         ('0.005', '0.007', '0.0098', '0.0137', '0.0192',
                          '0.0269', '0.0376', '0.0527', '0.0738', '0.103',
                          '0.145', '0.203', '0.284'))

    def test_case_14(self):
        # test classical with 2 gsims and 1 sample
        self.assert_curves_ok(['hazard_curve-rlz-000_PGA.csv'],
                              case_14.__file__)

    def test_case_15(self):
        # this is a case with both splittable and unsplittable sources
        self.assert_curves_ok('''\
hazard_curve-max-PGA.csv,
hazard_curve-mean-PGA.csv
hazard_curve-std-PGA.csv
hazard_uhs-max.csv
hazard_uhs-mean.csv
hazard_uhs-std.csv
'''.split(), case_15.__file__, delta=1E-6)

        # test UHS XML export
        fnames = [f for f in export(('uhs', 'xml'), self.calc.datastore)
                  if 'mean' in f]
        self.assertEqualFiles('expected/hazard_uhs-mean-0.01.xml', fnames[0])
        self.assertEqualFiles('expected/hazard_uhs-mean-0.1.xml', fnames[1])
        self.assertEqualFiles('expected/hazard_uhs-mean-0.2.xml', fnames[2])

        # npz exports
        [fname] = export(('hmaps', 'npz'), self.calc.datastore)
        arr = numpy.load(fname)['all']
        self.assertEqual(arr['mean'].dtype.names, ('PGA',))
        [fname] = export(('uhs', 'npz'), self.calc.datastore)
        arr = numpy.load(fname)['all']
        self.assertEqual(arr['mean'].dtype.names,
                         ('0.010000', '0.100000', '0.200000'))

        # check deserialization of source_model_lt
        r0, r1, r2 = self.calc.datastore['full_lt/source_model_lt']
        self.assertEqual(repr(r0),
                         "<Realization #0 ['source_model_1.xml', None], "
                         "path=SM1~., weight=0.5>")
        self.assertEqual(repr(r1), "<Realization #1 ['source_model_2.xml', "
                         "(3.2, 0.8)], path=SM2~a3pt2b0pt8, "
                         "weight=0.25>")
        self.assertEqual(repr(r2), "<Realization #2 ['source_model_2.xml', "
                         "(3.0, 1.0)], path=SM2~a3b1, weight=0.25>")

    def test_case_16(self):   # sampling
        with unittest.mock.patch.dict(config.memory, limit=240):
            self.assert_curves_ok(
                ['hazard_curve-mean.csv',
                 'quantile_curve-0.1.csv',
                 'quantile_curve-0.9.csv'],
                case_16.__file__)

        # test that the single realization export fails because
        # individual_rlzs was false
        with self.assertRaises(KeyError) as ctx:
            export(('hcurves/rlz-3', 'csv'), self.calc.datastore)
        self.assertIn('hcurves-rlzs', str(ctx.exception))

    def test_case_17(self):  # oversampling
        # this is a test with 4 sources A and B with the same ID
        # sources A's are false duplicates, while the B's are true duplicates
        self.assert_curves_ok(
            ['hazard_curve-smltp_b1-gsimltp_b1-ltr_0.csv',
             'hazard_curve-smltp_b2-gsimltp_b1-ltr_1.csv',
             'hazard_curve-smltp_b2-gsimltp_b1-ltr_2.csv',
             'hazard_curve-smltp_b2-gsimltp_b1-ltr_3.csv',
             'hazard_curve-smltp_b2-gsimltp_b1-ltr_4.csv'],
            case_17.__file__)
        ids = decode(self.calc.datastore['source_info']['source_id'])
        numpy.testing.assert_equal(ids, ['A;0', 'A;1', 'B'])

    def test_case_18(self):  # GMPEtable, PointMSR, 3 hypodepths
        self.assert_curves_ok(
            ['hazard_curve-mean_PGA.csv',
             'hazard_curve-mean_SA(0.2).csv',
             'hazard_curve-mean_SA(1.0).csv',
             'hazard_map-mean.csv',
             'hazard_uhs-mean.csv'],
            case_18.__file__, kind='stats', delta=1E-7)
        [fname] = export(('realizations', 'csv'), self.calc.datastore)
        self.assertEqualFiles('expected/realizations.csv', fname)
        self.calc.datastore.close()
        self.calc.datastore.open('r')

        # check exporting a single realization in CSV and XML
        [fname] = export(('uhs/rlz-001', 'csv'),  self.calc.datastore)
        self.assertEqualFiles('expected/uhs-rlz-1.csv', fname)
        [fname] = export(('uhs/rlz-001', 'xml'),  self.calc.datastore)
        self.assertEqualFiles('expected/uhs-rlz-1.xml', fname)

        # extracting hmaps
        hmaps = extract(self.calc.datastore, 'hmaps')['all']['mean']
        self.assertEqual(hmaps.dtype.names, ('PGA', 'SA(0.2)', 'SA(1.0)'))

    def test_case_19(self):
        # test for AvgGMPE
        self.assert_curves_ok([
            'hazard_curve-mean_PGA.csv',
            'hazard_curve-mean_SA(0.1).csv',
            'hazard_curve-mean_SA(0.15).csv',
        ], case_19.__file__, delta=1E-5)

    def test_case_20(self):
        # Source geometry enumeration, apply_to_sources
        self.assert_curves_ok([
            'hazard_curve-mean-PGA.csv',
            'hazard_curve-smltp_sm1_sg1_cog1_char_complex-gsimltp_Sad1997.csv',
            'hazard_curve-smltp_sm1_sg1_cog1_char_plane-gsimltp_Sad1997.csv',
            'hazard_curve-smltp_sm1_sg1_cog1_char_simple-gsimltp_Sad1997.csv',
            'hazard_curve-smltp_sm1_sg1_cog2_char_complex-gsimltp_Sad1997.csv',
            'hazard_curve-smltp_sm1_sg1_cog2_char_plane-gsimltp_Sad1997.csv',
            'hazard_curve-smltp_sm1_sg1_cog2_char_simple-gsimltp_Sad1997.csv',
            'hazard_curve-smltp_sm1_sg2_cog1_char_complex-gsimltp_Sad1997.csv',
            'hazard_curve-smltp_sm1_sg2_cog1_char_plane-gsimltp_Sad1997.csv',
            'hazard_curve-smltp_sm1_sg2_cog1_char_simple-gsimltp_Sad1997.csv',
            'hazard_curve-smltp_sm1_sg2_cog2_char_complex-gsimltp_Sad1997.csv',
            'hazard_curve-smltp_sm1_sg2_cog2_char_plane-gsimltp_Sad1997.csv',
            'hazard_curve-smltp_sm1_sg2_cog2_char_simple-gsimltp_Sad1997.csv'],
            case_20.__file__, delta=1E-7)
        # there are 3 sources x 12 sm_rlzs
        sgs = self.calc.csm.src_groups  # 7 source groups with 1 source each
        self.assertEqual(len(sgs), 7)
        dupl = sum(len(sg.sources[0].trt_smrs) - 1 for sg in sgs)
        self.assertEqual(dupl, 29)  # there are 29 duplicated sources

        # another way to look at the duplicated sources; protects against
        # future refactorings breaking the pandas readability of source_info
        df = self.calc.datastore.read_df('source_info', 'source_id')
        numpy.testing.assert_equal(
            decode(list(df.index)),
            ['CHAR1;0', 'CHAR1;1', 'CHAR1;2', 'COMFLT1;0', 'COMFLT1;1',
             'SFLT1;0', 'SFLT1;1'])

        # check pandas readability of hcurves-rlzs and hcurves-stats
        df = self.calc.datastore.read_df('hcurves-rlzs', 'lvl')
        self.assertEqual(list(df.columns),
                         ['site_id', 'rlz_id', 'imt', 'value'])
        df = self.calc.datastore.read_df('hcurves-stats', 'lvl')
        self.assertEqual(list(df.columns),
                         ['site_id', 'stat', 'imt', 'value'])

    def test_case_21(self):
        # Simple fault dip and MFD enumeration
        self.assert_curves_ok([
            'hazard_curve-smltp_b1_mfd1_high_dip_dip30-gsimltp_Sad1997.csv',
            'hazard_curve-smltp_b1_mfd1_high_dip_dip45-gsimltp_Sad1997.csv',
            'hazard_curve-smltp_b1_mfd1_high_dip_dip60-gsimltp_Sad1997.csv',
            'hazard_curve-smltp_b1_mfd1_low_dip_dip30-gsimltp_Sad1997.csv',
            'hazard_curve-smltp_b1_mfd1_low_dip_dip45-gsimltp_Sad1997.csv',
            'hazard_curve-smltp_b1_mfd1_low_dip_dip60-gsimltp_Sad1997.csv',
            'hazard_curve-smltp_b1_mfd1_mid_dip_dip30-gsimltp_Sad1997.csv',
            'hazard_curve-smltp_b1_mfd1_mid_dip_dip45-gsimltp_Sad1997.csv',
            'hazard_curve-smltp_b1_mfd1_mid_dip_dip60-gsimltp_Sad1997.csv',
            'hazard_curve-smltp_b1_mfd2_high_dip_dip30-gsimltp_Sad1997.csv',
            'hazard_curve-smltp_b1_mfd2_high_dip_dip45-gsimltp_Sad1997.csv',
            'hazard_curve-smltp_b1_mfd2_high_dip_dip60-gsimltp_Sad1997.csv',
            'hazard_curve-smltp_b1_mfd2_low_dip_dip30-gsimltp_Sad1997.csv',
            'hazard_curve-smltp_b1_mfd2_low_dip_dip45-gsimltp_Sad1997.csv',
            'hazard_curve-smltp_b1_mfd2_low_dip_dip60-gsimltp_Sad1997.csv',
            'hazard_curve-smltp_b1_mfd2_mid_dip_dip30-gsimltp_Sad1997.csv',
            'hazard_curve-smltp_b1_mfd2_mid_dip_dip45-gsimltp_Sad1997.csv',
            'hazard_curve-smltp_b1_mfd2_mid_dip_dip60-gsimltp_Sad1997.csv',
            'hazard_curve-smltp_b1_mfd3_high_dip_dip30-gsimltp_Sad1997.csv',
            'hazard_curve-smltp_b1_mfd3_high_dip_dip45-gsimltp_Sad1997.csv',
            'hazard_curve-smltp_b1_mfd3_high_dip_dip60-gsimltp_Sad1997.csv',
            'hazard_curve-smltp_b1_mfd3_low_dip_dip30-gsimltp_Sad1997.csv',
            'hazard_curve-smltp_b1_mfd3_low_dip_dip45-gsimltp_Sad1997.csv',
            'hazard_curve-smltp_b1_mfd3_low_dip_dip60-gsimltp_Sad1997.csv',
            'hazard_curve-smltp_b1_mfd3_mid_dip_dip30-gsimltp_Sad1997.csv',
            'hazard_curve-smltp_b1_mfd3_mid_dip_dip45-gsimltp_Sad1997.csv',
            'hazard_curve-smltp_b1_mfd3_mid_dip_dip60-gsimltp_Sad1997.csv'],
            case_21.__file__, delta=1E-7)

    def test_case_22(self):  # crossing date line calculation for Alaska
        # this also tests the splitting of the source model in two files
        self.assert_curves_ok([
            '/hazard_curve-mean-PGA.csv', 'hazard_curve-mean-SA(0.1)',
            'hazard_curve-mean-SA(0.2).csv', 'hazard_curve-mean-SA(0.5).csv',
            'hazard_curve-mean-SA(1.0).csv', 'hazard_curve-mean-SA(2.0).csv',
        ], case_22.__file__, delta=1E-6)

    def test_case_23(self):  # filtering away on TRT
        self.assert_curves_ok(['hazard_curve.csv'],
                              case_23.__file__, delta=1e-5)
        attrs = dict(self.calc.datastore['/'].attrs)
        self.assertIn('checksum32', attrs)
        self.assertIn('input_size', attrs)

    def test_case_24(self):  # UHS
        # this is a case with rjb, an hypocenter distribution, and collapse
        self.assert_curves_ok([
            'hazard_curve-PGA.csv', 'hazard_curve-PGV.csv',
            'hazard_curve-SA(0.025).csv', 'hazard_curve-SA(0.05).csv',
            'hazard_curve-SA(0.1).csv', 'hazard_curve-SA(0.2).csv',
            'hazard_curve-SA(0.5).csv', 'hazard_curve-SA(1.0).csv',
            'hazard_curve-SA(2.0).csv', 'hazard_uhs.csv'],
                              case_24.__file__, delta=1E-3)
        total = sum(src.num_ruptures for src in self.calc.csm.get_sources())
        self.assertEqual(total, 780)  # 260 x 3; 2 sites => 1560 contexts
        self.assertEqual(len(self.calc.datastore['rup/mag']), 1560)
        numpy.testing.assert_equal(self.calc.cfactor, [264, 1560])
        # test that the number of ruptures is at max 1/3 of the the total
        # due to the collapsing of the hypocenters (rjb is depth-independent)

    def test_case_25(self):  # negative depths
        self.assert_curves_ok(['hazard_curve-smltp_b1-gsimltp_b1.csv'],
                              case_25.__file__)

    def test_case_26(self):  # split YoungsCoppersmith1985MFD
        self.assert_curves_ok(['hazard_curve-rlz-000.csv'], case_26.__file__)

    def test_case_27(self):  # Nankai mutex model
        self.assert_curves_ok(['hazard_curve.csv'], case_27.__file__,
                              delta=1E-5)
        # make sure probs_occur are stored as expected
        probs_occur = self.calc.datastore['rup/probs_occur'][:]
        tot_probs_occur = sum(len(po) for po in probs_occur)
        self.assertEqual(tot_probs_occur, 4)  # 2 x 2

        # make sure the disaggregation works
        hc_id = str(self.calc.datastore.calc_id)
        self.run_calc(case_27.__file__, 'job.ini',
                      hazard_calculation_id=hc_id,
                      calculation_mode='disaggregation',
                      truncation_level="3",
                      poes_disagg="0.02",
                      mag_bin_width="0.1",
                      distance_bin_width="10.0",
                      coordinate_bin_width="1.0",
                      num_epsilon_bins="6")

    def test_case_28(self):  # North Africa
        # MultiPointSource with modify MFD logic tree
        out = self.run_calc(case_28.__file__, 'job.ini', exports='csv')
        for f in out['uhs', 'csv']:
            self.assertEqualFiles('expected/' + strip_calc_id(f), f)

        # checking that source_info is stored correctly
        info = self.calc.datastore['source_info'][:]
        ae(info['source_id'], [b'21;0', b'21;1', b'22'])
        ae(info['grp_id'], [0, 1, 2])
        ae(info['weight'] > 0, [True, True, True])
        ae(info['trti'], [0, 0, 1])

    def test_case_29(self):  # non parametric source with 2 KiteSurfaces
        check = False

        # first test that the exported ruptures can be re-imported
        self.run_calc(case_29.__file__, 'job.ini',
                      calculation_mode='event_based',
                      ses_per_logic_tree_path='10')
        csv = extract(self.calc.datastore, 'ruptures').array
        rups = get_ruptures(general.gettemp(csv))
        self.assertEqual(len(rups), 1)

        # check what QGIS will be seeing
        aw = extract(self.calc.datastore, 'rupture_info')
        poly = gzip.decompress(aw.boundaries).decode('ascii')
        expected = '''POLYGON((0.17961 0.00000, 0.13492 0.00000, 0.08980 0.00000, 0.04512 0.00000, 0.00000 0.00000, 0.00000 0.04006, 0.00000 0.08013, 0.00000 0.12019, 0.00000 0.16025, 0.00000 0.20032, 0.00000 0.24038, 0.00000 0.28045, 0.04512 0.28045, 0.08980 0.28045, 0.13492 0.28045, 0.17961 0.28045, 0.17961 0.24038, 0.17961 0.20032, 0.17961 0.16025, 0.17961 0.12019, 0.17961 0.08013, 0.17961 0.04006, 0.17961 0.00000, 0.00000 0.10000, 0.04512 0.10000, 0.08980 0.10000, 0.13492 0.10000, 0.17961 0.10000, 0.17961 0.14006, 0.17961 0.18013, 0.17961 0.22019, 0.17961 0.26025, 0.17961 0.30032, 0.17961 0.34038, 0.17961 0.38045, 0.13492 0.38045, 0.08980 0.38045, 0.04512 0.38045, 0.00000 0.38045, 0.00000 0.34038, 0.00000 0.30032, 0.00000 0.26025, 0.00000 0.22019, 0.00000 0.18013, 0.00000 0.14006, 0.00000 0.10000))'''
        self.assertEqual(poly, expected)

        # This is for checking purposes. It creates a .txt file that can be
        # read with QGIS
        if check:
            import pandas as pd
            df = pd.DataFrame({'geometry': [poly, expected]})
            fname = general.gettemp(suffix='.csv')
            print('Saving %s' % fname)
            df.to_csv(fname)

        # then perform a classical calculation
        self.assert_curves_ok(['hazard_curve-PGA.csv'], case_29.__file__)

    def test_case_30(self):
        # point on the international data line
        # this is also a test with IMT-dependent weights
        if NOT_DARWIN:  # broken on macOS
            self.assert_curves_ok(['hazard_curve-PGA.csv',
                                   'hazard_curve-SA(1.0).csv'],
                                  case_30.__file__)

    def test_case_30_sampling(self):
        # IMT-dependent weights with sampling by cheating
        self.assert_curves_ok(
            ['hcurve-PGA.csv', 'hcurve-SA(1.0).csv'],
            case_30.__file__, number_of_logic_tree_samples='10', delta=1E-5)

    def test_case_31(self):
        # source specific logic tree
        self.assert_curves_ok(['hazard_curve-mean-PGA.csv',
                               'hazard_curve-std-PGA.csv'], case_31.__file__,
                              delta=1E-5)

    def test_case_32(self):
        # source specific logic tree
        self.assert_curves_ok(['hazard_curve-mean-PGA.csv'], case_32.__file__)

    def test_case_33(self):
        # directivity
        self.assert_curves_ok(['hazard_curve-mean-PGA.csv'], case_33.__file__)

    def test_case_34(self):
        # spectral averaging
        self.assert_curves_ok([
            'hazard_curve-mean-AvgSA.csv'], case_34.__file__)

    def test_case_35(self):
        # cluster
        self.assert_curves_ok(['hazard_curve-rlz-000-PGA.csv'],
                              case_35.__file__)

    def test_case_36(self):
        # test with advanced applyToSources and disordered gsim_logic_tree
        self.run_calc(case_36.__file__, 'job.ini')
        hc_id = str(self.calc.datastore.calc_id)
        self.run_calc(case_36.__file__, 'job.ini', hazard_calculation_id=hc_id,
                      calculation_mode='classical')
        self.assertEqual(self.calc.R, 9)  # there are 9 realizations

        tbl = general.gettemp(text_table(view('rlz:8', self.calc.datastore)))
        self.assertEqualFiles('expected/show-rlz8.org', tbl)

    def test_case_37(self):
        # Christchurch
        self.assert_curves_ok(["hazard_curve-mean-PGA.csv",
                               "quantile_curve-0.16-PGA.csv",
                               "quantile_curve-0.5-PGA.csv",
                               "quantile_curve-0.84-PGA.csv"],
                              case_37.__file__)

    def test_case_38(self):
        # BC Hydro GMPEs with epistemic adjustments
        self.assert_curves_ok(["hazard_curve-mean-PGA.csv",
                               "hazard_uhs-mean.csv"],
                              case_38.__file__)

    def test_case_39(self):
        # 0-IMT-weights, pointsource_distance=0 and iruptures collapsing
        self.assert_curves_ok([
            'hazard_curve-mean-PGA.csv', 'hazard_curve-mean-SA(0.1).csv',
            'hazard_curve-mean-SA(0.5).csv', 'hazard_curve-mean-SA(2.0).csv',
            'hazard_map-mean.csv'], case_39.__file__, delta=2E-5)

    def test_case_40(self):
        # NGA East
        self.assert_curves_ok([
            'hazard_curve-mean-PGV.csv', 'hazard_map-mean.csv'],
                              case_40.__file__, delta=1E-6)

        # checking fullreport can be exported, see https://
        # groups.google.com/g/openquake-users/c/m5vH4rGMWNc/m/8bcBexXNAQAJ
        [fname] = export(('fullreport', 'rst'), self.calc.datastore)

    def test_case_41(self):
        # SERA Site Amplification Models including EC8 Site Classes and Geology
        self.assert_curves_ok(["hazard_curve-mean-PGA.csv",
                               "hazard_curve-mean-SA(1.0).csv"],
                              case_41.__file__)

    def test_case_42(self):
        # split/filter a long complex fault source with maxdist=1000 km
        self.assert_curves_ok(["hazard_curve-mean-PGA.csv",
                               "hazard_map-mean-PGA.csv"], case_42.__file__)

        # check pandas readability of hmaps-stats
        df = self.calc.datastore.read_df('hmaps-stats', 'site_id',
                                         dict(imt='PGA', stat='mean'))
        self.assertEqual(list(df.columns), ['stat', 'imt', 'poe', 'value'])

    def test_case_43(self):
        # this is a test for pointsource_distance and ps_grid_spacing
        # it also checks running a classical after a preclassical
        self.run_calc(case_43.__file__, 'job.ini',
                      calculation_mode='preclassical', concurrent_tasks='4')
        hc_id = str(self.calc.datastore.calc_id)
        self.run_calc(case_43.__file__, 'job.ini',
                      hazard_calculation_id=hc_id)
        data = self.calc.datastore.read_df('source_data')
        self.assertGreater(data.nrupts.sum(), 0)
        [fname] = export(('hcurves/mean', 'csv'), self.calc.datastore)
        self.assertEqualFiles("expected/hazard_curve-mean-PGA.csv", fname)
        [fname] = export(('hmaps/mean', 'csv'), self.calc.datastore)
        self.assertEqualFiles("expected/hazard_map-mean-PGA.csv", fname)

        # check CollapsedPointSources in source_info
        info = self.calc.datastore.read_df('source_info')
        source_ids = decode(list(info.source_id))
        num_cps = sum(1 for s in source_ids if s.startswith('cps-'))
        self.assertEqual(num_cps, 163)

    def test_case_44(self):
        # this is a test for shift_hypo. We computed independently the results
        # using the same input and a simpler calculator implemented in a
        # jupyter notebook
        self.assert_curves_ok(["hc-shift-hypo-PGA.csv"], case_44.__file__,
                              shift_hypo='true')
        self.assert_curves_ok(["hazard_curve-mean-PGA.csv"], case_44.__file__,
                              shift_hypo='false')

    def test_case_45(self):
        # this is a test for MMI with disagg_by_src and sampling
        self.assert_curves_ok(["hazard_curve-mean-MMI.csv"], case_45.__file__)

    def test_case_46(self):
        # SMLT with applyToBranches
        self.assert_curves_ok(["hazard_curve-mean.csv"], case_46.__file__,
                              delta=1E-6)

    def test_case_47(self):
        # Mixture Model for Sigma using PEER (2018) Test Case 2.5b
        self.assert_curves_ok(["hazard_curve-rlz-000-PGA.csv",
                               "hazard_curve-rlz-001-PGA.csv"],
                              case_47.__file__, delta=1E-5)

    def test_case_48(self):
        # pointsource_distance effects on a simple point source.
        # This is case with 10 magnitudes and 2 hypodepths.
        # The maximum_distance is 110 km and the pointsource_distance 50 km.
        # Originally the distances weew was chosen very carefully, so that
        # after the approximation 3 ruptures got distances around 111 km and
        # were discarded even if their true distances were around 109 km!
        self.run_calc(case_48.__file__, 'job.ini')
        # 20 exact rrup distances for site 0 and site 1 respectively
        expect = numpy.array([[54.3, 109.8],
                             [54.1, 109.7],
                             [53.9, 109.4],
                             [53.7, 109.3],
                             [53.3, 108.9],
                             [53.3, 108.8],
                             [52.7, 108.3],
                             [52.7, 108.2],
                             [52.0, 107.5],
                             [51.9, 107.5],
                             [50.5, 106.1],
                             [50.4, 106.0],
                             [47.8, 103.2],
                             [47.7, 103.1],
                             [43.7, 98.8],
                             [43.6, 98.6],
                             [38.2, 92.0],
                             [38.0, 91.9],
                             [33.0, 82.3],
                             [32.8, 82.2]])
        dst = get_dists(self.calc.datastore)
        aac(dst[0], expect[:, 0], atol=.05)  # site 0
        aac(dst[1], expect[:, 1], atol=.05)  # site 1

        # This test shows in detail what happens to the distances
        # in presence of a pointsource_distance
        self.run_calc(case_48.__file__, 'job.ini', pointsource_distance='50')

        # 15 approx rrup distances for site 0 and site 1 respectively
        approx = numpy.array([[54.2, 109.7],
                              [53.8, 109.3],
                              [53.3, 108.8],
                              [52.7, 108.2],
                              [51.9, 107.5],
                              [50.5, 106.1],
                              [50.4, 106.0],
                              [47.8, 103.2],
                              [47.7, 103.1],
                              [43.7, 98.8],
                              [43.6, 98.6],
                              [38.2, 92.0],
                              [38.0, 91.9],
                              [33.0, 82.3],
                              [32.8, 82.2]])

        # approx distances from site 0 and site 1 respectively
        dst = get_dists(self.calc.datastore)
        aac(dst[0], approx[:, 0], atol=.05)  # site 0
        aac(dst[1], approx[:, 1], atol=.05)  # site 1

    def test_case_49(self):
        # serious test of amplification + uhs
        self.assert_curves_ok(['hcurves-PGA.csv', 'hcurves-SA(0.21).csv',
                               'hcurves-SA(1.057).csv', 'uhs.csv'],
                              case_49.__file__, delta=1E-5)

    def test_case_50(self):
        # serious test of amplification + uhs
        self.assert_curves_ok(['hcurves-PGA.csv', 'hcurves-SA(1.0).csv',
                               'uhs.csv'], case_50.__file__, delta=1E-5)

    def test_case_51(self):
        # Modifiable GMPE
        self.assert_curves_ok(['hcurves-PGA.csv', 'hcurves-SA(0.2).csv',
                               'hcurves-SA(2.0).csv', 'uhs.csv'],
                              case_51.__file__)

    def test_case_52(self):
        # case with 2 GSIM realizations b1 (w=.9) and b2 (w=.1), 10 samples

        # late_weights
        self.run_calc(case_52.__file__, 'job.ini')
        haz = self.calc.datastore['hcurves-stats'][0, 0, 0, 6]
        aac(haz, 0.563831, rtol=1E-6)
        ws = extract(self.calc.datastore, 'weights')
        # sampled 8 times b1 and 2 times b2
        aac(ws, [0.029412, 0.029412, 0.029412, 0.264706, 0.264706, 0.029412,
                 0.029412, 0.264706, 0.029412, 0.029412], rtol=1E-5)

        # early_weights
        self.run_calc(case_52.__file__, 'job.ini',
                      sampling_method='early_weights')
        haz = self.calc.datastore['hcurves-stats'][0, 0, 0, 6]
        aac(haz, 0.56355, rtol=1E-6)
        ws = extract(self.calc.datastore, 'weights')
        aac(ws, [0.1] * 10)  # all equal

        # full enum, rlz-0: 0.554007, rlz-1: 0.601722
        self.run_calc(case_52.__file__, 'job.ini',
                      number_of_logic_tree_samples='0')
        haz = self.calc.datastore['hcurves-stats'][0, 0, 0, 6]
        aac(haz, 0.558779, rtol=1E-6)
        ws = extract(self.calc.datastore, 'weights')
        aac(ws, [0.9, 0.1])

    def test_case_52_bis(self):
        self.run_calc(case_52.__file__, 'job.ini',
                      sampling_method='late_latin')
        haz = self.calc.datastore['hcurves-stats'][0, 0, 0, 6]
        aac(haz, 0.558779, rtol=1E-6)
        ws = extract(self.calc.datastore, 'weights')
        # sampled 5 times b1 and 5 times b2
        aac(ws, [0.18, 0.02, 0.18, 0.18, 0.02, 0.02, 0.02, 0.02, 0.18, 0.18])

        self.run_calc(case_52.__file__, 'job.ini',
                      sampling_method='early_latin')
        haz = self.calc.datastore['hcurves-stats'][0, 0, 0, 6]
        aac(haz, 0.558779, rtol=1E-6)
        ws = extract(self.calc.datastore, 'weights')
        aac(ws, [0.1] * 10)  # equal weights

    def test_case_53(self):
        # Test case with 4-branch scaled backbone logic tree
        # (2 median, 2 stddev adjustments) using the ModifiableGMPE and the
        # period-independent adjustment factors
        self.assert_curves_ok(["hazard_curve-rlz-000-PGA.csv",
                               "hazard_curve-rlz-000-SA(0.5).csv",
                               "hazard_curve-rlz-001-PGA.csv",
                               "hazard_curve-rlz-001-SA(0.5).csv",
                               "hazard_curve-rlz-002-PGA.csv",
                               "hazard_curve-rlz-002-SA(0.5).csv",
                               "hazard_curve-rlz-003-PGA.csv",
                               "hazard_curve-rlz-003-SA(0.5).csv"],
                              case_53.__file__)

    def test_case_54(self):
        # Test case with 4-branch scaled backbone logic tree
        # (2 median, 2 stddev adjustments) using the ModifiableGMPE and the
        # period-dependent adjustment factors
        self.assert_curves_ok(["hazard_curve-rlz-000-PGA.csv",
                               "hazard_curve-rlz-000-SA(0.5).csv",
                               "hazard_curve-rlz-001-PGA.csv",
                               "hazard_curve-rlz-001-SA(0.5).csv",
                               "hazard_curve-rlz-002-PGA.csv",
                               "hazard_curve-rlz-002-SA(0.5).csv",
                               "hazard_curve-rlz-003-PGA.csv",
                               "hazard_curve-rlz-003-SA(0.5).csv"],
                              case_54.__file__)

    def test_case_55(self):
        # test with amplification function == 1
        self.assert_curves_ok(['hazard_curve-mean-PGA.csv'], case_55.__file__)
        hc_id = str(self.calc.datastore.calc_id)

        # test with amplification function == 2
        self.run_calc(case_55.__file__, 'job.ini',
                      hazard_calculation_id=hc_id,
                      amplification_csv='amplification2.csv')
        [fname] = export(('hcurves/mean', 'csv'), self.calc.datastore)
        self.assertEqualFiles('expected/ampl_curve-PGA.csv', fname)

        # test with amplification function == 2 and no levels
        self.run_calc(case_55.__file__, 'job.ini',
                      hazard_calculation_id=hc_id,
                      amplification_csv='amplification2bis.csv')
        [fname] = export(('hcurves/mean', 'csv'), self.calc.datastore)
        self.assertEqualFiles('expected/ampl_curve-bis.csv', fname)

    def test_case_56(self):
        # test with a discardable source model (#2)
        self.run_calc(case_56.__file__, 'job.ini', concurrent_tasks='0')
        [fname] = export(('uhs/mean', 'csv'), self.calc.datastore)
        self.assertEqualFiles('expected/uhs.csv', fname)

    def test_case_57(self):
        # AvgPoeGMPE
        self.run_calc(case_57.__file__, 'job.ini')
        f1, f2 = export(('hcurves/mean', 'csv'), self.calc.datastore)
        self.assertEqualFiles('expected/hcurve_PGA.csv', f1)
        self.assertEqualFiles('expected/hcurve_SA.csv', f2)

    def test_case_58(self):
        # Logic tree with SimpleFault uncertainty on geometry and MFD (from
        # slip)

        # First calculation
        self.run_calc(case_58.__file__, 'job.ini')
        f01, f02 = export(('hcurves/rlz-000', 'csv'), self.calc.datastore)
        f03, f04 = export(('hcurves/rlz-003', 'csv'), self.calc.datastore)

        # Second calculation. Same LT structure for case 1 but with only one
        # branch for each branch set
        self.run_calc(case_58.__file__, 'job_case01.ini')
        f11, f12 = export(('hcurves/', 'csv'), self.calc.datastore)

        # Third calculation. In this case we use a source model containing one
        # source with the geometry of branch b22 and slip rate of branch b32
        self.run_calc(case_58.__file__, 'job_case02.ini')
        f21, f22 = export(('hcurves/', 'csv'), self.calc.datastore)

        # First test
        self.assertEqualFiles(f01, f11)

        # Second test
        self.assertEqualFiles(f03, f21)

    def test_case_59(self):
        # test NRCan15SiteTerm
        self.run_calc(case_59.__file__, 'job.ini')
        [f] = export(('hcurves/mean', 'csv'), self.calc.datastore)
        self.assertEqualFiles('expected/hcurve-mean.csv', f)

    def test_case_60(self):
        # pointsource approx with CampbellBozorgnia2003NSHMP2007
        # the hazard curve MUST be zero; it was not originally
        # due to a wrong dip angle of 0 instead of 90
        self.run_calc(case_60.__file__, 'job.ini')
        [f] = export(('hcurves/mean', 'csv'), self.calc.datastore)
        self.assertEqualFiles('expected/hazard_curve.csv', f)

    def test_case_61(self):
        # kite fault
        self.run_calc(case_61.__file__, 'job.ini')
        [f] = export(('hcurves/mean', 'csv'), self.calc.datastore)
        self.assertEqualFiles('expected/hcurve-mean.csv', f, delta=1E-5)

    def test_case_62(self):
        # multisurface with kite faults
        self.run_calc(case_62.__file__, 'job.ini')
        [f] = export(('hcurves/mean', 'csv'), self.calc.datastore)
        self.assertEqualFiles('expected/hcurve-mean.csv', f, delta=1E-5)

    def test_case_63(self):
        # test soiltype
        self.run_calc(case_63.__file__, 'job.ini')
        [f] = export(('hcurves/mean', 'csv'), self.calc.datastore)
        self.assertEqualFiles('expected/hazard_curve-mean-PGA.csv', f)

    def test_case_64(self):
        # LanzanoEtAl2016 with bas term
        self.run_calc(case_64.__file__, 'job.ini')
        [f] = export(('hcurves/mean', 'csv'), self.calc.datastore)
        self.assertEqualFiles('expected/hcurve-mean.csv', f)

    def test_case_65(self):
        # running the calculation
        self.run_calc(case_65.__file__, 'job.ini')

        [f] = export(('hcurves/mean', 'csv'), self.calc.datastore)
        self.assertEqualFiles('expected/hcurve-mean.csv', f, delta=1E-5)

        # reading/writing a multiFaultSource
        csm = self.calc.datastore['_csm']
        tmpname = general.gettemp()
        [src] = csm.src_groups[0].sources
        src.rupture_idxs = [tuple(map(str, idxs)) for idxs in src.rupture_idxs]
        out = write_source_model(tmpname, csm.src_groups)
        self.assertEqual(out[0], tmpname)
        # self.assertEqual(out[1], tmpname[:-4] + '_sections.xml')

        # make sure we are not breaking event_based
        self.run_calc(case_65.__file__, 'job_eb.ini')
        [f] = export(('ruptures', 'csv'), self.calc.datastore)
        self.assertEqualFiles('expected/ruptures.csv', f, delta=1E-5)

        # make sure we are not storing far away ruptures
        r = self.calc.datastore['ruptures'][:]
        [lon] = self.calc.sitecol.lons
        [lat] = self.calc.sitecol.lats
        # check bounding box close to the site
        deltalon = (r['maxlon'] - lon).max()
        deltalat = (r['maxlat'] - lat).max()
        assert deltalon <= .65, deltalon
        assert deltalat <= .49, deltalat
        deltalon = (lon - r['minlon']).max()
        deltalat = (lat - r['minlat']).max()
        assert deltalon <= .35, deltalon
        assert deltalat == .0, deltalat

        # check ruptures.csv
        rups = extract(self.calc.datastore, 'ruptures')
        csv = general.gettemp(rups.array)
        self.assertEqualFiles('expected/full_ruptures.csv', csv, delta=1E-5)

        # check GMFs
        files = export(('gmf_data', 'csv'), self.calc.datastore)
        self.assertEqualFiles('expected/gmf_data.csv', files[0], delta=1E-4)

    def test_case_66(self):
        # sites_slice
        self.run_calc(case_66.__file__, 'job.ini')  # sites_slice=50:100
        [fname1] = export(('hmaps', 'csv'), self.calc.datastore)
        self.assertEqualFiles('expected/hmap1.csv', fname1, delta=1E-4)
        self.run_calc(case_66.__file__, 'job.ini', sites_slice='0:50')
        [fname2] = export(('hmaps', 'csv'), self.calc.datastore)
        self.assertEqualFiles('expected/hmap2.csv', fname2, delta=1E-4)

    def test_case_67(self):
        # source specific logic tree with the following structure:
        # <CompositeSourceModel
        # grp_id=0 ['10;0']
        # grp_id=1 ['16']
        # grp_id=2 ['11;0']
        # grp_id=3 ['11;1']
        # grp_id=4 ['11;2']
        # grp_id=5 ['10;1']
        # grp_id=6 ['ACC;0']
        # grp_id=7 ['ALS;0']
        # grp_id=8 ['BMS;0']
        # grp_id=9 ['BMS;1']
        # grp_id=10 ['BMS;2']
        # grp_id=11 ['BMS;3']
        # grp_id=12 ['ALS;1']
        # grp_id=13 ['ALS;2']
        # grp_id=14 ['ACC;1']>
        # there are 2x2x3x2x3x4=288 realizations and 2+2+3+2+3+4=16 groups
        # 1 group has no sources so the engine sees 15 groups
        self.run_calc(case_67.__file__, 'job.ini')
        [f1] = export(('hcurves/mean', 'csv'), self.calc.datastore)
        self.assertEqualFiles('expected/hcurve-mean.csv', f1)

    def test_case_68(self):
        # expandModel feature
        self.run_calc(case_68.__file__, 'job.ini')
        [f1] = export(('hcurves/mean', 'csv'), self.calc.datastore)
        self.assertEqualFiles('expected/hcurve-mean.csv', f1)

    def test_case_69(self):
        # collapse areaSource with no nodal planes/hypocenters
        self.run_calc(case_69.__file__, 'job.ini')
        [f1] = export(('hcurves/mean', 'csv'), self.calc.datastore)
        self.assertEqualFiles('expected/hcurve-mean.csv', f1)

    def test_case_70(self):
        # test bug https://github.com/gem/oq-engine/pull/7158
        self.run_calc(case_70.__file__, 'job.ini')
        [f1] = export(('hcurves/mean', 'csv'), self.calc.datastore)
        self.assertEqualFiles('expected/hcurve-mean.csv', f1)

    def test_case_71(self):
        # test with oversampling
        # there are 6 potential paths 1A 1B 1C 2A 2B 2C
        # 10 rlzs are being sampled: 1C 1A 1B 1A 1C 1A 2B 2A 2B 2A
        # rlzs_by_g is 135 2 4, 79 68 i.e. 1A*3 1B*1 1C*1, 2A*2 2B*2
        self.run_calc(case_71.__file__, 'job.ini', concurrent_tasks='0')
        [fname] = export(('hcurves/mean', 'csv'), self.calc.datastore)
        self.assertEqualFiles('expected/hcurves.csv', fname)

        cmakers = contexts.read_cmakers(self.calc.datastore)
        ae(list(cmakers[0].gsims.values()), [[1, 3, 5], [2], [0, 4]])
        ae(list(cmakers[1].gsims.values()), [[7, 9], [6, 8]])
        # there are two slices 0:3 and 3:5 with length 3 and 2 respectively
        self.assertEqual(cmakers[1].start, 3)

    def test_case_72(self):
        # reduced USA model
        self.run_calc(case_72.__file__, 'job.ini')
        # rlz#2 corresponds to the CambellBozorgnia2014
        [f] = export(('hcurves/rlz-002', 'csv'), self.calc.datastore)
        self.assertEqualFiles('expected/hcurve-002.csv', f)

    def test_case_73(self):
        # test LT
        self.run_calc(case_73.__file__, 'job.ini')
        [f1] = export(('hcurves/mean', 'csv'), self.calc.datastore)
        self.assertEqualFiles('expected/hcurve-mean.csv', f1)

    def test_case_74(self):
        # test calculation with EAS
        self.run_calc(case_74.__file__, 'job.ini')
        [f1] = export(('hcurves/mean', 'csv'), self.calc.datastore)
        self.assertEqualFiles('expected/hcurve-mean.csv', f1)

    def test_case_75(self):
        # test calculation with multi-fault
        self.run_calc(case_75.__file__, 'job.ini')
        [f1] = export(('hcurves/mean', 'csv'), self.calc.datastore)
        self.assertEqualFiles('expected/hcurve-mean.csv', f1)

        # test for duplicated section IDs
        with self.assertRaises(nrml.DuplicatedID):
            self.run_calc(case_75.__file__, 'job.ini',
                          source_model_logic_tree_file='wrong_ssmLT.xml')

    def test_case_76(self):
        # reserving the test number for CanadaSHM6
        """
        self.run_calc(case_76.__file__, 'job.ini')
        branches = self.calc.datastore['full_lt/gsim_lt'].branches
        gsims = [br.gsim for br in branches]
        _poes = self.calc.datastore['_poes'][:, 0, :]  # shape (20, 200)
        for gsim, poes in zip(gsims, _poes):
            csv = general.gettemp('\r\n'.join('%.6f' % poe for poe in poes))
            gsim_str = gsim.__class__.__name__
            if hasattr(gsim, 'submodel'):
                gsim_str += '_' + gsim.submodel
            self.assertEqualFiles('expected/%s.csv' % gsim_str, csv)
        """

    def test_case_77(self):
        # test calculation for modifiable GMPE with original tabular GMM
        self.run_calc(case_77.__file__, 'job.ini')
        [f1] = export(('uhs/mean', 'csv'), self.calc.datastore)
        self.assertEqualFiles('expected/uhs-mean.csv', f1)

    def test_case_78(self):
        # test calculation for modifiable GMPE with original tabular GMM
        self.run_calc(case_78.__file__, 'job.ini')
        [f1] = export(('hcurves/mean', 'csv'), self.calc.datastore)
        self.assertEqualFiles(
            'expected/hazard_curve-mean-PGA_NegBinomTest.csv', f1)

    def test_case_79(self):
        # disagg_by_src with semicolon sources
        self.run_calc(case_79.__file__, 'job.ini')

    def test_case_80(self):
<<<<<<< HEAD
        # test to check the instantiation of user defined non ergodic adjustments 
        # to kothaEtAl2020regional
        self.run_calc(case_80.__file__, 'job.ini')
        [f1] = export(('hcurves/mean', 'csv'), self.calc.datastore)
        self.assertEqualFiles(
            'expected/hcurve-mean-PGA.csv', f1)

=======
        # New Madrid cluster with rup_mutex
        self.run_calc(case_80.__file__, 'job.ini')
        [f1] = export(('hcurves/mean', 'csv'), self.calc.datastore)
        self.assertEqualFiles(
            'expected/hazard_curve-mean-PGA.csv', f1)
>>>>>>> 2b1ab6bb
<|MERGE_RESOLUTION|>--- conflicted
+++ resolved
@@ -1062,18 +1062,8 @@
         self.run_calc(case_79.__file__, 'job.ini')
 
     def test_case_80(self):
-<<<<<<< HEAD
-        # test to check the instantiation of user defined non ergodic adjustments 
-        # to kothaEtAl2020regional
-        self.run_calc(case_80.__file__, 'job.ini')
-        [f1] = export(('hcurves/mean', 'csv'), self.calc.datastore)
-        self.assertEqualFiles(
-            'expected/hcurve-mean-PGA.csv', f1)
-
-=======
         # New Madrid cluster with rup_mutex
         self.run_calc(case_80.__file__, 'job.ini')
         [f1] = export(('hcurves/mean', 'csv'), self.calc.datastore)
         self.assertEqualFiles(
-            'expected/hazard_curve-mean-PGA.csv', f1)
->>>>>>> 2b1ab6bb
+            'expected/hazard_curve-mean-PGA.csv', f1)