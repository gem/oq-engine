--- conflicted
+++ resolved
@@ -49,12 +49,9 @@
     """
     Make sure that by composing disagg_by_src one gets the hazard curves
     """
-<<<<<<< HEAD
     info = dstore['source_info'][:]
     mutex = info['mutex_weight'] > 0
     extract(dstore, 'disagg_by_src?lvl_id=-1')  # check not broken
-=======
->>>>>>> a2132b30
     mean = dstore.sel('hcurves-stats', stat='mean')[:, 0]  # N, M, L
     dbs = dstore.sel('disagg_by_src')  # N, R, M, L, Ns
     if mutex.sum():
@@ -155,7 +152,7 @@
         self.assertEqualFiles('expected/hcurve.csv', fname)
 
         # check disagg_by_src for a single realization
-        check_disagg_by_src(self.calc.datastore, lvl=0)
+        check_disagg_by_src(self.calc.datastore)
 
     def test_case_3(self):
         self.assert_curves_ok(
@@ -488,9 +485,6 @@
         tot_probs_occur = sum(len(po) for po in probs_occur)
         self.assertEqual(tot_probs_occur, 28)  # 14 x 2
 
-        # check disagg_by_src
-        check_disagg_by_src(self.calc.datastore)
-
         # make sure the disaggregation works
         hc_id = str(self.calc.datastore.calc_id)
         self.run_calc(case_27.__file__, 'job.ini',
@@ -670,7 +664,7 @@
     def test_case_45(self):
         # this is a test for MMI with disagg_by_src and sampling
         self.assert_curves_ok(["hazard_curve-mean-MMI.csv"], case_45.__file__)
-        check_disagg_by_src(self.calc.datastore, lvl=0)
+        check_disagg_by_src(self.calc.datastore)
 
     def test_case_46(self):
         # SMLT with applyToBranches
