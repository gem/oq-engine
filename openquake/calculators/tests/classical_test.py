# -*- coding: utf-8 -*-
# vim: tabstop=4 shiftwidth=4 softtabstop=4
#
# Copyright (C) 2015-2025 GEM Foundation
#
# OpenQuake is free software: you can redistribute it and/or modify it
# under the terms of the GNU Affero General Public License as published
# by the Free Software Foundation, either version 3 of the License, or
# (at your option) any later version.
#
# OpenQuake is distributed in the hope that it will be useful,
# but WITHOUT ANY WARRANTY; without even the implied warranty of
# MERCHANTABILITY or FITNESS FOR A PARTICULAR PURPOSE.  See the
# GNU Affero General Public License for more details.
#
# You should have received a copy of the GNU Affero General Public License
# along with OpenQuake. If not, see <http://www.gnu.org/licenses/>.

import os
import sys
import gzip
import tempfile
import numpy
from unittest import mock
from openquake.baselib import parallel, general, config
from openquake.baselib.python3compat import decode
from openquake.hazardlib import InvalidFile, nrml, calc
from openquake.hazardlib.source.rupture import get_ruptures
from openquake.hazardlib.sourcewriter import write_source_model
from openquake.calculators.views import view, text_table
from openquake.calculators.export import export
from openquake.calculators.extract import extract
from openquake.calculators.tests import CalculatorTestCase
from openquake.qa_tests_data.classical import (
    case_01, case_02, case_03, case_04, case_12, case_18, case_22, case_23,
    case_24, case_25, case_26, case_27, case_29, case_32, case_33,
    case_34, case_35, case_37, case_38, case_40, case_41,
    case_42, case_43, case_44, case_47, case_48, case_49,
    case_50, case_51, case_53, case_54, case_55, case_57,
    case_60, case_61, case_62, case_63, case_64, case_65, case_66,
    case_67, case_69, case_70, case_72, case_74, case_75, case_76, case_77,
<<<<<<< HEAD
    case_78, case_80, case_81, case_82, case_83, case_84, case_85, case_86)
=======
    case_78, case_80, case_81, case_82, case_83, case_84, case_86, case_87)
>>>>>>> 6c360045

ae = numpy.testing.assert_equal
aac = numpy.testing.assert_allclose


def get_dists(dstore):
    dic = general.AccumDict(accum=[])  # site_id -> distances
    rup = dstore['rup']
    for sid, dst in zip(rup['sids'], rup['rrup']):
        dic[sid].append(round(dst, 1))
    return {sid: sorted(dsts, reverse=True) for sid, dsts in dic.items()}


class ClassicalTestCase(CalculatorTestCase):

    def assert_curves_ok(self, expected, test_dir, delta=None, **kw):
        kind = kw.pop('kind', '')
        self.run_calc(test_dir, 'job.ini', **kw)
        ds = self.calc.datastore
        got = (export(('hcurves/' + kind, 'csv'), ds) +
               export(('hmaps/' + kind, 'csv'), ds) +
               export(('uhs/' + kind, 'csv'), ds))
        self.assertEqual(len(expected), len(got), str(got))
        for fname, actual in zip(expected, got):
            self.assertEqualFiles('expected/%s' % fname, actual,
                                  delta=delta)
        return got

    def test_case_01(self):
        self.assert_curves_ok(
            ['hazard_curve-PGA.csv', 'hazard_curve-SA(0.1).csv'],
            case_01.__file__)

        if parallel.oq_distribute() != 'no':
            info = text_table(view('job_info', self.calc.datastore))
            self.assertIn('task', info)
            self.assertIn('sent', info)
            self.assertIn('received', info)

            slow = view('task:classical:-1', self.calc.datastore)
            self.assertIn('taskno', slow)
            self.assertIn('time', slow)

        # there is a single source
        self.assertEqual(len(self.calc.datastore['source_info']), 1)

        # check npz export
        export(('hcurves', 'npz'), self.calc.datastore)

        # check extraction
        sitecol = extract(self.calc.datastore, 'sitecol')
        self.assertEqual(len(sitecol.array), 4)

        # check minimum_magnitude discards the source
        with self.assertRaises(RuntimeError) as ctx:
            self.run_calc(case_01.__file__, 'job.ini', minimum_magnitude='4.5')
        self.assertIn('All sources were discarded', str(ctx.exception))

    def test_case_02(self):
        # test for Lanzano2019 with vs30 > 1500
        self.assert_curves_ok(['hazard_curve-PGA.csv'], case_02.__file__)

    def test_case_03(self):
        # test for min_mag, https://github.com/gem/oq-engine/issues/8941
        self.assert_curves_ok(['hazard_curve-PGA.csv'], case_03.__file__)

        # check missing vs30
        with self.assertRaises(InvalidFile) as ctx:
            self.run_calc(case_03.__file__, 'job_wrong.ini')
        self.assertIn('reference_vs30_value not specified', str(ctx.exception))

    def test_case_04(self):
        # make sure the UHS are sorted correctly
        self.run_calc(case_04.__file__, 'job.ini')
        [fname] = export(('uhs/mean', 'csv'), self.calc.datastore)
        self.assertEqualFiles('expected/uhs.csv', fname)

    def test_wrong_smlt(self):
        with self.assertRaises(InvalidFile):
            self.run_calc(case_01.__file__, 'job_wrong.ini')

    def test_sa_period_too_big(self):
        imtls = '{"SA(4.1)": [0.1, 0.4, 0.6]}'
        with self.assertRaises(ValueError) as ctx:
            self.run_calc(
                case_01.__file__, 'job.ini',
                intensity_measure_types_and_levels=imtls)
        self.assertEqual(
            'SA(4.1) is out of the period range defined for [SadighEtAl1997]',
            str(ctx.exception))

    def test_case_12(self):
        # test Modified GMPE
        self.assert_curves_ok(
            ['hazard_curve-smltp_b1-gsimltp_b1_b2.csv'],
            case_12.__file__)

    def test_case_18(self):  # GMPEtable, PointMSR, 3 hypodepths
        self.run_calc(case_18.__file__, 'job.ini',
                      calculation_mode='preclassical')
        hc_id = str(self.calc.datastore.calc_id)
        # check also that I can start from preclassical with GMPETables
        self.assert_curves_ok(
            ['hazard_curve-mean_PGA.csv',
             'hazard_curve-mean_SA(0.2).csv',
             'hazard_curve-mean_SA(1.0).csv',
             'hazard_map-mean.csv',
             'hazard_uhs-mean.csv'],
            case_18.__file__,
            kind='stats', hazard_calculation_id=hc_id)
        [fname] = export(('realizations', 'csv'), self.calc.datastore)
        self.assertEqualFiles('expected/realizations.csv', fname)
        self.calc.datastore.close()
        self.calc.datastore.open('r')

        # check exporting a single realization in CSV
        [fname] = export(('uhs/rlz-001', 'csv'),  self.calc.datastore)
        self.assertEqualFiles('expected/uhs-rlz-1.csv', fname)

        # extracting hmaps
        hmaps = extract(self.calc.datastore, 'hmaps')['all']['mean']
        self.assertEqual(hmaps.dtype.names, ('PGA', 'SA(0.2)', 'SA(1.0)'))

        # test gsim_lt is writeable as XML
        gnode = self.calc.datastore['full_lt'].gsim_lt.to_node()
        tmp = general.gettemp(suffix='.xml')
        with open(tmp, 'wb') as f:
            nrml.write([gnode], f)

    def getLG(self):
        return self.calc.datastore['hcurves-stats'][3, 0]

    def test_case_22(self):
        # crossing date line calculation for Alaska testing full tiling
        # NB: requires disabling the parallelization otherwise the
        # workers would read the real custom_tmp and not the mocked one
        tmp = tempfile.gettempdir()
        with mock.patch.dict(os.environ, {'OQ_DISTRIBUTE': 'no'}), \
             mock.patch.dict(config.memory, {'pmap_max_gb': 1E-5}), \
             mock.patch.dict(config.directory, {'custom_tmp': tmp}):
            self.assert_curves_ok([
                '/hazard_curve-mean-PGA.csv',
                'hazard_curve-mean-SA(0.1)',
                'hazard_curve-mean-SA(0.2).csv',
                'hazard_curve-mean-SA(0.5).csv',
                'hazard_curve-mean-SA(1.0).csv',
                'hazard_curve-mean-SA(2.0).csv',
        ], case_22.__file__, delta=1E-6)
        data = self.calc.datastore['source_groups']
        self.assertTrue(data.attrs['tiling'])
        self.assertEqual(data['gsims'], 4)
        self.assertEqual(data['tiles'], 1)
        self.assertEqual(data['blocks'], 2)

    def test_case_22_bis(self):
        # crossing date line calculation for Alaska
        # this also tests full tiling without custom_dir
        # NB: requires disabling the parallelization otherwise the
        # workers would read the real custom_tmp and not the mocked one
        with mock.patch.dict(config.memory, {'pmap_max_gb': 1E-5}), \
             mock.patch.dict(config.directory, {'custom_tmp': ''}), \
             mock.patch.dict(os.environ, {'OQ_DISTRIBUTE': 'no'}):
            self.assert_curves_ok([
                '/hazard_curve-mean-PGA.csv',
                'hazard_curve-mean-SA(0.1)',
                'hazard_curve-mean-SA(0.2).csv',
                'hazard_curve-mean-SA(0.5).csv',
                'hazard_curve-mean-SA(1.0).csv',
                'hazard_curve-mean-SA(2.0).csv',
        ], case_22.__file__, delta=1E-6)
        data = self.calc.datastore['source_groups']
        self.assertTrue(data.attrs['tiling'])
        self.assertEqual(data['gsims'], 4)
        self.assertEqual(data['tiles'], 1)
        self.assertEqual(data['blocks'], 2)

    def test_case_23(self):  # filtering away on TRT
        self.assert_curves_ok(['hazard_curve.csv'],
                              case_23.__file__, delta=1e-5)
        attrs = dict(self.calc.datastore['/'].attrs)
        self.assertIn('checksum32', attrs)
        self.assertIn('input_size', attrs)

    def test_case_24(self):  # UHS
        # this is a case with rjb, an hypocenter distribution, and collapse
        self.assert_curves_ok([
            'hazard_curve-PGA.csv', 'hazard_curve-PGV.csv',
            'hazard_curve-SA(0.025).csv', 'hazard_curve-SA(0.05).csv',
            'hazard_curve-SA(0.1).csv', 'hazard_curve-SA(0.2).csv',
            'hazard_curve-SA(0.5).csv', 'hazard_curve-SA(1.0).csv',
            'hazard_curve-SA(2.0).csv', 'hazard_uhs.csv'],
                              case_24.__file__, delta=1E-3)
        total = sum(src.num_ruptures for src in self.calc.csm.get_sources())
        self.assertEqual(total, 780)  # 260 x 3; 2 sites => 1560 contexts
        self.assertEqual(len(self.calc.datastore['rup/mag']), 1560)
        numpy.testing.assert_equal(self.calc.cfactor, [1560, 5])
        # (rjb is depth-independent, there should be collapsing of the hypocenters

    def test_case_25(self):  # negative depths
        self.assert_curves_ok(['hazard_curve-smltp_b1-gsimltp_b1.csv'],
                              case_25.__file__)

    def test_case_26(self):  # split YoungsCoppersmith1985MFD
        self.assert_curves_ok(['hazard_curve-rlz-000.csv'], case_26.__file__,
                              delta=2E-5)

    def test_case_27(self):  # Nankai mutex model
        self.assert_curves_ok(['hazard_curve.csv'], case_27.__file__,
                              delta=1E-5)
        # make sure probs_occur are stored as expected
        probs_occur = self.calc.datastore['rup/probs_occur'][:]
        tot_probs_occur = sum(len(po) for po in probs_occur)
        self.assertEqual(tot_probs_occur, 4)  # 2 x 2

        # check mean_rates_by_src
        [fname] = export(('mean_rates_by_src', 'csv'), self.calc.datastore)
        self.assertEqualFiles("expected/mean_rates_by_src.csv", fname)

        # make sure the disaggregation runs
        hc_id = str(self.calc.datastore.calc_id)
        self.run_calc(case_27.__file__, 'job.ini',
                      hazard_calculation_id=hc_id,
                      calculation_mode='disaggregation',
                      truncation_level="3",
                      poes_disagg="0.02",
                      mag_bin_width="0.1",
                      distance_bin_width="10.0",
                      coordinate_bin_width="1.0",
                      num_epsilon_bins="6")

    def test_case_29(self):  # non parametric source with 2 KiteSurfaces
        check = False

        # first test that the exported ruptures can be re-imported
        self.run_calc(case_29.__file__, 'job.ini',
                      calculation_mode='event_based',
                      ses_per_logic_tree_path='10')
        csv = extract(self.calc.datastore, 'ruptures').array
        rups = get_ruptures(general.gettemp(csv))
        self.assertEqual(len(rups), 1)

        # check what QGIS will be seeing
        aw = extract(self.calc.datastore, 'rupture_info')
        poly = gzip.decompress(aw.boundaries).decode('ascii')
        expected = '''POLYGON((0.17986 -0.00000, 0.13490 -0.00000, 0.08993 -0.00000, 0.04497 -0.00000, 0.00000 0.00000, 0.00000 0.04101, 0.00000 0.08202, 0.00000 0.12303, 0.00000 0.16404, 0.00000 0.20505, 0.00000 0.24606, 0.00000 0.28708, 0.04497 0.28708, 0.08993 0.28708, 0.13490 0.28708, 0.17987 0.28708, 0.17987 0.24606, 0.17987 0.20505, 0.17987 0.16404, 0.17986 0.12303, 0.17986 0.08202, 0.17986 0.04101, 0.17986 -0.00000, 0.17986 0.10000, 0.13490 0.10000, 0.08993 0.10000, 0.04497 0.10000, 0.00000 0.10000, 0.00000 0.14101, 0.00000 0.18202, 0.00000 0.22303, 0.00000 0.26404, 0.00000 0.30505, 0.00000 0.34606, 0.00000 0.38708, 0.04497 0.38708, 0.08993 0.38708, 0.13490 0.38708, 0.17987 0.38708, 0.17987 0.34606, 0.17987 0.30505, 0.17987 0.26404, 0.17987 0.22303, 0.17987 0.18202, 0.17986 0.14101, 0.17986 0.10000))'''
        self.assertEqual(poly, expected)

        # This is for checking purposes. It creates a .txt file that can be
        # read with QGIS
        if check:
            import pandas as pd
            df = pd.DataFrame({'geometry': [poly, expected]})
            fname = general.gettemp(suffix='.csv')
            print('Saving %s' % fname)
            df.to_csv(fname)

        # then perform a classical calculation
        self.assert_curves_ok(['hazard_curve-PGA.csv'], case_29.__file__)

    def test_case_32(self):
        # source specific logic tree
        self.assert_curves_ok(['hazard_curve-mean-PGA.csv'], case_32.__file__)

    def test_case_33(self):
        # directivity
        self.assert_curves_ok(['hazard_curve-mean-PGA.csv'], case_33.__file__)

    def test_case_34(self):
        # spectral averaging
        self.assert_curves_ok([
            'hazard_curve-mean-AvgSA.csv'], case_34.__file__)

        # test prefer_global_site_params
        ae(self.calc.sitecol.vs30, [600])  # read vs30 from site_model.csv
        self.run_calc(case_34.__file__, 'job.ini', sites_file='site_model.csv',
                      site_model_file='', calculation_mode='preclassical')
        ae(self.calc.sitecol.vs30, [700])  # read vs30 from the job.ini

    def test_case_35(self):
        # cluster
        self.assert_curves_ok(['hazard_curve-rlz-000-PGA.csv'],
                              case_35.__file__)

    def test_case_37(self):
        # Christchurch
        self.assert_curves_ok(["hazard_curve-mean-PGA.csv",
                               "quantile_curve-0.16-PGA.csv",
                               "quantile_curve-0.5-PGA.csv",
                               "quantile_curve-0.84-PGA.csv"],
                              case_37.__file__)

    def test_case_38(self):
        # BC Hydro GMPEs with epistemic adjustments
        self.assert_curves_ok(["hazard_curve-mean-PGA.csv",
                               "hazard_uhs-mean.csv"],
                              case_38.__file__)

        # check override_vs30
        sitecol = self.calc.datastore['sitecol']
        aac(sitecol.vs30, [800, 800])
        aac(sitecol.z1pt0, [31.070149, 31.070149], atol=1e-6)
        aac(sitecol.z2pt5, [0.572241, 0.572241], atol=1e-6)

    def test_case_40(self):
        # NGA East
        self.assert_curves_ok([
            'hazard_curve-mean-PGV.csv', 'hazard_map-mean.csv'],
                              case_40.__file__)

        # checking fullreport can be exported, see https://
        # groups.google.com/g/openquake-users/c/m5vH4rGMWNc/m/8bcBexXNAQAJ
        export(('fullreport', 'rst'), self.calc.datastore)

    def test_case_41(self):
        # SERA Site Amplification Models including EC8 Site Classes and Geology
        self.assert_curves_ok(["hazard_curve-mean-PGA.csv",
                               "hazard_curve-mean-SA(1.0).csv"],
                              case_41.__file__)

    def test_case_42(self):
        # split/filter a long complex fault source with maxdist=1000 km
        self.assert_curves_ok(["hazard_curve-mean-PGA.csv",
                               "hazard_map-mean-PGA.csv"], case_42.__file__)

        # check pandas readability of hmaps-stats
        df = self.calc.datastore.read_df('hmaps-stats', 'site_id',
                                         dict(imt='PGA', stat='mean'))
        self.assertEqual(list(df.columns), ['stat', 'imt', 'poe', 'value'])

    def test_case_43(self):
        # this is a test for pointsource_distance and ps_grid_spacing
        # it also checks running a classical after a preclassical
        self.run_calc(case_43.__file__, 'job.ini',
                      calculation_mode='preclassical', concurrent_tasks='4')
        hc_id = str(self.calc.datastore.calc_id)
        self.run_calc(case_43.__file__, 'job.ini',
                      hazard_calculation_id=hc_id)
        data = self.calc.datastore.read_df('source_data')
        self.assertGreater(data.nrupts.sum(), 0)
        [fname] = export(('hcurves/mean', 'csv'), self.calc.datastore)
        self.assertEqualFiles("expected/hazard_curve-mean-PGA.csv", fname)
        [fname] = export(('hmaps/mean', 'csv'), self.calc.datastore)
        self.assertEqualFiles("expected/hazard_map-mean-PGA.csv", fname)

        # check CollapsedPointSources in source_info
        info = self.calc.datastore.read_df('source_info')
        source_ids = decode(list(info.source_id))
        num_cps = sum(1 for s in source_ids if s.startswith('cps-'))
        self.assertEqual(num_cps, 163)

    def test_case_44(self):
        # this is a test for shift_hypo. We computed independently the results
        # using the same input and a simpler calculator implemented in a
        # jupyter notebook
        self.assert_curves_ok(["hc-shift-hypo-PGA.csv"], case_44.__file__,
                              shift_hypo='true')
        self.assert_curves_ok(["hazard_curve-mean-PGA.csv"], case_44.__file__,
                              shift_hypo='false')

    def test_case_47(self):
        # Mixture Model for Sigma using PEER (2018) Test Case 2.5b
        self.assert_curves_ok(["hazard_curve-rlz-000-PGA.csv",
                               "hazard_curve-rlz-001-PGA.csv"],
                              case_47.__file__, delta=1E-5)

    def test_case_48(self):
        # pointsource_distance effects on a simple point source.
        # This is case with 10 magnitudes and 2 hypodepths.
        # The maximum_distance is 110 km and the pointsource_distance 50 km.
        # Originally the distances weew was chosen very carefully, so that
        # after the approximation 3 ruptures got distances around 111 km and
        # were discarded even if their true distances were around 109 km!
        self.run_calc(case_48.__file__, 'job.ini')
        # 20 exact rrup distances for site 0 and site 1 respectively
        expect = numpy.array([[54.3, 109.8],
                             [54.1, 109.7],
                             [53.9, 109.4],
                             [53.7, 109.3],
                             [53.3, 108.9],
                             [53.3, 108.8],
                             [52.7, 108.3],
                             [52.7, 108.2],
                             [52.0, 107.5],
                             [51.9, 107.5],
                             [50.5, 106.1],
                             [50.4, 106.0],
                             [47.8, 103.2],
                             [47.7, 103.1],
                             [43.7, 98.8],
                             [43.6, 98.6],
                             [38.2, 92.0],
                             [38.0, 91.9],
                             [33.0, 82.3],
                             [32.8, 82.2]])
        dst = get_dists(self.calc.datastore)
        aac(dst[0], expect[:, 0], atol=.05)  # site 0
        aac(dst[1], expect[:, 1], atol=.05)  # site 1

        # This test shows in detail what happens to the distances
        # in presence of a pointsource_distance
        self.run_calc(case_48.__file__, 'job.ini', pointsource_distance='50')

        # 15 approx rrup distances for site 0 and site 1 respectively
        approx = numpy.array([[54.2, 109.7],
                              [53.8, 109.3],
                              [53.3, 108.8],
                              [52.7, 108.2],
                              [51.9, 107.5],
                              [50.5, 106.1],
                              [50.4, 106.0],
                              [47.8, 103.2],
                              [47.7, 103.1],
                              [43.7, 98.8],
                              [43.6, 98.6],
                              [38.2, 92.0],
                              [38.0, 91.9],
                              [33.0, 82.3],
                              [32.8, 82.2]])

        # approx distances from site 0 and site 1 respectively
        dst = get_dists(self.calc.datastore)
        aac(dst[0], approx[:, 0], atol=.05)  # site 0
        aac(dst[1], approx[:, 1], atol=.05)  # site 1

    def test_case_49(self):
        # serious test of amplification + uhs
        self.assert_curves_ok(['hcurves-PGA.csv', 'hcurves-SA(0.21).csv',
                               'hcurves-SA(1.057).csv', 'uhs.csv'],
                              case_49.__file__, delta=1E-5)

    def test_case_50(self):
        # serious test of amplification + uhs
        self.assert_curves_ok(['hcurves-PGA.csv', 'hcurves-SA(1.0).csv',
                               'uhs.csv'], case_50.__file__, delta=1E-5)

    def test_case_51(self):
        # Modifiable GMPE
        self.assert_curves_ok(['hcurves-PGA.csv', 'hcurves-SA(0.2).csv',
                               'hcurves-SA(2.0).csv', 'uhs.csv'],
                              case_51.__file__)

    def test_case_53(self):
        # Test case with 4-branch scaled backbone logic tree
        # (2 median, 2 stddev adjustments) using the ModifiableGMPE and the
        # period-independent adjustment factors
        self.assert_curves_ok(["hazard_curve-rlz-000-PGA.csv",
                               "hazard_curve-rlz-000-SA(0.5).csv",
                               "hazard_curve-rlz-001-PGA.csv",
                               "hazard_curve-rlz-001-SA(0.5).csv",
                               "hazard_curve-rlz-002-PGA.csv",
                               "hazard_curve-rlz-002-SA(0.5).csv",
                               "hazard_curve-rlz-003-PGA.csv",
                               "hazard_curve-rlz-003-SA(0.5).csv"],
                              case_53.__file__)

    def test_case_54(self):
        # Test case with 4-branch scaled backbone logic tree
        # (2 median, 2 stddev adjustments) using the ModifiableGMPE and the
        # period-dependent adjustment factors
        self.assert_curves_ok(["hazard_curve-rlz-000-PGA.csv",
                               "hazard_curve-rlz-000-SA(0.5).csv",
                               "hazard_curve-rlz-001-PGA.csv",
                               "hazard_curve-rlz-001-SA(0.5).csv",
                               "hazard_curve-rlz-002-PGA.csv",
                               "hazard_curve-rlz-002-SA(0.5).csv",
                               "hazard_curve-rlz-003-PGA.csv",
                               "hazard_curve-rlz-003-SA(0.5).csv"],
                              case_54.__file__)

        # check that disabling the stats causes an error
        with self.assertRaises(InvalidFile) as ctx:
            self.run_calc(case_54.__file__, 'job.ini',
                          individual_rlzs='false')
        self.assertIn('you disabled all statistics', str(ctx.exception))

    def test_case_55(self):
        # test with amplification function == 1
        self.assert_curves_ok(['hazard_curve-mean-PGA.csv'], case_55.__file__)
        hc_id = str(self.calc.datastore.calc_id)

        # test with amplification function == 2
        self.run_calc(case_55.__file__, 'job.ini',
                      hazard_calculation_id=hc_id,
                      amplification_csv='amplification2.csv')
        [fname] = export(('hcurves/mean', 'csv'), self.calc.datastore)
        self.assertEqualFiles('expected/ampl_curve-PGA.csv', fname)

        # test with amplification function == 2 and no levels
        self.run_calc(case_55.__file__, 'job.ini',
                      hazard_calculation_id=hc_id,
                      amplification_csv='amplification2bis.csv')
        [fname] = export(('hcurves/mean', 'csv'), self.calc.datastore)
        self.assertEqualFiles('expected/ampl_curve-bis.csv', fname)

    def test_case_57(self):
        # AvgPoeGMPE
        self.run_calc(case_57.__file__, 'job.ini')
        f1, f2 = export(('hcurves/mean', 'csv'), self.calc.datastore)
        self.assertEqualFiles('expected/hcurve_PGA.csv', f1)
        self.assertEqualFiles('expected/hcurve_SA.csv', f2)

        # checking missing region
        with self.assertRaises(InvalidFile) as ctx:
            self.run_calc(case_57.__file__, 'job_wrong.ini')
        self.assertIn('Missing site_model_file specifying the parameter region',
                      str(ctx.exception))

    def test_case_60(self):
        # pointsource approx with CampbellBozorgnia2003NSHMP2007
        # the hazard curve MUST be zero; it was not, originally,
        # due to a wrong dip angle of 0 instead of 90
        self.run_calc(case_60.__file__, 'job.ini')
        [f] = export(('hcurves/mean', 'csv'), self.calc.datastore)
        self.assertEqualFiles('expected/hazard_curve.csv', f)

    def test_case_61(self):
        # kite fault
        self.run_calc(case_61.__file__, 'job.ini')
        [f] = export(('hcurves/mean', 'csv'), self.calc.datastore)
        self.assertEqualFiles('expected/hcurve-mean.csv', f, delta=1E-5)

    def test_case_62(self):
        # multisurface with kite faults
        self.run_calc(case_62.__file__, 'job.ini')
        [f] = export(('hcurves/mean', 'csv'), self.calc.datastore)
        self.assertEqualFiles('expected/hcurve-mean.csv', f, delta=1E-5)

    def test_case_63(self):
        # test soiltype
        self.run_calc(case_63.__file__, 'job.ini')
        [f] = export(('hcurves/mean', 'csv'), self.calc.datastore)
        self.assertEqualFiles('expected/hazard_curve-mean-PGA.csv', f)

    def test_case_64(self):
        # LanzanoEtAl2016 with bas term
        self.run_calc(case_64.__file__, 'job.ini')
        [f] = export(('hcurves/mean', 'csv'), self.calc.datastore)
        self.assertEqualFiles('expected/hcurve-mean.csv', f)

    def test_case_65(self):
        # multiFaultSource with infer_occur_rates=true
        self.run_calc(case_65.__file__, 'job.ini',
                      calculation_mode='preclassical')
        hc_id = str(self.calc.datastore.calc_id)
        self.run_calc(case_65.__file__, 'job.ini', hazard_calculation_id=hc_id)
        rates = self.calc.datastore['rup/occurrence_rate'][:]
        aac(rates, [0.105361, 0.356675], atol=5e-7)

        [f] = export(('hcurves/mean', 'csv'), self.calc.datastore)
        self.assertEqualFiles('expected/hcurve-mean.csv', f, delta=1E-5)

        # reading/writing a multiFaultSource
        csm = self.calc.datastore['_csm']
        tmpname = general.gettemp()
        [src] = csm.src_groups[0].sources
        src._rupture_idxs = [
            tuple(map(str, idxs)) for idxs in src.rupture_idxs]
        out = write_source_model(tmpname, csm.src_groups)
        self.assertEqual(out[0], tmpname)
        self.assertEqual(out[1], tmpname + '.hdf5')

        # test disaggregation
        hc_str = str(self.calc.datastore.calc_id)
        self.run_calc(
            case_65.__file__, 'job.ini',
            calculation_mode='disaggregation',
            disagg_outputs='Mag',
            disagg_bin_edges='{"mag": [5.6, 6.0, 6.4, 6.8, 7.0, 7.2]}',
            hazard_calculation_id=hc_str)
        dbm = view('disagg:Mag', self.calc.datastore)
        fname = general.gettemp(text_table(dbm, ext='org'))
        self.assertEqualFiles('expected/disagg_by_mag_true.org', fname)

        # multiFaultSource with infer_occur_rates=false
        self.run_calc(
            case_65.__file__, 'job.ini',
            calculation_mode='disaggregation',
            infer_occur_rates='false',
            disagg_outputs='Mag',
            disagg_bin_edges='{"mag": [5.6, 6.0, 6.4, 6.8, 7.0, 7.2]}')
        dbm = view('disagg:Mag', self.calc.datastore)
        fname = general.gettemp(text_table(dbm, ext='org'))
        self.assertEqualFiles('expected/disagg_by_mag_false.org', fname)

    def test_case_66(self):
        # tile_spec
        self.run_calc(case_66.__file__, 'job.ini')  # tile_spec=[2,2]
        export(('hcurves', 'csv'), self.calc.datastore)
        export(('uhs', 'csv'), self.calc.datastore)
        [fname1] = export(('hmaps', 'csv'), self.calc.datastore)
        self.assertEqualFiles('expected/hmap1.csv', fname1, delta=1E-4)
        self.run_calc(case_66.__file__, 'job.ini', tile_spec='[1,2]')
        [fname2] = export(('hmaps', 'csv'), self.calc.datastore)
        self.assertEqualFiles('expected/hmap2.csv', fname2, delta=1E-4)

        # check that you can specify both a site and a site model and the
        # engine will automatically get the closest site model parameters
        self.run_calc(case_66.__file__, 'job1.ini',
                      calculation_mode='preclassical')
        self.assertEqual(self.calc.sitecol.vs30, [810.])

    def test_case_67(self):
        # filtered away multiFaultSource
        self.run_calc(case_67.__file__, 'job.ini')
        hcurves = self.calc.datastore['hcurves-stats'][:]
        self.assertEqual(hcurves.sum(), 0)

    def test_case_69(self):
        # collapse areaSource with no nodal planes/hypocenters
        self.run_calc(case_69.__file__, 'job.ini')
        [f1] = export(('hcurves/mean', 'csv'), self.calc.datastore)
        self.assertEqualFiles('expected/hcurve-mean.csv', f1)

    def test_case_70(self):
        # test bug https://github.com/gem/oq-engine/pull/7158
        self.run_calc(case_70.__file__, 'job.ini')
        [f1] = export(('hcurves/mean', 'csv'), self.calc.datastore)
        self.assertEqualFiles('expected/hcurve-mean.csv', f1)

    def test_case_72(self):
        # reduced USA model
        self.run_calc(case_72.__file__, 'job.ini')
        # rlz#2 corresponds to the CambellBozorgnia2014
        [f] = export(('hcurves/rlz-002', 'csv'), self.calc.datastore)
        self.assertEqualFiles('expected/hcurve-002.csv', f)

    def test_case_74(self):
        # test calculation with EAS
        self.run_calc(case_74.__file__, 'job.ini')
        [f1] = export(('hcurves/mean', 'csv'), self.calc.datastore)
        self.assertEqualFiles('expected/hcurve-mean.csv', f1)

    def test_case_75(self):
        # test for duplicated section IDs
        with self.assertRaises(nrml.DuplicatedID):
            self.run_calc(case_75.__file__, 'job.ini',
                          source_model_logic_tree_file='wrong_ssmLT.xml')

        # test calculation with multi-fault
        self.run_calc(case_75.__file__, 'job.ini', disagg_by_src='false')
        [f1] = export(('hcurves/mean', 'csv'), self.calc.datastore)
        self.assertEqualFiles('expected/hcurve-mean.csv', f1)

        # test the source is not split
        sinfo = self.calc.datastore['source_info'][:]
        self.assertEqual(decode(sinfo['source_id']), ['ufc3mean_0'])
        ae(sinfo['num_ruptures'], [5])

        # test calculation with multi-fault and disagg_by_src
        self.run_calc(case_75.__file__, 'job.ini')
        [f1] = export(('hcurves/mean', 'csv'), self.calc.datastore)
        self.assertEqualFiles('expected/hcurve-mean.csv', f1)

        # test the source is split into 2 tags
        sinfo = self.calc.datastore['source_info'][:]
        self.assertEqual(decode(sinfo['source_id']), ['ufc3mean_0@A', 'ufc3mean_0@B'])
        ae(sinfo['num_ruptures'], [4, 1])

        # test contexts
        ctx = view('rup:ufc3mean_0@A', self.calc.datastore)
        fname = general.gettemp(text_table(ctx, ext='org'))
        self.assertEqualFiles('expected/context.org', fname)

    def test_case_75_pre(self):
        # test preclassical without sites, as requested by Richard Styron
        self.run_calc(case_75.__file__, 'pre.ini')

    def test_case_76(self):
        # CanadaSHM6 GMPEs
        self.run_calc(case_76.__file__, 'job.ini')
        if not config.directory.custom_tmp:
            oq = self.calc.oqparam
            L = oq.imtls.size  # 25 levels x 9 IMTs
            L1 = L // len(oq.imtls)
            branches = self.calc.datastore['full_lt/gsim_lt'].branches
            gsims = [br.gsim for br in branches]
            df = self.calc.datastore.read_df('_rates')
            del df['sid']
            for g, gsim in enumerate(gsims):
                curve = numpy.zeros(L1, oq.imt_dt())
                df_for_g = df[df.gid == g]
                poes = numpy.zeros(L)
                poes[df_for_g.lid] = calc.disagg.to_probs(df_for_g.rate)
                for im in oq.imtls:
                    curve[im] = poes[oq.imtls(im)]
                gs = gsim.__class__.__name__
                if 'submodel' in gsim._toml:
                    gs += '_' + gsim.kwargs['submodel']
                got = general.gettemp(text_table(curve, ext='org'))
                delta = .0003 if sys.platform == 'darwin' else 1E-5
                self.assertEqualFiles('expected/%s.org' % gs, got, delta=delta)

    def test_case_77(self):
        # test calculation for modifiable GMPE with original tabular GMM
        self.run_calc(case_77.__file__, 'job.ini')
        [f1] = export(('uhs/mean', 'csv'), self.calc.datastore)
        self.assertEqualFiles('expected/uhs-mean.csv', f1)

    def test_case_78(self):
        # test calculation for modifiable GMPE with original tabular GMM
        # NB: this is using a NegativeBinomialTOM
        self.run_calc(case_78.__file__, 'job.ini')
        [f1] = export(('hcurves/mean', 'csv'), self.calc.datastore)
        self.assertEqualFiles(
            'expected/hazard_curve-mean-PGA_NegBinomTest.csv', f1)

        # also test disaggregation with NegativeBinomialTOM
        # the model has only 2 ruptures
        hc_str = str(self.calc.datastore.calc_id)
        self.run_calc(
            case_78.__file__, 'job.ini',
            calculation_mode='disaggregation',
            disagg_outputs='Dist',
            disagg_bin_edges='{"dist": [0, 15, 30]}',
            hazard_calculation_id=hc_str)

        dbm = view('disagg:Dist', self.calc.datastore)
        fname = general.gettemp(text_table(dbm, ext='org'))
        self.assertEqualFiles('expected/disagg_by_dist.org', fname)

    def test_case_80(self):
        # New Madrid cluster with rup_mutex
        self.run_calc(case_80.__file__, 'job.ini')
        [f1] = export(('hcurves/mean', 'csv'), self.calc.datastore)
        self.assertEqualFiles(
            'expected/hazard_curve-mean-PGA.csv', f1)

        # test sampling
        self.run_calc(case_80.__file__, 'job.ini',
                      calculation_mode='event_based',
                      ground_motion_fields='false')
        rups = self.calc.datastore['ruptures'][()]
        tbl = text_table(rups[['source_id', 'n_occ', 'mag']], ext='org')
        self.assertEqualFiles('expected/rups.org', general.gettemp(tbl))

    def test_case_81(self):
        # collapse_level=2
        self.run_calc(case_81.__file__, 'job.ini')
        [f1] = export(('hcurves/mean', 'csv'), self.calc.datastore)
        self.assertEqualFiles('expected/hazard_curve-mean.csv', f1)

    def test_case_82(self):
        # two mps, only one should be collapsed and use reqv
        self.run_calc(case_82.__file__, 'job.ini')
        [f1] = export(('mean_rates_by_src', 'csv'), self.calc.datastore)
        self.assertEqualFiles('expected/mean_rates_by_src.csv', f1)

    def test_case_83(self):
        # Non-ergodic Zhao
        self.run_calc(case_83.__file__, 'job.ini')
        [f1] = export(('hcurves/mean', 'csv'), self.calc.datastore)
        self.assertEqualFiles('expected/hazard_curve-mean.csv', f1)

    def test_case_84(self):
        # three sources are identical except for their source_ids.
        # one is collapsed using reqv, while the other two are specified
        # as 'not collapsed' in the job file field reqv_ignore_sources
        self.run_calc(case_84.__file__, 'job.ini')
        [f] = export(('mean_rates_by_src', 'csv'), self.calc.datastore)
        self.assertEqualFiles('expected/rbs.csv', f)

    def test_case_85(self):
        # Conditional GMM (Macedo et al. (2019)) for Arias Inensity
        self.run_calc(case_85.__file__, 'job.ini')
        [f1] = export(('hcurves/mean', 'csv'), self.calc.datastore)
        self.assertEqualFiles('expected/hazard_curve-mean-IA.csv', f1)
    
    def test_case_86(self):
        # Comparing the revised indirect GMPE and the direct AvgSA GMPE
        # for AvgSA at multiple spectral periods
        self.assert_curves_ok([
            'hazard_curve-mean-AvgSA(0.1).csv',
            'hazard_curve-mean-AvgSA(0.75).csv',
            'hazard_curve-mean-AvgSA(2.0).csv',
            'hazard_curve-rlz-000-AvgSA(0.1).csv',
            'hazard_curve-rlz-000-AvgSA(0.75).csv',
            'hazard_curve-rlz-000-AvgSA(2.0).csv',
            'hazard_curve-rlz-001-AvgSA(0.1).csv',
            'hazard_curve-rlz-001-AvgSA(0.75).csv',
            'hazard_curve-rlz-001-AvgSA(2.0).csv'],
            case_86.__file__)

    def test_case_87(self):
        # Check execution of NGAEastUSGSGMPE with the Coastal Plains
        # site amplification model within a classical PSHA calculation
        self.assert_curves_ok([
            'hazard_curve-mean-SA(0.2).csv',
            'hazard_curve-mean-SA(1.0).csv',
            'hazard_curve-mean-SA(2.0).csv'],
            case_87.__file__)<|MERGE_RESOLUTION|>--- conflicted
+++ resolved
@@ -39,11 +39,8 @@
     case_50, case_51, case_53, case_54, case_55, case_57,
     case_60, case_61, case_62, case_63, case_64, case_65, case_66,
     case_67, case_69, case_70, case_72, case_74, case_75, case_76, case_77,
-<<<<<<< HEAD
-    case_78, case_80, case_81, case_82, case_83, case_84, case_85, case_86)
-=======
-    case_78, case_80, case_81, case_82, case_83, case_84, case_86, case_87)
->>>>>>> 6c360045
+    case_78, case_80, case_81, case_82, case_83, case_84, case_85, case_86,
+    case_87)
 
 ae = numpy.testing.assert_equal
 aac = numpy.testing.assert_allclose
