--- conflicted
+++ resolved
@@ -180,7 +180,7 @@
     yield dict(avg=build_avg(loss3, oqparam.A, R*X))
 
 
-def _event_based_risk(df, assdic, loss2, loss3, crmodel, monitor):
+def _event_based_risk(df, assdf, loss2, loss3, crmodel, monitor):
     if os.environ.get('OQ_DEBUG_SITE'):
         print(df)
 
@@ -194,11 +194,19 @@
                             int(oq.asset_correlation))
     risk_mon = monitor('computing risk', measuremem=False)
     fil_mon = monitor('filtering GMFs', measuremem=False)
-    agg_mon = monitor('aggregating losses', measuremem=True)
+    agg_mon = monitor('aggregating losses', measuremem=False)
+    ass_mon = monitor('reading assets', measuremem=False)
     sids = df.sid.to_numpy()
     for id0taxo, s0, s1 in monitor.read('start-stop'):
-        adf = pandas.DataFrame({col: assdic[col][s0:s1] for col in assdic})
+        if assdf is None:
+            # read the assets (ebrisk)
+            with ass_mon:
+                adf = monitor.read('assets', slc=slice(s0, s1))
+        else:
+            # filter the assets (event_based_risk)
+            adf = assdf[s0:s1]
         adf = adf.set_index('ordinal')
+        country = crmodel.countries[id0taxo // TWO24]
         with fil_mon:
             # *crucial* for the performance of the next step
             gmf_df = df[numpy.isin(sids, adf.site_id.unique())]
@@ -206,14 +214,13 @@
             continue
         with risk_mon:
             [out] = crmodel.get_outputs(
-                adf, gmf_df, crmodel.oqparam._sec_losses, rng)
+                adf, gmf_df, crmodel.oqparam._sec_losses, rng, country)
         with agg_mon:
             aggreg(out, aggids, rlz_id, oq, loss2, loss3)
 
     return dict(gmf_bytes=df.memory_usage().sum())
 
 
-<<<<<<< HEAD
 def aggreg(out, aggids, rlz_id, oq, loss2, loss3):
     """
     Update loss2 and loss3
@@ -242,44 +249,6 @@
                 fast_agg(eids + U64(kids), values, correl, li, loss2)
 
 
-def output_gen(df, assdic, crmodel, rng, monitor):
-=======
-def output_gen(df, assdf, crmodel, rng, monitor):
->>>>>>> 0c82ec06
-    """
-    :param df: GMF dataframe (a slice of events)
-    :param assdf: a DataFrame of assets or None in ebrisk
-    :param crmodel: CompositeRiskModel instance
-    :param rng: random number generator
-    :param monitor: Monitor instance
-    :yields: one output per taxonomy and slice of events
-    """
-    risk_mon = monitor('computing risk', measuremem=False)
-    fil_mon = monitor('filtering GMFs', measuremem=False)
-    ass_mon = monitor('reading assets', measuremem=False)
-    sids = df.sid.to_numpy()
-    monitor.ctime = 0
-    for id0taxo, s0, s1 in monitor.read('start-stop'):
-        if assdf is None:
-            # read the assets (ebrisk)
-            with ass_mon:
-                adf = monitor.read('assets', slc=slice(s0, s1))
-        else:
-            # filter the assets (event_based_risk)
-            adf = assdf[s0:s1]
-        adf = adf.set_index('ordinal')
-        with fil_mon:
-            # *crucial* for the performance of the next step
-            gmf_df = df[numpy.isin(sids, adf.site_id.unique())]
-        if len(gmf_df) == 0:  # common enough
-            continue
-        with risk_mon:
-            [out] = crmodel.get_outputs(
-                adf, gmf_df, crmodel.oqparam._sec_losses, rng)
-        monitor.ctime += fil_mon.dt + risk_mon.dt
-        yield out
-
-
 def _tot_loss_unit_consistency(units, total_losses, loss_types):
     total_losses_units = set()
     for separate_lt in total_losses.split('+'):
@@ -409,6 +378,11 @@
         # with respect to Intel machines, depending on the machine, thus
         # causing different losses
         monitor.save('assets', adf)
+
+        if 'ID_0' in self.assetcol.tagnames:
+            self.crmodel.countries = self.assetcol.tagcol.ID_0
+        else:
+            self.crmodel.countries = ['?']
 
         # storing start-stop indices in a smart way, so that the assets are
         # read from the workers by taxonomy
