--- conflicted
+++ resolved
@@ -84,13 +84,8 @@
                 taxo, asset_df, gmf_df, param['sec_losses'], rndgen)
 
         for lni, ln in enumerate(crmodel.oqparam.loss_names):
-<<<<<<< HEAD
-            coo = out[ln]['losses'].tocoo()  # shape (A, E)
-            if coo.getnnz() == 0:
-=======
             alt = out[ln]
             if len(alt) == 0:
->>>>>>> 3587f451
                 continue
             lbe = loss_by_EK1[ln]
             with mon_agg:
