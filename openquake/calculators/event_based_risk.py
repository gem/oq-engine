--- conflicted
+++ resolved
@@ -19,12 +19,13 @@
 import os.path
 import logging
 import operator
+import itertools
 from functools import partial
 import numpy
 import pandas
 from scipy import sparse
 
-from openquake.baselib import hdf5, parallel, performance, general
+from openquake.baselib import hdf5, parallel, general
 from openquake.hazardlib import stats, InvalidFile
 from openquake.hazardlib.source.rupture import RuptureProxy
 from openquake.risklib.scientific import (
@@ -157,18 +158,12 @@
     if dstore.parent:
         dstore.parent.open('r')
     with dstore, monitor('reading data', measuremem=True):
-<<<<<<< HEAD
-        # NB: we are reading from the calc_XXX_tmp.hdf5 file for performance
-        assets = monitor.read('assets')
-=======
         if hasattr(df, 'start'):  # it is actually a slice
             df = dstore.read_df('gmf_data', slc=df)
         assets = monitor.read('assets')
         aggids = monitor.read('aggids')
->>>>>>> dd5903ca
         crmodel = monitor.read('crmodel')
         rlz_id = monitor.read('rlz_id')
-        aggids = monitor.read('aggids')
         weights = [1] if oqparam.collect_rlzs else dstore['weights'][()]
     if dstore.parent:
         dstore.parent.close()  # essential on Windows with h5py>=3.6
@@ -181,30 +176,16 @@
 
     def outputs():
         mon_risk = monitor('computing risk', measuremem=True)
-        mon_filt = monitor('filtering GMFs for taxonomy')
         # can aggregate millions of asset by using few GBs of RAM
-<<<<<<< HEAD
-        for taxo, adf in assets.groupby('taxonomy'):  # fast
-            with mon_filt:
-                # discard the GMFs not affecting the assets, crucial
-                gmf_sid = df.sid.to_numpy()
-                adf_sid = adf.site_id.to_numpy()
-                gmf_df = df[numpy.isin(gmf_sid, adf_sid)]
-                if len(gmf_df) == 0:
-                    continue
-                adf = adf.set_index('ordinal')  # fast
-            with mon_risk:
-                # this is using a lot of memory (and slow)
-=======
         for taxo, adf in assets.groupby('taxonomy'):
             gmf_df = df[numpy.isin(df.sid.to_numpy(), adf.site_id.to_numpy())]
             if len(gmf_df) == 0:
                 continue
             with mon_risk:  # this is using a lot of memory
                 adf = adf.set_index('ordinal')
->>>>>>> dd5903ca
                 out = crmodel.get_output(adf, gmf_df, oqparam._sec_losses, rng)
             yield out
+
     return aggreg(outputs(), crmodel, ARK, aggids, rlz_id, monitor)
 
 
@@ -356,18 +337,11 @@
                 'Produced %s of GMFs', general.humansize(self.gmf_bytes))
         else:  # start from GMFs
             self.datastore.swmr_on()  # crucial!
-<<<<<<< HEAD
-            smap = parallel.Starmap(event_based_risk, h5=self.datastore.hdf5)
-            save_tmp(self, smap.monitor)
-            with self.monitor('submitting gmf_data', measuremem=True):
-                self.read_gmf_data(smap.submit)
-=======
             with self.monitor('getting gmf_data slices', measuremem=True):
                 allargs = self.get_allargs()
             smap = parallel.Starmap(
                 event_based_risk, allargs, h5=self.datastore.hdf5)
             save_tmp(self, smap.monitor)
->>>>>>> dd5903ca
             smap.reduce(self.agg_dicts)
         if self.parent_events:
             assert self.parent_events == len(self.datastore['events'])
@@ -445,47 +419,30 @@
         with prc.datastore:
             prc.run(exports='')
 
-    def read_gmf_data(self, submit):
-        """
-        Read gmf_data and submit tasks
+    def get_allargs(self):
+        """
+        :yields: pairs (gmf_slice, param)
         """
         oq = self.oqparam
         eids = self.datastore['gmf_data/eid'][:]
         self.log_info(eids)
-        ct = 2 * oq.concurrent_tasks or 1
-        minrows = len(eids) // ct
-        logging.info('minrows = {:_d}'.format(minrows))
-        sids = self.sitecol.sids
-        start = stop = 0
-        sizes = []
-
-        def send(df, dfs):
-            if len(df) > minrows:
-                submit((df, oq, self.datastore))
-                sizes.append(len(df))
-                logging.info('Sending {:_d} rows of GMFs'.format(len(df)))
-                return
-            dfs.append(df)
-            size = sum(len(df) for df in dfs)
-            if size > minrows:
-                submit((pandas.concat(dfs), oq, self.datastore))
-                dfs.clear()
-                sizes.append(size)
-                logging.info('Sending {:_d} rows of GMFs'.format(size))
-
+        ct = oq.concurrent_tasks or 1
+        maxweight = len(eids) / ct
+        start = stop = weight = 0
         # IMPORTANT!! we rely on the fact that the hazard part
         # of the calculation stores the GMFs in chunks of constant eid
-        dfs = []
-        for idx, start, stop in performance._idx_start_stop(eids // 1000):
-            df = self.datastore.read_df('gmf_data', slc=slice(start, stop))
-            if self.sitecol is not self.sitecol.complete:
-                # filter on the sites belonging to the asset collection
-                df = df[numpy.isin(df.sid.to_numpy(), sids)]
-            send(df, dfs)
-        if dfs:
-            df = pandas.concat(dfs)
-            submit((df, oq, self.datastore))
-            sizes.append(len(df))
+        allargs = []
+        for eid, group in itertools.groupby(eids):
+            nsites = sum(1 for _ in group)
+            stop += nsites
+            weight += nsites
+            if weight > maxweight:
+                allargs.append((slice(start, stop), oq, self.datastore))
+                weight = 0
+                start = stop
+        if weight:
+            allargs.append((slice(start, stop), oq, self.datastore))
+        sizes = [slc.stop - slc.start for slc, oq, ds in allargs]
         taxonomies, num_assets_by_taxo = numpy.unique(
             self.assetcol.taxonomies, return_counts=1)
         max_assets = max(num_assets_by_taxo)
@@ -493,4 +450,5 @@
         idx = taxonomies[num_assets_by_taxo.argmax()]
         max_taxo = self.assetcol.tagcol.taxonomy[idx]
         logging.info('Biggest task with {:_d} GMVs x {:_d} assets of '
-                     'taxonomy {}'.format(max_gmvs, max_assets, max_taxo))+                     'taxonomy {}'.format(max_gmvs, max_assets, max_taxo))
+        return allargs