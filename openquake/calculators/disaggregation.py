--- conflicted
+++ resolved
@@ -186,29 +186,9 @@
         src_filter = SourceFilter(sitecol, oq.maximum_distance)
         R = len(self.rlzs_assoc.realizations)
 
-        # populate max_poe array
-        max_poe = numpy.zeros(R, oq.imt_dt())
-<<<<<<< HEAD
-        for i, sid in enumerate(self.sitecol.sids):
-            for rlzi, poes in curves[i].items():
-                for imt in oq.imtls:
-                    max_poe[rlzi][imt] = max(
-                        max_poe[rlzi][imt], poes[imt].max())
-
-        # check for too big poes_disagg
-        for poe in oq.poes_disagg:
-            for rlz in self.rlzs_assoc.realizations:
-                rlzi = rlz.ordinal
-                for imt in oq.imtls:
-                    mpoe = max_poe[rlzi][imt]
-                    if poe > mpoe:
-                        raise ValueError(self.POE_TOO_BIG % (
-                            poe, mpoe, rlzi, imt))
-
-        # read sources
-        sources_by_trt = self.csm.get_sources_by_trt()
-        trts = tuple(sorted(sources_by_trt))
-        nblocks = math.ceil(oq.concurrent_tasks / len(trts))
+        # build trt_edges
+        trts = tuple(sorted(set(sg.trt for smodel in self.csm.source_models
+                                for sg in smodel.src_groups)))
 
         # build mag_edges
         min_mag = min(sg.min_mag for smodel in self.csm.source_models
@@ -219,7 +199,7 @@
             int(numpy.floor(min_mag / mag_bin_width)),
             int(numpy.ceil(max_mag / mag_bin_width) + 1))
 
-        # build dist_edges, lon_edges, lat_edges
+        # build dist_edges, lon_edges, lat_edges per sid
         for sid in self.sitecol.sids:
             bb = bb_dict[sid]
             if not bb:
@@ -233,6 +213,28 @@
             shape = disagg.BinData(
                 *[len(edges) - 1 for edges in bs] + [len(trts)])
             logging.info('%s for sid %d', shape, sid)
+
+        # populate max_poe array
+        max_poe = numpy.zeros(R, oq.imt_dt())
+        for i, sid in enumerate(self.sitecol.sids):
+            for rlzi, poes in curves[i].items():
+                for imt in oq.imtls:
+                    max_poe[rlzi][imt] = max(
+                        max_poe[rlzi][imt], poes[imt].max())
+
+        # check for too big poes_disagg
+        for poe in oq.poes_disagg:
+            for rlz in self.rlzs_assoc.realizations:
+                rlzi = rlz.ordinal
+                for imt in oq.imtls:
+                    mpoe = max_poe[rlzi][imt]
+                    if poe > mpoe:
+                        raise ValueError(self.POE_TOO_BIG % (
+                            poe, mpoe, rlzi, imt))
+
+        # read sources
+        sources_by_trt = self.csm.get_sources_by_trt()
+        nblocks = math.ceil(oq.concurrent_tasks / len(trts))
 
         # build list of arguments
         for trt in sources_by_trt:
@@ -254,85 +256,6 @@
                 all_args.append(
                     (src_filter, srcs, cmaker, imls, trts,
                      self.bin_edges, oq, mon))
-=======
-
-        # build trt_edges
-        trts = tuple(sorted(set(sg.trt for smodel in self.csm.source_models
-                                for sg in smodel.src_groups)))
-
-        # build mag_edges
-        min_mag = min(sg.min_mag for smodel in self.csm.source_models
-                      for sg in smodel.src_groups)
-        max_mag = max(sg.max_mag for smodel in self.csm.source_models
-                      for sg in smodel.src_groups)
-        mag_edges = mag_bin_width * numpy.arange(
-            int(numpy.floor(min_mag / mag_bin_width)),
-            int(numpy.ceil(max_mag / mag_bin_width) + 1))
-
-        # build dist_edges, lon_edges, lat_edges per sid
-        for sid in self.sitecol.sids:
-            bb = bb_dict[sid]
-            if not bb:
-                logging.info('site %d was too far, skipping disaggregation',
-                             sid)
-                continue
-            dist_edges, lon_edges, lat_edges = bb.bins_edges(
-                oq.distance_bin_width, oq.coordinate_bin_width)
-            self.bin_edges[sid] = bs = (
-                mag_edges, dist_edges, lon_edges, lat_edges, eps_edges)
-            shape = disagg.BinData(
-                *[len(edges) - 1 for edges in bs] + [len(trts)])
-            logging.info('%s for sid %d', shape, sid)
-
-        for smodel in self.csm.source_models:
-            sm_id = smodel.ordinal
-            for i, site in enumerate(sitecol):
-                sid = sitecol.sids[i]
-                curve = curves[i]
-                # populate max_poe array
-                for rlzi, poes in curve.items():
-                    for imt in oq.imtls:
-                        max_poe[rlzi][imt] = max(
-                            max_poe[rlzi][imt], poes[imt].max())
-                if not curve:
-                    continue  # skip zero-valued hazard curves
-                bb = bb_dict[sid]
-                if not bb:
-                    logging.info(
-                        'location %s was too far, skipping disaggregation',
-                        site.location)
-                    continue
-
-            # check for too big poes_disagg
-            for poe in oq.poes_disagg:
-                for rlz in self.rlzs_assoc.rlzs_by_smodel[sm_id]:
-                    rlzi = rlz.ordinal
-                    for imt in oq.imtls:
-                        min_poe = max_poe[rlzi][imt]
-                        if poe > min_poe:
-                            raise ValueError(self.POE_TOO_BIG % (
-                                poe, sm_id, smodel.name, min_poe, rlzi, imt))
-
-            for sg in smodel.src_groups:
-                split_sources = []
-                for src in sg:
-                    for split, _sites in src_filter(
-                            sourceconverter.split_source(src), sitecol):
-                        split_sources.append(split)
-                if not split_sources:
-                    continue
-                mon = self.monitor('disaggregation')
-                rlzs_by_gsim = self.rlzs_assoc.get_rlzs_by_gsim(sg.trt, sm_id)
-                cmaker = ContextMaker(
-                    rlzs_by_gsim, src_filter.integration_distance)
-                imls = [disagg.make_imldict(
-                    rlzs_by_gsim, oq.imtls, oq.iml_disagg, oq.poes_disagg,
-                    curve) for curve in curves]
-                for srcs in split_in_blocks(split_sources, nblocks):
-                    all_args.append(
-                        (src_filter, srcs, cmaker, imls, trts,
-                         self.bin_edges, oq, mon))
->>>>>>> 384d821d
 
         results = parallel.Starmap(compute_disagg, all_args).reduce(
             self.agg_result)
