--- conflicted
+++ resolved
@@ -64,7 +64,8 @@
     @classmethod
     def from_coordinates(cls, coordinates):
         """Build a region from a set of coordinates"""
-        coordinates = [(int(INTUP * x), int(INTUP * y)) for (x,y) in coordinates]
+        coordinates = \
+            [(int(INTUP * x), int(INTUP * y)) for (x,y) in coordinates]
         polygon = geometry.Polygon(coordinates)
         return cls(polygon)
 
@@ -76,9 +77,6 @@
                   bottom_right,
                   (bottom_right[0], top_left[1])]
         return cls.from_coordinates(points)
-<<<<<<< HEAD
-    
-=======
 
     @classmethod
     def from_file(cls, path):
@@ -87,7 +85,6 @@
             polygon = wkt.loads(wkt_file.read())
             return cls(polygon=polygon)
 
->>>>>>> 4fd52ccd
     @property
     def bounds(self):
         """Returns a bounding box containing the whole region"""
@@ -97,46 +94,26 @@
     def lower_left_corner(self):
         """Lower left corner of the containing bounding box"""
         (minx, miny, _maxx, _maxy) = self.bounds
-<<<<<<< HEAD
         return Site.integer_site(minx, miny)
-        
-=======
-        return Site(minx, miny)
-
->>>>>>> 4fd52ccd
+
     @property
     def lower_right_corner(self):
         """Lower right corner of the containing bounding box"""
         (_minx, miny, maxx, _maxy) = self.bounds
-<<<<<<< HEAD
         return Site.integer_site(maxx, miny)
             
-=======
-        return Site(maxx, miny)
-
->>>>>>> 4fd52ccd
     @property
     def upper_left_corner(self):
         """Upper left corner of the containing bounding box"""
         (minx, _miny, _maxx, maxy) = self.bounds
-<<<<<<< HEAD
         return Site.integer_site(minx, maxy)
         
-=======
-        return Site(minx, maxy)
-
->>>>>>> 4fd52ccd
     @property
     def upper_right_corner(self):
         """Upper right corner of the containing bounding box"""
         (_minx, _miny, maxx, maxy) = self.bounds
-<<<<<<< HEAD
         return Site.integer_site(maxx, maxy)
-    
-=======
-        return Site(maxx, maxy)
-
->>>>>>> 4fd52ccd
+
     @property
     def grid(self):
         """Returns a proxy interface that maps lat/lon
@@ -174,13 +151,8 @@
         """Point (specified by Point class or tuple) is contained?"""
         if isinstance(point, Site):
             point = point.point
-<<<<<<< HEAD
         if not isinstance(point, geometry.Point): 
             point = geometry.Point(int(point[0]*INTUP), int(point[1]*INTUP))
-=======
-        if not isinstance(point, geometry.Point):
-            point = geometry.Point(point[0], point[1])
->>>>>>> 4fd52ccd
         test = self.polygon.contains(point) or self.polygon.touches(point)
         return test
 
@@ -230,13 +202,8 @@
 class Grid(object):
     """Grid is a proxy interface to Region, which translates
     lat/lon to col/row"""
-<<<<<<< HEAD
     
     def __init__(self, region, cell_size=0.1*INTUP):
-=======
-
-    def __init__(self, region, cell_size):
->>>>>>> 4fd52ccd
         self.region = region
         self.cell_size = cell_size
         self.lower_left_corner = self.region.lower_left_corner
@@ -266,7 +233,8 @@
 
     def _latitude_to_row(self, latitude):
         """Calculate row from latitude value"""
-        latitude_offset = math.fabs(latitude - self.lower_left_corner._latitude)
+        latitude_offset = \
+            math.fabs(latitude - self.lower_left_corner._latitude)
         return int(round(latitude_offset / self.cell_size))
 
     def _row_to_latitude(self, row):
@@ -317,17 +285,12 @@
     """Site is a dictionary-keyable point"""
 
     def __init__(self, longitude, latitude):
-<<<<<<< HEAD
         self.point = geometry.Point(int(longitude*INTUP), int(latitude*INTUP))
         
     @classmethod
     def integer_site(cls, _longitude, _latitude):
         return cls(_longitude / INTUP, _latitude / INTUP)
     
-=======
-        self.point = geometry.Point(longitude, latitude)
-
->>>>>>> 4fd52ccd
     @property
     def coords(self):
         """Return a tuple with the coordinates of this point"""
@@ -392,11 +355,7 @@
 
     def _geohash(self):
         """A geohash-encoded string for dict keys"""
-<<<<<<< HEAD
         return geohash.encode(self.latitude, self.longitude, 
-=======
-        return geohash.encode(self.point.y, self.point.x,
->>>>>>> 4fd52ccd
             precision=FLAGS.distance_precision)
 
     def __cmp__(self, other):
@@ -445,7 +404,7 @@
         assert grid.cell_size
         field = zeros((grid.rows, grid.columns))
 
-        for key, field_site in values.items(): #pylint: disable=W0612
+        for key, field_site in values.items():
             point = grid.point_at(
                 Site(field_site['lon'], field_site['lat']))
             field[point.row][point.column] = transform(
