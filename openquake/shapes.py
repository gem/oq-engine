# -*- coding: utf-8 -*-
# vim: tabstop=4 shiftwidth=4 softtabstop=4

# Copyright (c) 2010-2011, GEM Foundation.
#
# OpenQuake is free software: you can redistribute it and/or modify
# it under the terms of the GNU Lesser General Public License version 3
# only, as published by the Free Software Foundation.
#
# OpenQuake is distributed in the hope that it will be useful,
# but WITHOUT ANY WARRANTY; without even the implied warranty of
# MERCHANTABILITY or FITNESS FOR A PARTICULAR PURPOSE.  See the
# GNU Lesser General Public License version 3 for more details
# (a copy is included in the LICENSE file that accompanied this code).
#
# You should have received a copy of the GNU Lesser General Public License
# version 3 along with OpenQuake.  If not, see
# <http://www.gnu.org/licenses/lgpl-3.0.txt> for a copy of the LGPLv3 License.


"""Collection of base classes for processing spatially-related data."""

import math

import geohash
import json

from numpy import zeros
from numpy import empty
from numpy import allclose

from shapely import wkt
from shapely import geometry
from scipy.interpolate import interp1d

from openquake import flags
from openquake import java

FLAGS = flags.FLAGS

flags.DEFINE_integer('distance_precision', 12,
    "Points within this geohash precision will be considered the same point")

<<<<<<< HEAD
LineString = geometry.LineString # pylint: disable=C0103
Point = geometry.Point           # pylint: disable=C0103
COORD_PRECISION = 7
INTUP = 10**COORD_PRECISION
=======
LineString = geometry.LineString  # pylint: disable=C0103
Point = geometry.Point            # pylint: disable=C0103

>>>>>>> 687e0a00

class Region(object):
    """A container of polygons, used for bounds checking"""

    def __init__(self, polygon):
        self._grid = None
        # TODO(JMC): Make this a multipolygon instead?
        self.polygon = polygon
        self.cell_size = 0.1

    def set_cell_size(self, cell_size):
        self.cell_size = cell_size * INTUP
        
    @classmethod
    def from_coordinates(cls, coordinates):
        """Build a region from a set of coordinates"""
        coordinates = \
            [(int(INTUP * x), int(INTUP * y)) for (x,y) in coordinates]
        polygon = geometry.Polygon(coordinates)
        return cls(polygon)

    @classmethod
    def from_simple(cls, top_left, bottom_right):
        """Build a region from two corners (top left, bottom right)"""
        points = [top_left,
                  (top_left[0], bottom_right[1]),
                  bottom_right,
                  (bottom_right[0], top_left[1])]
        return cls.from_coordinates(points)

    @classmethod
    def from_file(cls, path):
        """Load a region from a wkt file with a single polygon"""
        with open(path) as wkt_file:
            polygon = wkt.loads(wkt_file.read())
            return cls(polygon=polygon)

    @property
    def bounds(self):
        """Returns a bounding box containing the whole region"""
        return self.polygon.bounds

    @property
    def lower_left_corner(self):
        """Lower left corner of the containing bounding box"""
        (minx, miny, _maxx, _maxy) = self.bounds
        return Site.integer_site(minx, miny)

    @property
    def lower_right_corner(self):
        """Lower right corner of the containing bounding box"""
        (_minx, miny, maxx, _maxy) = self.bounds
        return Site.integer_site(maxx, miny)
            
    @property
    def upper_left_corner(self):
        """Upper left corner of the containing bounding box"""
        (minx, _miny, _maxx, maxy) = self.bounds
        return Site.integer_site(minx, maxy)
        
    @property
    def upper_right_corner(self):
        """Upper right corner of the containing bounding box"""
        (_minx, _miny, maxx, maxy) = self.bounds
        return Site.integer_site(maxx, maxy)

    @property
    def grid(self):
        """Returns a proxy interface that maps lat/lon
        to col/row based on a specific cellsize. Proxy is
        also iterable."""
        if not self._grid:
            if not self.cell_size:
                raise Exception(
                    "Can't generate grid without cell_size being set")
            self._grid = Grid(self, self.cell_size * INTUP)
        return self._grid

    @property
    def sites(self):
        """ Returns a list of sites created from iterating over self """
        sites = []

        for site in self:
            sites.append(site)

        return sites

    def __iter__(self):
        if not self.cell_size:
            raise Exception(
                "Can't generate grid without cell_size being set")
        for gridpoint in self.grid:
            yield gridpoint.site


class RegionConstraint(Region):
    """Extends a basic region to work as a constraint on parsers"""

    def match(self, point):
        """Point (specified by Point class or tuple) is contained?"""
        if isinstance(point, Site):
            point = point.point
        if not isinstance(point, geometry.Point): 
            point = geometry.Point(int(point[0]*INTUP), int(point[1]*INTUP))
        test = self.polygon.contains(point) or self.polygon.touches(point)
        return test


class GridPoint(object):
    """Simple (trivial) point class"""

    def __init__(self, grid, column, row):
        self.column = column
        self.row = row
        self.grid = grid

    def __eq__(self, other):
        if isinstance(other, Site):
            other = self.grid.point_at(other)
        test = (self.column == other.column
                and self.row == other.row
                and self.grid == other.grid)
        return test

    @property
    def site(self):
        """Trivial accessor for Site at Grid point"""
        return self.grid.site_at(self)

    def hash(self):
        """Ugly hashing function
        TODO(jmc): Fixme"""
        return self.__hash__()

    def __repr__(self):
        return str(self.__hash__())

    def __hash__(self):
        #, int(self.grid.cell_size)
        return self.column * 1000000000 + self.row

    def __str__(self):
        return self.__repr__()


class BoundsException(Exception):
    """Point is outside of region"""
    pass


class Grid(object):
    """Grid is a proxy interface to Region, which translates
    lat/lon to col/row"""
    
    def __init__(self, region, cell_size=0.1*INTUP):
        self.region = region
        self.cell_size = cell_size
        self.lower_left_corner = self.region.lower_left_corner
        self.columns = self._longitude_to_column(
                    self.region.upper_right_corner._longitude) + 1
        self.rows = self._latitude_to_row(
                    self.region.upper_right_corner._latitude) + 1

    def check_site(self, site):
        """Confirm that the site is contained by the region"""
        return self.check_point(site.point)

    def check_point(self, point):
        """ Confirm that the point is within the polygon
        underlying the gridded region"""
        if (self.region.polygon.contains(point)):
            return True
        if self.region.polygon.touches(point):
            return True
        raise BoundsException("Point is not on the Grid")

    def check_gridpoint(self, gridpoint):
        """Confirm that the point is contained by the region"""
        point = Point(self._column_to_longitude(gridpoint.column),
                             self._row_to_latitude(gridpoint.row))
        return self.check_point(point)

    def _latitude_to_row(self, latitude):
        """Calculate row from latitude value"""
        latitude_offset = \
            math.fabs(latitude - self.lower_left_corner._latitude)
        return int(round(latitude_offset / self.cell_size))

    def _row_to_latitude(self, row):
        """Determine latitude from given grid row"""
        return self.lower_left_corner._latitude + ((row) * self.cell_size)

    def _longitude_to_column(self, longitude):
        """Calculate column from longitude value"""
        longitude_offset = longitude - self.lower_left_corner._longitude
        return int(round(longitude_offset / self.cell_size))

    def _column_to_longitude(self, column):
        """Determine longitude from given grid column"""
        return self.lower_left_corner._longitude + ((column) * self.cell_size)

    def point_at(self, site):
        """Translates a site into a matrix bidimensional point."""
        self.check_site(site)
        row = self._latitude_to_row(site._latitude)
        column = self._longitude_to_column(site._longitude)
        return GridPoint(self, column, row)

    def site_at(self, gridpoint):
        """Construct a site at the given grid point"""
        return Site.integer_site(self._column_to_longitude(gridpoint.column),
                             self._row_to_latitude(gridpoint.row))

    def __iter__(self):
        for row in range(0, self.rows):
            for col in range(0, self.columns):
                try:
                    point = GridPoint(self, col, row)
                    self.check_gridpoint(point)
                    yield point
                except BoundsException:
                    print "GACK! at col %s row %s" % (col, row)
                    print "Point at %s %s isnt on grid" % \
                        (point.site._longitude, point.site._latitude)


def c_mul(val_a, val_b):
    """Ugly method of hashing string to integer
    TODO(jmc): Get rid of points as dict keys!"""
    return eval(hex((long(val_a) * val_b) & 0xFFFFFFFFL)[:-1])


class Site(object):
    """Site is a dictionary-keyable point"""

    def __init__(self, longitude, latitude):
        self.point = geometry.Point(int(longitude*INTUP), int(latitude*INTUP))
        
    @classmethod
    def integer_site(cls, _longitude, _latitude):
        return cls(_longitude / INTUP, _latitude / INTUP)
    
    @property
    def coords(self):
        """Return a tuple with the coordinates of this point"""
        return (self.longitude, self.latitude)

    @property
    def longitude(self):
        """Point x value is longitude"""
        return self.point.x / INTUP
        
    @property
    def _longitude(self):
        """Point x value is longitude"""
        return self.point.x 

    @property
    def latitude(self):
        """Point y value is latitude"""
        return self.point.y / INTUP
        
    @property
    def _latitude(self):
        """Point y value is latitude"""
        return self.point.y

    def __eq__(self, other):
        return self.hash() == other.hash()

    def __ne__(self, other):
        return not self == other

    def equals(self, other):
        """Verbose wrapper around =="""
        if isinstance(other, Site):
            other = other.point
        return self.point.equals(other)

    def hash(self):
        """Ugly geohashing function, get rid of this!
        TODO(jmc): Dont use sites as dict keys"""
        return self._geohash()

    def __hash__(self):
        if not self:
            return 0  # empty
        geohash_val = self._geohash()
        value = ord(geohash_val[0]) << 7
        for char in geohash_val:
            value = c_mul(1000003, value) ^ ord(char)
        value = value ^ len(geohash_val)
        if value == -1:
            value = -2
        return value

    def to_java(self):
        """Converts to a Java Site object"""
        jpype = java.jvm()
        loc_class = jpype.JClass("org.opensha.commons.geo.Location")
        site_class = jpype.JClass("org.opensha.commons.data.Site")
        # TODO(JMC): Support named sites?
        return site_class(loc_class(self.latitude, self.longitude))

    def _geohash(self):
        """A geohash-encoded string for dict keys"""
        return geohash.encode(self.latitude, self.longitude, 
            precision=FLAGS.distance_precision)

    def __cmp__(self, other):
        return self.hash() == other.hash()

    def __repr__(self):
        return self.__str__()

    def __str__(self):
        return "<Site(%s, %s)>" % (self.longitude, self.latitude)


class Field(object):
    """Uses a 2 dimensional numpy array to store a field of values."""

    def __init__(self, field=None, rows=1, cols=1):
        if field is not None:
            self.field = field
        else:
            self.field = zeros((rows, cols))

    def get(self, row, col):
        """ Return the value at self.field[row][col]
            :param row
            :param col
        """
        try:
            return self.field[row][col]
        except IndexError:
            print "Field with shape [%s] doesn't have value at [%s][%s]" % (
                self.field.shape, row, col)

    @classmethod
    def from_json(cls, json_str, grid=None):
        """Construct a field from a serialized version in
        json format."""
        assert grid
        as_dict = json.JSONDecoder().decode(json_str)
        return cls.from_dict(as_dict, grid=grid)

    @classmethod
    def from_dict(cls, values, transform=math.exp, grid=None):
        """Construct a field from a dictionary.
        """
        assert grid
        assert grid.cell_size
        field = zeros((grid.rows, grid.columns))

<<<<<<< HEAD
        for key, field_site in values.items():
=======
        for key, field_site in values.items():  # pylint: disable=W0612
>>>>>>> 687e0a00
            point = grid.point_at(
                Site(field_site['lon'], field_site['lat']))
            field[point.row][point.column] = transform(
                    float(field_site['mag']))

        return cls(field)


class FieldSet(object):
    """ An iterator for a set of fields """

    def __init__(self, as_dict, grid):
        assert grid
        self.grid = grid
        self.fields = as_dict.values()[0]  # NOTE: There's a junk wrapper

    @classmethod
    def from_json(cls, json_str, grid=None):
        """ Construct a field set from a serialized version in json format """
        assert grid
        as_dict = json.JSONDecoder().decode(json_str)
        return cls(as_dict, grid=grid)

    def __iter__(self):
        """Pop off the fields sequentially"""
        for field in self.fields.values():
            yield Field.from_dict(field, grid=self.grid)


class Curve(object):
    """This class defines a curve (discrete function)
    used in the risk domain."""

    @classmethod
    def from_json(cls, json_str):
        """Construct a curve from a serialized version in
        json format."""
        as_dict = json.JSONDecoder().decode(json_str)
        return cls.from_dict(as_dict)

    @classmethod
    def from_dict(cls, values):
        """Construct a curve from a dictionary.

        The dictionary keys can be unordered and of
        whatever type can be converted to float with float().
        """

        data = []

        for key, val in values.items():
            data.append((float(key), val))

        return cls(data)

    def __init__(self, values):
        """Construct a curve from a sequence of tuples.

        The value on the first position of the tuple is the x value,
        the value(s) on the second position is the y value(s). This class
        supports multiple y values for the same x value, for example:

        Curve([(0.1, 1.0), (0.2, 2.0)]) # single y value
        Curve([(0.1, (1.0, 0.5)), (0.2, (2.0, 0.5))]) # multiple y values

        You can also pass lists instead of tuples, like:

        Curve([(0.1, [1.0, 0.5]), (0.2, [2.0, 0.5])])
        """

        # sort the values on x axis
        values = sorted(values, key=lambda data: data[0])

        elements = len(values)
        self.x_values = empty(elements)
        self.y_values = empty(elements)

        if elements and type(values[0][1]) in (tuple, list):
            self.y_values = empty((elements, len(values[0][1])))

        for index, (key, val) in enumerate(values):
            self.x_values[index] = key
            self.y_values[index] = val

    def __eq__(self, other):
        return allclose(self.x_values, other.x_values) \
                and allclose(self.y_values, other.y_values)

    def __str__(self):
        return "X Values: %s\nY Values: %s" % (
                self.x_values.__str__(), self.y_values.__str__())

    def rescale_abscissae(self, value):
        """Return a new curve with each abscissa value multiplied
        by the value passed as parameter."""

        result = Curve(())
        result.x_values = self.x_values * value
        result.y_values = self.y_values

        return result

    @property
    def abscissae(self):
        """Return the abscissa values of this curve in ascending order."""
        return self.x_values

    @property
    def is_empty(self):
        """Return true if this curve is empty, false otherwise."""
        return self.abscissae.size == 0

    @property
    def ordinates(self):
        """Return the ordinate values of this curve in ascending order
        of the corresponding abscissa values."""
        return self.y_values

    @property
    def is_multi_value(self):
        """Return true if this curve describes multiple ordinate values,
        false otherwise."""
        return self.y_values.ndim > 1

    def ordinate_for(self, x_value, y_index=0):
        """Return the y value corresponding to the given x value."""

        y_values = self.y_values

        if self.y_values.ndim > 1:
            y_values = self.y_values[:, y_index]

        return interp1d(self.x_values, y_values)(x_value)

    def abscissa_for(self, y_value):
        """Return the x value corresponding to the given y value."""

        data = []
        # inverting the function
        for x_value in self.abscissae:
            data.append((self.ordinate_for(x_value), x_value))

        return Curve(data).ordinate_for(y_value)

    def ordinate_out_of_bounds(self, y_value):
        """Check if the given value is outside the Y values boundaries."""
        ordinates = list(self.ordinates)
        ordinates.sort()

        return y_value < ordinates[0] or y_value > ordinates[-1]

    def to_json(self):
        """Serialize this curve in json format."""
        as_dict = {}

        for index, x_value in enumerate(self.x_values):
            if self.y_values.ndim > 1:
                as_dict[str(x_value)] = list(self.y_values[index])
            else:
                as_dict[str(x_value)] = self.y_values[index]

        return json.JSONEncoder().encode(as_dict)


class VulnerabilityFunction(Curve):
    """This class represents a vulnerability fuction.

    A vulnerability function has IMLs (Intensity Measure Levels) as
    X values and MLRs, CVs (Mean Loss Ratio and Coefficent of Variation)
    as Y values.
    """

    @property
    def means(self):
        """Return the mean loss ratios of this function."""
        if self.is_empty:
            return self.ordinates
        else:
            return self.ordinates[:, 0]

    def __iter__(self):
        """Iterate on the values of this function, returning triples
        in the form of (iml, mean loss ratio, cov)."""
        for idx in range(len(self.abscissae)):
            yield((self.abscissae[idx],
                    self.ordinates[idx][0],
                    self.ordinates[idx][1]))

    def cov_for(self, iml):
        """Return the interpolated CV (Coefficent of Variation)
        for the given IML (Intensity Measure Level)."""
        return self.ordinate_for(iml, 1)

    @property
    def imls(self):
        """Return the imls of this function."""
        return self.abscissae

    @property
    def covs(self):
        """Return the covs of this function."""
        return self.ordinates[:, 1]


EMPTY_CURVE = Curve(())
EMPTY_VULN_FUNCTION = VulnerabilityFunction(())<|MERGE_RESOLUTION|>--- conflicted
+++ resolved
@@ -41,16 +41,10 @@
 flags.DEFINE_integer('distance_precision', 12,
     "Points within this geohash precision will be considered the same point")
 
-<<<<<<< HEAD
 LineString = geometry.LineString # pylint: disable=C0103
 Point = geometry.Point           # pylint: disable=C0103
 COORD_PRECISION = 7
 INTUP = 10**COORD_PRECISION
-=======
-LineString = geometry.LineString  # pylint: disable=C0103
-Point = geometry.Point            # pylint: disable=C0103
-
->>>>>>> 687e0a00
 
 class Region(object):
     """A container of polygons, used for bounds checking"""
@@ -407,11 +401,7 @@
         assert grid.cell_size
         field = zeros((grid.rows, grid.columns))
 
-<<<<<<< HEAD
-        for key, field_site in values.items():
-=======
-        for key, field_site in values.items():  # pylint: disable=W0612
->>>>>>> 687e0a00
+        for _key, field_site in values.items():
             point = grid.point_at(
                 Site(field_site['lon'], field_site['lat']))
             field[point.row][point.column] = transform(
