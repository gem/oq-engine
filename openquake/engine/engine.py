--- conflicted
+++ resolved
@@ -406,12 +406,7 @@
                'start_time': datetime.utcnow()}
         logs.dbcmd('update_job', job.calc_id, dic)
     try:
-<<<<<<< HEAD
-        if dist == 'zmq' and w.WorkerMaster(
-                config.zworkers).status() == []:
-=======
         if use_zmq and w.WorkerMaster(config.zworkers).status() == []:
->>>>>>> c0bce7bc
             print('Starting the workers %s' % config.zworkers.host_cores)
             logs.dbcmd('workers_start', config.zworkers)  # start the workers
         allargs = [(ctx,) for ctx in jobctxs]
