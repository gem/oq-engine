--- conflicted
+++ resolved
@@ -1,277 +1,200 @@
-<<<<<<< HEAD
 | ID_2                    | loss_type     | value      | lossmea   | lossq05   | lossq95   | NAME_2               |
 |-------------------------+---------------+------------+-----------+-----------+-----------+----------------------|
-| ETH-ADM1-1590546715-B3  | contents      | 10_203_206 | 78_035    | 165.9289  | 172_194   | Amhara               |
-| ETH-ADM1-1590546715-B3  | nonstructural | 12_663_548 | 73_803    | 249.6     | 200_006   | Amhara               |
-| ETH-ADM1-1590546715-B3  | structural    | 26_374_970 | 97_678    | 360.9     | 327_945   | Amhara               |
-| ETH-ADM1-1590546715-B3  | occupants     | 12_397     | 1.8324    | 8.978E-06 | 2.3928    | Amhara               |
-| ETH-ADM1-1590546715-B3  | area          | 335_577    | 1_238     | 1.9762    | 2_157     | Amhara               |
-| ETH-ADM1-1590546715-B3  | number        | 5_384      | 15.1359   | 0.0041    | 10.0651   | Amhara               |
-| ETH-ADM1-1590546715-B3  | residents     | 25_558     | 130.0087  | 0.0       | 100.9905  | Amhara               |
-| ETH-ADM1-1590546715-B3  | affectedpop   | 25_558     | 395.8     | 0.0       | 1_316     | Amhara               |
-| ETH-ADM1-1590546715-B3  | injured       | 12_397     | 0.6985    | 8.978E-06 | 3.1024    | Amhara               |
-| ETH-ADM1-1590546715-B4  | contents      | 1_575_449  | 145_056   | 145.9926  | 329_982   | Beneshangul Gumu     |
-| ETH-ADM1-1590546715-B4  | nonstructural | 2_070_279  | 154_549   | 68.4846   | 1_019_152 | Beneshangul Gumu     |
-| ETH-ADM1-1590546715-B4  | structural    | 1_656_214  | 10_887    | 170.5693  | 32_527    | Beneshangul Gumu     |
-| ETH-ADM1-1590546715-B4  | occupants     | 1_176      | 0.0771    | 9.513E-04 | 0.2040    | Beneshangul Gumu     |
-| ETH-ADM1-1590546715-B4  | area          | 32_256     | 92.0669   | 3.3212    | 294.2     | Beneshangul Gumu     |
-| ETH-ADM1-1590546715-B4  | number        | 526.0      | 1.1096    | 0.0355    | 2.6248    | Beneshangul Gumu     |
-| ETH-ADM1-1590546715-B4  | residents     | 2_483      | 5.5124    | 0.2432    | 12.3002   | Beneshangul Gumu     |
-| ETH-ADM1-1590546715-B4  | affectedpop   | 2_483      | 8.7623    | 0.9284    | 21.1906   | Beneshangul Gumu     |
-| ETH-ADM1-1590546715-B4  | injured       | 1_176      | 0.0558    | 1.104E-05 | 0.1571    | Beneshangul Gumu     |
-| ETH-ADM1-1590546715-B6  | contents      | 119_595    | 1_665     | 25.1193   | 4_692     | Gambela              |
-| ETH-ADM1-1590546715-B6  | nonstructural | 154_414    | 3_627     | 53.1008   | 10_330    | Gambela              |
-| ETH-ADM1-1590546715-B6  | structural    | 225_563    | 2_718     | 1.1218    | 11_769    | Gambela              |
-| ETH-ADM1-1590546715-B6  | occupants     | 89.0333    | 0.0173    | 4.700E-07 | 0.0793    | Gambela              |
-| ETH-ADM1-1590546715-B6  | area          | 3_013      | 23.5832   | 0.1410    | 62.1748   | Gambela              |
-| ETH-ADM1-1590546715-B6  | number        | 44.0000    | 0.2664    | 0.0024    | 0.8177    | Gambela              |
-| ETH-ADM1-1590546715-B6  | residents     | 211.8      | 2.4799    | 0.0378    | 7.3966    | Gambela              |
-| ETH-ADM1-1590546715-B6  | affectedpop   | 211.8      | 7.1853    | 0.0099    | 30.6119   | Gambela              |
-| ETH-ADM1-1590546715-B6  | injured       | 89.0333    | 0.0115    | 6.817E-07 | 0.0594    | Gambela              |
-| ETH-ADM1-1590546715-B8  | contents      | 4_447_954  | 136_278   | 12_076    | 305_673   | Oromia               |
-| ETH-ADM1-1590546715-B8  | nonstructural | 5_353_186  | 145_413   | 37_402    | 287_156   | Oromia               |
-| ETH-ADM1-1590546715-B8  | structural    | 9_896_343  | 285_431   | 73_825    | 553_602   | Oromia               |
-| ETH-ADM1-1590546715-B8  | occupants     | 4_884      | 1.8558    | 0.0535    | 4.4050    | Oromia               |
-| ETH-ADM1-1590546715-B8  | area          | 127_608    | 1_795     | 510.1     | 2_916     | Oromia               |
-| ETH-ADM1-1590546715-B8  | number        | 1_666      | 22.8989   | 5.5915    | 42.7291   | Oromia               |
-| ETH-ADM1-1590546715-B8  | residents     | 7_856      | 158.9368  | 40.1833   | 323.7     | Oromia               |
-| ETH-ADM1-1590546715-B8  | affectedpop   | 7_856      | 295.7     | 48.5337   | 785.2     | Oromia               |
-| ETH-ADM1-1590546715-B8  | injured       | 4_884      | 2.0065    | 0.0109    | 5.7808    | Oromia               |
-| ETH-ADM1-1590546715-B9  | contents      | 3_786_838  | 9_298     | 305.6     | 35_612    | SNNPR                |
-| ETH-ADM1-1590546715-B9  | nonstructural | 4_779_078  | 10_310    | 90.5480   | 35_406    | SNNPR                |
-| ETH-ADM1-1590546715-B9  | structural    | 7_843_942  | 11_363    | 51.0912   | 36_017    | SNNPR                |
-| ETH-ADM1-1590546715-B9  | occupants     | 3_579      | 0.0293    | 1.218E-05 | 0.1689    | SNNPR                |
-| ETH-ADM1-1590546715-B9  | area          | 101_971    | 62.4995   | 0.1566    | 276.4     | SNNPR                |
-| ETH-ADM1-1590546715-B9  | number        | 1_521      | 0.7622    | 0.0026    | 2.7431    | SNNPR                |
-| ETH-ADM1-1590546715-B9  | residents     | 7_202      | 7.6226    | 0.0440    | 23.0284   | SNNPR                |
-| ETH-ADM1-1590546715-B9  | affectedpop   | 7_202      | 44.1357   | 0.0073    | 263.8     | SNNPR                |
-| ETH-ADM1-1590546715-B9  | injured       | 3_579      | 7.603E-04 | 1.218E-05 | 0.0059    | SNNPR                |
-| SDN-ADM1-1590546715-B14 | contents      | 88_744     | 15_625    | 784.3     | 29_355    | Gedarif State        |
-| SDN-ADM1-1590546715-B14 | nonstructural | 157_054    | 45_766    | 1_149     | 97_770    | Gedarif State        |
-| SDN-ADM1-1590546715-B14 | structural    | 293_345    | 108_910   | 1_852     | 188_416   | Gedarif State        |
-| SDN-ADM1-1590546715-B14 | occupants     | 161.5667   | 0.1526    | 2.934E-04 | 0.2902    | Gedarif State        |
-| SDN-ADM1-1590546715-B14 | area          | 3_318      | 629.2     | 62.4244   | 1_194     | Gedarif State        |
-| SDN-ADM1-1590546715-B14 | number        | 33.0000    | 6.3384    | 0.6259    | 12.1829   | Gedarif State        |
-| SDN-ADM1-1590546715-B14 | residents     | 191.8      | 54.8956   | 8.7692    | 97.8578   | Gedarif State        |
-| SDN-ADM1-1590546715-B14 | affectedpop   | 191.8      | 77.9015   | 6.1259    | 132.7019  | Gedarif State        |
-| SDN-ADM1-1590546715-B14 | injured       | 161.5667   | 0.9687    | 0.0057    | 2.5654    | Gedarif State        |
-| SDN-ADM1-1590546715-B15 | contents      | 115_738    | 19_879    | 32.9662   | 80_450    | White Nile State     |
-| SDN-ADM1-1590546715-B15 | nonstructural | 236_827    | 31_304    | 181.1     | 153_495   | White Nile State     |
-| SDN-ADM1-1590546715-B15 | structural    | 475_786    | 90_371    | 400.6     | 347_376   | White Nile State     |
-| SDN-ADM1-1590546715-B15 | occupants     | 266.7      | 0.2413    | 2.606E-06 | 1.0408    | White Nile State     |
-| SDN-ADM1-1590546715-B15 | area          | 5_149      | 585.0     | 2.4660    | 2_509     | White Nile State     |
-| SDN-ADM1-1590546715-B15 | number        | 50.0000    | 5.2335    | 0.0371    | 22.2745   | White Nile State     |
-| SDN-ADM1-1590546715-B15 | residents     | 290.9      | 40.4098   | 0.5412    | 162.4181  | White Nile State     |
-| SDN-ADM1-1590546715-B15 | affectedpop   | 290.9      | 64.7761   | 0.3392    | 230.2     | White Nile State     |
-| SDN-ADM1-1590546715-B15 | injured       | 266.7      | 0.6618    | 3.825E-11 | 3.0588    | White Nile State     |
-| SDN-ADM1-1590546715-B16 | contents      | 213_912    | 23_741    | 1_156     | 60_344    | Blue Nile State      |
-| SDN-ADM1-1590546715-B16 | nonstructural | 273_023    | 21_897    | 1_185     | 49_539    | Blue Nile State      |
-| SDN-ADM1-1590546715-B16 | structural    | 577_867    | 61_716    | 11_331    | 148_242   | Blue Nile State      |
-| SDN-ADM1-1590546715-B16 | occupants     | 463.1      | 0.1887    | 0.0197    | 0.4471    | Blue Nile State      |
-| SDN-ADM1-1590546715-B16 | area          | 8_352      | 607.1     | 67.8958   | 1_495     | Blue Nile State      |
-| SDN-ADM1-1590546715-B16 | number        | 113.0000   | 7.7443    | 0.7156    | 20.5643   | Blue Nile State      |
-| SDN-ADM1-1590546715-B16 | residents     | 717.2      | 65.9846   | 8.1021    | 156.5401  | Blue Nile State      |
-| SDN-ADM1-1590546715-B16 | affectedpop   | 717.2      | 135.8547  | 3.8241    | 242.4     | Blue Nile State      |
-| SDN-ADM1-1590546715-B16 | injured       | 463.1      | 0.6816    | 0.0024    | 2.7901    | Blue Nile State      |
-| SDN-ADM1-1590546715-B2  | contents      | 18_592     | 148.1667  | 0.0       | 927.3     | South Kordofan State |
-| SDN-ADM1-1590546715-B2  | nonstructural | 25_220     | 450.7     | 0.0       | 2_489     | South Kordofan State |
-| SDN-ADM1-1590546715-B2  | structural    | 54_805     | 1_747     | 0.0       | 9_477     | South Kordofan State |
-| SDN-ADM1-1590546715-B2  | occupants     | 30.6333    | 0.0033    | 0.0       | 0.0161    | South Kordofan State |
-| SDN-ADM1-1590546715-B2  | area          | 763.1      | 7.6767    | 0.0       | 37.2319   | South Kordofan State |
-| SDN-ADM1-1590546715-B2  | number        | 10.0000    | 0.0779    | 0.0       | 0.3698    | South Kordofan State |
-| SDN-ADM1-1590546715-B2  | residents     | 61.3000    | 0.7759    | 0.0       | 3.2868    | South Kordofan State |
-| SDN-ADM1-1590546715-B2  | affectedpop   | 61.3000    | 1.3604    | 0.0       | 7.2917    | South Kordofan State |
-| SDN-ADM1-1590546715-B2  | injured       | 30.6333    | 0.0054    | 0.0       | 0.0372    | South Kordofan State |
-| SDN-ADM1-1590546715-B6  | contents      | 553_473    | 35_512    | 3_334     | 73_755    | Sennar State         |
-| SDN-ADM1-1590546715-B6  | nonstructural | 694_490    | 51_927    | 4_140     | 133_485   | Sennar State         |
-| SDN-ADM1-1590546715-B6  | structural    | 846_554    | 69_458    | 5_107     | 121_477   | Sennar State         |
-| SDN-ADM1-1590546715-B6  | occupants     | 651.0      | 0.1816    | 0.0342    | 0.3031    | Sennar State         |
-| SDN-ADM1-1590546715-B6  | area          | 10_802     | 551.9     | 80.0746   | 854.2     | Sennar State         |
-| SDN-ADM1-1590546715-B6  | number        | 155.0000   | 5.6971    | 0.7967    | 9.5356    | Sennar State         |
-| SDN-ADM1-1590546715-B6  | residents     | 888.0      | 41.4380   | 7.8535    | 83.0628   | Sennar State         |
-| SDN-ADM1-1590546715-B6  | affectedpop   | 888.0      | 60.9237   | 10.6748   | 124.2628  | Sennar State         |
-| SDN-ADM1-1590546715-B6  | injured       | 651.0      | 0.3263    | 0.0096    | 1.1814    | Sennar State         |
-| SSD-ADM1-1590546715-B4  | contents      | 328_670    | 20_796    | 55.2637   | 59_754    | Upper Nile           |
-| SSD-ADM1-1590546715-B4  | nonstructural | 402_630    | 22_623    | 847.1     | 60_860    | Upper Nile           |
-| SSD-ADM1-1590546715-B4  | structural    | 652_294    | 70_427    | 253.5     | 170_616   | Upper Nile           |
-| SSD-ADM1-1590546715-B4  | occupants     | 366.8      | 0.1700    | 0.0012    | 0.4010    | Upper Nile           |
-| SSD-ADM1-1590546715-B4  | area          | 7_486      | 464.5     | 14.6456   | 1_031     | Upper Nile           |
-| SSD-ADM1-1590546715-B4  | number        | 67.0000    | 4.5373    | 0.1438    | 10.1641   | Upper Nile           |
-| SSD-ADM1-1590546715-B4  | residents     | 470.8      | 39.0973   | 2.3682    | 75.4526   | Upper Nile           |
-| SSD-ADM1-1590546715-B4  | affectedpop   | 470.8      | 61.5323   | 0.6247    | 112.4482  | Upper Nile           |
-| SSD-ADM1-1590546715-B4  | injured       | 366.8      | 0.2158    | 1.653E-06 | 0.7632    | Upper Nile           |
-| SSD-ADM1-1590546715-B8  | contents      | 156_399    | 1_101     | 0.0010    | 4_707     | Jonglei              |
-| SSD-ADM1-1590546715-B8  | nonstructural | 203_153    | 1_544     | 0.0012    | 4_112     | Jonglei              |
-| SSD-ADM1-1590546715-B8  | structural    | 319_678    | 5_205     | 13.7795   | 17_453    | Jonglei              |
-| SSD-ADM1-1590546715-B8  | occupants     | 226.6      | 0.0083    | 1.170E-06 | 0.0260    | Jonglei              |
-| SSD-ADM1-1590546715-B8  | area          | 4_460      | 30.9178   | 0.0108    | 119.2906  | Jonglei              |
-| SSD-ADM1-1590546715-B8  | number        | 59.0000    | 0.3163    | 1.256E-04 | 1.1851    | Jonglei              |
-| SSD-ADM1-1590546715-B8  | residents     | 347.3      | 2.8987    | 0.0047    | 9.2156    | Jonglei              |
-| SSD-ADM1-1590546715-B8  | affectedpop   | 347.3      | 4.2656    | 0.0494    | 12.6726   | Jonglei              |
-| SSD-ADM1-1590546715-B8  | injured       | 226.6      | 0.0636    | 2.947E-07 | 0.2923    | Jonglei              |
-| *total*                 | affectedpop   | 46_277     | 1_158     | 71.1174   | 3_278     | *total*              |
-| *total*                 | area          | 640_754    | 6_087     | 743.2     | 12_946    | *total*              |
-| *total*                 | contents      | 21_608_572 | 487_133   | 18_081    | 1_157_447 | *total*              |
-| *total*                 | injured       | 24_291     | 5.6965    | 0.0286    | 19.7940   | *total*              |
-| *total*                 | nonstructural | 27_012_904 | 563_214   | 45_366    | 2_053_801 | *total*              |
-| *total*                 | number        | 9_628      | 70.1178   | 7.9552    | 135.2561  | *total*              |
-| *total*                 | occupants     | 24_291     | 4.7578    | 0.1100    | 9.7743    | *total*              |
-| *total*                 | residents     | 46_277     | 550.1     | 68.1472   | 1_055     | *total*              |
-| *total*                 | structural    | 49_217_360 | 815_910   | 93_368    | 1_964_918 | *total*              |
-=======
-| ID_2                    | loss_type     | value      | lossmea   | lossq05   | lossq95   | NAME_2            |
-|-------------------------+---------------+------------+-----------+-----------+-----------+-------------------|
-| 175                     | contents      | 582_756    | 2_531     | 0.0       | 6_205     | Dve Mogili        |
-| 175                     | nonstructural | 724_958    | 10_206    | 0.0       | 35_853    | Dve Mogili        |
-| 175                     | structural    | 1_104_610  | 21_364    | 0.0       | 72_662    | Dve Mogili        |
-| 175                     | occupants     | 855.4      | 0.0591    | 0.0       | 0.2579    | Dve Mogili        |
-| 175                     | area          | 13_446     | 152.0970  | 0.0       | 655.3     | Dve Mogili        |
-| 175                     | number        | 152.0000   | 1.5185    | 0.0       | 6.5085    | Dve Mogili        |
-| 175                     | residents     | 821.5      | 15.5440   | 0.0       | 64.1655   | Dve Mogili        |
-| 175                     | affectedpop   | 821.5      | 36.4108   | 0.0       | 110.8187  | Dve Mogili        |
-| 175                     | injured       | 855.4      | 0.1450    | 0.0       | 0.5025    | Dve Mogili        |
-| 21501139226             | contents      | 328_670    | 9_114     | 290.0     | 35_370    | Victoria          |
-| 21501139226             | nonstructural | 402_630    | 16_431    | 986.7     | 51_522    | Victoria          |
-| 21501139226             | structural    | 652_294    | 45_574    | 3_757     | 129_677   | Victoria          |
-| 21501139226             | occupants     | 366.8      | 0.0781    | 0.0024    | 0.2209    | Victoria          |
-| 21501139226             | area          | 7_486      | 231.1     | 9.2678    | 653.2     | Victoria          |
-| 21501139226             | number        | 67.0000    | 1.8562    | 0.0615    | 5.8800    | Victoria          |
-| 21501139226             | residents     | 470.8      | 26.9997   | 1.8457    | 72.4506   | Victoria          |
-| 21501139226             | affectedpop   | 470.8      | 43.8181   | 3.5161    | 88.7451   | Victoria          |
-| 21501139226             | injured       | 366.8      | 0.2166    | 4.956E-04 | 0.6039    | Victoria          |
-| 453                     | contents      | 594_539    | 2_005     | 22.1627   | 5_089     | Nieuwkoop         |
-| 453                     | nonstructural | 741_842    | 1_968     | 5.5261    | 6_361     | Nieuwkoop         |
-| 453                     | structural    | 947_544    | 5_930     | 5.0778    | 19_083    | Nieuwkoop         |
-| 453                     | occupants     | 731.4      | 0.0331    | 5.117E-07 | 0.1150    | Nieuwkoop         |
-| 453                     | area          | 12_127     | 71.4864   | 0.4376    | 287.3     | Nieuwkoop         |
-| 453                     | number        | 169.0000   | 1.1159    | 0.0069    | 4.7889    | Nieuwkoop         |
-| 453                     | residents     | 967.9      | 8.6678    | 0.0       | 32.4091   | Nieuwkoop         |
-| 453                     | affectedpop   | 967.9      | 11.0194   | 0.0       | 36.4000   | Nieuwkoop         |
-| 453                     | injured       | 731.4      | 0.1969    | 7.110E-14 | 1.4168    | Nieuwkoop         |
-| 59                      | contents      | 11_294_204 | 1_082     | 0.4346    | 3_493     | Moselle           |
-| 59                      | nonstructural | 14_009_579 | 1_374     | 0.9517    | 5_279     | Moselle           |
-| 59                      | structural    | 29_100_968 | 2_444     | 4.7910    | 4_098     | Moselle           |
-| 59                      | occupants     | 13_756     | 0.0035    | 9.120E-07 | 0.0243    | Moselle           |
-| 59                      | area          | 370_277    | 5.9285    | 7.498E-06 | 28.9467   | Moselle           |
-| 59                      | number        | 5_912      | 0.0728    | 3.000E-08 | 0.4411    | Moselle           |
-| 59                      | residents     | 28_043     | 0.7887    | 4.800E-08 | 4.3413    | Moselle           |
-| 59                      | affectedpop   | 28_043     | 4.2540    | 7.721E-20 | 19.3296   | Moselle           |
-| 59                      | injured       | 13_756     | 0.0065    | 9.120E-07 | 0.0070    | Moselle           |
-| BEN-ADM1-1590546715-B9  | contents      | 139_750    | 123.1488  | 0.0       | 774.4     | Atlantique        |
-| BEN-ADM1-1590546715-B9  | nonstructural | 134_151    | 265.8     | 0.0       | 1_737     | Atlantique        |
-| BEN-ADM1-1590546715-B9  | structural    | 287_521    | 148.2388  | 0.0       | 738.5     | Atlantique        |
-| BEN-ADM1-1590546715-B9  | occupants     | 374.1      | 2.489E-04 | 0.0       | 0.0021    | Atlantique        |
-| BEN-ADM1-1590546715-B9  | area          | 3_001      | 0.6099    | 0.0       | 4.9777    | Atlantique        |
-| BEN-ADM1-1590546715-B9  | number        | 26.0000    | 0.0102    | 0.0       | 0.0830    | Atlantique        |
-| BEN-ADM1-1590546715-B9  | residents     | 86.0000    | 0.1117    | 0.0       | 0.8728    | Atlantique        |
-| BEN-ADM1-1590546715-B9  | affectedpop   | 86.0000    | 0.0923    | 0.0       | 0.1995    | Atlantique        |
-| BEN-ADM1-1590546715-B9  | injured       | 374.1      | 0.0024    | 0.0       | 4.487E-04 | Atlantique        |
-| EGY-ADM1-1590546715-B18 | contents      | 1_575_449  | 412_034   | 355.7     | 1_344_287 | Giza Governorate  |
-| EGY-ADM1-1590546715-B18 | nonstructural | 2_070_279  | 436_944   | 552.7     | 1_785_812 | Giza Governorate  |
-| EGY-ADM1-1590546715-B18 | structural    | 1_656_214  | 318_221   | 3_020     | 1_349_147 | Giza Governorate  |
-| EGY-ADM1-1590546715-B18 | occupants     | 1_176      | 0.9862    | 0.0049    | 3.6025    | Giza Governorate  |
-| EGY-ADM1-1590546715-B18 | area          | 32_256     | 4_584     | 19.7530   | 16_703    | Giza Governorate  |
-| EGY-ADM1-1590546715-B18 | number        | 526.0      | 76.4082   | 0.3292    | 278.4     | Giza Governorate  |
-| EGY-ADM1-1590546715-B18 | residents     | 2_483      | 498.9     | 3.0614    | 1_614     | Giza Governorate  |
-| EGY-ADM1-1590546715-B18 | affectedpop   | 2_483      | 737.5     | 1.7393    | 2_217     | Giza Governorate  |
-| EGY-ADM1-1590546715-B18 | injured       | 1_176      | 4.0873    | 3.688E-04 | 8.8895    | Giza Governorate  |
-| FSM.1_1                 | contents      | 278_140    | 42.5428   | 0.0       | 180.5     | Chuuk             |
-| FSM.1_1                 | nonstructural | 440_534    | 115.1139  | 0.0       | 507.7     | Chuuk             |
-| FSM.1_1                 | structural    | 872_107    | 368.3     | 0.0       | 2_028     | Chuuk             |
-| FSM.1_1                 | occupants     | 549.2      | 0.0019    | 0.0       | 0.0074    | Chuuk             |
-| FSM.1_1                 | area          | 9_458      | 4.8690    | 0.0       | 18.4570   | Chuuk             |
-| FSM.1_1                 | number        | 94.0000    | 0.0812    | 0.0       | 0.3076    | Chuuk             |
-| FSM.1_1                 | residents     | 577.3      | 0.7343    | 0.0       | 2.7857    | Chuuk             |
-| FSM.1_1                 | affectedpop   | 577.3      | 1.4176    | 0.0       | 6.0558    | Chuuk             |
-| FSM.1_1                 | injured       | 549.2      | 0.0122    | 0.0       | 0.0427    | Chuuk             |
-| FSM.2_1                 | contents      | 60_619     | 184.7     | 0.0       | 745.3     | Kosrae            |
-| FSM.2_1                 | nonstructural | 77_983     | 232.2     | 0.0       | 1_038     | Kosrae            |
-| FSM.2_1                 | structural    | 146_100    | 622.8     | 0.0       | 2_326     | Kosrae            |
-| FSM.2_1                 | occupants     | 108.6333   | 0.0029    | 0.0       | 0.0092    | Kosrae            |
-| FSM.2_1                 | area          | 1_872      | 7.4008    | 0.0       | 23.0860   | Kosrae            |
-| FSM.2_1                 | number        | 23.0000    | 0.1233    | 0.0       | 0.3848    | Kosrae            |
-| FSM.2_1                 | residents     | 136.0000   | 1.0876    | 0.0       | 3.2941    | Kosrae            |
-| FSM.2_1                 | affectedpop   | 136.0000   | 1.5276    | 0.0       | 6.0999    | Kosrae            |
-| FSM.2_1                 | injured       | 108.6333   | 0.0496    | 0.0       | 0.2089    | Kosrae            |
-| GNQ-ADM1-1590546715-B2  | contents      | 445_846    | 3_293     | 0.0       | 17_225    | Bioko Norte       |
-| GNQ-ADM1-1590546715-B2  | nonstructural | 600_980    | 4_401     | 0.0       | 19_687    | Bioko Norte       |
-| GNQ-ADM1-1590546715-B2  | structural    | 1_201_431  | 4_767     | 0.0       | 22_735    | Bioko Norte       |
-| GNQ-ADM1-1590546715-B2  | occupants     | 783.3      | 0.0538    | 0.0       | 0.2896    | Bioko Norte       |
-| GNQ-ADM1-1590546715-B2  | area          | 15_593     | 137.4982  | 0.0       | 724.1     | Bioko Norte       |
-| GNQ-ADM1-1590546715-B2  | number        | 218.0      | 2.2916    | 0.0       | 12.0689   | Bioko Norte       |
-| GNQ-ADM1-1590546715-B2  | residents     | 1_305      | 21.9503   | 0.0       | 102.4032  | Bioko Norte       |
-| GNQ-ADM1-1590546715-B2  | affectedpop   | 1_305      | 32.4528   | 0.0       | 173.1017  | Bioko Norte       |
-| GNQ-ADM1-1590546715-B2  | injured       | 783.3      | 0.4760    | 0.0       | 1.9630    | Bioko Norte       |
-| GNQ-ADM1-1590546715-B4  | contents      | 213_912    | 19_131    | 6_424     | 26_171    | Litoral Province  |
-| GNQ-ADM1-1590546715-B4  | nonstructural | 273_023    | 20_464    | 4_569     | 29_918    | Litoral Province  |
-| GNQ-ADM1-1590546715-B4  | structural    | 577_867    | 53_797    | 20_678    | 71_629    | Litoral Province  |
-| GNQ-ADM1-1590546715-B4  | occupants     | 463.1      | 0.4479    | 0.0900    | 0.6286    | Litoral Province  |
-| GNQ-ADM1-1590546715-B4  | area          | 8_352      | 1_041     | 218.4     | 1_563     | Litoral Province  |
-| GNQ-ADM1-1590546715-B4  | number        | 113.0000   | 16.8454   | 3.5963    | 25.3462   | Litoral Province  |
-| GNQ-ADM1-1590546715-B4  | residents     | 717.2      | 117.0383  | 37.9435   | 155.5112  | Litoral Province  |
-| GNQ-ADM1-1590546715-B4  | affectedpop   | 717.2      | 142.6433  | 56.5938   | 168.4039  | Litoral Province  |
-| GNQ-ADM1-1590546715-B4  | injured       | 463.1      | 1.0849    | 0.0228    | 2.3746    | Litoral Province  |
-| LBR-ADM1-1590546715-B10 | contents      | 119_595    | 4.114E-04 | 0.0       | 4.840E-04 | Maryland          |
-| LBR-ADM1-1590546715-B10 | nonstructural | 154_414    | 7.6538    | 0.0       | 13.9579   | Maryland          |
-| LBR-ADM1-1590546715-B10 | structural    | 225_563    | 7.8069    | 0.0       | 0.7299    | Maryland          |
-| LBR-ADM1-1590546715-B10 | occupants     | 89.0333    | 1.283E-07 | 0.0       | 1.437E-07 | Maryland          |
-| LBR-ADM1-1590546715-B10 | area          | 3_013      | 0.0041    | 0.0       | 7.053E-06 | Maryland          |
-| LBR-ADM1-1590546715-B10 | number        | 44.0000    | 4.040E-05 | 0.0       | 7.000E-08 | Maryland          |
-| LBR-ADM1-1590546715-B10 | residents     | 211.8      | 7.609E-04 | 0.0       | 3.420E-07 | Maryland          |
-| LBR-ADM1-1590546715-B10 | affectedpop   | 211.8      | 0.0050    | 0.0       | 3.420E-07 | Maryland          |
-| LBR-ADM1-1590546715-B10 | injured       | 89.0333    | 1.283E-07 | 0.0       | 1.437E-07 | Maryland          |
-| MAR-ADM1-1590546715-B11 | contents      | 391_772    | 2_344     | 0.0       | 9_578     | Fez-Meknes        |
-| MAR-ADM1-1590546715-B11 | nonstructural | 440_295    | 2_394     | 0.0       | 9_154     | Fez-Meknes        |
-| MAR-ADM1-1590546715-B11 | structural    | 718_720    | 7_240     | 0.0       | 29_429    | Fez-Meknes        |
-| MAR-ADM1-1590546715-B11 | occupants     | 513.4      | 0.0312    | 0.0       | 0.1270    | Fez-Meknes        |
-| MAR-ADM1-1590546715-B11 | area          | 9_257      | 77.5806   | 0.0       | 317.7     | Fez-Meknes        |
-| MAR-ADM1-1590546715-B11 | number        | 103.0000   | 1.2827    | 0.0       | 5.2955    | Fez-Meknes        |
-| MAR-ADM1-1590546715-B11 | residents     | 607.6      | 11.9039   | 0.0       | 44.3817   | Fez-Meknes        |
-| MAR-ADM1-1590546715-B11 | affectedpop   | 607.6      | 22.1046   | 0.0       | 78.7991   | Fez-Meknes        |
-| MAR-ADM1-1590546715-B11 | injured       | 513.4      | 0.0657    | 0.0       | 0.2906    | Fez-Meknes        |
-| SDN-ADM1-1590546715-B12 | contents      | 1_758_197  | 25_988    | 0.0       | 101_660   | Khartoum State    |
-| SDN-ADM1-1590546715-B12 | nonstructural | 2_130_812  | 14_577    | 0.0       | 86_311    | Khartoum State    |
-| SDN-ADM1-1590546715-B12 | structural    | 4_266_648  | 50_685    | 0.0       | 246_907   | Khartoum State    |
-| SDN-ADM1-1590546715-B12 | occupants     | 2_742      | 0.3838    | 0.0       | 1.5940    | Khartoum State    |
-| SDN-ADM1-1590546715-B12 | area          | 54_332     | 951.3     | 0.0       | 3_987     | Khartoum State    |
-| SDN-ADM1-1590546715-B12 | number        | 652.0      | 15.8046   | 0.0       | 66.4432   | Khartoum State    |
-| SDN-ADM1-1590546715-B12 | residents     | 3_902      | 140.7502  | 0.0       | 519.2     | Khartoum State    |
-| SDN-ADM1-1590546715-B12 | affectedpop   | 3_902      | 223.9     | 0.0       | 770.0     | Khartoum State    |
-| SDN-ADM1-1590546715-B12 | injured       | 2_742      | 1.4365    | 0.0       | 8.6443    | Khartoum State    |
-| SDN-ADM1-1590546715-B3  | contents      | 13_569_579 | 17_850    | 248.4     | 114_494   | West Darfur State |
-| SDN-ADM1-1590546715-B3  | nonstructural | 17_024_786 | 20_707    | 280.7     | 41_270    | West Darfur State |
-| SDN-ADM1-1590546715-B3  | structural    | 31_813_662 | 33_681    | 474.0     | 161_972   | West Darfur State |
-| SDN-ADM1-1590546715-B3  | occupants     | 11_579     | 0.1037    | 1.738E-06 | 0.3607    | West Darfur State |
-| SDN-ADM1-1590546715-B3  | area          | 410_807    | 287.7     | 0.5682    | 856.4     | West Darfur State |
-| SDN-ADM1-1590546715-B3  | number        | 5_127      | 4.6773    | 0.0075    | 14.2568   | West Darfur State |
-| SDN-ADM1-1590546715-B3  | residents     | 24_689     | 37.5764   | 0.1020    | 109.1443  | West Darfur State |
-| SDN-ADM1-1590546715-B3  | affectedpop   | 24_689     | 68.3470   | 0.0553    | 160.2072  | West Darfur State |
-| SDN-ADM1-1590546715-B3  | injured       | 11_579     | 0.9223    | 1.679E-06 | 3.9701    | West Darfur State |
-| SSD-ADM1-1590546715-B6  | contents      | 293_532    | 3_894     | 28.3773   | 12_687    | Unity             |
-| SSD-ADM1-1590546715-B6  | nonstructural | 376_695    | 4_194     | 153.0458  | 12_753    | Unity             |
-| SSD-ADM1-1590546715-B6  | structural    | 630_670    | 13_699    | 154.1241  | 42_054    | Unity             |
-| SSD-ADM1-1590546715-B6  | occupants     | 434.8      | 0.0592    | 4.940E-07 | 0.1670    | Unity             |
-| SSD-ADM1-1590546715-B6  | area          | 8_210      | 162.4410  | 0.4077    | 462.4     | Unity             |
-| SSD-ADM1-1590546715-B6  | number        | 104.0000   | 2.5856    | 0.0053    | 7.6807    | Unity             |
-| SSD-ADM1-1590546715-B6  | residents     | 608.4      | 22.3250   | 0.1354    | 65.3789   | Unity             |
-| SSD-ADM1-1590546715-B6  | affectedpop   | 608.4      | 32.3176   | 0.0306    | 105.2884  | Unity             |
-| SSD-ADM1-1590546715-B6  | injured       | 434.8      | 0.1236    | 4.660E-07 | 0.5523    | Unity             |
-| ZAF-ADM1-1590546715-B9  | contents      | 6_170_456  | 31_614    | 1_434     | 88_449    | Mpumalanga        |
-| ZAF-ADM1-1590546715-B9  | nonstructural | 7_913_026  | 28_903    | 4_174     | 54_782    | Mpumalanga        |
-| ZAF-ADM1-1590546715-B9  | structural    | 15_134_627 | 82_497    | 4_961     | 294_937   | Mpumalanga        |
-| ZAF-ADM1-1590546715-B9  | occupants     | 6_755      | 0.3028    | 0.0126    | 0.7220    | Mpumalanga        |
-| ZAF-ADM1-1590546715-B9  | area          | 188_368    | 742.5     | 48.2502   | 1_991     | Mpumalanga        |
-| ZAF-ADM1-1590546715-B9  | number        | 2_391      | 11.1623   | 0.7881    | 32.9161   | Mpumalanga        |
-| ZAF-ADM1-1590546715-B9  | residents     | 11_608     | 79.8772   | 1.6150    | 259.9     | Mpumalanga        |
-| ZAF-ADM1-1590546715-B9  | affectedpop   | 11_608     | 142.4357  | 6.3437    | 381.7     | Mpumalanga        |
-| ZAF-ADM1-1590546715-B9  | injured       | 6_755      | 0.7559    | 0.0067    | 2.3364    | Mpumalanga        |
-| *total*                 | affectedpop   | 77_235     | 1_500     | 68.2787   | 4_323     | *total*           |
-| *total*                 | area          | 1_147_854  | 8_457     | 297.1     | 28_277    | *total*           |
-| *total*                 | contents      | 37_817_016 | 531_230   | 8_803     | 1_766_410 | *total*           |
-| *total*                 | injured       | 41_278     | 9.5814    | 0.0303    | 31.8031   | *total*           |
-| *total*                 | nonstructural | 47_515_988 | 563_184   | 10_723    | 2_141_997 | *total*           |
-| *total*                 | number        | 15_721     | 135.8360  | 4.7948    | 460.8     | *total*           |
-| *total*                 | occupants     | 41_278     | 2.5474    | 0.1100    | 8.1284    | *total*           |
-| *total*                 | residents     | 77_235     | 984.2     | 44.7030   | 3_050     | *total*           |
-| *total*                 | structural    | 89_336_544 | 641_046   | 33_053    | 2_449_425 | *total*           |
->>>>>>> b7e26467
+| ERI-ADM1-1590546715-B2  | contents      | 48_803     | 2_126     | 0.0       | 9_268     | Gash-Barka Region    |
+| ERI-ADM1-1590546715-B2  | nonstructural | 73_956     | 1_711     | 0.0       | 6_703     | Gash-Barka Region    |
+| ERI-ADM1-1590546715-B2  | structural    | 123_608    | 3_448     | 0.0       | 18_585    | Gash-Barka Region    |
+| ERI-ADM1-1590546715-B2  | occupants     | 77.5000    | 0.0024    | 0.0       | 0.0128    | Gash-Barka Region    |
+| ERI-ADM1-1590546715-B2  | area          | 1_565      | 14.4281   | 0.0       | 76.5914   | Gash-Barka Region    |
+| ERI-ADM1-1590546715-B2  | number        | 20.0000    | 0.1433    | 0.0       | 0.7599    | Gash-Barka Region    |
+| ERI-ADM1-1590546715-B2  | residents     | 94.3000    | 1.1611    | 0.0       | 5.4503    | Gash-Barka Region    |
+| ERI-ADM1-1590546715-B2  | affectedpop   | 94.3000    | 1.9174    | 0.0       | 11.5421   | Gash-Barka Region    |
+| ERI-ADM1-1590546715-B2  | injured       | 77.5000    | 0.0089    | 0.0       | 0.0438    | Gash-Barka Region    |
+| ETH-ADM1-1590546715-B11 | contents      | 139_750    | 1_650     | 0.0       | 3_987     | Tigray               |
+| ETH-ADM1-1590546715-B11 | nonstructural | 134_151    | 2_257     | 0.0       | 10_219    | Tigray               |
+| ETH-ADM1-1590546715-B11 | structural    | 287_521    | 10_862    | 0.0       | 39_309    | Tigray               |
+| ETH-ADM1-1590546715-B11 | occupants     | 374.1      | 0.0606    | 0.0       | 0.1365    | Tigray               |
+| ETH-ADM1-1590546715-B11 | area          | 3_001      | 43.6959   | 0.0       | 95.1267   | Tigray               |
+| ETH-ADM1-1590546715-B11 | number        | 26.0000    | 0.1697    | 0.0       | 0.3659    | Tigray               |
+| ETH-ADM1-1590546715-B11 | residents     | 86.0000    | 0.0239    | 0.0       | 0.0353    | Tigray               |
+| ETH-ADM1-1590546715-B11 | affectedpop   | 86.0000    | 0.0426    | 0.0       | 0.0595    | Tigray               |
+| ETH-ADM1-1590546715-B11 | injured       | 374.1      | 0.3522    | 0.0       | 0.9082    | Tigray               |
+| ETH-ADM1-1590546715-B3  | contents      | 11_294_204 | 50_140    | 894.5     | 145_803   | Amhara               |
+| ETH-ADM1-1590546715-B3  | nonstructural | 14_009_579 | 36_318    | 257.6     | 87_463    | Amhara               |
+| ETH-ADM1-1590546715-B3  | structural    | 29_100_968 | 141_338   | 2_552     | 368_863   | Amhara               |
+| ETH-ADM1-1590546715-B3  | occupants     | 13_756     | 0.5345    | 1.504E-05 | 1.7649    | Amhara               |
+| ETH-ADM1-1590546715-B3  | area          | 370_277    | 712.7     | 6.2835    | 2_075     | Amhara               |
+| ETH-ADM1-1590546715-B3  | number        | 5_912      | 4.3831    | 0.0202    | 14.0973   | Amhara               |
+| ETH-ADM1-1590546715-B3  | residents     | 28_043     | 29.9784   | 0.0339    | 99.5785   | Amhara               |
+| ETH-ADM1-1590546715-B3  | affectedpop   | 28_043     | 49.5863   | 0.0329    | 159.7346  | Amhara               |
+| ETH-ADM1-1590546715-B3  | injured       | 13_756     | 1.6161    | 4.742E-06 | 9.3912    | Amhara               |
+| ETH-ADM1-1590546715-B4  | contents      | 1_575_449  | 223_014   | 3_450     | 894_505   | Beneshangul Gumu     |
+| ETH-ADM1-1590546715-B4  | nonstructural | 2_070_279  | 104_490   | 406.1     | 353_755   | Beneshangul Gumu     |
+| ETH-ADM1-1590546715-B4  | structural    | 1_656_214  | 13_994    | 488.9     | 33_123    | Beneshangul Gumu     |
+| ETH-ADM1-1590546715-B4  | occupants     | 1_176      | 0.1373    | 0.0295    | 0.2185    | Beneshangul Gumu     |
+| ETH-ADM1-1590546715-B4  | area          | 32_256     | 153.0306  | 32.1440   | 401.3     | Beneshangul Gumu     |
+| ETH-ADM1-1590546715-B4  | number        | 526.0      | 1.8916    | 0.4324    | 3.9374    | Beneshangul Gumu     |
+| ETH-ADM1-1590546715-B4  | residents     | 2_483      | 9.8090    | 2.6296    | 20.0408   | Beneshangul Gumu     |
+| ETH-ADM1-1590546715-B4  | affectedpop   | 2_483      | 17.4426   | 3.1160    | 39.7336   | Beneshangul Gumu     |
+| ETH-ADM1-1590546715-B4  | injured       | 1_176      | 0.1075    | 1.457E-04 | 0.2687    | Beneshangul Gumu     |
+| ETH-ADM1-1590546715-B6  | contents      | 119_595    | 4_660     | 5.6823    | 16_246    | Gambela              |
+| ETH-ADM1-1590546715-B6  | nonstructural | 154_414    | 5_345     | 43.7545   | 15_170    | Gambela              |
+| ETH-ADM1-1590546715-B6  | structural    | 225_563    | 10_765    | 14.6633   | 62_018    | Gambela              |
+| ETH-ADM1-1590546715-B6  | occupants     | 89.0333    | 0.0880    | 4.700E-07 | 0.6875    | Gambela              |
+| ETH-ADM1-1590546715-B6  | area          | 3_013      | 74.7338   | 0.2646    | 427.2     | Gambela              |
+| ETH-ADM1-1590546715-B6  | number        | 44.0000    | 1.0479    | 0.0038    | 7.0268    | Gambela              |
+| ETH-ADM1-1590546715-B6  | residents     | 211.8      | 7.1756    | 0.0639    | 43.0533   | Gambela              |
+| ETH-ADM1-1590546715-B6  | affectedpop   | 211.8      | 11.6661   | 0.0092    | 66.8529   | Gambela              |
+| ETH-ADM1-1590546715-B6  | injured       | 89.0333    | 0.0426    | 4.440E-07 | 0.1880    | Gambela              |
+| ETH-ADM1-1590546715-B8  | contents      | 6_170_456  | 141_173   | 12_882    | 309_653   | Oromia               |
+| ETH-ADM1-1590546715-B8  | nonstructural | 7_913_026  | 143_649   | 16_737    | 250_052   | Oromia               |
+| ETH-ADM1-1590546715-B8  | structural    | 15_134_627 | 270_666   | 50_267    | 518_332   | Oromia               |
+| ETH-ADM1-1590546715-B8  | occupants     | 6_755      | 1.9109    | 0.0676    | 4.9909    | Oromia               |
+| ETH-ADM1-1590546715-B8  | area          | 188_368    | 1_957     | 185.8     | 3_732     | Oromia               |
+| ETH-ADM1-1590546715-B8  | number        | 2_391      | 22.4208   | 1.8407    | 47.6472   | Oromia               |
+| ETH-ADM1-1590546715-B8  | residents     | 11_608     | 152.8583  | 14.6936   | 324.2     | Oromia               |
+| ETH-ADM1-1590546715-B8  | affectedpop   | 11_608     | 231.7     | 39.2755   | 482.4     | Oromia               |
+| ETH-ADM1-1590546715-B8  | injured       | 6_755      | 3.3756    | 0.0941    | 16.6484   | Oromia               |
+| ETH-ADM1-1590546715-B9  | contents      | 13_569_579 | 45_664    | 440.6     | 146_649   | SNNPR                |
+| ETH-ADM1-1590546715-B9  | nonstructural | 17_024_786 | 39_809    | 451.7     | 147_299   | SNNPR                |
+| ETH-ADM1-1590546715-B9  | structural    | 31_813_662 | 70_762    | 878.4     | 263_835   | SNNPR                |
+| ETH-ADM1-1590546715-B9  | occupants     | 11_579     | 0.0898    | 1.773E-05 | 0.4503    | SNNPR                |
+| ETH-ADM1-1590546715-B9  | area          | 410_807    | 364.3     | 2.3659    | 1_434     | SNNPR                |
+| ETH-ADM1-1590546715-B9  | number        | 5_127      | 3.6469    | 0.0238    | 15.9768   | SNNPR                |
+| ETH-ADM1-1590546715-B9  | residents     | 24_689     | 28.9613   | 0.3677    | 117.6848  | SNNPR                |
+| ETH-ADM1-1590546715-B9  | affectedpop   | 24_689     | 48.9672   | 0.4567    | 135.3833  | SNNPR                |
+| ETH-ADM1-1590546715-B9  | injured       | 11_579     | 0.1220    | 1.773E-05 | 0.5500    | SNNPR                |
+| KEN-ADM1-1590546715-B32 | contents      | 2_060      | 0.1899    | 0.0       | 0.6441    | Marsabit             |
+| KEN-ADM1-1590546715-B32 | nonstructural | 2_575      | 0.2613    | 0.0       | 1.1239    | Marsabit             |
+| KEN-ADM1-1590546715-B32 | structural    | 5_665      | 3.4262    | 0.0       | 25.4628   | Marsabit             |
+| KEN-ADM1-1590546715-B32 | occupants     | 1.6000     | 7.200E-09 | 0.0       | 1.600E-08 | Marsabit             |
+| KEN-ADM1-1590546715-B32 | area          | 60.0000    | 0.0012    | 0.0       | 0.0090    | Marsabit             |
+| KEN-ADM1-1590546715-B32 | number        | 1.0000     | 2.044E-05 | 0.0       | 1.507E-04 | Marsabit             |
+| KEN-ADM1-1590546715-B32 | residents     | 3.7000     | 3.668E-04 | 0.0       | 0.0021    | Marsabit             |
+| KEN-ADM1-1590546715-B32 | affectedpop   | 3.7000     | 0.0014    | 0.0       | 3.855E-04 | Marsabit             |
+| KEN-ADM1-1590546715-B32 | injured       | 1.6000     | 7.200E-09 | 0.0       | 1.600E-08 | Marsabit             |
+| KEN-ADM1-1590546715-B43 | contents      | 4_464      | 3.5913    | 0.0       | 0.0469    | Turkana              |
+| KEN-ADM1-1590546715-B43 | nonstructural | 7_983      | 9.3791    | 0.0       | 53.4906   | Turkana              |
+| KEN-ADM1-1590546715-B43 | structural    | 16_739     | 27.9033   | 0.0       | 122.5358  | Turkana              |
+| KEN-ADM1-1590546715-B43 | occupants     | 6.4333     | 3.302E-08 | 0.0       | 6.433E-08 | Turkana              |
+| KEN-ADM1-1590546715-B43 | area          | 240.0      | 0.3113    | 0.0       | 0.6552    | Turkana              |
+| KEN-ADM1-1590546715-B43 | number        | 4.0000     | 0.0052    | 0.0       | 0.0109    | Turkana              |
+| KEN-ADM1-1590546715-B43 | residents     | 14.8000    | 0.0471    | 0.0       | 0.1263    | Turkana              |
+| KEN-ADM1-1590546715-B43 | affectedpop   | 14.8000    | 0.0210    | 0.0       | 0.0140    | Turkana              |
+| KEN-ADM1-1590546715-B43 | injured       | 6.4333     | 3.060E-08 | 0.0       | 6.433E-08 | Turkana              |
+| SDN-ADM1-1590546715-B12 | contents      | 487_436    | 1_144     | 0.0       | 2_889     | Khartoum State       |
+| SDN-ADM1-1590546715-B12 | nonstructural | 550_118    | 73.3078   | 0.0       | 51.2203   | Khartoum State       |
+| SDN-ADM1-1590546715-B12 | structural    | 353_541    | 43.9651   | 0.0       | 255.0     | Khartoum State       |
+| SDN-ADM1-1590546715-B12 | occupants     | 648.7      | 3.258E-06 | 0.0       | 6.487E-06 | Khartoum State       |
+| SDN-ADM1-1590546715-B12 | area          | 4_300      | 43.3773   | 0.0       | 1.8108    | Khartoum State       |
+| SDN-ADM1-1590546715-B12 | number        | 19.0000    | 0.1671    | 0.0       | 0.0070    | Khartoum State       |
+| SDN-ADM1-1590546715-B12 | residents     | 18.2000    | 0.0043    | 0.0       | 0.0043    | Khartoum State       |
+| SDN-ADM1-1590546715-B12 | affectedpop   | 18.2000    | 0.0015    | 0.0       | 0.0102    | Khartoum State       |
+| SDN-ADM1-1590546715-B12 | injured       | 648.7      | 0.0780    | 0.0       | 6.487E-06 | Khartoum State       |
+| SDN-ADM1-1590546715-B13 | contents      | 1_758_197  | 155_147   | 187.9     | 444_441   | Gezira State         |
+| SDN-ADM1-1590546715-B13 | nonstructural | 2_130_812  | 178_665   | 571.3     | 458_269   | Gezira State         |
+| SDN-ADM1-1590546715-B13 | structural    | 4_266_648  | 419_143   | 1_559     | 1_006_042 | Gezira State         |
+| SDN-ADM1-1590546715-B13 | occupants     | 2_742      | 1.7967    | 6.388E-06 | 4.9901    | Gezira State         |
+| SDN-ADM1-1590546715-B13 | area          | 54_332     | 2_760     | 0.7490    | 7_773     | Gezira State         |
+| SDN-ADM1-1590546715-B13 | number        | 652.0      | 24.2871   | 0.0114    | 68.4437   | Gezira State         |
+| SDN-ADM1-1590546715-B13 | residents     | 3_902      | 181.4     | 0.2728    | 476.9     | Gezira State         |
+| SDN-ADM1-1590546715-B13 | affectedpop   | 3_902      | 248.1     | 3.5899    | 598.1     | Gezira State         |
+| SDN-ADM1-1590546715-B13 | injured       | 2_742      | 3.6082    | 6.388E-06 | 12.0680   | Gezira State         |
+| SDN-ADM1-1590546715-B14 | contents      | 445_846    | 22_738    | 2_513     | 49_270    | Gedarif State        |
+| SDN-ADM1-1590546715-B14 | nonstructural | 600_980    | 58_669    | 3_263     | 109_608   | Gedarif State        |
+| SDN-ADM1-1590546715-B14 | structural    | 1_201_431  | 135_785   | 25_734    | 313_005   | Gedarif State        |
+| SDN-ADM1-1590546715-B14 | occupants     | 783.3      | 0.2719    | 0.0561    | 0.5853    | Gedarif State        |
+| SDN-ADM1-1590546715-B14 | area          | 15_593     | 1_001     | 118.6691  | 2_013     | Gedarif State        |
+| SDN-ADM1-1590546715-B14 | number        | 218.0      | 9.9729    | 0.7334    | 19.9762   | Gedarif State        |
+| SDN-ADM1-1590546715-B14 | residents     | 1_305      | 82.3533   | 4.0300    | 149.0835  | Gedarif State        |
+| SDN-ADM1-1590546715-B14 | affectedpop   | 1_305      | 123.0678  | 7.9660    | 214.2     | Gedarif State        |
+| SDN-ADM1-1590546715-B14 | injured       | 783.3      | 0.5265    | 9.558E-05 | 0.8888    | Gedarif State        |
+| SDN-ADM1-1590546715-B15 | contents      | 278_140    | 22_104    | 10.6509   | 68_668    | White Nile State     |
+| SDN-ADM1-1590546715-B15 | nonstructural | 440_534    | 42_601    | 108.0026  | 187_038   | White Nile State     |
+| SDN-ADM1-1590546715-B15 | structural    | 872_107    | 151_030   | 514.6     | 436_738   | White Nile State     |
+| SDN-ADM1-1590546715-B15 | occupants     | 549.2      | 0.3727    | 2.697E-06 | 1.2592    | White Nile State     |
+| SDN-ADM1-1590546715-B15 | area          | 9_458      | 964.5     | 1.5506    | 3_585     | White Nile State     |
+| SDN-ADM1-1590546715-B15 | number        | 94.0000    | 8.9977    | 0.0117    | 33.4901   | White Nile State     |
+| SDN-ADM1-1590546715-B15 | residents     | 577.3      | 69.4178   | 0.2101    | 222.6     | White Nile State     |
+| SDN-ADM1-1590546715-B15 | affectedpop   | 577.3      | 112.4212  | 0.3563    | 267.9     | White Nile State     |
+| SDN-ADM1-1590546715-B15 | injured       | 549.2      | 0.8350    | 1.890E-06 | 2.7813    | White Nile State     |
+| SDN-ADM1-1590546715-B16 | contents      | 213_912    | 24_234    | 2_496     | 48_263    | Blue Nile State      |
+| SDN-ADM1-1590546715-B16 | nonstructural | 273_023    | 30_353    | 634.6     | 59_092    | Blue Nile State      |
+| SDN-ADM1-1590546715-B16 | structural    | 577_867    | 88_937    | 6_998     | 149_048   | Blue Nile State      |
+| SDN-ADM1-1590546715-B16 | occupants     | 463.1      | 0.2571    | 0.0140    | 0.6159    | Blue Nile State      |
+| SDN-ADM1-1590546715-B16 | area          | 8_352      | 820.9     | 60.2460   | 1_773     | Blue Nile State      |
+| SDN-ADM1-1590546715-B16 | number        | 113.0000   | 10.4778   | 0.8532    | 25.0842   | Blue Nile State      |
+| SDN-ADM1-1590546715-B16 | residents     | 717.2      | 84.3181   | 11.8493   | 179.9212  | Blue Nile State      |
+| SDN-ADM1-1590546715-B16 | affectedpop   | 717.2      | 121.5258  | 3.4650    | 228.6     | Blue Nile State      |
+| SDN-ADM1-1590546715-B16 | injured       | 463.1      | 0.9518    | 0.0081    | 2.2844    | Blue Nile State      |
+| SDN-ADM1-1590546715-B2  | contents      | 60_619     | 2_874     | 0.0       | 16_647    | South Kordofan State |
+| SDN-ADM1-1590546715-B2  | nonstructural | 77_983     | 1_356     | 0.0       | 4_317     | South Kordofan State |
+| SDN-ADM1-1590546715-B2  | structural    | 146_100    | 3_959     | 0.0       | 14_226    | South Kordofan State |
+| SDN-ADM1-1590546715-B2  | occupants     | 108.6333   | 0.0404    | 0.0       | 0.2197    | South Kordofan State |
+| SDN-ADM1-1590546715-B2  | area          | 1_872      | 27.4510   | 0.0       | 134.2785  | South Kordofan State |
+| SDN-ADM1-1590546715-B2  | number        | 23.0000    | 0.1786    | 0.0       | 0.8225    | South Kordofan State |
+| SDN-ADM1-1590546715-B2  | residents     | 136.0000   | 1.1234    | 0.0       | 4.5402    | South Kordofan State |
+| SDN-ADM1-1590546715-B2  | affectedpop   | 136.0000   | 2.4214    | 0.0       | 11.8158   | South Kordofan State |
+| SDN-ADM1-1590546715-B2  | injured       | 108.6333   | 0.0836    | 0.0       | 0.1685    | South Kordofan State |
+| SDN-ADM1-1590546715-B4  | contents      | 391_772    | 29_438    | 5.529E-04 | 100_033   | Kassala State        |
+| SDN-ADM1-1590546715-B4  | nonstructural | 440_295    | 31_012    | 9.455E-04 | 94_558    | Kassala State        |
+| SDN-ADM1-1590546715-B4  | structural    | 718_720    | 71_924    | 0.7935    | 223_144   | Kassala State        |
+| SDN-ADM1-1590546715-B4  | occupants     | 513.4      | 0.2454    | 1.525E-06 | 0.9546    | Kassala State        |
+| SDN-ADM1-1590546715-B4  | area          | 9_257      | 567.4     | 1.401E-05 | 2_171     | Kassala State        |
+| SDN-ADM1-1590546715-B4  | number        | 103.0000   | 5.5167    | 4.000E-08 | 21.5384   | Kassala State        |
+| SDN-ADM1-1590546715-B4  | residents     | 607.6      | 40.7613   | 0.0       | 135.7410  | Kassala State        |
+| SDN-ADM1-1590546715-B4  | affectedpop   | 607.6      | 55.0956   | 0.0       | 137.3487  | Kassala State        |
+| SDN-ADM1-1590546715-B4  | injured       | 513.4      | 0.4789    | 1.430E-06 | 2.2927    | Kassala State        |
+| SDN-ADM1-1590546715-B6  | contents      | 594_539    | 65_653    | 13_322    | 232_894   | Sennar State         |
+| SDN-ADM1-1590546715-B6  | nonstructural | 741_842    | 78_105    | 18_150    | 228_864   | Sennar State         |
+| SDN-ADM1-1590546715-B6  | structural    | 947_544    | 116_187   | 23_633    | 253_181   | Sennar State         |
+| SDN-ADM1-1590546715-B6  | occupants     | 731.4      | 0.3660    | 0.0492    | 0.8084    | Sennar State         |
+| SDN-ADM1-1590546715-B6  | area          | 12_127     | 1_010     | 363.0     | 2_407     | Sennar State         |
+| SDN-ADM1-1590546715-B6  | number        | 169.0000   | 11.4206   | 3.6320    | 34.2084   | Sennar State         |
+| SDN-ADM1-1590546715-B6  | residents     | 967.9      | 80.1163   | 27.4743   | 270.8     | Sennar State         |
+| SDN-ADM1-1590546715-B6  | affectedpop   | 967.9      | 86.1917   | 10.7715   | 248.0     | Sennar State         |
+| SDN-ADM1-1590546715-B6  | injured       | 731.4      | 1.2211    | 0.0063    | 4.9938    | Sennar State         |
+| SDN-ADM1-1590546715-B8  | contents      | 125_076    | 1_455     | 0.0       | 4_183     | North Kordofan State |
+| SDN-ADM1-1590546715-B8  | nonstructural | 123_230    | 1_227     | 0.0       | 2_587     | North Kordofan State |
+| SDN-ADM1-1590546715-B8  | structural    | 160_290    | 2_676     | 0.0       | 13_292    | North Kordofan State |
+| SDN-ADM1-1590546715-B8  | occupants     | 175.5000   | 0.0012    | 0.0       | 1.755E-06 | North Kordofan State |
+| SDN-ADM1-1590546715-B8  | area          | 1_811      | 11.5832   | 0.0       | 57.4223   | North Kordofan State |
+| SDN-ADM1-1590546715-B8  | number        | 15.0000    | 0.0729    | 0.0       | 0.3730    | North Kordofan State |
+| SDN-ADM1-1590546715-B8  | residents     | 74.7000    | 0.7341    | 0.0       | 3.8593    | North Kordofan State |
+| SDN-ADM1-1590546715-B8  | affectedpop   | 74.7000    | 1.3137    | 0.0       | 8.0640    | North Kordofan State |
+| SDN-ADM1-1590546715-B8  | injured       | 175.5000   | 0.0076    | 0.0       | 0.0060    | North Kordofan State |
+| SSD-ADM1-1590546715-B3  | contents      | 582_756    | 13_946    | 22.1304   | 51_688    | Eastern Equatoria    |
+| SSD-ADM1-1590546715-B3  | nonstructural | 724_958    | 26_283    | 17.9513   | 83_675    | Eastern Equatoria    |
+| SSD-ADM1-1590546715-B3  | structural    | 1_104_610  | 61_069    | 31.2493   | 195_687   | Eastern Equatoria    |
+| SSD-ADM1-1590546715-B3  | occupants     | 855.4      | 0.1780    | 1.571E-06 | 0.5973    | Eastern Equatoria    |
+| SSD-ADM1-1590546715-B3  | area          | 13_446     | 453.1     | 0.3238    | 1_375     | Eastern Equatoria    |
+| SSD-ADM1-1590546715-B3  | number        | 152.0000   | 3.9588    | 0.0032    | 12.5005   | Eastern Equatoria    |
+| SSD-ADM1-1590546715-B3  | residents     | 821.5      | 33.1042   | 0.0696    | 100.0187  | Eastern Equatoria    |
+| SSD-ADM1-1590546715-B3  | affectedpop   | 821.5      | 48.5009   | 0.1212    | 139.1490  | Eastern Equatoria    |
+| SSD-ADM1-1590546715-B3  | injured       | 855.4      | 0.5859    | 1.488E-06 | 1.8275    | Eastern Equatoria    |
+| SSD-ADM1-1590546715-B4  | contents      | 328_670    | 21_642    | 439.2     | 55_748    | Upper Nile           |
+| SSD-ADM1-1590546715-B4  | nonstructural | 402_630    | 30_977    | 1_086     | 70_856    | Upper Nile           |
+| SSD-ADM1-1590546715-B4  | structural    | 652_294    | 72_168    | 1_086     | 155_027   | Upper Nile           |
+| SSD-ADM1-1590546715-B4  | occupants     | 366.8      | 0.1626    | 7.177E-04 | 0.4525    | Upper Nile           |
+| SSD-ADM1-1590546715-B4  | area          | 7_486      | 469.1     | 14.2382   | 1_349     | Upper Nile           |
+| SSD-ADM1-1590546715-B4  | number        | 67.0000    | 4.6493    | 0.1575    | 13.2919   | Upper Nile           |
+| SSD-ADM1-1590546715-B4  | residents     | 470.8      | 39.2760   | 2.5992    | 97.8104   | Upper Nile           |
+| SSD-ADM1-1590546715-B4  | affectedpop   | 470.8      | 61.0543   | 7.1837    | 134.0787  | Upper Nile           |
+| SSD-ADM1-1590546715-B4  | injured       | 366.8      | 0.2798    | 1.715E-05 | 0.7691    | Upper Nile           |
+| SSD-ADM1-1590546715-B8  | contents      | 293_532    | 8_881     | 166.0931  | 27_184    | Jonglei              |
+| SSD-ADM1-1590546715-B8  | nonstructural | 376_695    | 11_393    | 342.6     | 31_172    | Jonglei              |
+| SSD-ADM1-1590546715-B8  | structural    | 630_670    | 30_000    | 360.3     | 79_953    | Jonglei              |
+| SSD-ADM1-1590546715-B8  | occupants     | 434.8      | 0.1430    | 1.543E-04 | 0.5236    | Jonglei              |
+| SSD-ADM1-1590546715-B8  | area          | 8_210      | 191.3     | 1.8875    | 707.6     | Jonglei              |
+| SSD-ADM1-1590546715-B8  | number        | 104.0000   | 1.6597    | 0.0239    | 6.1638    | Jonglei              |
+| SSD-ADM1-1590546715-B8  | residents     | 608.4      | 12.5049   | 0.4094    | 38.0098   | Jonglei              |
+| SSD-ADM1-1590546715-B8  | affectedpop   | 608.4      | 17.2065   | 1.0577    | 35.1261   | Jonglei              |
+| SSD-ADM1-1590546715-B8  | injured       | 434.8      | 0.6918    | 1.695E-06 | 1.6935    | Jonglei              |
+| *total*                 | affectedpop   | 77_440     | 1_238     | 77.4017   | 2_918     | *total*              |
+| *total*                 | area          | 1_155_830  | 11_640    | 787.5     | 31_589    | *total*              |
+| *total*                 | contents      | 38_484_856 | 837_687   | 36_830    | 2_628_019 | *total*              |
+| *total*                 | injured       | 42_188     | 14.9730   | 0.1088    | 57.7719   | *total*              |
+| *total*                 | nonstructural | 48_273_852 | 824_304   | 42_070    | 2_200_801 | *total*              |
+| *total*                 | number        | 15_780     | 115.0677  | 7.7472    | 325.7     | *total*              |
+| *total*                 | occupants     | 42_188     | 6.6585    | 0.2174    | 19.2682   | *total*              |
+| *total*                 | residents     | 77_440     | 855.1     | 64.7033   | 2_289     | *total*              |
+| *total*                 | structural    | 89_996_392 | 1_674_788 | 114_118   | 4_143_812 | *total*              |