<<<<<<< HEAD
| ID_2                    | loss_type     | value         | lossmea   | lossq05   | lossq95   | NAME_2                     |
|-------------------------+---------------+---------------+-----------+-----------+-----------+----------------------------|
| 1001                    | contents      | 200_707       | 47.4373   | 0.0       | 217.7     | Autauga County             |
| 1001                    | nonstructural | 301_060       | 685.5     | 0.0       | 5_255     | Autauga County             |
| 1001                    | structural    | 167_256       | 320.9     | 0.0       | 830.0     | Autauga County             |
| 1001                    | occupants     | 6.2510        | 1.112E-08 | 0.0       | 6.251E-08 | Autauga County             |
| 1001                    | area          | 624.8         | 0.0264    | 0.0       | 0.2087    | Autauga County             |
| 1001                    | number        | 3.0000        | 1.269E-04 | 0.0       | 0.0010    | Autauga County             |
| 1001                    | residents     | 11.7207       | 0.0022    | 0.0       | 0.0183    | Autauga County             |
| 1001                    | affectedpop   | 11.7207       | 0.0278    | 0.0       | 0.2947    | Autauga County             |
| 1001                    | injured       | 6.2510        | 1.114E-08 | 0.0       | 6.251E-08 | Autauga County             |
| 1003                    | contents      | 10_208_858    | 1.7840    | 0.0       | 0.1021    | Baldwin County             |
| 1003                    | nonstructural | 4_253_691     | 0.2536    | 0.0       | 0.0425    | Baldwin County             |
| 1003                    | structural    | 2_552_214     | 0.2386    | 0.0       | 0.0255    | Baldwin County             |
| 1003                    | occupants     | 43.8800       | 6.063E-08 | 0.0       | 4.388E-07 | Baldwin County             |
| 1003                    | area          | 11_262        | 1.556E-05 | 0.0       | 1.126E-04 | Baldwin County             |
| 1003                    | number        | 19.2044       | 2.653E-08 | 0.0       | 1.920E-07 | Baldwin County             |
| 1003                    | injured       | 43.8800       | 6.063E-08 | 0.0       | 4.388E-07 | Baldwin County             |
| 1004                    | contents      | 9_311_594     | 12.0014   | 0.0       | 0.0931    | Division No.  4            |
| 1004                    | nonstructural | 13_967_391    | 1_699     | 0.0       | 1_051     | Division No.  4            |
| 1004                    | structural    | 7_759_662     | 4_300     | 0.0       | 0.0776    | Division No.  4            |
| 1004                    | occupants     | 144.0923      | 2.265E-06 | 0.0       | 1.441E-06 | Division No.  4            |
| 1004                    | area          | 28_987        | 0.3362    | 0.0       | 2.899E-04 | Division No.  4            |
| 1004                    | number        | 186.0         | 0.0022    | 0.0       | 1.860E-06 | Division No.  4            |
| 1004                    | residents     | 270.2         | 0.0075    | 0.0       | 2.702E-06 | Division No.  4            |
| 1004                    | affectedpop   | 270.2         | 0.0392    | 0.0       | 2.702E-06 | Division No.  4            |
| 1004                    | injured       | 144.0923      | 6.217E-07 | 0.0       | 1.441E-06 | Division No.  4            |
| 1005                    | contents      | 195_132       | 2_232     | 0.0       | 12_532    | Division No.  5            |
| 1005                    | nonstructural | 341_480       | 9_511     | 0.0       | 36_645    | Division No.  5            |
| 1005                    | structural    | 439_046       | 9_624     | 0.0       | 33_495    | Division No.  5            |
| 1005                    | occupants     | 6.9447        | 5.083E-04 | 0.0       | 0.0021    | Division No.  5            |
| 1005                    | area          | 1_041         | 8.5743    | 0.0       | 34.0325   | Division No.  5            |
| 1005                    | number        | 5.0000        | 0.0412    | 0.0       | 0.1634    | Division No.  5            |
| 1005                    | residents     | 13.0212       | 0.1970    | 0.0       | 1.0705    | Division No.  5            |
| 1005                    | affectedpop   | 13.0212       | 0.5928    | 0.0       | 3.1781    | Division No.  5            |
| 1005                    | injured       | 6.9447        | 0.0015    | 0.0       | 0.0036    | Division No.  5            |
| 1009                    | contents      | 1_076_936     | 913.8     | 0.0       | 957.3     | Blount County              |
| 1009                    | nonstructural | 1_615_403     | 1_933     | 0.0       | 5_799     | Blount County              |
| 1009                    | structural    | 897_446       | 618.3     | 0.0       | 4_420     | Blount County              |
| 1009                    | occupants     | 22.1563       | 9.106E-06 | 0.0       | 2.216E-07 | Blount County              |
| 1009                    | area          | 2_655         | 0.1500    | 0.0       | 0.0495    | Blount County              |
| 1009                    | number        | 13.0000       | 9.371E-04 | 0.0       | 2.835E-04 | Blount County              |
| 1009                    | residents     | 41.5431       | 0.0050    | 0.0       | 0.0171    | Blount County              |
| 1009                    | affectedpop   | 41.5431       | 0.0680    | 0.0       | 0.1538    | Blount County              |
| 1009                    | injured       | 22.1563       | 5.025E-06 | 0.0       | 2.216E-07 | Blount County              |
| 101                     | contents      | 210_348       | 41.9285   | 0.0       | 1_120     | Perugia                    |
| 101                     | nonstructural | 315_522       | 16.6494   | 0.0       | 98.4280   | Perugia                    |
| 101                     | structural    | 175_290       | 3.2959    | 0.0       | 3.3293    | Perugia                    |
| 101                     | occupants     | 6.0165        | 5.212E-09 | 0.0       | 6.016E-08 | Perugia                    |
| 101                     | area          | 654.8         | 6.256E-05 | 0.0       | 6.548E-06 | Perugia                    |
| 101                     | number        | 1.0000        | 9.554E-08 | 0.0       | 1.000E-08 | Perugia                    |
| 101                     | residents     | 11.2809       | 5.392E-06 | 0.0       | 1.128E-07 | Perugia                    |
| 101                     | affectedpop   | 11.2809       | 7.883E-04 | 0.0       | 0.0178    | Perugia                    |
| 101                     | injured       | 6.0165        | 5.212E-09 | 0.0       | 6.016E-08 | Perugia                    |
| 1015                    | contents      | 3_304_230     | 3_155     | 0.0       | 24_645    | Calhoun County             |
| 1015                    | nonstructural | 4_956_346     | 6_461     | 0.0       | 18_935    | Calhoun County             |
| 1015                    | structural    | 2_753_525     | 1_587     | 0.0       | 8_877     | Calhoun County             |
| 1015                    | occupants     | 97.6127       | 1.737E-07 | 0.0       | 9.761E-07 | Calhoun County             |
| 1015                    | area          | 10_286        | 0.3530    | 0.0       | 2.7827    | Calhoun County             |
| 1015                    | number        | 42.0000       | 0.0017    | 0.0       | 0.0134    | Calhoun County             |
| 1015                    | residents     | 183.0         | 0.0280    | 0.0       | 0.2309    | Calhoun County             |
| 1015                    | affectedpop   | 183.0         | 0.4735    | 0.0       | 4.8027    | Calhoun County             |
| 1015                    | injured       | 97.6127       | 1.866E-07 | 0.0       | 9.761E-07 | Calhoun County             |
| 105                     | contents      | 189_640       | 1.415E-04 | 0.0       | 0.0019    | Padova                     |
| 105                     | nonstructural | 284_460       | 3.1513    | 0.0       | 0.0063    | Padova                     |
| 105                     | structural    | 158_033       | 13.0136   | 0.0       | 238.5     | Padova                     |
| 105                     | occupants     | 2.4309        | 1.827E-09 | 0.0       | 2.431E-08 | Padova                     |
| 105                     | area          | 467.5         | 6.295E-05 | 0.0       | 4.675E-06 | Padova                     |
| 105                     | number        | 3.0000        | 4.039E-07 | 0.0       | 3.000E-08 | Padova                     |
| 105                     | residents     | 4.5580        | 6.759E-06 | 0.0       | 6.277E-05 | Padova                     |
| 105                     | affectedpop   | 4.5580        | 9.703E-06 | 0.0       | 4.824E-04 | Padova                     |
| 105                     | injured       | 2.4309        | 1.827E-09 | 0.0       | 2.431E-08 | Padova                     |
| 107                     | contents      | 11_743_833    | 50_656    | 0.0       | 209_584   | Treviso                    |
| 107                     | nonstructural | 17_615_750    | 110_089   | 0.0       | 303_314   | Treviso                    |
| 107                     | structural    | 9_786_528     | 39_101    | 0.0       | 73_070    | Treviso                    |
| 107                     | occupants     | 267.2         | 0.0023    | 0.0       | 2.672E-06 | Treviso                    |
| 107                     | area          | 33_122        | 17.6161   | 0.0       | 15.5820   | Treviso                    |
| 107                     | number        | 28.0000       | 0.0149    | 0.0       | 0.0132    | Treviso                    |
| 107                     | residents     | 500.9         | 0.8298    | 0.0       | 1.5271    | Treviso                    |
| 107                     | affectedpop   | 500.9         | 10.6160   | 0.0       | 103.5365  | Treviso                    |
| 107                     | injured       | 267.2         | 0.0340    | 0.0       | 0.0073    | Treviso                    |
| 109                     | contents      | 234_158       | 234.3     | 0.0       | 5_878     | Santa Ana                  |
| 109                     | nonstructural | 409_776       | 163.1021  | 0.0       | 3_930     | Santa Ana                  |
| 109                     | structural    | 526_855       | 1_116     | 0.0       | 21_278    | Santa Ana                  |
| 109                     | occupants     | 13.3289       | 4.015E-05 | 0.0       | 1.333E-07 | Santa Ana                  |
| 109                     | area          | 1_250         | 0.4743    | 0.0       | 2.3534    | Santa Ana                  |
| 109                     | number        | 6.0000        | 0.0023    | 0.0       | 0.0113    | Santa Ana                  |
| 109                     | residents     | 24.9917       | 0.0253    | 0.0       | 0.1813    | Santa Ana                  |
| 109                     | affectedpop   | 24.9917       | 0.3014    | 0.0       | 2.8837    | Santa Ana                  |
| 109                     | injured       | 13.3289       | 3.474E-04 | 0.0       | 3.335E-07 | Santa Ana                  |
| 110                     | contents      | 135_917       | 1.3162    | 0.0       | 0.0014    | Vicenza                    |
| 110                     | nonstructural | 56_632        | 0.8757    | 0.0       | 0.0052    | Vicenza                    |
| 110                     | structural    | 33_979        | 4.6473    | 0.0       | 0.3113    | Vicenza                    |
| 110                     | occupants     | 1.6900        | 1.981E-09 | 0.0       | 1.690E-08 | Vicenza                    |
| 110                     | area          | 149.9360      | 0.0010    | 0.0       | 1.499E-06 | Vicenza                    |
| 110                     | number        | 0.2557        | 1.736E-06 | 0.0       | 2.557E-09 | Vicenza                    |
| 110                     | injured       | 1.6900        | 1.981E-09 | 0.0       | 1.690E-08 | Vicenza                    |
| 1102                    | contents      | 1_326_682     | 306.8     | 0.0       | 9.6401    | ACIPAYAM                   |
| 1102                    | nonstructural | 1_990_024     | 639.7     | 0.0       | 65.7816   | ACIPAYAM                   |
| 1102                    | structural    | 1_105_569     | 637.2     | 0.0       | 90.2966   | ACIPAYAM                   |
| 1102                    | occupants     | 32.7605       | 2.967E-06 | 0.0       | 3.276E-07 | ACIPAYAM                   |
| 1102                    | area          | 4_130         | 0.1704    | 0.0       | 4.130E-05 | ACIPAYAM                   |
| 1102                    | number        | 30.0000       | 0.0012    | 0.0       | 3.000E-07 | ACIPAYAM                   |
| 1102                    | residents     | 61.4260       | 0.0064    | 0.0       | 6.143E-07 | ACIPAYAM                   |
| 1102                    | affectedpop   | 61.4260       | 0.0082    | 0.0       | 6.143E-07 | ACIPAYAM                   |
| 1102                    | injured       | 32.7605       | 2.032E-07 | 0.0       | 3.276E-07 | ACIPAYAM                   |
| 1106                    | contents      | 223_359       | 5_435     | 0.0       | 29_405    | ADİLCEVAZ                  |
| 1106                    | nonstructural | 335_038       | 19_338    | 0.0       | 88_345    | ADİLCEVAZ                  |
| 1106                    | structural    | 186_132       | 7_016     | 0.0       | 29_274    | ADİLCEVAZ                  |
| 1106                    | occupants     | 4.2206        | 8.953E-04 | 0.0       | 0.0056    | ADİLCEVAZ                  |
| 1106                    | area          | 550.7         | 9.8900    | 0.0       | 60.1521   | ADİLCEVAZ                  |
| 1106                    | number        | 4.0000        | 0.0718    | 0.0       | 0.4369    | ADİLCEVAZ                  |
| 1106                    | residents     | 7.9137        | 0.2651    | 0.0       | 1.6976    | ADİLCEVAZ                  |
| 1106                    | affectedpop   | 7.9137        | 0.7413    | 0.0       | 7.4714    | ADİLCEVAZ                  |
| 1106                    | injured       | 4.2206        | 7.873E-04 | 0.0       | 0.0099    | ADİLCEVAZ                  |
| 1109                    | contents      | 58_406        | 4.8133    | 0.0       | 5.841E-04 | AĞLASUN                    |
| 1109                    | nonstructural | 102_211       | 5.1802    | 0.0       | 0.0018    | AĞLASUN                    |
| 1109                    | structural    | 131_414       | 8.1912    | 0.0       | 0.0013    | AĞLASUN                    |
| 1109                    | occupants     | 2.2187        | 6.925E-09 | 0.0       | 2.219E-08 | AĞLASUN                    |
| 1109                    | area          | 311.7         | 0.0154    | 0.0       | 3.117E-06 | AĞLASUN                    |
| 1109                    | number        | 2.0000        | 9.878E-05 | 0.0       | 2.000E-08 | AĞLASUN                    |
| 1109                    | residents     | 4.1601        | 4.074E-04 | 0.0       | 4.160E-08 | AĞLASUN                    |
| 1109                    | affectedpop   | 4.1601        | 0.0029    | 0.0       | 4.160E-08 | AĞLASUN                    |
| 1109                    | injured       | 2.2187        | 1.549E-07 | 0.0       | 2.219E-08 | AĞLASUN                    |
| 1111                    | contents      | 20_280_922    | 10_648    | 0.0       | 38_107    | MERKEZ                     |
| 1111                    | nonstructural | 35_491_616    | 52_449    | 0.0       | 221_301   | MERKEZ                     |
| 1111                    | structural    | 45_632_076    | 155_319   | 0.0       | 1_045_070 | MERKEZ                     |
| 1111                    | occupants     | 530.0         | 5.449E-04 | 0.0       | 5.300E-06 | MERKEZ                     |
| 1111                    | area          | 85_714        | 35.2004   | 0.0       | 49.5852   | MERKEZ                     |
| 1111                    | number        | 550.0         | 0.2259    | 0.0       | 0.3182    | MERKEZ                     |
| 1111                    | residents     | 993.7         | 1.0179    | 0.0       | 1.9612    | MERKEZ                     |
| 1111                    | affectedpop   | 993.7         | 3.3014    | 0.0       | 7.0810    | MERKEZ                     |
| 1111                    | injured       | 530.0         | 0.0012    | 0.0       | 5.300E-06 | MERKEZ                     |
| 1114                    | contents      | 4_022_446     | 5_545     | 0.0       | 5.6728    | AKÇADAĞ                    |
| 1114                    | nonstructural | 1_676_019     | 2_151     | 0.0       | 9_309     | AKÇADAĞ                    |
| 1114                    | structural    | 1_005_612     | 2_130     | 0.0       | 2_417     | AKÇADAĞ                    |
| 1114                    | occupants     | 29.6600       | 1.720E-07 | 0.0       | 2.966E-07 | AKÇADAĞ                    |
| 1114                    | area          | 4_437         | 3.0748    | 0.0       | 2.5893    | AKÇADAĞ                    |
| 1114                    | number        | 7.5668        | 0.0052    | 0.0       | 0.0044    | AKÇADAĞ                    |
| 1114                    | injured       | 29.6600       | 4.150E-04 | 0.0       | 2.966E-07 | AKÇADAĞ                    |
| 113                     | contents      | 1_404_947     | 682.3     | 0.0       | 6_865     | Ponce                      |
| 113                     | nonstructural | 2_107_420     | 2_060     | 0.0       | 14_496    | Ponce                      |
| 113                     | structural    | 1_170_789     | 553.8     | 0.0       | 6_069     | Ponce                      |
| 113                     | occupants     | 52.1686       | 4.963E-08 | 0.0       | 5.217E-07 | Ponce                      |
| 113                     | area          | 4_374         | 0.2206    | 0.0       | 0.8253    | Ponce                      |
| 113                     | number        | 21.0000       | 0.0011    | 0.0       | 0.0040    | Ponce                      |
| 113                     | residents     | 97.8161       | 0.0176    | 0.0       | 0.0920    | Ponce                      |
| 113                     | affectedpop   | 97.8161       | 0.1602    | 0.0       | 0.4021    | Ponce                      |
| 113                     | injured       | 52.1686       | 9.212E-07 | 0.0       | 5.217E-07 | Ponce                      |
| 1203                    | contents      | 66_902        | 113.7981  | 0.0       | 1_295     | BORNOVA                    |
| 1203                    | nonstructural | 100_353       | 55.7293   | 0.0       | 115.2624  | BORNOVA                    |
| 1203                    | structural    | 55_752        | 156.0629  | 0.0       | 1_540     | BORNOVA                    |
| 1203                    | occupants     | 0.7431        | 2.919E-07 | 0.0       | 7.431E-09 | BORNOVA                    |
| 1203                    | area          | 208.3         | 0.0584    | 0.0       | 0.0965    | BORNOVA                    |
| 1203                    | number        | 1.0000        | 2.805E-04 | 0.0       | 4.632E-04 | BORNOVA                    |
| 1203                    | residents     | 1.3932        | 0.0012    | 0.0       | 0.0029    | BORNOVA                    |
| 1203                    | affectedpop   | 1.3932        | 0.0021    | 0.0       | 0.0193    | BORNOVA                    |
| 1203                    | injured       | 0.7431        | 8.306E-08 | 0.0       | 7.431E-09 | BORNOVA                    |
| 1207                    | contents      | 1_677_690     | 832.1     | 0.0       | 2_255     | BOZKIR                     |
| 1207                    | nonstructural | 2_516_536     | 574.5     | 0.0       | 2_907     | BOZKIR                     |
| 1207                    | structural    | 1_398_075     | 291.9     | 0.0       | 151.8154  | BOZKIR                     |
| 1207                    | occupants     | 46.7349       | 1.173E-07 | 0.0       | 4.673E-07 | BOZKIR                     |
| 1207                    | area          | 4_732         | 0.0531    | 0.0       | 4.732E-05 | BOZKIR                     |
| 1207                    | number        | 4.0000        | 4.487E-05 | 0.0       | 4.000E-08 | BOZKIR                     |
| 1207                    | residents     | 87.6279       | 0.0038    | 0.0       | 8.763E-07 | BOZKIR                     |
| 1207                    | affectedpop   | 87.6279       | 0.0396    | 0.0       | 0.2065    | BOZKIR                     |
| 1207                    | injured       | 46.7349       | 3.122E-05 | 0.0       | 4.673E-07 | BOZKIR                     |
| 1210                    | contents      | 197_012       | 0.0058    | 0.0       | 0.0020    | BOZÜYÜK                    |
| 1210                    | nonstructural | 82_088        | 9.925E-05 | 0.0       | 8.209E-04 | BOZÜYÜK                    |
| 1210                    | structural    | 49_253        | 0.1268    | 0.0       | 4.925E-04 | BOZÜYÜK                    |
| 1210                    | occupants     | 38.4700       | 4.658E-08 | 0.0       | 3.847E-07 | BOZÜYÜK                    |
| 1210                    | area          | 217.3         | 2.632E-07 | 0.0       | 2.173E-06 | BOZÜYÜK                    |
| 1210                    | number        | 0.3706        | 4.488E-10 | 0.0       | 3.706E-09 | BOZÜYÜK                    |
| 1210                    | injured       | 38.4700       | 4.658E-08 | 0.0       | 3.847E-07 | BOZÜYÜK                    |
| 1213                    | contents      | 1_556_821     | 5_890     | 0.0       | 40_873    | BULANIK                    |
| 1213                    | nonstructural | 648_675       | 494.3     | 0.0       | 5_304     | BULANIK                    |
| 1213                    | structural    | 389_205       | 1_705     | 0.0       | 9_919     | BULANIK                    |
| 1213                    | occupants     | 6.8133        | 2.222E-05 | 0.0       | 6.813E-08 | BULANIK                    |
| 1213                    | area          | 1_636         | 1.1970    | 0.0       | 3.8810    | BULANIK                    |
| 1213                    | number        | 2.7893        | 0.0020    | 0.0       | 0.0066    | BULANIK                    |
| 1213                    | injured       | 6.8133        | 2.834E-06 | 0.0       | 6.813E-08 | BULANIK                    |
| 1301                    | contents      | 450_561       | 0.0110    | 0.0       | 0.0045    | Hebei                      |
| 1301                    | nonstructural | 675_842       | 19.7370   | 0.0       | 5.7650    | Hebei                      |
| 1301                    | structural    | 375_468       | 2.1124    | 0.0       | 2.3894    | Hebei                      |
| 1301                    | occupants     | 7.5554        | 4.459E-09 | 0.0       | 7.555E-08 | Hebei                      |
| 1301                    | area          | 1_403         | 0.0025    | 0.0       | 1.403E-05 | Hebei                      |
| 1301                    | number        | 9.0000        | 1.602E-05 | 0.0       | 9.000E-08 | Hebei                      |
| 1301                    | residents     | 14.1664       | 7.559E-05 | 0.0       | 1.417E-07 | Hebei                      |
| 1301                    | affectedpop   | 14.1664       | 1.425E-05 | 0.0       | 1.417E-07 | Hebei                      |
| 1301                    | injured       | 7.5554        | 4.459E-09 | 0.0       | 7.555E-08 | Hebei                      |
| 1308                    | contents      | 2_212_862     | 0.0021    | 0.0       | 0.0221    | ERBAA                      |
| 1308                    | nonstructural | 922_026       | 0.0075    | 0.0       | 0.0092    | ERBAA                      |
| 1308                    | structural    | 553_216       | 0.0033    | 0.0       | 0.0055    | ERBAA                      |
| 1308                    | occupants     | 12.0500       | 1.096E-08 | 0.0       | 1.205E-07 | ERBAA                      |
| 1308                    | area          | 2_441         | 2.220E-06 | 0.0       | 2.441E-05 | ERBAA                      |
| 1308                    | number        | 4.1627        | 3.785E-09 | 0.0       | 4.163E-08 | ERBAA                      |
| 1308                    | injured       | 12.0500       | 1.096E-08 | 0.0       | 1.205E-07 | ERBAA                      |
| 1309                    | contents      | 6_942_971     | 3.3946    | 0.0       | 0.0694    | ERCİŞ                      |
| 1309                    | nonstructural | 10_414_457    | 159.2695  | 0.0       | 0.1041    | ERCİŞ                      |
| 1309                    | structural    | 5_785_809     | 0.0099    | 0.0       | 0.0579    | ERCİŞ                      |
| 1309                    | occupants     | 234.6         | 3.096E-07 | 0.0       | 2.346E-06 | ERCİŞ                      |
| 1309                    | area          | 21_613        | 2.852E-05 | 0.0       | 2.161E-04 | ERCİŞ                      |
| 1309                    | number        | 157.0000      | 2.072E-07 | 0.0       | 1.570E-06 | ERCİŞ                      |
| 1309                    | residents     | 439.9         | 5.805E-07 | 0.0       | 4.399E-06 | ERCİŞ                      |
| 1309                    | affectedpop   | 439.9         | 1.922E-06 | 0.0       | 4.399E-06 | ERCİŞ                      |
| 1309                    | injured       | 234.6         | 3.096E-07 | 0.0       | 2.346E-06 | ERCİŞ                      |
| 1317                    | contents      | 146_015       | 0.0519    | 0.0       | 0.0015    | Vila Nova de Gaia          |
| 1317                    | nonstructural | 255_526       | 16.6623   | 0.0       | 0.0026    | Vila Nova de Gaia          |
| 1317                    | structural    | 328_534       | 4.9193    | 0.0       | 0.0033    | Vila Nova de Gaia          |
| 1317                    | occupants     | 6.6895        | 5.756E-09 | 0.0       | 6.690E-08 | Vila Nova de Gaia          |
| 1317                    | area          | 779.2         | 0.0025    | 0.0       | 7.792E-06 | Vila Nova de Gaia          |
| 1317                    | number        | 5.0000        | 1.623E-05 | 0.0       | 5.000E-08 | Vila Nova de Gaia          |
| 1317                    | residents     | 12.5429       | 9.523E-05 | 0.0       | 1.254E-07 | Vila Nova de Gaia          |
| 1317                    | affectedpop   | 12.5429       | 2.183E-04 | 0.0       | 1.254E-07 | Vila Nova de Gaia          |
| 1317                    | injured       | 6.6895        | 2.650E-08 | 0.0       | 6.690E-08 | Vila Nova de Gaia          |
| 1409                    | contents      | 151_540       | 4_043     | 0.0       | 22_555    | Shanxi                     |
| 1409                    | nonstructural | 63_142        | 652.2     | 0.0       | 891.2     | Shanxi                     |
| 1409                    | structural    | 37_885        | 516.5     | 0.0       | 2_600     | Shanxi                     |
| 1409                    | occupants     | 0.5867        | 5.513E-05 | 0.0       | 3.013E-04 | Shanxi                     |
| 1409                    | area          | 159.2162      | 1.7838    | 0.0       | 9.1321    | Shanxi                     |
| 1409                    | number        | 0.2715        | 0.0030    | 0.0       | 0.0156    | Shanxi                     |
| 1409                    | injured       | 0.5867        | 1.658E-04 | 0.0       | 7.771E-04 | Shanxi                     |
| 1414                    | contents      | 66_902        | 215.0     | 0.0       | 1_892     | İSKİLİP                    |
| 1414                    | nonstructural | 100_353       | 475.6     | 0.0       | 2_007     | İSKİLİP                    |
| 1414                    | structural    | 55_752        | 364.8     | 0.0       | 2_435     | İSKİLİP                    |
| 1414                    | occupants     | 1.4901        | 2.074E-05 | 0.0       | 1.490E-08 | İSKİLİP                    |
| 1414                    | area          | 208.3         | 0.2217    | 0.0       | 0.2541    | İSKİLİP                    |
| 1414                    | number        | 1.0000        | 0.0011    | 0.0       | 0.0012    | İSKİLİP                    |
| 1414                    | residents     | 2.7939        | 0.0080    | 0.0       | 0.0161    | İSKİLİP                    |
| 1414                    | affectedpop   | 2.7939        | 0.0244    | 0.0       | 0.1331    | İSKİLİP                    |
| 1414                    | injured       | 1.4901        | 2.072E-06 | 0.0       | 1.490E-08 | İSKİLİP                    |
| 1418                    | contents      | 3_543_548     | 156.3068  | 0.0       | 0.0354    | Tomar                      |
| 1418                    | nonstructural | 1_476_478     | 420.2     | 0.0       | 2.3412    | Tomar                      |
| 1418                    | structural    | 885_887       | 208.3     | 0.0       | 10.5628   | Tomar                      |
| 1418                    | occupants     | 35.6433       | 9.047E-08 | 0.0       | 3.564E-07 | Tomar                      |
| 1418                    | area          | 3_909         | 0.5438    | 0.0       | 3.909E-05 | Tomar                      |
| 1418                    | number        | 6.6660        | 9.274E-04 | 0.0       | 6.666E-08 | Tomar                      |
| 1418                    | injured       | 35.6433       | 8.915E-08 | 0.0       | 3.564E-07 | Tomar                      |
| 1419                    | contents      | 28_473        | 6.1497    | 0.0       | 0.0657    | Torres Novas               |
| 1419                    | nonstructural | 49_828        | 111.8443  | 0.0       | 230.2     | Torres Novas               |
| 1419                    | structural    | 64_065        | 38.8528   | 0.0       | 291.9     | Torres Novas               |
| 1419                    | occupants     | 0.7350        | 9.647E-07 | 0.0       | 7.350E-09 | Torres Novas               |
| 1419                    | area          | 137.6656      | 0.0251    | 0.0       | 0.0167    | Torres Novas               |
| 1419                    | number        | 1.0000        | 1.824E-04 | 0.0       | 1.210E-04 | Torres Novas               |
| 1419                    | residents     | 1.3782        | 5.534E-04 | 0.0       | 6.608E-04 | Torres Novas               |
| 1419                    | affectedpop   | 1.3782        | 2.820E-04 | 0.0       | 2.133E-04 | Torres Novas               |
| 1419                    | injured       | 0.7350        | 1.455E-04 | 0.0       | 7.350E-09 | Torres Novas               |
| 1502                    | contents      | 8_235_254     | 130_995   | 0.0       | 282_737   | Nei Mongol                 |
| 1502                    | nonstructural | 14_411_695    | 336_148   | 0.0       | 659_927   | Nei Mongol                 |
| 1502                    | structural    | 18_529_322    | 476_930   | 0.0       | 817_611   | Nei Mongol                 |
| 1502                    | occupants     | 258.7         | 0.0981    | 0.0       | 0.4492    | Nei Mongol                 |
| 1502                    | area          | 43_948        | 325.0     | 0.0       | 1_475     | Nei Mongol                 |
| 1502                    | number        | 282.0         | 2.0853    | 0.0       | 9.4639    | Nei Mongol                 |
| 1502                    | residents     | 485.0         | 6.1667    | 0.0       | 33.4813   | Nei Mongol                 |
| 1502                    | affectedpop   | 485.0         | 18.6725   | 0.0       | 51.8611   | Nei Mongol                 |
| 1502                    | injured       | 258.7         | 0.0199    | 0.0       | 3.095E-05 | Nei Mongol                 |
| 1503                    | contents      | 1_598_860     | 4_544     | 0.0       | 48.5001   | SAROLANGUN Regency         |
| 1503                    | nonstructural | 666_192       | 1_160     | 0.0       | 3_866     | SAROLANGUN Regency         |
| 1503                    | structural    | 399_715       | 1_866     | 0.0       | 1_143     | SAROLANGUN Regency         |
| 1503                    | occupants     | 34.4000       | 2.002E-07 | 0.0       | 3.440E-07 | SAROLANGUN Regency         |
| 1503                    | area          | 1_764         | 1.7934    | 0.0       | 6.4576    | SAROLANGUN Regency         |
| 1503                    | number        | 3.0077        | 0.0031    | 0.0       | 0.0110    | SAROLANGUN Regency         |
| 1503                    | injured       | 34.4000       | 1.350E-04 | 0.0       | 3.440E-07 | SAROLANGUN Regency         |
| 1802                    | contents      | 116_812       | 43.0018   | 0.0       | 0.0451    | TANGGAMUS Regency          |
| 1802                    | nonstructural | 204_421       | 5.8428    | 0.0       | 0.0024    | TANGGAMUS Regency          |
| 1802                    | structural    | 262_827       | 73.4387   | 0.0       | 1_126     | TANGGAMUS Regency          |
| 1802                    | occupants     | 2.7994        | 2.652E-09 | 0.0       | 2.799E-08 | TANGGAMUS Regency          |
| 1802                    | area          | 623.4         | 0.0031    | 0.0       | 6.234E-06 | TANGGAMUS Regency          |
| 1802                    | number        | 4.0000        | 1.958E-05 | 0.0       | 4.000E-08 | TANGGAMUS Regency          |
| 1802                    | residents     | 5.2489        | 8.893E-05 | 0.0       | 5.249E-08 | TANGGAMUS Regency          |
| 1802                    | affectedpop   | 5.2489        | 2.546E-04 | 0.0       | 5.249E-08 | TANGGAMUS Regency          |
| 1802                    | injured       | 2.7994        | 2.652E-09 | 0.0       | 2.799E-08 | TANGGAMUS Regency          |
| 1809                    | contents      | 642_467       | 44.9025   | 0.0       | 1_958     | İSCEHİSAR                  |
| 1809                    | nonstructural | 1_124_317     | 65.9360   | 0.0       | 323.3     | İSCEHİSAR                  |
| 1809                    | structural    | 1_445_550     | 69.0143   | 0.0       | 1_346     | İSCEHİSAR                  |
| 1809                    | occupants     | 18.3280       | 1.119E-08 | 0.0       | 1.833E-07 | İSCEHİSAR                  |
| 1809                    | area          | 3_429         | 0.0084    | 0.0       | 3.429E-05 | İSCEHİSAR                  |
| 1809                    | number        | 22.0000       | 5.386E-05 | 0.0       | 2.200E-07 | İSCEHİSAR                  |
| 1809                    | residents     | 34.3649       | 2.503E-04 | 0.0       | 3.436E-07 | İSCEHİSAR                  |
| 1809                    | affectedpop   | 34.3649       | 9.795E-04 | 0.0       | 3.436E-07 | İSCEHİSAR                  |
| 1809                    | injured       | 18.3280       | 1.114E-08 | 0.0       | 1.833E-07 | İSCEHİSAR                  |
| 1811                    | contents      | 1_503_573     | 2_828     | 0.0       | 122_285   | DEMRE                      |
| 1811                    | nonstructural | 2_255_360     | 1_852     | 0.0       | 34_825    | DEMRE                      |
| 1811                    | structural    | 1_252_978     | 4_911     | 0.0       | 170_257   | DEMRE                      |
| 1811                    | occupants     | 24.3561       | 5.329E-06 | 0.0       | 2.436E-07 | DEMRE                      |
| 1811                    | area          | 4_681         | 0.3819    | 0.0       | 9.1251    | DEMRE                      |
| 1811                    | number        | 34.0000       | 0.0028    | 0.0       | 0.0663    | DEMRE                      |
| 1811                    | residents     | 45.6678       | 0.0132    | 0.0       | 0.3311    | DEMRE                      |
| 1811                    | affectedpop   | 45.6678       | 0.1558    | 0.0       | 5.3075    | DEMRE                      |
| 1811                    | injured       | 24.3561       | 4.334E-07 | 0.0       | 2.436E-07 | DEMRE                      |
| 1812                    | contents      | 87_609        | 0.0881    | 0.0       | 8.761E-04 | KARAÇOBAN                  |
| 1812                    | nonstructural | 153_316       | 1.5665    | 0.0       | 52.8007   | KARAÇOBAN                  |
| 1812                    | structural    | 197_120       | 9.7894    | 0.0       | 390.5     | KARAÇOBAN                  |
| 1812                    | occupants     | 1.1887        | 4.678E-10 | 0.0       | 1.189E-08 | KARAÇOBAN                  |
| 1812                    | area          | 467.5         | 8.129E-05 | 0.0       | 4.675E-06 | KARAÇOBAN                  |
| 1812                    | number        | 3.0000        | 5.216E-07 | 0.0       | 3.000E-08 | KARAÇOBAN                  |
| 1812                    | residents     | 2.2288        | 1.365E-06 | 0.0       | 2.229E-08 | KARAÇOBAN                  |
| 1812                    | affectedpop   | 2.2288        | 1.476E-06 | 0.0       | 2.713E-05 | KARAÇOBAN                  |
| 1812                    | injured       | 1.1887        | 4.678E-10 | 0.0       | 1.189E-08 | KARAÇOBAN                  |
| 1813                    | contents      | 133_804       | 8.7678    | 0.0       | 367.1     | KARAMANLI                  |
| 1813                    | nonstructural | 200_707       | 12.6069   | 0.0       | 72.7322   | KARAMANLI                  |
| 1813                    | structural    | 111_504       | 17.8605   | 0.0       | 378.5     | KARAMANLI                  |
| 1813                    | occupants     | 2.3432        | 1.187E-09 | 0.0       | 2.343E-08 | KARAMANLI                  |
| 1813                    | area          | 416.5         | 1.218E-04 | 0.0       | 2.823E-04 | KARAMANLI                  |
| 1813                    | number        | 2.0000        | 5.847E-07 | 0.0       | 1.355E-06 | KARAMANLI                  |
| 1813                    | residents     | 4.3935        | 2.186E-05 | 0.0       | 5.006E-05 | KARAMANLI                  |
| 1813                    | affectedpop   | 4.3935        | 4.632E-04 | 0.0       | 0.0133    | KARAMANLI                  |
| 1813                    | injured       | 2.3432        | 1.187E-09 | 0.0       | 2.343E-08 | KARAMANLI                  |
| 203                     | contents      | 1_401_745     | 5_413     | 0.0       | 3_760     | Cuxhaven                   |
| 203                     | nonstructural | 2_453_054     | 3_547     | 0.0       | 5_796     | Cuxhaven                   |
| 203                     | structural    | 3_153_927     | 6_504     | 0.0       | 31_922    | Cuxhaven                   |
| 203                     | occupants     | 34.8285       | 1.812E-04 | 0.0       | 3.483E-07 | Cuxhaven                   |
| 203                     | area          | 7_481         | 6.5089    | 0.0       | 4.5751    | Cuxhaven                   |
| 203                     | number        | 48.0000       | 0.0418    | 0.0       | 0.0294    | Cuxhaven                   |
| 203                     | residents     | 65.3035       | 0.0972    | 0.0       | 0.1354    | Cuxhaven                   |
| 203                     | affectedpop   | 65.3035       | 0.2568    | 0.0       | 0.0415    | Cuxhaven                   |
| 203                     | injured       | 34.8285       | 5.382E-04 | 0.0       | 3.483E-07 | Cuxhaven                   |
| 501                     | contents      | 210_348       | 463.1     | 0.0       | 2_507     | Belmonte                   |
| 501                     | nonstructural | 315_522       | 1_503     | 0.0       | 9_838     | Belmonte                   |
| 501                     | structural    | 175_290       | 826.6     | 0.0       | 5_740     | Belmonte                   |
| 501                     | occupants     | 3.2283        | 1.911E-05 | 0.0       | 3.228E-08 | Belmonte                   |
| 501                     | area          | 654.8         | 0.3226    | 0.0       | 2.0362    | Belmonte                   |
| 501                     | number        | 1.0000        | 4.927E-04 | 0.0       | 0.0031    | Belmonte                   |
| 501                     | residents     | 6.0530        | 0.0108    | 0.0       | 0.0869    | Belmonte                   |
| 501                     | affectedpop   | 6.0530        | 0.2450    | 0.0       | 2.3772    | Belmonte                   |
| 501                     | injured       | 3.2283        | 5.869E-04 | 0.0       | 6.986E-04 | Belmonte                   |
| 502                     | contents      | 531_209       | 240.3     | 0.0       | 2_457     | Nicoya                     |
| 502                     | nonstructural | 796_814       | 364.5     | 0.0       | 5_896     | Nicoya                     |
| 502                     | structural    | 442_674       | 99.7488   | 0.0       | 1_257     | Nicoya                     |
| 502                     | occupants     | 6.0522        | 7.129E-09 | 0.0       | 6.052E-08 | Nicoya                     |
| 502                     | area          | 1_310         | 0.0035    | 0.0       | 0.0637    | Nicoya                     |
| 502                     | number        | 2.0000        | 5.281E-06 | 0.0       | 9.732E-05 | Nicoya                     |
| 502                     | residents     | 11.3479       | 1.936E-04 | 0.0       | 0.0049    | Nicoya                     |
| 502                     | affectedpop   | 11.3479       | 0.0066    | 0.0       | 0.1373    | Nicoya                     |
| 502                     | injured       | 6.0522        | 7.129E-09 | 0.0       | 6.052E-08 | Nicoya                     |
| 503                     | contents      | 808_873       | 1_548     | 0.0       | 47_100    | Santa Cruz                 |
| 503                     | nonstructural | 1_415_528     | 1_338     | 0.0       | 34_277    | Santa Cruz                 |
| 503                     | structural    | 1_819_965     | 2_422     | 0.0       | 41_318    | Santa Cruz                 |
| 503                     | occupants     | 30.9291       | 1.717E-05 | 0.0       | 7.545E-05 | Santa Cruz                 |
| 503                     | area          | 3_911         | 0.3731    | 0.0       | 7.0269    | Santa Cruz                 |
| 503                     | number        | 4.0000        | 3.816E-04 | 0.0       | 0.0072    | Santa Cruz                 |
| 503                     | residents     | 57.9921       | 0.0201    | 0.0       | 0.4230    | Santa Cruz                 |
| 503                     | affectedpop   | 57.9921       | 0.2923    | 0.0       | 8.0875    | Santa Cruz                 |
| 503                     | injured       | 30.9291       | 7.498E-04 | 0.0       | 0.0434    | Santa Cruz                 |
| 504                     | contents      | 2_263_526     | 1_246     | 0.0       | 21_680    | Fundão                     |
| 504                     | nonstructural | 3_961_170     | 11_047    | 0.0       | 342_774   | Fundão                     |
| 504                     | structural    | 5_092_933     | 3_093     | 0.0       | 42_444    | Fundão                     |
| 504                     | occupants     | 42.0377       | 5.723E-05 | 0.0       | 2.568E-04 | Fundão                     |
| 504                     | area          | 12_079        | 2.6819    | 0.0       | 56.5307   | Fundão                     |
| 504                     | number        | 58.0000       | 0.0129    | 0.0       | 0.2714    | Fundão                     |
| 504                     | residents     | 78.8206       | 0.0542    | 0.0       | 1.2377    | Fundão                     |
| 504                     | affectedpop   | 78.8206       | 0.5466    | 0.0       | 20.9856   | Fundão                     |
| 504                     | injured       | 42.0377       | 7.879E-06 | 0.0       | 7.368E-06 | Fundão                     |
| 509                     | contents      | 154_780       | 281.2     | 0.0       | 5_252     | Sertã                      |
| 509                     | nonstructural | 270_864       | 350.8     | 0.0       | 3_682     | Sertã                      |
| 509                     | structural    | 348_254       | 541.1     | 0.0       | 12_143    | Sertã                      |
| 509                     | occupants     | 3.0482        | 4.705E-05 | 0.0       | 8.586E-04 | Sertã                      |
| 509                     | area          | 826.0         | 0.2234    | 0.0       | 3.6723    | Sertã                      |
| 509                     | number        | 6.0000        | 0.0016    | 0.0       | 0.0267    | Sertã                      |
| 509                     | residents     | 5.7153        | 0.0042    | 0.0       | 0.0737    | Sertã                      |
| 509                     | affectedpop   | 5.7153        | 0.0198    | 0.0       | 0.3299    | Sertã                      |
| 509                     | injured       | 3.0482        | 1.485E-04 | 0.0       | 1.052E-05 | Sertã                      |
| 601                     | contents      | 398_005       | 0.2663    | 0.0       | 0.0040    | Puntarenas                 |
| 601                     | nonstructural | 597_007       | 0.4610    | 0.0       | 6.6483    | Puntarenas                 |
| 601                     | structural    | 331_671       | 1.0708    | 0.0       | 0.0033    | Puntarenas                 |
| 601                     | occupants     | 0.9045        | 9.567E-10 | 0.0       | 9.045E-09 | Puntarenas                 |
| 601                     | area          | 1_239         | 3.216E-05 | 0.0       | 1.239E-05 | Puntarenas                 |
| 601                     | number        | 9.0000        | 2.336E-07 | 0.0       | 9.000E-08 | Puntarenas                 |
| 601                     | residents     | 1.6960        | 3.331E-07 | 0.0       | 1.696E-08 | Puntarenas                 |
| 601                     | affectedpop   | 1.6960        | 3.349E-06 | 0.0       | 1.696E-08 | Puntarenas                 |
| 601                     | injured       | 0.9045        | 9.567E-10 | 0.0       | 9.045E-09 | Puntarenas                 |
| 603                     | contents      | 13_401_212    | 281.1     | 0.0       | 0.1340    | Coimbra                    |
| 603                     | nonstructural | 20_101_818    | 5_651     | 0.0       | 64_692    | Coimbra                    |
| 603                     | structural    | 11_167_677    | 1_830     | 0.0       | 35_245    | Coimbra                    |
| 603                     | occupants     | 247.2         | 1.947E-04 | 0.0       | 2.472E-06 | Coimbra                    |
| 603                     | area          | 33_039        | 3.3995    | 0.0       | 31.8961   | Coimbra                    |
| 603                     | number        | 212.0         | 0.0218    | 0.0       | 0.2047    | Coimbra                    |
| 603                     | residents     | 463.5         | 0.0872    | 0.0       | 1.1970    | Coimbra                    |
| 603                     | affectedpop   | 463.5         | 0.3056    | 0.0       | 4.7330    | Coimbra                    |
| 603                     | injured       | 247.2         | 0.0016    | 0.0       | 2.472E-06 | Coimbra                    |
| 610                     | contents      | 39_026        | 100.0331  | 0.0       | 617.9     | Chudnivs'kyi               |
| 610                     | nonstructural | 68_296        | 366.2     | 0.0       | 4_041     | Chudnivs'kyi               |
| 610                     | structural    | 87_809        | 499.1     | 0.0       | 6_068     | Chudnivs'kyi               |
| 610                     | occupants     | 2.0314        | 3.234E-06 | 0.0       | 2.031E-08 | Chudnivs'kyi               |
| 610                     | area          | 208.3         | 0.0870    | 0.0       | 0.5519    | Chudnivs'kyi               |
| 610                     | number        | 1.0000        | 4.179E-04 | 0.0       | 0.0027    | Chudnivs'kyi               |
| 610                     | residents     | 3.8089        | 0.0051    | 0.0       | 0.0369    | Chudnivs'kyi               |
| 610                     | affectedpop   | 3.8089        | 0.0298    | 0.0       | 0.2561    | Chudnivs'kyi               |
| 610                     | injured       | 2.0314        | 1.780E-05 | 0.0       | 2.031E-08 | Chudnivs'kyi               |
| 615                     | contents      | 396_592       | 51.2751   | 0.0       | 475.3     | Soure                      |
| 615                     | nonstructural | 627_134       | 344.9     | 0.0       | 1_194     | Soure                      |
| 615                     | structural    | 513_219       | 35.5319   | 0.0       | 220.0     | Soure                      |
| 615                     | occupants     | 12.7725       | 1.916E-08 | 0.0       | 1.277E-07 | Soure                      |
| 615                     | area          | 1_521         | 0.0043    | 0.0       | 1.521E-05 | Soure                      |
| 615                     | number        | 9.0000        | 2.333E-05 | 0.0       | 9.000E-08 | Soure                      |
| 615                     | residents     | 23.9484       | 4.046E-04 | 0.0       | 0.0013    | Soure                      |
| 615                     | affectedpop   | 23.9484       | 0.0023    | 0.0       | 0.0030    | Soure                      |
| 615                     | injured       | 12.7725       | 1.916E-08 | 0.0       | 1.277E-07 | Soure                      |
| 616                     | contents      | 3_792_100     | 429.8     | 0.0       | 0.0379    | Luhyns'kyi                 |
| 616                     | nonstructural | 6_636_176     | 259.0     | 0.0       | 19.8756   | Luhyns'kyi                 |
| 616                     | structural    | 8_532_226     | 6_872     | 0.0       | 188.2     | Luhyns'kyi                 |
| 616                     | occupants     | 90.1723       | 8.542E-08 | 0.0       | 9.017E-07 | Luhyns'kyi                 |
| 616                     | area          | 20_237        | 0.3153    | 0.0       | 2.024E-04 | Luhyns'kyi                 |
| 616                     | number        | 147.0000      | 0.0023    | 0.0       | 1.470E-06 | Luhyns'kyi                 |
| 616                     | residents     | 169.0731      | 0.0086    | 0.0       | 1.691E-06 | Luhyns'kyi                 |
| 616                     | affectedpop   | 169.0731      | 0.0052    | 0.0       | 1.691E-06 | Luhyns'kyi                 |
| 616                     | injured       | 90.1723       | 8.525E-08 | 0.0       | 9.017E-07 | Luhyns'kyi                 |
| 701                     | contents      | 1_109_254     | 1_764     | 0.0       | 345.4     | Alandroal                  |
| 701                     | nonstructural | 1_941_194     | 6_522     | 0.0       | 1_478     | Alandroal                  |
| 701                     | structural    | 2_495_821     | 1_557     | 0.0       | 1_275     | Alandroal                  |
| 701                     | occupants     | 33.2014       | 9.016E-05 | 0.0       | 3.320E-07 | Alandroal                  |
| 701                     | area          | 5_920         | 2.1824    | 0.0       | 5.920E-05 | Alandroal                  |
| 701                     | number        | 43.0000       | 0.0159    | 0.0       | 4.300E-07 | Alandroal                  |
| 701                     | residents     | 62.2526       | 0.0519    | 0.0       | 0.0109    | Alandroal                  |
| 701                     | affectedpop   | 62.2526       | 0.0340    | 0.0       | 1.929E-05 | Alandroal                  |
| 701                     | injured       | 33.2014       | 1.565E-06 | 0.0       | 3.320E-07 | Alandroal                  |
| 704                     | contents      | 2_676_498     | 1_226     | 0.0       | 19_579    | Talamanca                  |
| 704                     | nonstructural | 4_683_872     | 1_603     | 0.0       | 23_519    | Talamanca                  |
| 704                     | structural    | 6_022_122     | 10_460    | 0.0       | 148_926   | Talamanca                  |
| 704                     | occupants     | 105.3980      | 3.159E-04 | 0.0       | 1.054E-06 | Talamanca                  |
| 704                     | area          | 12_941        | 5.5764    | 0.0       | 31.2386   | Talamanca                  |
| 704                     | number        | 94.0000       | 0.0405    | 0.0       | 0.2269    | Talamanca                  |
| 704                     | residents     | 197.6         | 0.1838    | 0.0       | 1.3929    | Talamanca                  |
| 704                     | affectedpop   | 197.6         | 0.8815    | 0.0       | 1.8948    | Talamanca                  |
| 704                     | injured       | 105.3980      | 0.0020    | 0.0       | 1.054E-06 | Talamanca                  |
| 712                     | contents      | 8_171_581     | 12_171    | 0.0       | 340.0     | Vendas Novas               |
| 712                     | nonstructural | 3_404_826     | 8_266     | 0.0       | 10_627    | Vendas Novas               |
| 712                     | structural    | 2_042_895     | 17_396    | 0.0       | 13_432    | Vendas Novas               |
| 712                     | occupants     | 50.0500       | 3.575E-07 | 0.0       | 5.005E-07 | Vendas Novas               |
| 712                     | area          | 9_014         | 4.3599    | 0.0       | 8.6437    | Vendas Novas               |
| 712                     | number        | 15.3720       | 0.0074    | 0.0       | 0.0147    | Vendas Novas               |
| 712                     | injured       | 50.0500       | 3.573E-07 | 0.0       | 5.005E-07 | Vendas Novas               |
| 801                     | contents      | 7_413_316     | 3_120     | 0.0       | 0.4698    | Albufeira                  |
| 801                     | nonstructural | 3_088_882     | 1_050     | 0.0       | 554.6     | Albufeira                  |
| 801                     | structural    | 1_853_329     | 1_729     | 0.0       | 521.4     | Albufeira                  |
| 801                     | occupants     | 66.9367       | 3.471E-07 | 0.0       | 6.694E-07 | Albufeira                  |
| 801                     | area          | 8_178         | 0.5158    | 0.0       | 8.178E-05 | Albufeira                  |
| 801                     | number        | 13.9456       | 8.796E-04 | 0.0       | 1.395E-07 | Albufeira                  |
| 801                     | injured       | 66.9367       | 1.370E-06 | 0.0       | 6.694E-07 | Albufeira                  |
| 808                     | contents      | 14_569_444    | 51_731    | 0.0       | 64_858    | Loulé                      |
| 808                     | nonstructural | 25_496_528    | 74_482    | 0.0       | 389_162   | Loulé                      |
| 808                     | structural    | 32_781_250    | 159_362   | 0.0       | 542_363   | Loulé                      |
| 808                     | occupants     | 323.9         | 0.0165    | 0.0       | 0.0640    | Loulé                      |
| 808                     | area          | 70_442        | 71.0902   | 0.0       | 268.6     | Loulé                      |
| 808                     | number        | 452.0         | 0.4562    | 0.0       | 1.7237    | Loulé                      |
| 808                     | residents     | 607.3         | 1.2930    | 0.0       | 6.1721    | Loulé                      |
| 808                     | affectedpop   | 607.3         | 1.0806    | 0.0       | 3.8261    | Loulé                      |
| 808                     | injured       | 323.9         | 0.0804    | 0.0       | 4.434E-04 | Loulé                      |
| ESP.1.2_1               | contents      | 4_699_411     | 3_755     | 0.0       | 57_990    | Cadiz                      |
| ESP.1.2_1               | nonstructural | 4_885_896     | 18_914    | 0.0       | 125_686   | Cadiz                      |
| ESP.1.2_1               | structural    | 2_931_538     | 8_859     | 0.0       | 62_206    | Cadiz                      |
| ESP.1.2_1               | occupants     | 121.1933      | 4.118E-04 | 0.0       | 0.0050    | Cadiz                      |
| ESP.1.2_1               | area          | 8_017         | 2.5877    | 0.0       | 48.3819   | Cadiz                      |
| ESP.1.2_1               | number        | 36.2582       | 0.0170    | 0.0       | 0.2620    | Cadiz                      |
| ESP.1.2_1               | residents     | 108.8000      | 0.1688    | 0.0       | 2.9476    | Cadiz                      |
| ESP.1.2_1               | affectedpop   | 108.8000      | 1.5767    | 0.0       | 22.3824   | Cadiz                      |
| ESP.1.2_1               | injured       | 121.1933      | 0.0033    | 0.0       | 0.0183    | Cadiz                      |
| ESP.1.3_1               | contents      | 431_981_568   | 12_892    | 0.0       | 307_521   | Cordoba                    |
| ESP.1.3_1               | nonstructural | 1_061_315_520 | 29_721    | 0.0       | 45_739    | Cordoba                    |
| ESP.1.3_1               | structural    | 636_789_248   | 14_504    | 0.0       | 32_617    | Cordoba                    |
| ESP.1.3_1               | occupants     | 18_253        | 2.820E-05 | 0.0       | 1.821E-04 | Cordoba                    |
| ESP.1.3_1               | area          | 1_571_046     | 0.7077    | 0.0       | 0.9471    | Cordoba                    |
| ESP.1.3_1               | number        | 7_827         | 0.0030    | 0.0       | 0.0023    | Cordoba                    |
| ESP.1.3_1               | residents     | 32_967        | 0.0822    | 0.0       | 0.1210    | Cordoba                    |
| ESP.1.3_1               | affectedpop   | 32_967        | 0.0963    | 0.0       | 0.9860    | Cordoba                    |
| ESP.1.3_1               | injured       | 18_253        | 2.088E-04 | 0.0       | 7.558E-04 | Cordoba                    |
| ESP.1.4_1               | contents      | 10_941_112    | 19_871    | 0.0       | 872_884   | Granada                    |
| ESP.1.4_1               | nonstructural | 22_319_906    | 22_703    | 0.0       | 625_483   | Granada                    |
| ESP.1.4_1               | structural    | 13_391_943    | 21_662    | 0.0       | 839_318   | Granada                    |
| ESP.1.4_1               | occupants     | 417.3         | 0.0038    | 0.0       | 0.0581    | Granada                    |
| ESP.1.4_1               | area          | 32_454        | 14.7931   | 0.0       | 205.6     | Granada                    |
| ESP.1.4_1               | number        | 35.4771       | 0.0093    | 0.0       | 0.1331    | Granada                    |
| ESP.1.4_1               | residents     | 609.4         | 0.4973    | 0.0       | 9.4420    | Granada                    |
| ESP.1.4_1               | affectedpop   | 609.4         | 6.8378    | 0.0       | 258.6     | Granada                    |
| ESP.1.4_1               | injured       | 417.3         | 0.0599    | 0.0       | 3.5886    | Granada                    |
| ESP.1.5_1               | contents      | 744_214       | 5_247     | 0.0       | 23_056    | Huelva                     |
| ESP.1.5_1               | nonstructural | 1_527_298     | 6_011     | 0.0       | 29_620    | Huelva                     |
| ESP.1.5_1               | structural    | 916_379       | 6_434     | 0.0       | 31_500    | Huelva                     |
| ESP.1.5_1               | occupants     | 27.7133       | 4.454E-04 | 0.0       | 0.0017    | Huelva                     |
| ESP.1.5_1               | area          | 2_258         | 3.6693    | 0.0       | 12.9576   | Huelva                     |
| ESP.1.5_1               | number        | 10.1047       | 0.0172    | 0.0       | 0.0637    | Huelva                     |
| ESP.1.5_1               | residents     | 45.8000       | 0.1601    | 0.0       | 0.7046    | Huelva                     |
| ESP.1.5_1               | affectedpop   | 45.8000       | 0.3859    | 0.0       | 1.8773    | Huelva                     |
| ESP.1.5_1               | injured       | 27.7133       | 0.0015    | 0.0       | 0.0199    | Huelva                     |
| ESP.1.6_1               | contents      | 11_287_321    | 866.4     | 0.0       | 25_790    | Jaen                       |
| ESP.1.6_1               | nonstructural | 27_588_980    | 2_078     | 0.0       | 34_650    | Jaen                       |
| ESP.1.6_1               | structural    | 16_553_386    | 998.8     | 0.0       | 29_401    | Jaen                       |
| ESP.1.6_1               | occupants     | 378.0         | 1.113E-05 | 0.0       | 3.762E-06 | Jaen                       |
| ESP.1.6_1               | area          | 40_912        | 0.2768    | 0.0       | 9.3121    | Jaen                       |
| ESP.1.6_1               | number        | 185.2         | 0.0013    | 0.0       | 0.0467    | Jaen                       |
| ESP.1.6_1               | residents     | 676.1         | 0.0136    | 0.0       | 0.5723    | Jaen                       |
| ESP.1.6_1               | affectedpop   | 676.1         | 0.0863    | 0.0       | 1.5951    | Jaen                       |
| ESP.1.6_1               | injured       | 378.0         | 3.423E-06 | 0.0       | 2.932E-06 | Jaen                       |
| ESP.1.7_1               | contents      | 7_017_295     | 5_473     | 0.0       | 70_250    | Malaga                     |
| ESP.1.7_1               | nonstructural | 15_962_029    | 12_562    | 0.0       | 137_033   | Malaga                     |
| ESP.1.7_1               | structural    | 9_577_218     | 5_887     | 0.0       | 41_781    | Malaga                     |
| ESP.1.7_1               | occupants     | 317.6         | 2.204E-04 | 0.0       | 2.560E-06 | Malaga                     |
| ESP.1.7_1               | area          | 22_878        | 1.9175    | 0.0       | 8.9327    | Malaga                     |
| ESP.1.7_1               | number        | 78.5166       | 0.0067    | 0.0       | 0.0043    | Malaga                     |
| ESP.1.7_1               | residents     | 490.1         | 0.1227    | 0.0       | 1.2377    | Malaga                     |
| ESP.1.7_1               | affectedpop   | 490.1         | 3.6787    | 0.0       | 60.4961   | Malaga                     |
| ESP.1.7_1               | injured       | 317.6         | 0.0016    | 0.0       | 0.0027    | Malaga                     |
| ESP.1.8_1               | contents      | 3_665_928     | 9_709     | 0.0       | 50_143    | Sevilla                    |
| ESP.1.8_1               | nonstructural | 3_410_494     | 8_120     | 0.0       | 34_226    | Sevilla                    |
| ESP.1.8_1               | structural    | 2_046_296     | 9_777     | 0.0       | 29_988    | Sevilla                    |
| ESP.1.8_1               | occupants     | 73.2600       | 9.006E-04 | 0.0       | 0.0043    | Sevilla                    |
| ESP.1.8_1               | area          | 5_976         | 5.7742    | 0.0       | 37.2019   | Sevilla                    |
| ESP.1.8_1               | number        | 21.8165       | 0.0296    | 0.0       | 0.2037    | Sevilla                    |
| ESP.1.8_1               | residents     | 73.9000       | 0.2845    | 0.0       | 2.2989    | Sevilla                    |
| ESP.1.8_1               | affectedpop   | 73.9000       | 1.0873    | 0.0       | 13.4406   | Sevilla                    |
| ESP.1.8_1               | injured       | 73.2600       | 0.0093    | 0.0       | 0.0296    | Sevilla                    |
| ESP.11.1_1              | contents      | 5_809_910     | 4_058     | 0.0       | 27_137    | Badajoz                    |
| ESP.11.1_1              | nonstructural | 14_119_530    | 9_655     | 0.0       | 60_416    | Badajoz                    |
| ESP.11.1_1              | structural    | 8_471_717     | 7_898     | 0.0       | 55_183    | Badajoz                    |
| ESP.11.1_1              | occupants     | 231.0         | 3.446E-04 | 0.0       | 0.0012    | Badajoz                    |
| ESP.11.1_1              | area          | 22_850        | 2.5157    | 0.0       | 9.9644    | Badajoz                    |
| ESP.11.1_1              | number        | 197.2         | 0.0044    | 0.0       | 0.0153    | Badajoz                    |
| ESP.11.1_1              | residents     | 414.0         | 0.1483    | 0.0       | 0.7433    | Badajoz                    |
| ESP.11.1_1              | affectedpop   | 414.0         | 2.2669    | 0.0       | 17.9529   | Badajoz                    |
| ESP.11.1_1              | injured       | 231.0         | 0.0021    | 0.0       | 0.0104    | Badajoz                    |
| ESP.11.2_1              | contents      | 2_003_562     | 3_240     | 0.0       | 16_560    | Caceres                    |
| ESP.11.2_1              | nonstructural | 5_008_904     | 12_054    | 0.0       | 152_914   | Caceres                    |
| ESP.11.2_1              | structural    | 3_005_343     | 5_165     | 0.0       | 64_077    | Caceres                    |
| ESP.11.2_1              | occupants     | 64.5000       | 2.626E-04 | 0.0       | 5.630E-07 | Caceres                    |
| ESP.11.2_1              | area          | 7_533         | 2.1963    | 0.0       | 4.2505    | Caceres                    |
| ESP.11.2_1              | number        | 11.0000       | 0.0011    | 0.0       | 0.0072    | Caceres                    |
| ESP.11.2_1              | residents     | 116.7000      | 0.1079    | 0.0       | 0.3516    | Caceres                    |
| ESP.11.2_1              | affectedpop   | 116.7000      | 1.7225    | 0.0       | 12.3596   | Caceres                    |
| ESP.11.2_1              | injured       | 64.5000       | 0.0022    | 0.0       | 0.0123    | Caceres                    |
| ESP.4.5_1               | contents      | 53_876        | 0.2448    | 0.0       | 13.3395   | Toledo                     |
| ESP.4.5_1               | nonstructural | 134_690       | 0.0012    | 0.0       | 0.0013    | Toledo                     |
| ESP.4.5_1               | structural    | 80_814        | 1.401E-04 | 0.0       | 8.081E-04 | Toledo                     |
| ESP.4.5_1               | occupants     | 1.5000        | 5.123E-10 | 0.0       | 1.500E-08 | Toledo                     |
| ESP.4.5_1               | area          | 200.0         | 6.830E-08 | 0.0       | 2.000E-06 | Toledo                     |
| ESP.4.5_1               | number        | 1.0000        | 3.415E-10 | 0.0       | 1.000E-08 | Toledo                     |
| ESP.4.5_1               | residents     | 2.8000        | 9.563E-10 | 0.0       | 2.800E-08 | Toledo                     |
| ESP.4.5_1               | affectedpop   | 2.8000        | 9.563E-10 | 0.0       | 2.800E-08 | Toledo                     |
| ESP.4.5_1               | injured       | 1.5000        | 5.123E-10 | 0.0       | 1.500E-08 | Toledo                     |
| ESP.5.5_1               | contents      | 40_191        | 22.7509   | 0.0       | 1_203     | Salamanca                  |
| ESP.5.5_1               | nonstructural | 100_477       | 48.9479   | 0.0       | 1_065     | Salamanca                  |
| ESP.5.5_1               | structural    | 60_286        | 43.4586   | 0.0       | 226.1     | Salamanca                  |
| ESP.5.5_1               | occupants     | 1.2333        | 3.949E-07 | 0.0       | 1.233E-08 | Salamanca                  |
| ESP.5.5_1               | area          | 149.2000      | 0.0055    | 0.0       | 0.0053    | Salamanca                  |
| ESP.5.5_1               | number        | 1.0000        | 3.696E-05 | 0.0       | 3.534E-05 | Salamanca                  |
| ESP.5.5_1               | residents     | 2.2000        | 2.736E-04 | 0.0       | 0.0012    | Salamanca                  |
| ESP.5.5_1               | affectedpop   | 2.2000        | 0.0013    | 0.0       | 0.0215    | Salamanca                  |
| ESP.5.5_1               | injured       | 1.2333        | 1.304E-06 | 0.0       | 1.233E-08 | Salamanca                  |
| MAR-ADM1-1590546715-B10 | contents      | 19_109_828    | 2_906     | 0.0       | 11_536    | Rabat-Sal�-Kenitra         |
| MAR-ADM1-1590546715-B10 | nonstructural | 31_811_914    | 7_381     | 0.0       | 24_442    | Rabat-Sal�-Kenitra         |
| MAR-ADM1-1590546715-B10 | structural    | 55_200_376    | 25_578    | 0.0       | 149_218   | Rabat-Sal�-Kenitra         |
| MAR-ADM1-1590546715-B10 | occupants     | 7_591         | 0.0165    | 0.0       | 0.1074    | Rabat-Sal�-Kenitra         |
| MAR-ADM1-1590546715-B10 | area          | 317_709       | 42.0443   | 0.0       | 127.6899  | Rabat-Sal�-Kenitra         |
| MAR-ADM1-1590546715-B10 | number        | 3_163         | 0.4258    | 0.0       | 1.2632    | Rabat-Sal�-Kenitra         |
| MAR-ADM1-1590546715-B10 | residents     | 14_452        | 3.5015    | 0.0       | 13.8845   | Rabat-Sal�-Kenitra         |
| MAR-ADM1-1590546715-B10 | affectedpop   | 14_452        | 6.2531    | 0.0       | 31.6439   | Rabat-Sal�-Kenitra         |
| MAR-ADM1-1590546715-B10 | injured       | 7_591         | 0.0219    | 0.0       | 0.0887    | Rabat-Sal�-Kenitra         |
| MAR-ADM1-1590546715-B11 | contents      | 3_355_969     | 1_637     | 0.0       | 7_155     | Fez-Meknes                 |
| MAR-ADM1-1590546715-B11 | nonstructural | 5_853_940     | 3_624     | 0.0       | 9_939     | Fez-Meknes                 |
| MAR-ADM1-1590546715-B11 | structural    | 8_032_166     | 4_722     | 0.0       | 28_895    | Fez-Meknes                 |
| MAR-ADM1-1590546715-B11 | occupants     | 2_836         | 0.0054    | 0.0       | 0.0054    | Fez-Meknes                 |
| MAR-ADM1-1590546715-B11 | area          | 68_620        | 12.1000   | 0.0       | 41.5595   | Fez-Meknes                 |
| MAR-ADM1-1590546715-B11 | number        | 740.0         | 0.1205    | 0.0       | 0.4241    | Fez-Meknes                 |
| MAR-ADM1-1590546715-B11 | residents     | 3_588         | 1.0407    | 0.0       | 4.5810    | Fez-Meknes                 |
| MAR-ADM1-1590546715-B11 | affectedpop   | 3_588         | 1.8348    | 0.0       | 9.0537    | Fez-Meknes                 |
| MAR-ADM1-1590546715-B11 | injured       | 2_836         | 0.0052    | 0.0       | 6.319E-04 | Fez-Meknes                 |
| MAR-ADM1-1590546715-B12 | contents      | 934_305       | 77.7924   | 0.0       | 371.2     | B�ni Mellal-Kh�nifra       |
| MAR-ADM1-1590546715-B12 | nonstructural | 1_294_484     | 311.9     | 0.0       | 2_757     | B�ni Mellal-Kh�nifra       |
| MAR-ADM1-1590546715-B12 | structural    | 2_296_433     | 1_317     | 0.0       | 9_433     | B�ni Mellal-Kh�nifra       |
| MAR-ADM1-1590546715-B12 | occupants     | 1_215         | 6.734E-04 | 0.0       | 8.481E-05 | B�ni Mellal-Kh�nifra       |
| MAR-ADM1-1590546715-B12 | area          | 16_920        | 1.0086    | 0.0       | 8.7648    | B�ni Mellal-Kh�nifra       |
| MAR-ADM1-1590546715-B12 | number        | 213.0         | 0.0132    | 0.0       | 0.0822    | B�ni Mellal-Kh�nifra       |
| MAR-ADM1-1590546715-B12 | residents     | 787.3         | 0.1328    | 0.0       | 0.9442    | B�ni Mellal-Kh�nifra       |
| MAR-ADM1-1590546715-B12 | affectedpop   | 787.3         | 0.4188    | 0.0       | 1.1939    | B�ni Mellal-Kh�nifra       |
| MAR-ADM1-1590546715-B12 | injured       | 1_215         | 8.212E-04 | 0.0       | 2.973E-04 | B�ni Mellal-Kh�nifra       |
| MAR-ADM1-1590546715-B2  | contents      | 917_535       | 1_319     | 0.0       | 3_947     | Tangier-Tetouan-Al Hoceima |
| MAR-ADM1-1590546715-B2  | nonstructural | 1_976_129     | 1_552     | 0.0       | 6_326     | Tangier-Tetouan-Al Hoceima |
| MAR-ADM1-1590546715-B2  | structural    | 3_993_391     | 5_942     | 0.0       | 24_989    | Tangier-Tetouan-Al Hoceima |
| MAR-ADM1-1590546715-B2  | occupants     | 1_242         | 0.0030    | 0.0       | 9.740E-06 | Tangier-Tetouan-Al Hoceima |
| MAR-ADM1-1590546715-B2  | area          | 29_966        | 13.1557   | 0.0       | 25.8543   | Tangier-Tetouan-Al Hoceima |
| MAR-ADM1-1590546715-B2  | number        | 331.0         | 0.1279    | 0.0       | 0.2111    | Tangier-Tetouan-Al Hoceima |
| MAR-ADM1-1590546715-B2  | residents     | 1_482         | 1.0604    | 0.0       | 2.9001    | Tangier-Tetouan-Al Hoceima |
| MAR-ADM1-1590546715-B2  | affectedpop   | 1_482         | 2.2927    | 0.0       | 4.2527    | Tangier-Tetouan-Al Hoceima |
| MAR-ADM1-1590546715-B2  | injured       | 1_242         | 0.0075    | 0.0       | 1.460E-04 | Tangier-Tetouan-Al Hoceima |
| MAR-ADM1-1590546715-B3  | contents      | 104_766       | 8.7636    | 0.0       | 265.7     | Oriental                   |
| MAR-ADM1-1590546715-B3  | nonstructural | 239_415       | 7.5385    | 0.0       | 229.7     | Oriental                   |
| MAR-ADM1-1590546715-B3  | structural    | 489_527       | 121.8554  | 0.0       | 2_311     | Oriental                   |
| MAR-ADM1-1590546715-B3  | occupants     | 128.8000      | 5.111E-08 | 0.0       | 7.357E-07 | Oriental                   |
| MAR-ADM1-1590546715-B3  | area          | 3_500         | 0.0535    | 0.0       | 2.2790    | Oriental                   |
| MAR-ADM1-1590546715-B3  | number        | 31.0000       | 1.123E-04 | 0.0       | 0.0048    | Oriental                   |
| MAR-ADM1-1590546715-B3  | residents     | 132.8000      | 6.308E-06 | 0.0       | 4.959E-05 | Oriental                   |
| MAR-ADM1-1590546715-B3  | affectedpop   | 132.8000      | 3.509E-05 | 0.0       | 0.0019    | Oriental                   |
| MAR-ADM1-1590546715-B3  | injured       | 128.8000      | 1.137E-06 | 0.0       | 5.020E-06 | Oriental                   |
| MAR-ADM1-1590546715-B5  | contents      | 2_404_440     | 234.8     | 0.0       | 2_199     | Souss-Massa                |
| MAR-ADM1-1590546715-B5  | nonstructural | 3_266_270     | 813.5     | 0.0       | 8_687     | Souss-Massa                |
| MAR-ADM1-1590546715-B5  | structural    | 7_083_611     | 1_324     | 0.0       | 10_343    | Souss-Massa                |
| MAR-ADM1-1590546715-B5  | occupants     | 2_075         | 0.0018    | 0.0       | 0.0313    | Souss-Massa                |
| MAR-ADM1-1590546715-B5  | area          | 58_495        | 4.2574    | 0.0       | 33.7551   | Souss-Massa                |
| MAR-ADM1-1590546715-B5  | number        | 917.0         | 0.0421    | 0.0       | 0.3998    | Souss-Massa                |
| MAR-ADM1-1590546715-B5  | residents     | 4_015         | 0.3777    | 0.0       | 5.3026    | Souss-Massa                |
| MAR-ADM1-1590546715-B5  | affectedpop   | 4_015         | 1.1628    | 0.0       | 7.4070    | Souss-Massa                |
| MAR-ADM1-1590546715-B5  | injured       | 2_075         | 0.0014    | 0.0       | 3.996E-04 | Souss-Massa                |
| MAR-ADM1-1590546715-B7  | contents      | 12_832_977    | 18_862    | 1.102E-04 | 44_580    | Casablanca-Settat          |
| MAR-ADM1-1590546715-B7  | nonstructural | 41_302_968    | 56_057    | 1.234E-04 | 159_831   | Casablanca-Settat          |
| MAR-ADM1-1590546715-B7  | structural    | 37_205_532    | 89_778    | 5.305E-04 | 412_023   | Casablanca-Settat          |
| MAR-ADM1-1590546715-B7  | occupants     | 6_544         | 0.0387    | 2.068E-07 | 0.1890    | Casablanca-Settat          |
| MAR-ADM1-1590546715-B7  | area          | 294_893       | 213.5     | 2.414E-06 | 1_009     | Casablanca-Settat          |
| MAR-ADM1-1590546715-B7  | number        | 2_944         | 2.2698    | 1.000E-08 | 11.5313   | Casablanca-Settat          |
| MAR-ADM1-1590546715-B7  | residents     | 12_537        | 17.6434   | 0.0       | 78.6966   | Casablanca-Settat          |
| MAR-ADM1-1590546715-B7  | affectedpop   | 12_537        | 38.9342   | 0.0       | 131.7718  | Casablanca-Settat          |
| MAR-ADM1-1590546715-B7  | injured       | 6_544         | 0.0880    | 2.068E-07 | 0.5337    | Casablanca-Settat          |
| MAR-ADM1-1590546715-B8  | contents      | 4_703_102     | 51_343    | 0.0       | 269_168   | Marrakech-Safi             |
| MAR-ADM1-1590546715-B8  | nonstructural | 6_347_992     | 163_867   | 0.0       | 472_304   | Marrakech-Safi             |
| MAR-ADM1-1590546715-B8  | structural    | 13_665_438    | 204_728   | 0.0       | 594_924   | Marrakech-Safi             |
| MAR-ADM1-1590546715-B8  | occupants     | 2_877         | 1.0977    | 0.0       | 5.4609    | Marrakech-Safi             |
| MAR-ADM1-1590546715-B8  | area          | 114_329       | 905.1     | 0.0       | 4_455     | Marrakech-Safi             |
| MAR-ADM1-1590546715-B8  | number        | 1_257         | 9.0443    | 0.0       | 44.4455   | Marrakech-Safi             |
| MAR-ADM1-1590546715-B8  | residents     | 5_294         | 74.2719   | 0.0       | 384.2     | Marrakech-Safi             |
| MAR-ADM1-1590546715-B8  | affectedpop   | 5_294         | 135.8728  | 0.0       | 787.3     | Marrakech-Safi             |
| MAR-ADM1-1590546715-B8  | injured       | 2_877         | 0.1978    | 0.0       | 0.3448    | Marrakech-Safi             |
| No_tag                  | contents      | 57_129_668    | 133_503   | 0.1163    | 634_118   | No_tag                     |
| No_tag                  | nonstructural | 34_277_804    | 64_471    | 0.0012    | 331_026   | No_tag                     |
| No_tag                  | structural    | 22_851_866    | 78_905    | 0.0011    | 376_084   | No_tag                     |
| No_tag                  | occupants     | 1_417         | 0.0063    | 1.377E-07 | 0.0300    | No_tag                     |
| No_tag                  | area          | 48_068        | 28.4187   | 9.160E-06 | 127.2829  | No_tag                     |
| No_tag                  | number        | 106.6000      | 0.0656    | 2.229E-08 | 0.3059    | No_tag                     |
| No_tag                  | injured       | 1_417         | 0.0652    | 1.709E-07 | 0.8069    | No_tag                     |
| *total*                 | affectedpop   | 82_913        | 243.4     | 0.0       | 1_592     | *total*                    |
| *total*                 | area          | 3_138_562     | 1_759     | 1.157E-05 | 8_256     | *total*                    |
| *total*                 | contents      | 730_562_304   | 584_733   | 0.1165    | 3_400_451 | *total*                    |
| *total*                 | injured       | 48_863        | 0.6126    | 3.777E-07 | 5.5243    | *total*                    |
| *total*                 | nonstructural | 1_480_744_448 | 1_086_079 | 0.0014    | 4_579_002 | *total*                    |
| *total*                 | number        | 20_686        | 15.2690   | 3.229E-08 | 72.4479   | *total*                    |
| *total*                 | occupants     | 48_863        | 1.2963    | 3.445E-07 | 6.4169    | *total*                    |
| *total*                 | residents     | 82_913        | 110.0270  | 0.0       | 560.4     | *total*                    |
| *total*                 | structural    | 1_028_162_944 | 1_416_390 | 0.0016    | 5_911_916 | *total*                    |
=======
| ID_2                       | loss_type     | value         | lossmea   | lossq05   | lossq95   | NAME_2                          |
|----------------------------+---------------+---------------+-----------+-----------+-----------+---------------------------------|
| 1001                       | contents      | 3_304_230     | 24.8447   | 0.0       | 0.0330    | Autauga County                  |
| 1001                       | nonstructural | 4_956_346     | 41.5022   | 0.0       | 0.0496    | Autauga County                  |
| 1001                       | structural    | 2_753_525     | 80.5480   | 0.0       | 1.1746    | Autauga County                  |
| 1001                       | occupants     | 97.6127       | 1.159E-06 | 0.0       | 9.761E-07 | Autauga County                  |
| 1001                       | area          | 10_286        | 0.0389    | 0.0       | 1.029E-04 | Autauga County                  |
| 1001                       | number        | 42.0000       | 1.854E-04 | 0.0       | 4.200E-07 | Autauga County                  |
| 1001                       | residents     | 183.0         | 0.0019    | 0.0       | 1.830E-06 | Autauga County                  |
| 1001                       | affectedpop   | 183.0         | 4.389E-04 | 0.0       | 1.830E-06 | Autauga County                  |
| 1001                       | injured       | 97.6127       | 1.445E-07 | 0.0       | 9.761E-07 | Autauga County                  |
| 1005                       | contents      | 1_326_682     | 453.9     | 0.0       | 0.0133    | Division No.  5                 |
| 1005                       | nonstructural | 1_990_024     | 1_046     | 0.0       | 0.0199    | Division No.  5                 |
| 1005                       | structural    | 1_105_569     | 250.1     | 0.0       | 0.0111    | Division No.  5                 |
| 1005                       | occupants     | 32.7605       | 1.150E-07 | 0.0       | 3.276E-07 | Division No.  5                 |
| 1005                       | area          | 4_130         | 0.3243    | 0.0       | 4.130E-05 | Division No.  5                 |
| 1005                       | number        | 30.0000       | 0.0024    | 0.0       | 3.000E-07 | Division No.  5                 |
| 1005                       | residents     | 61.4260       | 0.0101    | 0.0       | 6.143E-07 | Division No.  5                 |
| 1005                       | affectedpop   | 61.4260       | 0.0086    | 0.0       | 6.143E-07 | Division No.  5                 |
| 1005                       | injured       | 32.7605       | 2.866E-06 | 0.0       | 3.276E-07 | Division No.  5                 |
| 1009                       | contents      | 9_311_594     | 13_851    | 0.0       | 88_959    | Blount County                   |
| 1009                       | nonstructural | 13_967_391    | 23_593    | 0.0       | 164_735   | Blount County                   |
| 1009                       | structural    | 7_759_662     | 7_091     | 0.0       | 80_520    | Blount County                   |
| 1009                       | occupants     | 144.0923      | 3.633E-04 | 0.0       | 1.441E-06 | Blount County                   |
| 1009                       | area          | 28_987        | 15.7737   | 0.0       | 1.9562    | Blount County                   |
| 1009                       | number        | 186.0         | 0.1012    | 0.0       | 0.0126    | Blount County                   |
| 1009                       | residents     | 270.2         | 0.3478    | 0.0       | 0.1722    | Blount County                   |
| 1009                       | affectedpop   | 270.2         | 2.4251    | 0.0       | 0.9511    | Blount County                   |
| 1009                       | injured       | 144.0923      | 1.727E-06 | 0.0       | 1.441E-06 | Blount County                   |
| 101                        | contents      | 13_401_212    | 1_364     | 0.0       | 1_353     | Perugia                         |
| 101                        | nonstructural | 20_101_818    | 1_868     | 0.0       | 664.6     | Perugia                         |
| 101                        | structural    | 11_167_677    | 2_772     | 0.0       | 41.2172   | Perugia                         |
| 101                        | occupants     | 247.2         | 1.209E-05 | 0.0       | 2.472E-06 | Perugia                         |
| 101                        | area          | 33_039        | 0.3543    | 0.0       | 3.304E-04 | Perugia                         |
| 101                        | number        | 212.0         | 0.0023    | 0.0       | 2.120E-06 | Perugia                         |
| 101                        | residents     | 463.5         | 0.0138    | 0.0       | 4.635E-06 | Perugia                         |
| 101                        | affectedpop   | 463.5         | 0.1066    | 0.0       | 0.0144    | Perugia                         |
| 101                        | injured       | 247.2         | 5.285E-04 | 0.0       | 2.472E-06 | Perugia                         |
| 1014                       | contents      | 58_406        | 191.5     | 0.0       | 199.3     | Peniche                         |
| 1014                       | nonstructural | 102_211       | 459.0     | 0.0       | 1_561     | Peniche                         |
| 1014                       | structural    | 131_414       | 679.8     | 0.0       | 3_878     | Peniche                         |
| 1014                       | occupants     | 2.2187        | 3.694E-06 | 0.0       | 2.219E-08 | Peniche                         |
| 1014                       | area          | 311.7         | 0.1402    | 0.0       | 0.0593    | Peniche                         |
| 1014                       | number        | 2.0000        | 8.995E-04 | 0.0       | 3.804E-04 | Peniche                         |
| 1014                       | residents     | 4.1601        | 0.0043    | 0.0       | 0.0030    | Peniche                         |
| 1014                       | affectedpop   | 4.1601        | 0.0194    | 0.0       | 0.0194    | Peniche                         |
| 1014                       | injured       | 2.2187        | 2.860E-06 | 0.0       | 2.219E-08 | Peniche                         |
| 1015                       | contents      | 1_076_936     | 553.5     | 0.0       | 1_024     | Calhoun County                  |
| 1015                       | nonstructural | 1_615_403     | 1_732     | 0.0       | 8_832     | Calhoun County                  |
| 1015                       | structural    | 897_446       | 1_556     | 0.0       | 17_377    | Calhoun County                  |
| 1015                       | occupants     | 22.1563       | 1.012E-04 | 0.0       | 2.216E-07 | Calhoun County                  |
| 1015                       | area          | 2_655         | 1.4318    | 0.0       | 11.1218   | Calhoun County                  |
| 1015                       | number        | 13.0000       | 0.0069    | 0.0       | 0.0534    | Calhoun County                  |
| 1015                       | residents     | 41.5431       | 0.0414    | 0.0       | 0.4083    | Calhoun County                  |
| 1015                       | affectedpop   | 41.5431       | 0.2156    | 0.0       | 0.8392    | Calhoun County                  |
| 1015                       | injured       | 22.1563       | 2.324E-04 | 0.0       | 2.216E-07 | Calhoun County                  |
| 107                        | contents      | 233_624       | 1.227E-04 | 0.0       | 0.0023    | Treviso                         |
| 107                        | nonstructural | 408_842       | 1.2757    | 0.0       | 0.0041    | Treviso                         |
| 107                        | structural    | 525_654       | 0.0153    | 0.0       | 0.0053    | Treviso                         |
| 107                        | occupants     | 4.4098        | 2.324E-09 | 0.0       | 4.410E-08 | Treviso                         |
| 107                        | area          | 1_247         | 6.571E-07 | 0.0       | 1.247E-05 | Treviso                         |
| 107                        | number        | 8.0000        | 4.216E-09 | 0.0       | 8.000E-08 | Treviso                         |
| 107                        | residents     | 8.2684        | 4.358E-09 | 0.0       | 8.268E-08 | Treviso                         |
| 107                        | affectedpop   | 8.2684        | 4.342E-09 | 0.0       | 8.268E-08 | Treviso                         |
| 107                        | injured       | 4.4098        | 2.324E-09 | 0.0       | 4.410E-08 | Treviso                         |
| 109                        | contents      | 1_404_947     | 2.3459    | 0.0       | 0.0140    | Santa Ana                       |
| 109                        | nonstructural | 2_107_420     | 5.5898    | 0.0       | 1.3021    | Santa Ana                       |
| 109                        | structural    | 1_170_789     | 1.0430    | 0.0       | 0.0117    | Santa Ana                       |
| 109                        | occupants     | 52.1686       | 2.993E-08 | 0.0       | 5.217E-07 | Santa Ana                       |
| 109                        | area          | 4_374         | 0.0542    | 0.0       | 4.374E-05 | Santa Ana                       |
| 109                        | number        | 21.0000       | 2.603E-04 | 0.0       | 2.100E-07 | Santa Ana                       |
| 109                        | residents     | 97.8161       | 0.0034    | 0.0       | 9.782E-07 | Santa Ana                       |
| 109                        | affectedpop   | 97.8161       | 3.863E-04 | 0.0       | 9.782E-07 | Santa Ana                       |
| 109                        | injured       | 52.1686       | 2.993E-08 | 0.0       | 5.217E-07 | Santa Ana                       |
| 1102                       | contents      | 8_235_254     | 1_710     | 0.0       | 1_397     | ACIPAYAM                        |
| 1102                       | nonstructural | 14_411_695    | 13_434    | 0.0       | 13_588    | ACIPAYAM                        |
| 1102                       | structural    | 18_529_322    | 8_402     | 0.0       | 7_397     | ACIPAYAM                        |
| 1102                       | occupants     | 258.7         | 1.780E-06 | 0.0       | 2.587E-06 | ACIPAYAM                        |
| 1102                       | area          | 43_948        | 1.3133    | 0.0       | 4.395E-04 | ACIPAYAM                        |
| 1102                       | number        | 282.0         | 0.0084    | 0.0       | 2.820E-06 | ACIPAYAM                        |
| 1102                       | residents     | 485.0         | 0.0493    | 0.0       | 0.0349    | ACIPAYAM                        |
| 1102                       | affectedpop   | 485.0         | 0.1652    | 0.0       | 1.897E-05 | ACIPAYAM                        |
| 1102                       | injured       | 258.7         | 1.779E-06 | 0.0       | 2.587E-06 | ACIPAYAM                        |
| 1203                       | contents      | 2_676_498     | 6_172     | 0.0       | 13_263    | BORNOVA                         |
| 1203                       | nonstructural | 4_683_872     | 9_193     | 0.0       | 39_384    | BORNOVA                         |
| 1203                       | structural    | 6_022_122     | 15_262    | 0.0       | 33_704    | BORNOVA                         |
| 1203                       | occupants     | 105.3980      | 5.192E-04 | 0.0       | 1.054E-06 | BORNOVA                         |
| 1203                       | area          | 12_941        | 7.4798    | 0.0       | 0.5690    | BORNOVA                         |
| 1203                       | number        | 94.0000       | 0.0543    | 0.0       | 0.0041    | BORNOVA                         |
| 1203                       | residents     | 197.6         | 0.2535    | 0.0       | 0.1165    | BORNOVA                         |
| 1203                       | affectedpop   | 197.6         | 0.2252    | 0.0       | 0.6301    | BORNOVA                         |
| 1203                       | injured       | 105.3980      | 0.0033    | 0.0       | 1.054E-06 | BORNOVA                         |
| 1210                       | contents      | 8_171_581     | 17_776    | 0.0       | 0.0817    | BOZÜYÜK                         |
| 1210                       | nonstructural | 3_404_826     | 7_028     | 0.0       | 0.0340    | BOZÜYÜK                         |
| 1210                       | structural    | 2_042_895     | 100.7815  | 0.0       | 0.0204    | BOZÜYÜK                         |
| 1210                       | occupants     | 50.0500       | 2.397E-06 | 0.0       | 5.005E-07 | BOZÜYÜK                         |
| 1210                       | area          | 9_014         | 0.2599    | 0.0       | 9.014E-05 | BOZÜYÜK                         |
| 1210                       | number        | 15.3720       | 4.432E-04 | 0.0       | 1.537E-07 | BOZÜYÜK                         |
| 1210                       | injured       | 50.0500       | 1.158E-06 | 0.0       | 5.005E-07 | BOZÜYÜK                         |
| 1301                       | contents      | 133_804       | 1.9770    | 0.0       | 0.0072    | Hebei                           |
| 1301                       | nonstructural | 200_707       | 29.9030   | 0.0       | 1_122     | Hebei                           |
| 1301                       | structural    | 111_504       | 3.1855    | 0.0       | 32.1661   | Hebei                           |
| 1301                       | occupants     | 2.3432        | 8.256E-08 | 0.0       | 2.343E-08 | Hebei                           |
| 1301                       | area          | 416.5         | 0.0034    | 0.0       | 0.0458    | Hebei                           |
| 1301                       | number        | 2.0000        | 1.645E-05 | 0.0       | 2.201E-04 | Hebei                           |
| 1301                       | residents     | 4.3935        | 1.084E-04 | 0.0       | 0.0020    | Hebei                           |
| 1301                       | affectedpop   | 4.3935        | 5.093E-04 | 0.0       | 0.0158    | Hebei                           |
| 1301                       | injured       | 2.3432        | 3.807E-09 | 0.0       | 2.343E-08 | Hebei                           |
| 1303                       | contents      | 450_561       | 38.9848   | 0.0       | 2_052     | Sunbury                         |
| 1303                       | nonstructural | 675_842       | 10.0098   | 0.0       | 66.2680   | Sunbury                         |
| 1303                       | structural    | 375_468       | 25.3216   | 0.0       | 30.9094   | Sunbury                         |
| 1303                       | occupants     | 7.5554        | 5.313E-09 | 0.0       | 7.555E-08 | Sunbury                         |
| 1303                       | area          | 1_403         | 6.509E-04 | 0.0       | 1.403E-05 | Sunbury                         |
| 1303                       | number        | 9.0000        | 4.176E-06 | 0.0       | 9.000E-08 | Sunbury                         |
| 1303                       | residents     | 14.1664       | 4.716E-05 | 0.0       | 1.417E-07 | Sunbury                         |
| 1303                       | affectedpop   | 14.1664       | 1.024E-04 | 0.0       | 5.399E-06 | Sunbury                         |
| 1303                       | injured       | 7.5554        | 5.313E-09 | 0.0       | 7.555E-08 | Sunbury                         |
| 1309                       | contents      | 1_151_434     | 78.9201   | 0.0       | 2_966     | ERCİŞ                           |
| 1309                       | nonstructural | 1_727_150     | 936.1     | 0.0       | 33_205    | ERCİŞ                           |
| 1309                       | structural    | 959_528       | 767.6     | 0.0       | 35_858    | ERCİŞ                           |
| 1309                       | occupants     | 22.7120       | 9.604E-07 | 0.0       | 2.271E-07 | ERCİŞ                           |
| 1309                       | area          | 3_584         | 0.0568    | 0.0       | 0.6088    | ERCİŞ                           |
| 1309                       | number        | 23.0000       | 3.645E-04 | 0.0       | 0.0039    | ERCİŞ                           |
| 1309                       | residents     | 42.5849       | 0.0024    | 0.0       | 0.0377    | ERCİŞ                           |
| 1309                       | affectedpop   | 42.5849       | 0.0502    | 0.0       | 3.8032    | ERCİŞ                           |
| 1309                       | injured       | 22.7120       | 9.211E-06 | 0.0       | 2.271E-07 | ERCİŞ                           |
| 14366                      | contents      | 431_181       | 393.7     | 0.0       | 25_143    | Kaisei-machi                    |
| 14366                      | nonstructural | 1_077_952     | 810.1     | 0.0       | 19_501    | Kaisei-machi                    |
| 14366                      | structural    | 646_772       | 501.1     | 0.0       | 6_604     | Kaisei-machi                    |
| 14366                      | occupants     | 10.7667       | 7.552E-06 | 0.0       | 9.400E-08 | Kaisei-machi                    |
| 14366                      | area          | 1_601         | 0.0668    | 0.0       | 0.0389    | Kaisei-machi                    |
| 14366                      | number        | 9.0000        | 3.339E-04 | 0.0       | 1.942E-04 | Kaisei-machi                    |
| 14366                      | residents     | 19.4000       | 0.0033    | 0.0       | 0.0108    | Kaisei-machi                    |
| 14366                      | affectedpop   | 19.4000       | 0.1043    | 0.0       | 2.6905    | Kaisei-machi                    |
| 14366                      | injured       | 10.7667       | 2.412E-06 | 0.0       | 2.161E-05 | Kaisei-machi                    |
| 1502                       | contents      | 66_902        | 473.7     | 0.0       | 55.5099   | Nei Mongol                      |
| 1502                       | nonstructural | 100_353       | 348.8     | 0.0       | 142.2519  | Nei Mongol                      |
| 1502                       | structural    | 55_752        | 55.7678   | 0.0       | 145.3389  | Nei Mongol                      |
| 1502                       | occupants     | 1.4901        | 8.659E-05 | 0.0       | 1.490E-08 | Nei Mongol                      |
| 1502                       | area          | 208.3         | 0.2374    | 0.0       | 0.2037    | Nei Mongol                      |
| 1502                       | number        | 1.0000        | 0.0011    | 0.0       | 9.781E-04 | Nei Mongol                      |
| 1502                       | residents     | 2.7939        | 0.0060    | 0.0       | 0.0084    | Nei Mongol                      |
| 1502                       | affectedpop   | 2.7939        | 0.0170    | 0.0       | 0.0048    | Nei Mongol                      |
| 1502                       | injured       | 1.4901        | 4.377E-06 | 0.0       | 1.490E-08 | Nei Mongol                      |
| 15209                      | contents      | 852_322       | 264.7     | 0.0       | 2_456     | Kamo-shi                        |
| 15209                      | nonstructural | 2_130_804     | 1_055     | 0.0       | 15_525    | Kamo-shi                        |
| 15209                      | structural    | 1_278_483     | 1_324     | 0.0       | 38_397    | Kamo-shi                        |
| 15209                      | occupants     | 33.7333       | 4.397E-07 | 0.0       | 3.373E-07 | Kamo-shi                        |
| 15209                      | area          | 3_450         | 0.1037    | 0.0       | 5.4454    | Kamo-shi                        |
| 15209                      | number        | 18.0000       | 5.185E-04 | 0.0       | 0.0272    | Kamo-shi                        |
| 15209                      | residents     | 61.1000       | 0.0065    | 0.0       | 0.3436    | Kamo-shi                        |
| 15209                      | affectedpop   | 61.1000       | 0.0628    | 0.0       | 5.3057    | Kamo-shi                        |
| 15209                      | injured       | 33.7333       | 4.109E-06 | 0.0       | 3.274E-05 | Kamo-shi                        |
| 1604                       | contents      | 6_942_971     | 0.0032    | 0.0       | 0.0694    | SARIYER                         |
| 1604                       | nonstructural | 10_414_457    | 0.0048    | 0.0       | 0.1041    | SARIYER                         |
| 1604                       | structural    | 5_785_809     | 0.0027    | 0.0       | 0.0579    | SARIYER                         |
| 1604                       | occupants     | 234.6         | 1.080E-07 | 0.0       | 2.346E-06 | SARIYER                         |
| 1604                       | area          | 21_613        | 9.948E-06 | 0.0       | 2.161E-04 | SARIYER                         |
| 1604                       | number        | 157.0000      | 7.226E-08 | 0.0       | 1.570E-06 | SARIYER                         |
| 1604                       | residents     | 439.9         | 2.025E-07 | 0.0       | 4.399E-06 | SARIYER                         |
| 1604                       | affectedpop   | 439.9         | 2.025E-07 | 0.0       | 4.399E-06 | SARIYER                         |
| 1604                       | injured       | 234.6         | 1.080E-07 | 0.0       | 2.346E-06 | SARIYER                         |
| 1607                       | contents      | 234_158       | 665.2     | 0.0       | 9_265     | SASON                           |
| 1607                       | nonstructural | 409_776       | 1_079     | 0.0       | 6_370     | SASON                           |
| 1607                       | structural    | 526_855       | 1_660     | 0.0       | 7_403     | SASON                           |
| 1607                       | occupants     | 13.3289       | 4.993E-05 | 0.0       | 1.333E-07 | SASON                           |
| 1607                       | area          | 1_250         | 0.3077    | 0.0       | 0.9217    | SASON                           |
| 1607                       | number        | 6.0000        | 0.0015    | 0.0       | 0.0044    | SASON                           |
| 1607                       | residents     | 24.9917       | 0.0239    | 0.0       | 0.1117    | SASON                           |
| 1607                       | affectedpop   | 24.9917       | 0.4823    | 0.0       | 2.9690    | SASON                           |
| 1607                       | injured       | 13.3289       | 3.140E-04 | 0.0       | 5.335E-05 | SASON                           |
| 1609                       | contents      | 401_413       | 11.6103   | 0.0       | 0.0040    | OGAN KOMERING ULU TIMUR Regency |
| 1609                       | nonstructural | 602_120       | 71.1787   | 0.0       | 524.3     | OGAN KOMERING ULU TIMUR Regency |
| 1609                       | structural    | 334_511       | 17.2302   | 0.0       | 157.9926  | OGAN KOMERING ULU TIMUR Regency |
| 1609                       | occupants     | 7.2614        | 2.618E-07 | 0.0       | 7.261E-08 | OGAN KOMERING ULU TIMUR Regency |
| 1609                       | area          | 1_250         | 0.0153    | 0.0       | 1.250E-05 | OGAN KOMERING ULU TIMUR Regency |
| 1609                       | number        | 6.0000        | 7.345E-05 | 0.0       | 6.000E-08 | OGAN KOMERING ULU TIMUR Regency |
| 1609                       | residents     | 13.6151       | 4.054E-04 | 0.0       | 0.0012    | OGAN KOMERING ULU TIMUR Regency |
| 1609                       | affectedpop   | 13.6151       | 0.0036    | 0.0       | 0.0119    | OGAN KOMERING ULU TIMUR Regency |
| 1609                       | injured       | 7.2614        | 2.363E-06 | 0.0       | 7.261E-08 | OGAN KOMERING ULU TIMUR Regency |
| 1610                       | contents      | 2_103_480     | 94.0339   | 0.0       | 679.8     | OGAN ILIR Regency               |
| 1610                       | nonstructural | 3_155_221     | 1_234     | 0.0       | 54_816    | OGAN ILIR Regency               |
| 1610                       | structural    | 1_752_900     | 568.1     | 0.0       | 25_687    | OGAN ILIR Regency               |
| 1610                       | occupants     | 69.1488       | 6.302E-06 | 0.0       | 6.915E-07 | OGAN ILIR Regency               |
| 1610                       | area          | 6_548         | 0.0757    | 0.0       | 6.548E-05 | OGAN ILIR Regency               |
| 1610                       | number        | 10.0000       | 1.156E-04 | 0.0       | 1.000E-07 | OGAN ILIR Regency               |
| 1610                       | residents     | 129.6539      | 0.0046    | 0.0       | 0.0340    | OGAN ILIR Regency               |
| 1610                       | affectedpop   | 129.6539      | 0.0204    | 0.0       | 0.5258    | OGAN ILIR Regency               |
| 1610                       | injured       | 69.1488       | 3.195E-04 | 0.0       | 6.915E-07 | OGAN ILIR Regency               |
| 17205                      | contents      | 77_880        | 2.3797    | 0.0       | 1.9206    | Suzu-shi                        |
| 17205                      | nonstructural | 159_403       | 86.1655   | 0.0       | 3_458     | Suzu-shi                        |
| 17205                      | structural    | 95_642        | 18.4538   | 0.0       | 870.7     | Suzu-shi                        |
| 17205                      | occupants     | 1.6833        | 1.097E-07 | 0.0       | 1.300E-08 | Suzu-shi                        |
| 17205                      | area          | 265.7         | 0.0027    | 0.0       | 0.0451    | Suzu-shi                        |
| 17205                      | number        | 2.0111        | 2.000E-05 | 0.0       | 3.005E-04 | Suzu-shi                        |
| 17205                      | residents     | 2.3000        | 1.192E-04 | 0.0       | 0.0030    | Suzu-shi                        |
| 17205                      | affectedpop   | 2.3000        | 0.0066    | 0.0       | 0.0277    | Suzu-shi                        |
| 17205                      | injured       | 1.6833        | 5.103E-06 | 0.0       | 1.455E-05 | Suzu-shi                        |
| 1802                       | contents      | 3_792_100     | 113.3683  | 0.0       | 119.8767  | TANGGAMUS Regency               |
| 1802                       | nonstructural | 6_636_176     | 83.2644   | 0.0       | 399.5     | TANGGAMUS Regency               |
| 1802                       | structural    | 8_532_226     | 1_004     | 0.0       | 36_619    | TANGGAMUS Regency               |
| 1802                       | occupants     | 90.1723       | 5.689E-08 | 0.0       | 9.017E-07 | TANGGAMUS Regency               |
| 1802                       | area          | 20_237        | 0.0244    | 0.0       | 2.024E-04 | TANGGAMUS Regency               |
| 1802                       | number        | 147.0000      | 1.773E-04 | 0.0       | 1.470E-06 | TANGGAMUS Regency               |
| 1802                       | residents     | 169.0731      | 7.407E-04 | 0.0       | 1.691E-06 | TANGGAMUS Regency               |
| 1802                       | affectedpop   | 169.0731      | 0.0061    | 0.0       | 0.0067    | TANGGAMUS Regency               |
| 1802                       | injured       | 90.1723       | 5.689E-08 | 0.0       | 9.017E-07 | TANGGAMUS Regency               |
| 1809                       | contents      | 398_005       | 9.922E-04 | 0.0       | 0.0040    | İSCEHİSAR                       |
| 1809                       | nonstructural | 597_007       | 1.0935    | 0.0       | 0.0060    | İSCEHİSAR                       |
| 1809                       | structural    | 331_671       | 54.4136   | 0.0       | 0.0033    | İSCEHİSAR                       |
| 1809                       | occupants     | 0.9045        | 5.589E-10 | 0.0       | 9.045E-09 | İSCEHİSAR                       |
| 1809                       | area          | 1_239         | 0.0049    | 0.0       | 1.239E-05 | İSCEHİSAR                       |
| 1809                       | number        | 9.0000        | 3.582E-05 | 0.0       | 9.000E-08 | İSCEHİSAR                       |
| 1809                       | residents     | 1.6960        | 1.763E-05 | 0.0       | 1.696E-08 | İSCEHİSAR                       |
| 1809                       | affectedpop   | 1.6960        | 2.332E-05 | 0.0       | 1.696E-08 | İSCEHİSAR                       |
| 1809                       | injured       | 0.9045        | 5.589E-10 | 0.0       | 9.045E-09 | İSCEHİSAR                       |
| 1811                       | contents      | 808_873       | 16.5162   | 0.0       | 16.1526   | DEMRE                           |
| 1811                       | nonstructural | 1_415_528     | 24.9394   | 0.0       | 0.0539    | DEMRE                           |
| 1811                       | structural    | 1_819_965     | 680.8     | 0.0       | 10_573    | DEMRE                           |
| 1811                       | occupants     | 30.9291       | 2.221E-08 | 0.0       | 3.093E-07 | DEMRE                           |
| 1811                       | area          | 3_911         | 0.0034    | 0.0       | 3.911E-05 | DEMRE                           |
| 1811                       | number        | 4.0000        | 3.462E-06 | 0.0       | 4.000E-08 | DEMRE                           |
| 1811                       | residents     | 57.9921       | 2.153E-04 | 0.0       | 5.799E-07 | DEMRE                           |
| 1811                       | affectedpop   | 57.9921       | 7.350E-05 | 0.0       | 5.799E-07 | DEMRE                           |
| 1811                       | injured       | 30.9291       | 2.216E-08 | 0.0       | 3.093E-07 | DEMRE                           |
| 1812                       | contents      | 2_090_599     | 476.8     | 0.0       | 12_459    | KARAÇOBAN                       |
| 1812                       | nonstructural | 3_245_534     | 379.1     | 0.0       | 18_130    | KARAÇOBAN                       |
| 1812                       | structural    | 2_363_434     | 1_208     | 0.0       | 48_457    | KARAÇOBAN                       |
| 1812                       | occupants     | 21.7127       | 6.273E-07 | 0.0       | 2.171E-07 | KARAÇOBAN                       |
| 1812                       | area          | 7_483         | 0.0481    | 0.0       | 1.1465    | KARAÇOBAN                       |
| 1812                       | number        | 50.0000       | 3.089E-04 | 0.0       | 0.0074    | KARAÇOBAN                       |
| 1812                       | residents     | 40.7114       | 8.427E-04 | 0.0       | 0.0263    | KARAÇOBAN                       |
| 1812                       | affectedpop   | 40.7114       | 0.0027    | 0.0       | 0.0260    | KARAÇOBAN                       |
| 1812                       | injured       | 21.7127       | 9.908E-06 | 0.0       | 2.171E-07 | KARAÇOBAN                       |
| 1813                       | contents      | 87_609        | 4.636E-04 | 0.0       | 8.761E-04 | KARAMANLI                       |
| 1813                       | nonstructural | 153_316       | 0.2014    | 0.0       | 0.0015    | KARAMANLI                       |
| 1813                       | structural    | 197_120       | 0.1499    | 0.0       | 0.0020    | KARAMANLI                       |
| 1813                       | occupants     | 1.1887        | 8.118E-10 | 0.0       | 1.189E-08 | KARAMANLI                       |
| 1813                       | area          | 467.5         | 3.193E-07 | 0.0       | 4.675E-06 | KARAMANLI                       |
| 1813                       | number        | 3.0000        | 2.049E-09 | 0.0       | 3.000E-08 | KARAMANLI                       |
| 1813                       | residents     | 2.2288        | 1.199E-07 | 0.0       | 2.229E-08 | KARAMANLI                       |
| 1813                       | affectedpop   | 2.2288        | 1.789E-09 | 0.0       | 2.229E-08 | KARAMANLI                       |
| 1813                       | injured       | 1.1887        | 8.118E-10 | 0.0       | 1.189E-08 | KARAMANLI                       |
| 203                        | contents      | 66_902        | 0.0044    | 0.0       | 6.690E-04 | Cuxhaven                        |
| 203                        | nonstructural | 100_353       | 1.8351    | 0.0       | 0.0010    | Cuxhaven                        |
| 203                        | structural    | 55_752        | 3.0774    | 0.0       | 5.575E-04 | Cuxhaven                        |
| 203                        | occupants     | 0.7431        | 1.028E-09 | 0.0       | 7.431E-09 | Cuxhaven                        |
| 203                        | area          | 208.3         | 6.220E-05 | 0.0       | 2.083E-06 | Cuxhaven                        |
| 203                        | number        | 1.0000        | 2.986E-07 | 0.0       | 1.000E-08 | Cuxhaven                        |
| 203                        | residents     | 1.3932        | 2.179E-06 | 0.0       | 1.393E-08 | Cuxhaven                        |
| 203                        | affectedpop   | 1.3932        | 3.714E-06 | 0.0       | 1.393E-08 | Cuxhaven                        |
| 203                        | injured       | 0.7431        | 1.028E-09 | 0.0       | 7.431E-09 | Cuxhaven                        |
| 22211                      | contents      | 14_526_324    | 709.9     | 0.0       | 10_827    | Iwata-shi                       |
| 22211                      | nonstructural | 30_322_046    | 9_257     | 0.0       | 499_162   | Iwata-shi                       |
| 22211                      | structural    | 18_193_228    | 5_229     | 0.0       | 83_195    | Iwata-shi                       |
| 22211                      | occupants     | 463.5         | 1.547E-06 | 0.0       | 3.646E-06 | Iwata-shi                       |
| 22211                      | area          | 50_368        | 0.4741    | 0.0       | 15.3238   | Iwata-shi                       |
| 22211                      | number        | 339.0         | 0.0020    | 0.0       | 0.0840    | Iwata-shi                       |
| 22211                      | residents     | 730.1         | 0.0267    | 0.0       | 0.8835    | Iwata-shi                       |
| 22211                      | affectedpop   | 730.1         | 0.1556    | 0.0       | 6.7838    | Iwata-shi                       |
| 22211                      | injured       | 463.5         | 8.371E-05 | 0.0       | 0.0039    | Iwata-shi                       |
| 28209                      | contents      | 10_941_112    | 4_490     | 0.0       | 73_721    | Toyooka-shi                     |
| 28209                      | nonstructural | 22_319_906    | 4_047     | 0.0       | 127_528   | Toyooka-shi                     |
| 28209                      | structural    | 13_391_943    | 2_701     | 0.0       | 56_967    | Toyooka-shi                     |
| 28209                      | occupants     | 417.3         | 2.070E-05 | 0.0       | 4.044E-06 | Toyooka-shi                     |
| 28209                      | area          | 32_454        | 0.2272    | 0.0       | 5.4283    | Toyooka-shi                     |
| 28209                      | number        | 35.4771       | 2.118E-04 | 0.0       | 0.0038    | Toyooka-shi                     |
| 28209                      | residents     | 609.4         | 0.0097    | 0.0       | 0.4077    | Toyooka-shi                     |
| 28209                      | affectedpop   | 609.4         | 0.0970    | 0.0       | 1.5746    | Toyooka-shi                     |
| 28209                      | injured       | 417.3         | 0.0013    | 0.0       | 4.152E-06 | Toyooka-shi                     |
| 283                        | contents      | 583_701       | 22.6329   | 0.0       | 1_356     | Rhein-Erft-Kreis                |
| 283                        | nonstructural | 1_459_253     | 274.9     | 0.0       | 9_863     | Rhein-Erft-Kreis                |
| 283                        | structural    | 875_552       | 135.9454  | 0.0       | 7_387     | Rhein-Erft-Kreis                |
| 283                        | occupants     | 14.2333       | 3.628E-09 | 0.0       | 6.167E-08 | Rhein-Erft-Kreis                |
| 283                        | area          | 2_300         | 0.0070    | 0.0       | 0.1039    | Rhein-Erft-Kreis                |
| 283                        | number        | 18.0000       | 3.524E-05 | 0.0       | 5.194E-04 | Rhein-Erft-Kreis                |
| 283                        | residents     | 25.7000       | 3.763E-04 | 0.0       | 0.0075    | Rhein-Erft-Kreis                |
| 283                        | affectedpop   | 25.7000       | 0.0041    | 0.0       | 0.1293    | Rhein-Erft-Kreis                |
| 283                        | injured       | 14.2333       | 2.609E-07 | 0.0       | 6.167E-08 | Rhein-Erft-Kreis                |
| 302                        | contents      | 11_743_833    | 4_386     | 0.0       | 72_450    | Bernkastel-Wittlich             |
| 302                        | nonstructural | 17_615_750    | 10_536    | 0.0       | 115_830   | Bernkastel-Wittlich             |
| 302                        | structural    | 9_786_528     | 3_700     | 0.0       | 7_870     | Bernkastel-Wittlich             |
| 302                        | occupants     | 267.2         | 6.400E-06 | 0.0       | 2.672E-06 | Bernkastel-Wittlich             |
| 302                        | area          | 33_122        | 0.7771    | 0.0       | 0.4900    | Bernkastel-Wittlich             |
| 302                        | number        | 28.0000       | 6.569E-04 | 0.0       | 4.143E-04 | Bernkastel-Wittlich             |
| 302                        | residents     | 500.9         | 0.0465    | 0.0       | 0.1657    | Bernkastel-Wittlich             |
| 302                        | affectedpop   | 500.9         | 0.3055    | 0.0       | 4.4771    | Bernkastel-Wittlich             |
| 302                        | injured       | 267.2         | 2.390E-04 | 0.0       | 2.672E-06 | Bernkastel-Wittlich             |
| 303                        | contents      | 750_935       | 244.4     | 0.0       | 3_701     | Birkenfeld                      |
| 303                        | nonstructural | 1_126_402     | 386.2     | 0.0       | 23_381    | Birkenfeld                      |
| 303                        | structural    | 625_779       | 421.5     | 0.0       | 13_180    | Birkenfeld                      |
| 303                        | occupants     | 10.7734       | 5.438E-09 | 0.0       | 1.077E-07 | Birkenfeld                      |
| 303                        | area          | 2_338         | 0.0298    | 0.0       | 1.4190    | Birkenfeld                      |
| 303                        | number        | 15.0000       | 1.912E-04 | 0.0       | 0.0091    | Birkenfeld                      |
| 303                        | residents     | 20.2002       | 0.0011    | 0.0       | 0.0510    | Birkenfeld                      |
| 303                        | affectedpop   | 20.2002       | 4.539E-04 | 0.0       | 0.0105    | Birkenfeld                      |
| 303                        | injured       | 10.7734       | 5.438E-09 | 0.0       | 1.077E-07 | Birkenfeld                      |
| 308                        | contents      | 2_408_632     | 4_601     | 0.0       | 73_514    | Pozega                          |
| 308                        | nonstructural | 4_073_666     | 2_386     | 0.0       | 43_234    | Pozega                          |
| 308                        | structural    | 5_207_262     | 9_026     | 0.0       | 147_020   | Pozega                          |
| 308                        | occupants     | 141.3185      | 3.457E-04 | 0.0       | 9.584E-04 | Pozega                          |
| 308                        | area          | 12_405        | 2.2904    | 0.0       | 45.0772   | Pozega                          |
| 308                        | number        | 59.1996       | 0.0110    | 0.0       | 0.2164    | Pozega                          |
| 308                        | residents     | 252.2         | 0.1759    | 0.0       | 4.5829    | Pozega                          |
| 308                        | affectedpop   | 252.2         | 3.4864    | 0.0       | 112.3445  | Pozega                          |
| 308                        | injured       | 141.3185      | 0.0117    | 0.0       | 0.0041    | Pozega                          |
| 31390                      | contents      | 431_981_568   | 5_366     | 0.0       | 79_807    | Hoki-cho                        |
| 31390                      | nonstructural | 1_061_315_520 | 193_665   | 0.0       | 32_806    | Hoki-cho                        |
| 31390                      | structural    | 636_789_248   | 23_362    | 0.0       | 8_593     | Hoki-cho                        |
| 31390                      | occupants     | 18_253        | 1.982E-05 | 0.0       | 1.801E-04 | Hoki-cho                        |
| 31390                      | area          | 1_571_046     | 9.8193    | 0.0       | 2.3602    | Hoki-cho                        |
| 31390                      | number        | 7_827         | 0.0498    | 0.0       | 0.0185    | Hoki-cho                        |
| 31390                      | residents     | 32_967        | 0.6739    | 0.0       | 0.1731    | Hoki-cho                        |
| 31390                      | affectedpop   | 32_967        | 0.0915    | 0.0       | 1.2306    | Hoki-cho                        |
| 31390                      | injured       | 18_253        | 1.580E-05 | 0.0       | 1.801E-04 | Hoki-cho                        |
| 32386                      | contents      | 5_809_910     | 6_511     | 0.0       | 60_899    | Iinan-cho                       |
| 32386                      | nonstructural | 14_119_530    | 1_435     | 0.0       | 4_017     | Iinan-cho                       |
| 32386                      | structural    | 8_471_717     | 1_833     | 0.0       | 8_885     | Iinan-cho                       |
| 32386                      | occupants     | 231.0         | 1.548E-04 | 0.0       | 0.0015    | Iinan-cho                       |
| 32386                      | area          | 22_850        | 1.3974    | 0.0       | 13.2376   | Iinan-cho                       |
| 32386                      | number        | 197.2         | 0.0019    | 0.0       | 0.0099    | Iinan-cho                       |
| 32386                      | residents     | 414.0         | 0.0114    | 0.0       | 0.0112    | Iinan-cho                       |
| 32386                      | affectedpop   | 414.0         | 0.1095    | 0.0       | 0.3280    | Iinan-cho                       |
| 32386                      | injured       | 231.0         | 6.846E-04 | 0.0       | 1.471E-04 | Iinan-cho                       |
| 3461                       | contents      | 73_229_528    | 267_647   | 1_718     | 1_095_300 | Ravne na Koroskem               |
| 3461                       | nonstructural | 43_937_720    | 63_829    | 0.0013    | 243_320   | Ravne na Koroskem               |
| 3461                       | structural    | 29_291_812    | 47_110    | 0.0474    | 214_120   | Ravne na Koroskem               |
| 3461                       | occupants     | 1_806         | 0.0083    | 3.496E-07 | 0.0582    | Ravne na Koroskem               |
| 3461                       | area          | 62_153        | 30.4266   | 1.113E-05 | 209.3     | Ravne na Koroskem               |
| 3461                       | number        | 148.4000      | 0.1164    | 4.112E-08 | 0.9712    | Ravne na Koroskem               |
| 3461                       | injured       | 1_806         | 0.0166    | 3.531E-07 | 0.0579    | Ravne na Koroskem               |
| 35                         | contents      | 135_917       | 0.1485    | 0.0       | 0.0014    | Loir-et-Cher                    |
| 35                         | nonstructural | 56_632        | 0.6005    | 0.0       | 5.663E-04 | Loir-et-Cher                    |
| 35                         | structural    | 33_979        | 2.378E-05 | 0.0       | 3.398E-04 | Loir-et-Cher                    |
| 35                         | occupants     | 1.6900        | 1.195E-09 | 0.0       | 1.690E-08 | Loir-et-Cher                    |
| 35                         | area          | 149.9360      | 4.407E-06 | 0.0       | 1.499E-06 | Loir-et-Cher                    |
| 35                         | number        | 0.2557        | 7.516E-09 | 0.0       | 2.557E-09 | Loir-et-Cher                    |
| 35                         | injured       | 1.6900        | 1.195E-09 | 0.0       | 1.690E-08 | Loir-et-Cher                    |
| 35203                      | contents      | 3_665_928     | 2_948     | 0.0       | 13_024    | Yamaguchi-shi                   |
| 35203                      | nonstructural | 3_410_494     | 12_231    | 0.0       | 104_241   | Yamaguchi-shi                   |
| 35203                      | structural    | 2_046_296     | 6_659     | 0.0       | 47_714    | Yamaguchi-shi                   |
| 35203                      | occupants     | 73.2600       | 5.699E-04 | 0.0       | 0.0057    | Yamaguchi-shi                   |
| 35203                      | area          | 5_976         | 3.7206    | 0.0       | 36.0854   | Yamaguchi-shi                   |
| 35203                      | number        | 21.8165       | 0.0225    | 0.0       | 0.2108    | Yamaguchi-shi                   |
| 35203                      | residents     | 73.9000       | 0.1857    | 0.0       | 1.5083    | Yamaguchi-shi                   |
| 35203                      | affectedpop   | 73.9000       | 0.8746    | 0.0       | 6.2927    | Yamaguchi-shi                   |
| 35203                      | injured       | 73.2600       | 0.0012    | 0.0       | 0.0052    | Yamaguchi-shi                   |
| 39212                      | contents      | 4_699_411     | 5.7486    | 0.0       | 11.2364   | Kami-shi                        |
| 39212                      | nonstructural | 4_885_896     | 77.6808   | 0.0       | 25.2869   | Kami-shi                        |
| 39212                      | structural    | 2_931_538     | 80.5154   | 0.0       | 49.8559   | Kami-shi                        |
| 39212                      | occupants     | 121.1933      | 1.956E-06 | 0.0       | 7.937E-08 | Kami-shi                        |
| 39212                      | area          | 8_017         | 0.0315    | 0.0       | 0.0076    | Kami-shi                        |
| 39212                      | number        | 36.2582       | 3.031E-04 | 0.0       | 5.365E-06 | Kami-shi                        |
| 39212                      | residents     | 108.8000      | 0.0013    | 0.0       | 0.0094    | Kami-shi                        |
| 39212                      | affectedpop   | 108.8000      | 0.0063    | 0.0       | 0.0100    | Kami-shi                        |
| 39212                      | injured       | 121.1933      | 3.613E-08 | 0.0       | 7.937E-08 | Kami-shi                        |
| 40215                      | contents      | 744_214       | 2_036     | 0.0       | 6_678     | Nakama-shi                      |
| 40215                      | nonstructural | 1_527_298     | 3_277     | 0.0       | 4_257     | Nakama-shi                      |
| 40215                      | structural    | 916_379       | 2_690     | 0.0       | 4_164     | Nakama-shi                      |
| 40215                      | occupants     | 27.7133       | 2.073E-04 | 0.0       | 1.328E-07 | Nakama-shi                      |
| 40215                      | area          | 2_258         | 1.3353    | 0.0       | 0.7164    | Nakama-shi                      |
| 40215                      | number        | 10.1047       | 0.0058    | 0.0       | 9.389E-04 | Nakama-shi                      |
| 40215                      | residents     | 45.8000       | 0.0397    | 0.0       | 0.0455    | Nakama-shi                      |
| 40215                      | affectedpop   | 45.8000       | 0.1405    | 0.0       | 1.4899    | Nakama-shi                      |
| 40215                      | injured       | 27.7133       | 8.489E-04 | 0.0       | 1.328E-07 | Nakama-shi                      |
| 4801                       | contents      | 200_707       | 8.2772    | 0.0       | 0.0020    | Division No.  1                 |
| 4801                       | nonstructural | 301_060       | 7.7103    | 0.0       | 0.0030    | Division No.  1                 |
| 4801                       | structural    | 167_256       | 4.0014    | 0.0       | 0.0017    | Division No.  1                 |
| 4801                       | occupants     | 6.2510        | 8.949E-08 | 0.0       | 6.251E-08 | Division No.  1                 |
| 4801                       | area          | 624.8         | 0.0029    | 0.0       | 6.248E-06 | Division No.  1                 |
| 4801                       | number        | 3.0000        | 1.388E-05 | 0.0       | 3.000E-08 | Division No.  1                 |
| 4801                       | residents     | 11.7207       | 1.516E-04 | 0.0       | 1.172E-07 | Division No.  1                 |
| 4801                       | affectedpop   | 11.7207       | 1.145E-04 | 0.0       | 1.172E-07 | Division No.  1                 |
| 4801                       | injured       | 6.2510        | 1.904E-08 | 0.0       | 6.251E-08 | Division No.  1                 |
| 502                        | contents      | 210_348       | 96.4386   | 0.0       | 1_154     | Nicoya                          |
| 502                        | nonstructural | 315_522       | 67.9101   | 0.0       | 106.4759  | Nicoya                          |
| 502                        | structural    | 175_290       | 25.3747   | 0.0       | 26.4533   | Nicoya                          |
| 502                        | occupants     | 3.2283        | 3.395E-07 | 0.0       | 3.228E-08 | Nicoya                          |
| 502                        | area          | 654.8         | 0.0126    | 0.0       | 6.548E-06 | Nicoya                          |
| 502                        | number        | 1.0000        | 1.931E-05 | 0.0       | 1.000E-08 | Nicoya                          |
| 502                        | residents     | 6.0530        | 4.298E-04 | 0.0       | 6.053E-08 | Nicoya                          |
| 502                        | affectedpop   | 6.0530        | 0.0088    | 0.0       | 0.0376    | Nicoya                          |
| 502                        | injured       | 3.2283        | 8.002E-07 | 0.0       | 3.228E-08 | Nicoya                          |
| 503                        | contents      | 2_263_526     | 13_492    | 0.0       | 272_981   | Santa Cruz                      |
| 503                        | nonstructural | 3_961_170     | 16_959    | 0.0       | 349_827   | Santa Cruz                      |
| 503                        | structural    | 5_092_933     | 23_518    | 0.0       | 380_013   | Santa Cruz                      |
| 503                        | occupants     | 42.0377       | 4.078E-04 | 0.0       | 0.0123    | Santa Cruz                      |
| 503                        | area          | 12_079        | 6.6875    | 0.0       | 192.1     | Santa Cruz                      |
| 503                        | number        | 58.0000       | 0.0321    | 0.0       | 0.9226    | Santa Cruz                      |
| 503                        | residents     | 78.8206       | 0.1577    | 0.0       | 4.4818    | Santa Cruz                      |
| 503                        | affectedpop   | 78.8206       | 2.4423    | 0.0       | 76.4852   | Santa Cruz                      |
| 503                        | injured       | 42.0377       | 0.0088    | 0.0       | 0.0704    | Santa Cruz                      |
| 504                        | contents      | 531_209       | 108.0371  | 0.0       | 3_839     | Fundão                          |
| 504                        | nonstructural | 796_814       | 200.9     | 0.0       | 3_146     | Fundão                          |
| 504                        | structural    | 442_674       | 47.3437   | 0.0       | 1_370     | Fundão                          |
| 504                        | occupants     | 6.0522        | 5.849E-07 | 0.0       | 6.052E-08 | Fundão                          |
| 504                        | area          | 1_310         | 0.0147    | 0.0       | 1.310E-05 | Fundão                          |
| 504                        | number        | 2.0000        | 2.240E-05 | 0.0       | 2.000E-08 | Fundão                          |
| 504                        | residents     | 11.3479       | 3.173E-04 | 0.0       | 1.135E-07 | Fundão                          |
| 504                        | affectedpop   | 11.3479       | 0.0015    | 0.0       | 0.1171    | Fundão                          |
| 504                        | injured       | 6.0522        | 5.551E-09 | 0.0       | 6.052E-08 | Fundão                          |
| 509                        | contents      | 116_812       | 394.7     | 0.0       | 9_730     | Sertã                           |
| 509                        | nonstructural | 204_421       | 249.3     | 0.0       | 10_023    | Sertã                           |
| 509                        | structural    | 262_827       | 378.9     | 0.0       | 11_899    | Sertã                           |
| 509                        | occupants     | 2.7994        | 1.563E-04 | 0.0       | 0.0034    | Sertã                           |
| 509                        | area          | 623.4         | 0.5625    | 0.0       | 11.8004   | Sertã                           |
| 509                        | number        | 4.0000        | 0.0036    | 0.0       | 0.0757    | Sertã                           |
| 509                        | residents     | 5.2489        | 0.0116    | 0.0       | 0.2394    | Sertã                           |
| 509                        | affectedpop   | 5.2489        | 0.0293    | 0.0       | 0.7407    | Sertã                           |
| 509                        | injured       | 2.7994        | 3.713E-04 | 0.0       | 0.0097    | Sertã                           |
| 58                         | contents      | 210_348       | 121.3898  | 0.0       | 2_949     | Meuse                           |
| 58                         | nonstructural | 315_522       | 121.1196  | 0.0       | 2_563     | Meuse                           |
| 58                         | structural    | 175_290       | 213.6     | 0.0       | 1_019     | Meuse                           |
| 58                         | occupants     | 6.0165        | 4.641E-07 | 0.0       | 6.016E-08 | Meuse                           |
| 58                         | area          | 654.8         | 0.0110    | 0.0       | 0.0039    | Meuse                           |
| 58                         | number        | 1.0000        | 1.681E-05 | 0.0       | 5.990E-06 | Meuse                           |
| 58                         | residents     | 11.2809       | 7.909E-04 | 0.0       | 0.0039    | Meuse                           |
| 58                         | affectedpop   | 11.2809       | 0.0096    | 0.0       | 0.0041    | Meuse                           |
| 58                         | injured       | 6.0165        | 1.220E-08 | 0.0       | 6.016E-08 | Meuse                           |
| 601                        | contents      | 1_503_573     | 3_087     | 0.0       | 17_048    | Puntarenas                      |
| 601                        | nonstructural | 2_255_360     | 4_769     | 0.0       | 30_262    | Puntarenas                      |
| 601                        | structural    | 1_252_978     | 2_293     | 0.0       | 17_775    | Puntarenas                      |
| 601                        | occupants     | 24.3561       | 6.943E-06 | 0.0       | 2.436E-07 | Puntarenas                      |
| 601                        | area          | 4_681         | 0.5205    | 0.0       | 3.5144    | Puntarenas                      |
| 601                        | number        | 34.0000       | 0.0038    | 0.0       | 0.0255    | Puntarenas                      |
| 601                        | residents     | 45.6678       | 0.0181    | 0.0       | 0.1422    | Puntarenas                      |
| 601                        | affectedpop   | 45.6678       | 0.1072    | 0.0       | 0.2528    | Puntarenas                      |
| 601                        | injured       | 24.3561       | 3.625E-06 | 0.0       | 2.436E-07 | Puntarenas                      |
| 603                        | contents      | 154_780       | 131.5353  | 0.0       | 2.7469    | Coimbra                         |
| 603                        | nonstructural | 270_864       | 536.3     | 0.0       | 5_746     | Coimbra                         |
| 603                        | structural    | 348_254       | 397.6     | 0.0       | 4_845     | Coimbra                         |
| 603                        | occupants     | 3.0482        | 1.313E-05 | 0.0       | 3.048E-08 | Coimbra                         |
| 603                        | area          | 826.0         | 0.3785    | 0.0       | 0.7703    | Coimbra                         |
| 603                        | number        | 6.0000        | 0.0027    | 0.0       | 0.0056    | Coimbra                         |
| 603                        | residents     | 5.7153        | 0.0049    | 0.0       | 0.0143    | Coimbra                         |
| 603                        | affectedpop   | 5.7153        | 0.0079    | 0.0       | 0.0795    | Coimbra                         |
| 603                        | injured       | 3.0482        | 5.876E-05 | 0.0       | 3.048E-08 | Coimbra                         |
| 610                        | contents      | 396_592       | 436.0     | 0.0       | 216.5     | Chudnivs'kyi                    |
| 610                        | nonstructural | 627_134       | 1_312     | 0.0       | 3_091     | Chudnivs'kyi                    |
| 610                        | structural    | 513_219       | 571.6     | 0.0       | 2_001     | Chudnivs'kyi                    |
| 610                        | occupants     | 12.7725       | 1.010E-04 | 0.0       | 1.277E-07 | Chudnivs'kyi                    |
| 610                        | area          | 1_521         | 1.1080    | 0.0       | 0.2788    | Chudnivs'kyi                    |
| 610                        | number        | 9.0000        | 0.0054    | 0.0       | 0.0017    | Chudnivs'kyi                    |
| 610                        | residents     | 23.9484       | 0.0336    | 0.0       | 0.0155    | Chudnivs'kyi                    |
| 610                        | affectedpop   | 23.9484       | 0.1443    | 0.0       | 0.1162    | Chudnivs'kyi                    |
| 610                        | injured       | 12.7725       | 3.943E-04 | 0.0       | 1.277E-07 | Chudnivs'kyi                    |
| 615                        | contents      | 28_473        | 0.3111    | 0.0       | 2.847E-04 | Soure                           |
| 615                        | nonstructural | 49_828        | 16.9372   | 0.0       | 3.7394    | Soure                           |
| 615                        | structural    | 64_065        | 5.2855    | 0.0       | 0.1847    | Soure                           |
| 615                        | occupants     | 0.7350        | 1.144E-09 | 0.0       | 7.350E-09 | Soure                           |
| 615                        | area          | 137.6656      | 0.0046    | 0.0       | 9.717E-04 | Soure                           |
| 615                        | number        | 1.0000        | 3.335E-05 | 0.0       | 7.058E-06 | Soure                           |
| 615                        | residents     | 1.3782        | 1.136E-04 | 0.0       | 1.826E-04 | Soure                           |
| 615                        | affectedpop   | 1.3782        | 1.182E-05 | 0.0       | 1.378E-08 | Soure                           |
| 615                        | injured       | 0.7350        | 1.116E-09 | 0.0       | 7.350E-09 | Soure                           |
| 616                        | contents      | 642_467       | 0.2586    | 0.0       | 0.7233    | Luhyns'kyi                      |
| 616                        | nonstructural | 1_124_317     | 496.1     | 0.0       | 7_671     | Luhyns'kyi                      |
| 616                        | structural    | 1_445_550     | 252.8     | 0.0       | 2_105     | Luhyns'kyi                      |
| 616                        | occupants     | 18.3280       | 1.291E-08 | 0.0       | 1.833E-07 | Luhyns'kyi                      |
| 616                        | area          | 3_429         | 0.0195    | 0.0       | 3.429E-05 | Luhyns'kyi                      |
| 616                        | number        | 22.0000       | 1.251E-04 | 0.0       | 2.200E-07 | Luhyns'kyi                      |
| 616                        | residents     | 34.3649       | 7.730E-04 | 0.0       | 0.0054    | Luhyns'kyi                      |
| 616                        | affectedpop   | 34.3649       | 1.618E-04 | 0.0       | 4.230E-04 | Luhyns'kyi                      |
| 616                        | injured       | 18.3280       | 1.291E-08 | 0.0       | 1.833E-07 | Luhyns'kyi                      |
| 701                        | contents      | 1_677_690     | 75.9786   | 0.0       | 37.4393   | Alandroal                       |
| 701                        | nonstructural | 2_516_536     | 833.1     | 0.0       | 2_192     | Alandroal                       |
| 701                        | structural    | 1_398_075     | 1_339     | 0.0       | 555.0     | Alandroal                       |
| 701                        | occupants     | 46.7349       | 7.512E-06 | 0.0       | 4.673E-07 | Alandroal                       |
| 701                        | area          | 4_732         | 0.6053    | 0.0       | 0.1261    | Alandroal                       |
| 701                        | number        | 4.0000        | 5.117E-04 | 0.0       | 1.066E-04 | Alandroal                       |
| 701                        | residents     | 87.6279       | 0.0284    | 0.0       | 0.0253    | Alandroal                       |
| 701                        | affectedpop   | 87.6279       | 0.0997    | 0.0       | 0.0048    | Alandroal                       |
| 701                        | injured       | 46.7349       | 1.511E-05 | 0.0       | 4.673E-07 | Alandroal                       |
| 704                        | contents      | 1_109_254     | 1_983     | 0.0       | 7_580     | Talamanca                       |
| 704                        | nonstructural | 1_941_194     | 9_326     | 0.0       | 41_403    | Talamanca                       |
| 704                        | structural    | 2_495_821     | 8_531     | 0.0       | 31_968    | Talamanca                       |
| 704                        | occupants     | 33.2014       | 2.207E-05 | 0.0       | 3.320E-07 | Talamanca                       |
| 704                        | area          | 5_920         | 0.8989    | 0.0       | 2.5056    | Talamanca                       |
| 704                        | number        | 43.0000       | 0.0065    | 0.0       | 0.0182    | Talamanca                       |
| 704                        | residents     | 62.2526       | 0.0331    | 0.0       | 0.1195    | Talamanca                       |
| 704                        | affectedpop   | 62.2526       | 0.2200    | 0.0       | 0.3920    | Talamanca                       |
| 704                        | injured       | 33.2014       | 2.550E-06 | 0.0       | 3.320E-07 | Talamanca                       |
| 712                        | contents      | 1_556_821     | 0.0056    | 0.0       | 0.0156    | Vendas Novas                    |
| 712                        | nonstructural | 648_675       | 8.977E-04 | 0.0       | 0.0065    | Vendas Novas                    |
| 712                        | structural    | 389_205       | 0.0018    | 0.0       | 0.0039    | Vendas Novas                    |
| 712                        | occupants     | 6.8133        | 8.422E-09 | 0.0       | 6.813E-08 | Vendas Novas                    |
| 712                        | area          | 1_636         | 2.022E-06 | 0.0       | 1.636E-05 | Vendas Novas                    |
| 712                        | number        | 2.7893        | 3.448E-09 | 0.0       | 2.789E-08 | Vendas Novas                    |
| 712                        | injured       | 6.8133        | 8.422E-09 | 0.0       | 6.813E-08 | Vendas Novas                    |
| ARE-ADM1-1590546715-B1     | contents      | 12_832_977    | 401.4     | 0.0       | 504.4     | Abu Dhabi                       |
| ARE-ADM1-1590546715-B1     | nonstructural | 41_302_968    | 2_019     | 0.0       | 6_127     | Abu Dhabi                       |
| ARE-ADM1-1590546715-B1     | structural    | 37_205_532    | 2_649     | 0.0       | 8_211     | Abu Dhabi                       |
| ARE-ADM1-1590546715-B1     | occupants     | 6_544         | 0.0013    | 0.0       | 5.109E-06 | Abu Dhabi                       |
| ARE-ADM1-1590546715-B1     | area          | 294_893       | 6.7974    | 0.0       | 10.1761   | Abu Dhabi                       |
| ARE-ADM1-1590546715-B1     | number        | 2_944         | 0.1087    | 0.0       | 0.1669    | Abu Dhabi                       |
| ARE-ADM1-1590546715-B1     | residents     | 12_537        | 0.9372    | 0.0       | 2.0051    | Abu Dhabi                       |
| ARE-ADM1-1590546715-B1     | affectedpop   | 12_537        | 2.0300    | 0.0       | 2.0874    | Abu Dhabi                       |
| ARE-ADM1-1590546715-B1     | injured       | 6_544         | 0.0050    | 0.0       | 5.109E-06 | Abu Dhabi                       |
| AREA # 22133               | contents      | 934_305       | 43.4361   | 0.0       | 10.8458   | Quitilipi                       |
| AREA # 22133               | nonstructural | 1_294_484     | 88.1087   | 0.0       | 927.9     | Quitilipi                       |
| AREA # 22133               | structural    | 2_296_433     | 834.0     | 0.0       | 595.5     | Quitilipi                       |
| AREA # 22133               | occupants     | 1_215         | 6.895E-04 | 0.0       | 7.129E-06 | Quitilipi                       |
| AREA # 22133               | area          | 16_920        | 0.2565    | 0.0       | 1.2634    | Quitilipi                       |
| AREA # 22133               | number        | 213.0         | 0.0023    | 0.0       | 0.0145    | Quitilipi                       |
| AREA # 22133               | residents     | 787.3         | 0.0095    | 0.0       | 0.0361    | Quitilipi                       |
| AREA # 22133               | affectedpop   | 787.3         | 0.0514    | 0.0       | 0.4306    | Quitilipi                       |
| AREA # 22133               | injured       | 1_215         | 4.258E-05 | 0.0       | 7.064E-06 | Quitilipi                       |
| AREA # 50063               | contents      | 3_355_969     | 43.3038   | 0.0       | 611.4     | Luján de Cuyo                   |
| AREA # 50063               | nonstructural | 5_853_940     | 158.5153  | 0.0       | 1_721     | Luján de Cuyo                   |
| AREA # 50063               | structural    | 8_032_166     | 299.6     | 0.0       | 4_126     | Luján de Cuyo                   |
| AREA # 50063               | occupants     | 2_836         | 3.155E-04 | 0.0       | 0.0020    | Luján de Cuyo                   |
| AREA # 50063               | area          | 68_620        | 0.5168    | 0.0       | 6.6126    | Luján de Cuyo                   |
| AREA # 50063               | number        | 740.0         | 0.0042    | 0.0       | 0.0651    | Luján de Cuyo                   |
| AREA # 50063               | residents     | 3_588         | 0.0376    | 0.0       | 0.4319    | Luján de Cuyo                   |
| AREA # 50063               | affectedpop   | 3_588         | 0.0875    | 0.0       | 0.4254    | Luján de Cuyo                   |
| AREA # 50063               | injured       | 2_836         | 0.0076    | 0.0       | 0.0905    | Luján de Cuyo                   |
| AREA # 50098               | contents      | 19_109_828    | 23_096    | 0.0       | 4_262     | San Martín                      |
| AREA # 50098               | nonstructural | 31_811_914    | 18_042    | 0.0       | 7_184     | San Martín                      |
| AREA # 50098               | structural    | 55_200_376    | 9_339     | 0.0       | 12_175    | San Martín                      |
| AREA # 50098               | occupants     | 7_591         | 0.0108    | 0.0       | 0.0039    | San Martín                      |
| AREA # 50098               | area          | 317_709       | 60.0707   | 0.0       | 26.0263   | San Martín                      |
| AREA # 50098               | number        | 3_163         | 0.6581    | 0.0       | 0.2509    | San Martín                      |
| AREA # 50098               | residents     | 14_452        | 4.8494    | 0.0       | 3.0523    | San Martín                      |
| AREA # 50098               | affectedpop   | 14_452        | 11.4056   | 0.0       | 29.7210   | San Martín                      |
| AREA # 50098               | injured       | 7_591         | 0.0144    | 0.0       | 3.422E-04 | San Martín                      |
| AREA # 66007               | contents      | 2_497_625     | 1.5463    | 0.0       | 21.4594   | Anta                            |
| AREA # 66007               | nonstructural | 3_439_955     | 29.7643   | 0.0       | 338.3     | Anta                            |
| AREA # 66007               | structural    | 7_446_107     | 104.9883  | 0.0       | 1_643     | Anta                            |
| AREA # 66007               | occupants     | 2_187         | 2.972E-06 | 0.0       | 1.107E-06 | Anta                            |
| AREA # 66007               | area          | 61_071        | 0.0373    | 0.0       | 0.3063    | Anta                            |
| AREA # 66007               | number        | 940.0         | 3.765E-04 | 0.0       | 0.0031    | Anta                            |
| AREA # 66007               | residents     | 4_112         | 0.0045    | 0.0       | 0.0464    | Anta                            |
| AREA # 66007               | affectedpop   | 4_112         | 0.0202    | 0.0       | 0.1313    | Anta                            |
| AREA # 66007               | injured       | 2_187         | 2.982E-06 | 0.0       | 1.107E-06 | Anta                            |
| AREA # 66133               | contents      | 4_703_102     | 223.6     | 0.0       | 392.5     | Rivadavia                       |
| AREA # 66133               | nonstructural | 6_347_992     | 658.7     | 0.0       | 2_012     | Rivadavia                       |
| AREA # 66133               | structural    | 13_665_438    | 914.5     | 0.0       | 4_043     | Rivadavia                       |
| AREA # 66133               | occupants     | 2_877         | 0.0017    | 0.0       | 0.0028    | Rivadavia                       |
| AREA # 66133               | area          | 114_329       | 2.0678    | 0.0       | 14.2463   | Rivadavia                       |
| AREA # 66133               | number        | 1_257         | 0.0168    | 0.0       | 0.0635    | Rivadavia                       |
| AREA # 66133               | residents     | 5_294         | 0.1379    | 0.0       | 0.5684    | Rivadavia                       |
| AREA # 66133               | affectedpop   | 5_294         | 0.3037    | 0.0       | 1.0501    | Rivadavia                       |
| AREA # 66133               | injured       | 2_877         | 0.0091    | 0.0       | 0.0030    | Rivadavia                       |
| BD-55                      | contents      | 107_993       | 3.2321    | 0.0       | 90.7803   | Rangpur                         |
| BD-55                      | nonstructural | 243_448       | 13.8337   | 0.0       | 405.5     | Rangpur                         |
| BD-55                      | structural    | 498_402       | 115.4727  | 0.0       | 2_117     | Rangpur                         |
| BD-55                      | occupants     | 135.2667      | 8.806E-06 | 0.0       | 7.280E-07 | Rangpur                         |
| BD-55                      | area          | 3_680         | 0.0554    | 0.0       | 1.3073    | Rangpur                         |
| BD-55                      | number        | 34.0000       | 6.374E-04 | 0.0       | 0.0145    | Rangpur                         |
| BD-55                      | residents     | 145.7000      | 0.0073    | 0.0       | 0.1718    | Rangpur                         |
| BD-55                      | affectedpop   | 145.7000      | 0.0335    | 0.0       | 0.6997    | Rangpur                         |
| BD-55                      | injured       | 135.2667      | 1.562E-05 | 0.0       | 3.518E-05 | Rangpur                         |
| ESP.1.3_1                  | contents      | 7_017_295     | 8_726     | 0.0       | 87_815    | Cordoba                         |
| ESP.1.3_1                  | nonstructural | 15_962_029    | 26_416    | 0.0       | 246_541   | Cordoba                         |
| ESP.1.3_1                  | structural    | 9_577_218     | 21_734    | 0.0       | 232_826   | Cordoba                         |
| ESP.1.3_1                  | occupants     | 317.6         | 0.0028    | 0.0       | 0.0258    | Cordoba                         |
| ESP.1.3_1                  | area          | 22_878        | 12.8311   | 0.0       | 68.4253   | Cordoba                         |
| ESP.1.3_1                  | number        | 78.5166       | 0.0713    | 0.0       | 0.1833    | Cordoba                         |
| ESP.1.3_1                  | residents     | 490.1         | 0.5232    | 0.0       | 2.1903    | Cordoba                         |
| ESP.1.3_1                  | affectedpop   | 490.1         | 2.4950    | 0.0       | 44.3677   | Cordoba                         |
| ESP.1.3_1                  | injured       | 317.6         | 0.0176    | 0.0       | 0.1011    | Cordoba                         |
| ESP.1.4_1                  | contents      | 13_313_235    | 2_982     | 0.0       | 50_845    | Granada                         |
| ESP.1.4_1                  | nonstructural | 30_654_746    | 12_438    | 0.0       | 106_690   | Granada                         |
| ESP.1.4_1                  | structural    | 18_392_846    | 10_105    | 0.0       | 201_824   | Granada                         |
| ESP.1.4_1                  | occupants     | 438.7         | 1.197E-04 | 0.0       | 4.105E-04 | Granada                         |
| ESP.1.4_1                  | area          | 45_761        | 1.9670    | 0.0       | 25.9776   | Granada                         |
| ESP.1.4_1                  | number        | 187.8         | 0.0073    | 0.0       | 0.0095    | Granada                         |
| ESP.1.4_1                  | residents     | 756.4         | 0.1093    | 0.0       | 1.8070    | Granada                         |
| ESP.1.4_1                  | affectedpop   | 756.4         | 1.5653    | 0.0       | 26.6985   | Granada                         |
| ESP.1.4_1                  | injured       | 438.7         | 0.0026    | 0.0       | 0.0420    | Granada                         |
| ESP.12.1_1                 | contents      | 29_658_068    | 14_819    | 0.0       | 389_458   | A Coruna                        |
| ESP.12.1_1                 | nonstructural | 72_830_496    | 39_204    | 0.0       | 670_621   | A Coruna                        |
| ESP.12.1_1                 | structural    | 43_698_300    | 111_352   | 0.0       | 5_619_942 | A Coruna                        |
| ESP.12.1_1                 | occupants     | 1_102         | 2.187E-04 | 0.0       | 1.089E-05 | A Coruna                        |
| ESP.12.1_1                 | area          | 98_726        | 4.9495    | 0.0       | 128.0726  | A Coruna                        |
| ESP.12.1_1                 | number        | 42.1120       | 0.0021    | 0.0       | 0.0545    | A Coruna                        |
| ESP.12.1_1                 | residents     | 1_977         | 0.4119    | 0.0       | 13.0634   | A Coruna                        |
| ESP.12.1_1                 | affectedpop   | 1_977         | 12.8179   | 0.0       | 618.7     | A Coruna                        |
| ESP.12.1_1                 | injured       | 1_102         | 0.0271    | 0.0       | 0.0013    | A Coruna                        |
| ESP.12.2_1                 | contents      | 8_445_994     | 987.4     | 0.0       | 59_778    | Lugo                            |
| ESP.12.2_1                 | nonstructural | 5_312_712     | 8_572     | 0.0       | 182_064   | Lugo                            |
| ESP.12.2_1                 | structural    | 3_187_628     | 1_308     | 0.0       | 43_923    | Lugo                            |
| ESP.12.2_1                 | occupants     | 99.1733       | 6.022E-04 | 0.0       | 0.0059    | Lugo                            |
| ESP.12.2_1                 | area          | 10_309        | 4.5286    | 0.0       | 45.8445   | Lugo                            |
| ESP.12.2_1                 | number        | 14.8527       | 0.0030    | 0.0       | 0.0339    | Lugo                            |
| ESP.12.2_1                 | residents     | 38.8000       | 0.1010    | 0.0       | 1.3160    | Lugo                            |
| ESP.12.2_1                 | affectedpop   | 38.8000       | 0.3201    | 0.0       | 16.6249   | Lugo                            |
| ESP.12.2_1                 | injured       | 99.1733       | 0.0061    | 0.0       | 0.0631    | Lugo                            |
| ESP.4.4_1                  | contents      | 18_002_066    | 239.4     | 0.0       | 1_586     | Guadalajara                     |
| ESP.4.4_1                  | nonstructural | 41_711_436    | 1_591     | 0.0       | 42_967    | Guadalajara                     |
| ESP.4.4_1                  | structural    | 25_026_864    | 484.8     | 0.0       | 7_453     | Guadalajara                     |
| ESP.4.4_1                  | occupants     | 482.8         | 1.718E-06 | 0.0       | 2.417E-06 | Guadalajara                     |
| ESP.4.4_1                  | area          | 61_283        | 0.0550    | 0.0       | 0.3363    | Guadalajara                     |
| ESP.4.4_1                  | number        | 256.1         | 3.229E-04 | 0.0       | 0.0018    | Guadalajara                     |
| ESP.4.4_1                  | residents     | 862.9         | 0.0023    | 0.0       | 0.0249    | Guadalajara                     |
| ESP.4.4_1                  | affectedpop   | 862.9         | 0.0414    | 0.0       | 0.8453    | Guadalajara                     |
| ESP.4.4_1                  | injured       | 482.8         | 6.068E-06 | 0.0       | 3.535E-06 | Guadalajara                     |
| ESP.4.5_1                  | contents      | 3_736_328     | 1_793     | 0.0       | 42_997    | Toledo                          |
| ESP.4.5_1                  | nonstructural | 8_186_839     | 282.1     | 0.0       | 8_689     | Toledo                          |
| ESP.4.5_1                  | structural    | 4_912_104     | 1_139     | 0.0       | 54_257    | Toledo                          |
| ESP.4.5_1                  | occupants     | 148.4333      | 4.597E-06 | 0.0       | 7.653E-07 | Toledo                          |
| ESP.4.5_1                  | area          | 9_195         | 0.0883    | 0.0       | 2.1454    | Toledo                          |
| ESP.4.5_1                  | number        | 44.3797       | 1.900E-04 | 0.0       | 0.0100    | Toledo                          |
| ESP.4.5_1                  | residents     | 252.5         | 0.0050    | 0.0       | 0.1565    | Toledo                          |
| ESP.4.5_1                  | affectedpop   | 252.5         | 0.3653    | 0.0       | 19.4257   | Toledo                          |
| ESP.4.5_1                  | injured       | 148.4333      | 3.596E-05 | 0.0       | 8.350E-07 | Toledo                          |
| GIN-ADM1-1590546715-B8     | contents      | 20_280_922    | 3.1990    | 0.0       | 0.2028    | Nzerekore                       |
| GIN-ADM1-1590546715-B8     | nonstructural | 35_491_616    | 108.3915  | 0.0       | 0.3549    | Nzerekore                       |
| GIN-ADM1-1590546715-B8     | structural    | 45_632_076    | 0.5307    | 0.0       | 0.4563    | Nzerekore                       |
| GIN-ADM1-1590546715-B8     | occupants     | 530.0         | 1.784E-06 | 0.0       | 5.300E-06 | Nzerekore                       |
| GIN-ADM1-1590546715-B8     | area          | 85_714        | 2.885E-04 | 0.0       | 8.571E-04 | Nzerekore                       |
| GIN-ADM1-1590546715-B8     | number        | 550.0         | 1.851E-06 | 0.0       | 5.500E-06 | Nzerekore                       |
| GIN-ADM1-1590546715-B8     | residents     | 993.7         | 3.344E-06 | 0.0       | 9.937E-06 | Nzerekore                       |
| GIN-ADM1-1590546715-B8     | affectedpop   | 993.7         | 3.308E-06 | 0.0       | 9.937E-06 | Nzerekore                       |
| GIN-ADM1-1590546715-B8     | injured       | 530.0         | 1.784E-06 | 0.0       | 5.300E-06 | Nzerekore                       |
| LA0608                     | contents      | 7_413_316     | 0.0334    | 0.0       | 0.0741    | Phonxay                         |
| LA0608                     | nonstructural | 3_088_882     | 34.0942   | 0.0       | 0.0309    | Phonxay                         |
| LA0608                     | structural    | 1_853_329     | 0.0083    | 0.0       | 0.0185    | Phonxay                         |
| LA0608                     | occupants     | 66.9367       | 3.017E-07 | 0.0       | 6.694E-07 | Phonxay                         |
| LA0608                     | area          | 8_178         | 3.687E-05 | 0.0       | 8.178E-05 | Phonxay                         |
| LA0608                     | number        | 13.9456       | 6.287E-08 | 0.0       | 1.395E-07 | Phonxay                         |
| LA0608                     | injured       | 66.9367       | 3.017E-07 | 0.0       | 6.694E-07 | Phonxay                         |
| MAR-ADM1-1590546715-B10    | contents      | 917_535       | 63.8318   | 0.0       | 642.6     | Rabat-Sal�-Kenitra              |
| MAR-ADM1-1590546715-B10    | nonstructural | 1_976_129     | 102.7542  | 0.0       | 372.3     | Rabat-Sal�-Kenitra              |
| MAR-ADM1-1590546715-B10    | structural    | 3_993_391     | 309.6     | 0.0       | 1_778     | Rabat-Sal�-Kenitra              |
| MAR-ADM1-1590546715-B10    | occupants     | 1_242         | 1.069E-06 | 0.0       | 3.777E-07 | Rabat-Sal�-Kenitra              |
| MAR-ADM1-1590546715-B10    | area          | 29_966        | 0.2346    | 0.0       | 0.7073    | Rabat-Sal�-Kenitra              |
| MAR-ADM1-1590546715-B10    | number        | 331.0         | 0.0019    | 0.0       | 0.0055    | Rabat-Sal�-Kenitra              |
| MAR-ADM1-1590546715-B10    | residents     | 1_482         | 0.0030    | 0.0       | 0.0900    | Rabat-Sal�-Kenitra              |
| MAR-ADM1-1590546715-B10    | affectedpop   | 1_482         | 0.0064    | 0.0       | 0.1130    | Rabat-Sal�-Kenitra              |
| MAR-ADM1-1590546715-B10    | injured       | 1_242         | 0.0030    | 0.0       | 4.596E-04 | Rabat-Sal�-Kenitra              |
| MAR-ADM1-1590546715-B12    | contents      | 113_639       | 44.9615   | 0.0       | 1_574     | B�ni Mellal-Kh�nifra            |
| MAR-ADM1-1590546715-B12    | nonstructural | 159_986       | 29.5483   | 0.0       | 271.0     | B�ni Mellal-Kh�nifra            |
| MAR-ADM1-1590546715-B12    | structural    | 345_820       | 123.5599  | 0.0       | 2_924     | B�ni Mellal-Kh�nifra            |
| MAR-ADM1-1590546715-B12    | occupants     | 123.0667      | 1.596E-08 | 0.0       | 1.720E-07 | B�ni Mellal-Kh�nifra            |
| MAR-ADM1-1590546715-B12    | area          | 2_521         | 0.0059    | 0.0       | 0.0901    | B�ni Mellal-Kh�nifra            |
| MAR-ADM1-1590546715-B12    | number        | 23.0000       | 8.664E-06 | 0.0       | 1.330E-04 | B�ni Mellal-Kh�nifra            |
| MAR-ADM1-1590546715-B12    | residents     | 125.2000      | 0.0016    | 0.0       | 0.0297    | B�ni Mellal-Kh�nifra            |
| MAR-ADM1-1590546715-B12    | affectedpop   | 125.2000      | 0.0133    | 0.0       | 0.2187    | B�ni Mellal-Kh�nifra            |
| MAR-ADM1-1590546715-B12    | injured       | 123.0667      | 1.811E-05 | 0.0       | 1.720E-07 | B�ni Mellal-Kh�nifra            |
| NZL-ADM2-1590671490-B1     | contents      | 8_278_732     | 1.8874    | 0.0       | 6.6207    | Far North District              |
| NZL-ADM2-1590671490-B1     | nonstructural | 12_418_098    | 2.7899    | 0.0       | 3.3106    | Far North District              |
| NZL-ADM2-1590671490-B1     | structural    | 6_898_944     | 0.0321    | 0.0       | 0.1334    | Far North District              |
| NZL-ADM2-1590671490-B1     | occupants     | 177.6841      | 1.068E-07 | 0.0       | 1.777E-06 | Far North District              |
| NZL-ADM2-1590671490-B1     | area          | 20_410        | 1.227E-05 | 0.0       | 2.041E-04 | Far North District              |
| NZL-ADM2-1590671490-B1     | number        | 98.0000       | 5.893E-08 | 0.0       | 9.800E-07 | Far North District              |
| NZL-ADM2-1590671490-B1     | residents     | 333.2         | 7.590E-04 | 0.0       | 0.0026    | Far North District              |
| NZL-ADM2-1590671490-B1     | affectedpop   | 333.2         | 1.707E-07 | 0.0       | 3.332E-06 | Far North District              |
| NZL-ADM2-1590671490-B1     | injured       | 177.6841      | 1.068E-07 | 0.0       | 1.777E-06 | Far North District              |
| NZL-ADM2-1590671490-B43    | contents      | 14_569_444    | 867.7     | 0.0       | 32.6776   | Tasman District                 |
| NZL-ADM2-1590671490-B43    | nonstructural | 25_496_528    | 10_061    | 0.0       | 35_490    | Tasman District                 |
| NZL-ADM2-1590671490-B43    | structural    | 32_781_250    | 8_563     | 0.0       | 13_363    | Tasman District                 |
| NZL-ADM2-1590671490-B43    | occupants     | 323.9         | 2.033E-06 | 0.0       | 3.207E-06 | Tasman District                 |
| NZL-ADM2-1590671490-B43    | area          | 70_442        | 0.8105    | 0.0       | 6.966E-04 | Tasman District                 |
| NZL-ADM2-1590671490-B43    | number        | 452.0         | 0.0052    | 0.0       | 4.470E-06 | Tasman District                 |
| NZL-ADM2-1590671490-B43    | residents     | 607.3         | 0.0294    | 0.0       | 0.1204    | Tasman District                 |
| NZL-ADM2-1590671490-B43    | affectedpop   | 607.3         | 0.0456    | 0.0       | 0.0082    | Tasman District                 |
| NZL-ADM2-1590671490-B43    | injured       | 323.9         | 2.033E-06 | 0.0       | 3.207E-06 | Tasman District                 |
| NZL-ADM2-1590671490-B45    | contents      | 1_401_745     | 59.1971   | 0.0       | 0.0140    | Marlborough District            |
| NZL-ADM2-1590671490-B45    | nonstructural | 2_453_054     | 176.6114  | 0.0       | 0.0245    | Marlborough District            |
| NZL-ADM2-1590671490-B45    | structural    | 3_153_927     | 2.6130    | 0.0       | 0.0315    | Marlborough District            |
| NZL-ADM2-1590671490-B45    | occupants     | 34.8285       | 1.153E-07 | 0.0       | 3.483E-07 | Marlborough District            |
| NZL-ADM2-1590671490-B45    | area          | 7_481         | 0.0036    | 0.0       | 7.481E-05 | Marlborough District            |
| NZL-ADM2-1590671490-B45    | number        | 48.0000       | 2.286E-05 | 0.0       | 4.800E-07 | Marlborough District            |
| NZL-ADM2-1590671490-B45    | residents     | 65.3035       | 8.694E-05 | 0.0       | 6.530E-07 | Marlborough District            |
| NZL-ADM2-1590671490-B45    | affectedpop   | 65.3035       | 2.386E-05 | 0.0       | 6.530E-07 | Marlborough District            |
| NZL-ADM2-1590671490-B45    | injured       | 34.8285       | 1.153E-07 | 0.0       | 3.483E-07 | Marlborough District            |
| NZL-ADM2-1590671490-B9     | contents      | 110_623       | 1.808E-05 | 0.0       | 0.0011    | Waipa District                  |
| NZL-ADM2-1590671490-B9     | nonstructural | 193_591       | 2.8670    | 0.0       | 0.0019    | Waipa District                  |
| NZL-ADM2-1590671490-B9     | structural    | 248_902       | 1.266E-04 | 0.0       | 0.0025    | Waipa District                  |
| NZL-ADM2-1590671490-B9     | occupants     | 3.8771        | 7.773E-10 | 0.0       | 3.877E-08 | Waipa District                  |
| NZL-ADM2-1590671490-B9     | area          | 467.5         | 9.373E-08 | 0.0       | 4.675E-06 | Waipa District                  |
| NZL-ADM2-1590671490-B9     | number        | 3.0000        | 6.014E-10 | 0.0       | 3.000E-08 | Waipa District                  |
| NZL-ADM2-1590671490-B9     | residents     | 7.2696        | 1.457E-09 | 0.0       | 7.270E-08 | Waipa District                  |
| NZL-ADM2-1590671490-B9     | affectedpop   | 7.2696        | 1.457E-09 | 0.0       | 7.270E-08 | Waipa District                  |
| NZL-ADM2-1590671490-B9     | injured       | 3.8771        | 7.773E-10 | 0.0       | 3.877E-08 | Waipa District                  |
| RUS-ADM1-28173009B58607289 | contents      | 7_484_948     | 901.9     | 0.0       | 36_916    | Ryazan Oblast                   |
| RUS-ADM1-28173009B58607289 | nonstructural | 11_583_998    | 1_465     | 0.0       | 46_917    | Ryazan Oblast                   |
| RUS-ADM1-28173009B58607289 | structural    | 13_450_545    | 1_788     | 0.0       | 72_095    | Ryazan Oblast                   |
| RUS-ADM1-28173009B58607289 | occupants     | 227.2         | 1.417E-06 | 0.0       | 1.946E-06 | Ryazan Oblast                   |
| RUS-ADM1-28173009B58607289 | area          | 30_489        | 0.1605    | 0.0       | 1.6289    | Ryazan Oblast                   |
| RUS-ADM1-28173009B58607289 | number        | 195.7         | 0.0011    | 0.0       | 0.0118    | Ryazan Oblast                   |
| RUS-ADM1-28173009B58607289 | residents     | 424.8         | 0.0099    | 0.0       | 0.1404    | Ryazan Oblast                   |
| RUS-ADM1-28173009B58607289 | affectedpop   | 424.8         | 0.0235    | 0.0       | 0.8546    | Ryazan Oblast                   |
| RUS-ADM1-28173009B58607289 | injured       | 227.2         | 2.998E-07 | 0.0       | 1.946E-06 | Ryazan Oblast                   |
| RUS-ADM1-28173009B80707933 | contents      | 189_640       | 119.8639  | 0.0       | 429.7     | Sakha Republic                  |
| RUS-ADM1-28173009B80707933 | nonstructural | 284_460       | 426.3     | 0.0       | 1_489     | Sakha Republic                  |
| RUS-ADM1-28173009B80707933 | structural    | 158_033       | 71.7484   | 0.0       | 863.0     | Sakha Republic                  |
| RUS-ADM1-28173009B80707933 | occupants     | 2.4309        | 3.575E-09 | 0.0       | 2.431E-08 | Sakha Republic                  |
| RUS-ADM1-28173009B80707933 | area          | 467.5         | 0.0275    | 0.0       | 0.0313    | Sakha Republic                  |
| RUS-ADM1-28173009B80707933 | number        | 3.0000        | 1.764E-04 | 0.0       | 2.006E-04 | Sakha Republic                  |
| RUS-ADM1-28173009B80707933 | residents     | 4.5580        | 9.642E-04 | 0.0       | 0.0025    | Sakha Republic                  |
| RUS-ADM1-28173009B80707933 | affectedpop   | 4.5580        | 0.0200    | 0.0       | 0.0723    | Sakha Republic                  |
| RUS-ADM1-28173009B80707933 | injured       | 2.4309        | 3.489E-09 | 0.0       | 2.431E-08 | Sakha Republic                  |
| TZA-ADM1-1590546715-B6     | contents      | 2_003_562     | 1_331     | 0.0       | 25_407    | Mbeya                           |
| TZA-ADM1-1590546715-B6     | nonstructural | 5_008_904     | 13_065    | 0.0       | 237_698   | Mbeya                           |
| TZA-ADM1-1590546715-B6     | structural    | 3_005_343     | 5_313     | 0.0       | 83_040    | Mbeya                           |
| TZA-ADM1-1590546715-B6     | occupants     | 64.5000       | 1.292E-04 | 0.0       | 6.380E-07 | Mbeya                           |
| TZA-ADM1-1590546715-B6     | area          | 7_533         | 1.4149    | 0.0       | 8.0347    | Mbeya                           |
| TZA-ADM1-1590546715-B6     | number        | 11.0000       | 4.378E-04 | 0.0       | 0.0022    | Mbeya                           |
| TZA-ADM1-1590546715-B6     | residents     | 116.7000      | 0.0775    | 0.0       | 0.6406    | Mbeya                           |
| TZA-ADM1-1590546715-B6     | affectedpop   | 116.7000      | 0.9177    | 0.0       | 8.8880    | Mbeya                           |
| TZA-ADM1-1590546715-B6     | injured       | 64.5000       | 0.0029    | 0.0       | 2.842E-04 | Mbeya                           |
| *total*                    | affectedpop   | 88_428        | 44.8290   | 0.0       | 1_002     | *total*                         |
| *total*                    | area          | 3_459_373     | 186.4     | 1.113E-05 | 904.1     | *total*                         |
| *total*                    | contents      | 827_593_664   | 420_388   | 1_718     | 2_671_617 | *total*                         |
| *total*                    | injured       | 52_378        | 0.1425    | 3.531E-07 | 0.4539    | *total*                         |
| *total*                    | nonstructural | 1_685_158_272 | 535_833   | 0.0013    | 3_644_252 | *total*                         |
| *total*                    | number        | 21_932        | 1.3318    | 4.112E-08 | 3.5814    | *total*                         |
| *total*                    | occupants     | 52_378        | 0.0303    | 3.496E-07 | 0.1230    | *total*                         |
| *total*                    | residents     | 88_428        | 9.4962    | 0.0       | 40.1035   | *total*                         |
| *total*                    | structural    | 1_160_775_168 | 361_162   | 0.0474    | 7_773_673 | *total*                         |
>>>>>>> b7e26467
<|MERGE_RESOLUTION|>--- conflicted
+++ resolved
@@ -1,1350 +1,824 @@
-<<<<<<< HEAD
-| ID_2                    | loss_type     | value         | lossmea   | lossq05   | lossq95   | NAME_2                     |
-|-------------------------+---------------+---------------+-----------+-----------+-----------+----------------------------|
-| 1001                    | contents      | 200_707       | 47.4373   | 0.0       | 217.7     | Autauga County             |
-| 1001                    | nonstructural | 301_060       | 685.5     | 0.0       | 5_255     | Autauga County             |
-| 1001                    | structural    | 167_256       | 320.9     | 0.0       | 830.0     | Autauga County             |
-| 1001                    | occupants     | 6.2510        | 1.112E-08 | 0.0       | 6.251E-08 | Autauga County             |
-| 1001                    | area          | 624.8         | 0.0264    | 0.0       | 0.2087    | Autauga County             |
-| 1001                    | number        | 3.0000        | 1.269E-04 | 0.0       | 0.0010    | Autauga County             |
-| 1001                    | residents     | 11.7207       | 0.0022    | 0.0       | 0.0183    | Autauga County             |
-| 1001                    | affectedpop   | 11.7207       | 0.0278    | 0.0       | 0.2947    | Autauga County             |
-| 1001                    | injured       | 6.2510        | 1.114E-08 | 0.0       | 6.251E-08 | Autauga County             |
-| 1003                    | contents      | 10_208_858    | 1.7840    | 0.0       | 0.1021    | Baldwin County             |
-| 1003                    | nonstructural | 4_253_691     | 0.2536    | 0.0       | 0.0425    | Baldwin County             |
-| 1003                    | structural    | 2_552_214     | 0.2386    | 0.0       | 0.0255    | Baldwin County             |
-| 1003                    | occupants     | 43.8800       | 6.063E-08 | 0.0       | 4.388E-07 | Baldwin County             |
-| 1003                    | area          | 11_262        | 1.556E-05 | 0.0       | 1.126E-04 | Baldwin County             |
-| 1003                    | number        | 19.2044       | 2.653E-08 | 0.0       | 1.920E-07 | Baldwin County             |
-| 1003                    | injured       | 43.8800       | 6.063E-08 | 0.0       | 4.388E-07 | Baldwin County             |
-| 1004                    | contents      | 9_311_594     | 12.0014   | 0.0       | 0.0931    | Division No.  4            |
-| 1004                    | nonstructural | 13_967_391    | 1_699     | 0.0       | 1_051     | Division No.  4            |
-| 1004                    | structural    | 7_759_662     | 4_300     | 0.0       | 0.0776    | Division No.  4            |
-| 1004                    | occupants     | 144.0923      | 2.265E-06 | 0.0       | 1.441E-06 | Division No.  4            |
-| 1004                    | area          | 28_987        | 0.3362    | 0.0       | 2.899E-04 | Division No.  4            |
-| 1004                    | number        | 186.0         | 0.0022    | 0.0       | 1.860E-06 | Division No.  4            |
-| 1004                    | residents     | 270.2         | 0.0075    | 0.0       | 2.702E-06 | Division No.  4            |
-| 1004                    | affectedpop   | 270.2         | 0.0392    | 0.0       | 2.702E-06 | Division No.  4            |
-| 1004                    | injured       | 144.0923      | 6.217E-07 | 0.0       | 1.441E-06 | Division No.  4            |
-| 1005                    | contents      | 195_132       | 2_232     | 0.0       | 12_532    | Division No.  5            |
-| 1005                    | nonstructural | 341_480       | 9_511     | 0.0       | 36_645    | Division No.  5            |
-| 1005                    | structural    | 439_046       | 9_624     | 0.0       | 33_495    | Division No.  5            |
-| 1005                    | occupants     | 6.9447        | 5.083E-04 | 0.0       | 0.0021    | Division No.  5            |
-| 1005                    | area          | 1_041         | 8.5743    | 0.0       | 34.0325   | Division No.  5            |
-| 1005                    | number        | 5.0000        | 0.0412    | 0.0       | 0.1634    | Division No.  5            |
-| 1005                    | residents     | 13.0212       | 0.1970    | 0.0       | 1.0705    | Division No.  5            |
-| 1005                    | affectedpop   | 13.0212       | 0.5928    | 0.0       | 3.1781    | Division No.  5            |
-| 1005                    | injured       | 6.9447        | 0.0015    | 0.0       | 0.0036    | Division No.  5            |
-| 1009                    | contents      | 1_076_936     | 913.8     | 0.0       | 957.3     | Blount County              |
-| 1009                    | nonstructural | 1_615_403     | 1_933     | 0.0       | 5_799     | Blount County              |
-| 1009                    | structural    | 897_446       | 618.3     | 0.0       | 4_420     | Blount County              |
-| 1009                    | occupants     | 22.1563       | 9.106E-06 | 0.0       | 2.216E-07 | Blount County              |
-| 1009                    | area          | 2_655         | 0.1500    | 0.0       | 0.0495    | Blount County              |
-| 1009                    | number        | 13.0000       | 9.371E-04 | 0.0       | 2.835E-04 | Blount County              |
-| 1009                    | residents     | 41.5431       | 0.0050    | 0.0       | 0.0171    | Blount County              |
-| 1009                    | affectedpop   | 41.5431       | 0.0680    | 0.0       | 0.1538    | Blount County              |
-| 1009                    | injured       | 22.1563       | 5.025E-06 | 0.0       | 2.216E-07 | Blount County              |
-| 101                     | contents      | 210_348       | 41.9285   | 0.0       | 1_120     | Perugia                    |
-| 101                     | nonstructural | 315_522       | 16.6494   | 0.0       | 98.4280   | Perugia                    |
-| 101                     | structural    | 175_290       | 3.2959    | 0.0       | 3.3293    | Perugia                    |
-| 101                     | occupants     | 6.0165        | 5.212E-09 | 0.0       | 6.016E-08 | Perugia                    |
-| 101                     | area          | 654.8         | 6.256E-05 | 0.0       | 6.548E-06 | Perugia                    |
-| 101                     | number        | 1.0000        | 9.554E-08 | 0.0       | 1.000E-08 | Perugia                    |
-| 101                     | residents     | 11.2809       | 5.392E-06 | 0.0       | 1.128E-07 | Perugia                    |
-| 101                     | affectedpop   | 11.2809       | 7.883E-04 | 0.0       | 0.0178    | Perugia                    |
-| 101                     | injured       | 6.0165        | 5.212E-09 | 0.0       | 6.016E-08 | Perugia                    |
-| 1015                    | contents      | 3_304_230     | 3_155     | 0.0       | 24_645    | Calhoun County             |
-| 1015                    | nonstructural | 4_956_346     | 6_461     | 0.0       | 18_935    | Calhoun County             |
-| 1015                    | structural    | 2_753_525     | 1_587     | 0.0       | 8_877     | Calhoun County             |
-| 1015                    | occupants     | 97.6127       | 1.737E-07 | 0.0       | 9.761E-07 | Calhoun County             |
-| 1015                    | area          | 10_286        | 0.3530    | 0.0       | 2.7827    | Calhoun County             |
-| 1015                    | number        | 42.0000       | 0.0017    | 0.0       | 0.0134    | Calhoun County             |
-| 1015                    | residents     | 183.0         | 0.0280    | 0.0       | 0.2309    | Calhoun County             |
-| 1015                    | affectedpop   | 183.0         | 0.4735    | 0.0       | 4.8027    | Calhoun County             |
-| 1015                    | injured       | 97.6127       | 1.866E-07 | 0.0       | 9.761E-07 | Calhoun County             |
-| 105                     | contents      | 189_640       | 1.415E-04 | 0.0       | 0.0019    | Padova                     |
-| 105                     | nonstructural | 284_460       | 3.1513    | 0.0       | 0.0063    | Padova                     |
-| 105                     | structural    | 158_033       | 13.0136   | 0.0       | 238.5     | Padova                     |
-| 105                     | occupants     | 2.4309        | 1.827E-09 | 0.0       | 2.431E-08 | Padova                     |
-| 105                     | area          | 467.5         | 6.295E-05 | 0.0       | 4.675E-06 | Padova                     |
-| 105                     | number        | 3.0000        | 4.039E-07 | 0.0       | 3.000E-08 | Padova                     |
-| 105                     | residents     | 4.5580        | 6.759E-06 | 0.0       | 6.277E-05 | Padova                     |
-| 105                     | affectedpop   | 4.5580        | 9.703E-06 | 0.0       | 4.824E-04 | Padova                     |
-| 105                     | injured       | 2.4309        | 1.827E-09 | 0.0       | 2.431E-08 | Padova                     |
-| 107                     | contents      | 11_743_833    | 50_656    | 0.0       | 209_584   | Treviso                    |
-| 107                     | nonstructural | 17_615_750    | 110_089   | 0.0       | 303_314   | Treviso                    |
-| 107                     | structural    | 9_786_528     | 39_101    | 0.0       | 73_070    | Treviso                    |
-| 107                     | occupants     | 267.2         | 0.0023    | 0.0       | 2.672E-06 | Treviso                    |
-| 107                     | area          | 33_122        | 17.6161   | 0.0       | 15.5820   | Treviso                    |
-| 107                     | number        | 28.0000       | 0.0149    | 0.0       | 0.0132    | Treviso                    |
-| 107                     | residents     | 500.9         | 0.8298    | 0.0       | 1.5271    | Treviso                    |
-| 107                     | affectedpop   | 500.9         | 10.6160   | 0.0       | 103.5365  | Treviso                    |
-| 107                     | injured       | 267.2         | 0.0340    | 0.0       | 0.0073    | Treviso                    |
-| 109                     | contents      | 234_158       | 234.3     | 0.0       | 5_878     | Santa Ana                  |
-| 109                     | nonstructural | 409_776       | 163.1021  | 0.0       | 3_930     | Santa Ana                  |
-| 109                     | structural    | 526_855       | 1_116     | 0.0       | 21_278    | Santa Ana                  |
-| 109                     | occupants     | 13.3289       | 4.015E-05 | 0.0       | 1.333E-07 | Santa Ana                  |
-| 109                     | area          | 1_250         | 0.4743    | 0.0       | 2.3534    | Santa Ana                  |
-| 109                     | number        | 6.0000        | 0.0023    | 0.0       | 0.0113    | Santa Ana                  |
-| 109                     | residents     | 24.9917       | 0.0253    | 0.0       | 0.1813    | Santa Ana                  |
-| 109                     | affectedpop   | 24.9917       | 0.3014    | 0.0       | 2.8837    | Santa Ana                  |
-| 109                     | injured       | 13.3289       | 3.474E-04 | 0.0       | 3.335E-07 | Santa Ana                  |
-| 110                     | contents      | 135_917       | 1.3162    | 0.0       | 0.0014    | Vicenza                    |
-| 110                     | nonstructural | 56_632        | 0.8757    | 0.0       | 0.0052    | Vicenza                    |
-| 110                     | structural    | 33_979        | 4.6473    | 0.0       | 0.3113    | Vicenza                    |
-| 110                     | occupants     | 1.6900        | 1.981E-09 | 0.0       | 1.690E-08 | Vicenza                    |
-| 110                     | area          | 149.9360      | 0.0010    | 0.0       | 1.499E-06 | Vicenza                    |
-| 110                     | number        | 0.2557        | 1.736E-06 | 0.0       | 2.557E-09 | Vicenza                    |
-| 110                     | injured       | 1.6900        | 1.981E-09 | 0.0       | 1.690E-08 | Vicenza                    |
-| 1102                    | contents      | 1_326_682     | 306.8     | 0.0       | 9.6401    | ACIPAYAM                   |
-| 1102                    | nonstructural | 1_990_024     | 639.7     | 0.0       | 65.7816   | ACIPAYAM                   |
-| 1102                    | structural    | 1_105_569     | 637.2     | 0.0       | 90.2966   | ACIPAYAM                   |
-| 1102                    | occupants     | 32.7605       | 2.967E-06 | 0.0       | 3.276E-07 | ACIPAYAM                   |
-| 1102                    | area          | 4_130         | 0.1704    | 0.0       | 4.130E-05 | ACIPAYAM                   |
-| 1102                    | number        | 30.0000       | 0.0012    | 0.0       | 3.000E-07 | ACIPAYAM                   |
-| 1102                    | residents     | 61.4260       | 0.0064    | 0.0       | 6.143E-07 | ACIPAYAM                   |
-| 1102                    | affectedpop   | 61.4260       | 0.0082    | 0.0       | 6.143E-07 | ACIPAYAM                   |
-| 1102                    | injured       | 32.7605       | 2.032E-07 | 0.0       | 3.276E-07 | ACIPAYAM                   |
-| 1106                    | contents      | 223_359       | 5_435     | 0.0       | 29_405    | ADİLCEVAZ                  |
-| 1106                    | nonstructural | 335_038       | 19_338    | 0.0       | 88_345    | ADİLCEVAZ                  |
-| 1106                    | structural    | 186_132       | 7_016     | 0.0       | 29_274    | ADİLCEVAZ                  |
-| 1106                    | occupants     | 4.2206        | 8.953E-04 | 0.0       | 0.0056    | ADİLCEVAZ                  |
-| 1106                    | area          | 550.7         | 9.8900    | 0.0       | 60.1521   | ADİLCEVAZ                  |
-| 1106                    | number        | 4.0000        | 0.0718    | 0.0       | 0.4369    | ADİLCEVAZ                  |
-| 1106                    | residents     | 7.9137        | 0.2651    | 0.0       | 1.6976    | ADİLCEVAZ                  |
-| 1106                    | affectedpop   | 7.9137        | 0.7413    | 0.0       | 7.4714    | ADİLCEVAZ                  |
-| 1106                    | injured       | 4.2206        | 7.873E-04 | 0.0       | 0.0099    | ADİLCEVAZ                  |
-| 1109                    | contents      | 58_406        | 4.8133    | 0.0       | 5.841E-04 | AĞLASUN                    |
-| 1109                    | nonstructural | 102_211       | 5.1802    | 0.0       | 0.0018    | AĞLASUN                    |
-| 1109                    | structural    | 131_414       | 8.1912    | 0.0       | 0.0013    | AĞLASUN                    |
-| 1109                    | occupants     | 2.2187        | 6.925E-09 | 0.0       | 2.219E-08 | AĞLASUN                    |
-| 1109                    | area          | 311.7         | 0.0154    | 0.0       | 3.117E-06 | AĞLASUN                    |
-| 1109                    | number        | 2.0000        | 9.878E-05 | 0.0       | 2.000E-08 | AĞLASUN                    |
-| 1109                    | residents     | 4.1601        | 4.074E-04 | 0.0       | 4.160E-08 | AĞLASUN                    |
-| 1109                    | affectedpop   | 4.1601        | 0.0029    | 0.0       | 4.160E-08 | AĞLASUN                    |
-| 1109                    | injured       | 2.2187        | 1.549E-07 | 0.0       | 2.219E-08 | AĞLASUN                    |
-| 1111                    | contents      | 20_280_922    | 10_648    | 0.0       | 38_107    | MERKEZ                     |
-| 1111                    | nonstructural | 35_491_616    | 52_449    | 0.0       | 221_301   | MERKEZ                     |
-| 1111                    | structural    | 45_632_076    | 155_319   | 0.0       | 1_045_070 | MERKEZ                     |
-| 1111                    | occupants     | 530.0         | 5.449E-04 | 0.0       | 5.300E-06 | MERKEZ                     |
-| 1111                    | area          | 85_714        | 35.2004   | 0.0       | 49.5852   | MERKEZ                     |
-| 1111                    | number        | 550.0         | 0.2259    | 0.0       | 0.3182    | MERKEZ                     |
-| 1111                    | residents     | 993.7         | 1.0179    | 0.0       | 1.9612    | MERKEZ                     |
-| 1111                    | affectedpop   | 993.7         | 3.3014    | 0.0       | 7.0810    | MERKEZ                     |
-| 1111                    | injured       | 530.0         | 0.0012    | 0.0       | 5.300E-06 | MERKEZ                     |
-| 1114                    | contents      | 4_022_446     | 5_545     | 0.0       | 5.6728    | AKÇADAĞ                    |
-| 1114                    | nonstructural | 1_676_019     | 2_151     | 0.0       | 9_309     | AKÇADAĞ                    |
-| 1114                    | structural    | 1_005_612     | 2_130     | 0.0       | 2_417     | AKÇADAĞ                    |
-| 1114                    | occupants     | 29.6600       | 1.720E-07 | 0.0       | 2.966E-07 | AKÇADAĞ                    |
-| 1114                    | area          | 4_437         | 3.0748    | 0.0       | 2.5893    | AKÇADAĞ                    |
-| 1114                    | number        | 7.5668        | 0.0052    | 0.0       | 0.0044    | AKÇADAĞ                    |
-| 1114                    | injured       | 29.6600       | 4.150E-04 | 0.0       | 2.966E-07 | AKÇADAĞ                    |
-| 113                     | contents      | 1_404_947     | 682.3     | 0.0       | 6_865     | Ponce                      |
-| 113                     | nonstructural | 2_107_420     | 2_060     | 0.0       | 14_496    | Ponce                      |
-| 113                     | structural    | 1_170_789     | 553.8     | 0.0       | 6_069     | Ponce                      |
-| 113                     | occupants     | 52.1686       | 4.963E-08 | 0.0       | 5.217E-07 | Ponce                      |
-| 113                     | area          | 4_374         | 0.2206    | 0.0       | 0.8253    | Ponce                      |
-| 113                     | number        | 21.0000       | 0.0011    | 0.0       | 0.0040    | Ponce                      |
-| 113                     | residents     | 97.8161       | 0.0176    | 0.0       | 0.0920    | Ponce                      |
-| 113                     | affectedpop   | 97.8161       | 0.1602    | 0.0       | 0.4021    | Ponce                      |
-| 113                     | injured       | 52.1686       | 9.212E-07 | 0.0       | 5.217E-07 | Ponce                      |
-| 1203                    | contents      | 66_902        | 113.7981  | 0.0       | 1_295     | BORNOVA                    |
-| 1203                    | nonstructural | 100_353       | 55.7293   | 0.0       | 115.2624  | BORNOVA                    |
-| 1203                    | structural    | 55_752        | 156.0629  | 0.0       | 1_540     | BORNOVA                    |
-| 1203                    | occupants     | 0.7431        | 2.919E-07 | 0.0       | 7.431E-09 | BORNOVA                    |
-| 1203                    | area          | 208.3         | 0.0584    | 0.0       | 0.0965    | BORNOVA                    |
-| 1203                    | number        | 1.0000        | 2.805E-04 | 0.0       | 4.632E-04 | BORNOVA                    |
-| 1203                    | residents     | 1.3932        | 0.0012    | 0.0       | 0.0029    | BORNOVA                    |
-| 1203                    | affectedpop   | 1.3932        | 0.0021    | 0.0       | 0.0193    | BORNOVA                    |
-| 1203                    | injured       | 0.7431        | 8.306E-08 | 0.0       | 7.431E-09 | BORNOVA                    |
-| 1207                    | contents      | 1_677_690     | 832.1     | 0.0       | 2_255     | BOZKIR                     |
-| 1207                    | nonstructural | 2_516_536     | 574.5     | 0.0       | 2_907     | BOZKIR                     |
-| 1207                    | structural    | 1_398_075     | 291.9     | 0.0       | 151.8154  | BOZKIR                     |
-| 1207                    | occupants     | 46.7349       | 1.173E-07 | 0.0       | 4.673E-07 | BOZKIR                     |
-| 1207                    | area          | 4_732         | 0.0531    | 0.0       | 4.732E-05 | BOZKIR                     |
-| 1207                    | number        | 4.0000        | 4.487E-05 | 0.0       | 4.000E-08 | BOZKIR                     |
-| 1207                    | residents     | 87.6279       | 0.0038    | 0.0       | 8.763E-07 | BOZKIR                     |
-| 1207                    | affectedpop   | 87.6279       | 0.0396    | 0.0       | 0.2065    | BOZKIR                     |
-| 1207                    | injured       | 46.7349       | 3.122E-05 | 0.0       | 4.673E-07 | BOZKIR                     |
-| 1210                    | contents      | 197_012       | 0.0058    | 0.0       | 0.0020    | BOZÜYÜK                    |
-| 1210                    | nonstructural | 82_088        | 9.925E-05 | 0.0       | 8.209E-04 | BOZÜYÜK                    |
-| 1210                    | structural    | 49_253        | 0.1268    | 0.0       | 4.925E-04 | BOZÜYÜK                    |
-| 1210                    | occupants     | 38.4700       | 4.658E-08 | 0.0       | 3.847E-07 | BOZÜYÜK                    |
-| 1210                    | area          | 217.3         | 2.632E-07 | 0.0       | 2.173E-06 | BOZÜYÜK                    |
-| 1210                    | number        | 0.3706        | 4.488E-10 | 0.0       | 3.706E-09 | BOZÜYÜK                    |
-| 1210                    | injured       | 38.4700       | 4.658E-08 | 0.0       | 3.847E-07 | BOZÜYÜK                    |
-| 1213                    | contents      | 1_556_821     | 5_890     | 0.0       | 40_873    | BULANIK                    |
-| 1213                    | nonstructural | 648_675       | 494.3     | 0.0       | 5_304     | BULANIK                    |
-| 1213                    | structural    | 389_205       | 1_705     | 0.0       | 9_919     | BULANIK                    |
-| 1213                    | occupants     | 6.8133        | 2.222E-05 | 0.0       | 6.813E-08 | BULANIK                    |
-| 1213                    | area          | 1_636         | 1.1970    | 0.0       | 3.8810    | BULANIK                    |
-| 1213                    | number        | 2.7893        | 0.0020    | 0.0       | 0.0066    | BULANIK                    |
-| 1213                    | injured       | 6.8133        | 2.834E-06 | 0.0       | 6.813E-08 | BULANIK                    |
-| 1301                    | contents      | 450_561       | 0.0110    | 0.0       | 0.0045    | Hebei                      |
-| 1301                    | nonstructural | 675_842       | 19.7370   | 0.0       | 5.7650    | Hebei                      |
-| 1301                    | structural    | 375_468       | 2.1124    | 0.0       | 2.3894    | Hebei                      |
-| 1301                    | occupants     | 7.5554        | 4.459E-09 | 0.0       | 7.555E-08 | Hebei                      |
-| 1301                    | area          | 1_403         | 0.0025    | 0.0       | 1.403E-05 | Hebei                      |
-| 1301                    | number        | 9.0000        | 1.602E-05 | 0.0       | 9.000E-08 | Hebei                      |
-| 1301                    | residents     | 14.1664       | 7.559E-05 | 0.0       | 1.417E-07 | Hebei                      |
-| 1301                    | affectedpop   | 14.1664       | 1.425E-05 | 0.0       | 1.417E-07 | Hebei                      |
-| 1301                    | injured       | 7.5554        | 4.459E-09 | 0.0       | 7.555E-08 | Hebei                      |
-| 1308                    | contents      | 2_212_862     | 0.0021    | 0.0       | 0.0221    | ERBAA                      |
-| 1308                    | nonstructural | 922_026       | 0.0075    | 0.0       | 0.0092    | ERBAA                      |
-| 1308                    | structural    | 553_216       | 0.0033    | 0.0       | 0.0055    | ERBAA                      |
-| 1308                    | occupants     | 12.0500       | 1.096E-08 | 0.0       | 1.205E-07 | ERBAA                      |
-| 1308                    | area          | 2_441         | 2.220E-06 | 0.0       | 2.441E-05 | ERBAA                      |
-| 1308                    | number        | 4.1627        | 3.785E-09 | 0.0       | 4.163E-08 | ERBAA                      |
-| 1308                    | injured       | 12.0500       | 1.096E-08 | 0.0       | 1.205E-07 | ERBAA                      |
-| 1309                    | contents      | 6_942_971     | 3.3946    | 0.0       | 0.0694    | ERCİŞ                      |
-| 1309                    | nonstructural | 10_414_457    | 159.2695  | 0.0       | 0.1041    | ERCİŞ                      |
-| 1309                    | structural    | 5_785_809     | 0.0099    | 0.0       | 0.0579    | ERCİŞ                      |
-| 1309                    | occupants     | 234.6         | 3.096E-07 | 0.0       | 2.346E-06 | ERCİŞ                      |
-| 1309                    | area          | 21_613        | 2.852E-05 | 0.0       | 2.161E-04 | ERCİŞ                      |
-| 1309                    | number        | 157.0000      | 2.072E-07 | 0.0       | 1.570E-06 | ERCİŞ                      |
-| 1309                    | residents     | 439.9         | 5.805E-07 | 0.0       | 4.399E-06 | ERCİŞ                      |
-| 1309                    | affectedpop   | 439.9         | 1.922E-06 | 0.0       | 4.399E-06 | ERCİŞ                      |
-| 1309                    | injured       | 234.6         | 3.096E-07 | 0.0       | 2.346E-06 | ERCİŞ                      |
-| 1317                    | contents      | 146_015       | 0.0519    | 0.0       | 0.0015    | Vila Nova de Gaia          |
-| 1317                    | nonstructural | 255_526       | 16.6623   | 0.0       | 0.0026    | Vila Nova de Gaia          |
-| 1317                    | structural    | 328_534       | 4.9193    | 0.0       | 0.0033    | Vila Nova de Gaia          |
-| 1317                    | occupants     | 6.6895        | 5.756E-09 | 0.0       | 6.690E-08 | Vila Nova de Gaia          |
-| 1317                    | area          | 779.2         | 0.0025    | 0.0       | 7.792E-06 | Vila Nova de Gaia          |
-| 1317                    | number        | 5.0000        | 1.623E-05 | 0.0       | 5.000E-08 | Vila Nova de Gaia          |
-| 1317                    | residents     | 12.5429       | 9.523E-05 | 0.0       | 1.254E-07 | Vila Nova de Gaia          |
-| 1317                    | affectedpop   | 12.5429       | 2.183E-04 | 0.0       | 1.254E-07 | Vila Nova de Gaia          |
-| 1317                    | injured       | 6.6895        | 2.650E-08 | 0.0       | 6.690E-08 | Vila Nova de Gaia          |
-| 1409                    | contents      | 151_540       | 4_043     | 0.0       | 22_555    | Shanxi                     |
-| 1409                    | nonstructural | 63_142        | 652.2     | 0.0       | 891.2     | Shanxi                     |
-| 1409                    | structural    | 37_885        | 516.5     | 0.0       | 2_600     | Shanxi                     |
-| 1409                    | occupants     | 0.5867        | 5.513E-05 | 0.0       | 3.013E-04 | Shanxi                     |
-| 1409                    | area          | 159.2162      | 1.7838    | 0.0       | 9.1321    | Shanxi                     |
-| 1409                    | number        | 0.2715        | 0.0030    | 0.0       | 0.0156    | Shanxi                     |
-| 1409                    | injured       | 0.5867        | 1.658E-04 | 0.0       | 7.771E-04 | Shanxi                     |
-| 1414                    | contents      | 66_902        | 215.0     | 0.0       | 1_892     | İSKİLİP                    |
-| 1414                    | nonstructural | 100_353       | 475.6     | 0.0       | 2_007     | İSKİLİP                    |
-| 1414                    | structural    | 55_752        | 364.8     | 0.0       | 2_435     | İSKİLİP                    |
-| 1414                    | occupants     | 1.4901        | 2.074E-05 | 0.0       | 1.490E-08 | İSKİLİP                    |
-| 1414                    | area          | 208.3         | 0.2217    | 0.0       | 0.2541    | İSKİLİP                    |
-| 1414                    | number        | 1.0000        | 0.0011    | 0.0       | 0.0012    | İSKİLİP                    |
-| 1414                    | residents     | 2.7939        | 0.0080    | 0.0       | 0.0161    | İSKİLİP                    |
-| 1414                    | affectedpop   | 2.7939        | 0.0244    | 0.0       | 0.1331    | İSKİLİP                    |
-| 1414                    | injured       | 1.4901        | 2.072E-06 | 0.0       | 1.490E-08 | İSKİLİP                    |
-| 1418                    | contents      | 3_543_548     | 156.3068  | 0.0       | 0.0354    | Tomar                      |
-| 1418                    | nonstructural | 1_476_478     | 420.2     | 0.0       | 2.3412    | Tomar                      |
-| 1418                    | structural    | 885_887       | 208.3     | 0.0       | 10.5628   | Tomar                      |
-| 1418                    | occupants     | 35.6433       | 9.047E-08 | 0.0       | 3.564E-07 | Tomar                      |
-| 1418                    | area          | 3_909         | 0.5438    | 0.0       | 3.909E-05 | Tomar                      |
-| 1418                    | number        | 6.6660        | 9.274E-04 | 0.0       | 6.666E-08 | Tomar                      |
-| 1418                    | injured       | 35.6433       | 8.915E-08 | 0.0       | 3.564E-07 | Tomar                      |
-| 1419                    | contents      | 28_473        | 6.1497    | 0.0       | 0.0657    | Torres Novas               |
-| 1419                    | nonstructural | 49_828        | 111.8443  | 0.0       | 230.2     | Torres Novas               |
-| 1419                    | structural    | 64_065        | 38.8528   | 0.0       | 291.9     | Torres Novas               |
-| 1419                    | occupants     | 0.7350        | 9.647E-07 | 0.0       | 7.350E-09 | Torres Novas               |
-| 1419                    | area          | 137.6656      | 0.0251    | 0.0       | 0.0167    | Torres Novas               |
-| 1419                    | number        | 1.0000        | 1.824E-04 | 0.0       | 1.210E-04 | Torres Novas               |
-| 1419                    | residents     | 1.3782        | 5.534E-04 | 0.0       | 6.608E-04 | Torres Novas               |
-| 1419                    | affectedpop   | 1.3782        | 2.820E-04 | 0.0       | 2.133E-04 | Torres Novas               |
-| 1419                    | injured       | 0.7350        | 1.455E-04 | 0.0       | 7.350E-09 | Torres Novas               |
-| 1502                    | contents      | 8_235_254     | 130_995   | 0.0       | 282_737   | Nei Mongol                 |
-| 1502                    | nonstructural | 14_411_695    | 336_148   | 0.0       | 659_927   | Nei Mongol                 |
-| 1502                    | structural    | 18_529_322    | 476_930   | 0.0       | 817_611   | Nei Mongol                 |
-| 1502                    | occupants     | 258.7         | 0.0981    | 0.0       | 0.4492    | Nei Mongol                 |
-| 1502                    | area          | 43_948        | 325.0     | 0.0       | 1_475     | Nei Mongol                 |
-| 1502                    | number        | 282.0         | 2.0853    | 0.0       | 9.4639    | Nei Mongol                 |
-| 1502                    | residents     | 485.0         | 6.1667    | 0.0       | 33.4813   | Nei Mongol                 |
-| 1502                    | affectedpop   | 485.0         | 18.6725   | 0.0       | 51.8611   | Nei Mongol                 |
-| 1502                    | injured       | 258.7         | 0.0199    | 0.0       | 3.095E-05 | Nei Mongol                 |
-| 1503                    | contents      | 1_598_860     | 4_544     | 0.0       | 48.5001   | SAROLANGUN Regency         |
-| 1503                    | nonstructural | 666_192       | 1_160     | 0.0       | 3_866     | SAROLANGUN Regency         |
-| 1503                    | structural    | 399_715       | 1_866     | 0.0       | 1_143     | SAROLANGUN Regency         |
-| 1503                    | occupants     | 34.4000       | 2.002E-07 | 0.0       | 3.440E-07 | SAROLANGUN Regency         |
-| 1503                    | area          | 1_764         | 1.7934    | 0.0       | 6.4576    | SAROLANGUN Regency         |
-| 1503                    | number        | 3.0077        | 0.0031    | 0.0       | 0.0110    | SAROLANGUN Regency         |
-| 1503                    | injured       | 34.4000       | 1.350E-04 | 0.0       | 3.440E-07 | SAROLANGUN Regency         |
-| 1802                    | contents      | 116_812       | 43.0018   | 0.0       | 0.0451    | TANGGAMUS Regency          |
-| 1802                    | nonstructural | 204_421       | 5.8428    | 0.0       | 0.0024    | TANGGAMUS Regency          |
-| 1802                    | structural    | 262_827       | 73.4387   | 0.0       | 1_126     | TANGGAMUS Regency          |
-| 1802                    | occupants     | 2.7994        | 2.652E-09 | 0.0       | 2.799E-08 | TANGGAMUS Regency          |
-| 1802                    | area          | 623.4         | 0.0031    | 0.0       | 6.234E-06 | TANGGAMUS Regency          |
-| 1802                    | number        | 4.0000        | 1.958E-05 | 0.0       | 4.000E-08 | TANGGAMUS Regency          |
-| 1802                    | residents     | 5.2489        | 8.893E-05 | 0.0       | 5.249E-08 | TANGGAMUS Regency          |
-| 1802                    | affectedpop   | 5.2489        | 2.546E-04 | 0.0       | 5.249E-08 | TANGGAMUS Regency          |
-| 1802                    | injured       | 2.7994        | 2.652E-09 | 0.0       | 2.799E-08 | TANGGAMUS Regency          |
-| 1809                    | contents      | 642_467       | 44.9025   | 0.0       | 1_958     | İSCEHİSAR                  |
-| 1809                    | nonstructural | 1_124_317     | 65.9360   | 0.0       | 323.3     | İSCEHİSAR                  |
-| 1809                    | structural    | 1_445_550     | 69.0143   | 0.0       | 1_346     | İSCEHİSAR                  |
-| 1809                    | occupants     | 18.3280       | 1.119E-08 | 0.0       | 1.833E-07 | İSCEHİSAR                  |
-| 1809                    | area          | 3_429         | 0.0084    | 0.0       | 3.429E-05 | İSCEHİSAR                  |
-| 1809                    | number        | 22.0000       | 5.386E-05 | 0.0       | 2.200E-07 | İSCEHİSAR                  |
-| 1809                    | residents     | 34.3649       | 2.503E-04 | 0.0       | 3.436E-07 | İSCEHİSAR                  |
-| 1809                    | affectedpop   | 34.3649       | 9.795E-04 | 0.0       | 3.436E-07 | İSCEHİSAR                  |
-| 1809                    | injured       | 18.3280       | 1.114E-08 | 0.0       | 1.833E-07 | İSCEHİSAR                  |
-| 1811                    | contents      | 1_503_573     | 2_828     | 0.0       | 122_285   | DEMRE                      |
-| 1811                    | nonstructural | 2_255_360     | 1_852     | 0.0       | 34_825    | DEMRE                      |
-| 1811                    | structural    | 1_252_978     | 4_911     | 0.0       | 170_257   | DEMRE                      |
-| 1811                    | occupants     | 24.3561       | 5.329E-06 | 0.0       | 2.436E-07 | DEMRE                      |
-| 1811                    | area          | 4_681         | 0.3819    | 0.0       | 9.1251    | DEMRE                      |
-| 1811                    | number        | 34.0000       | 0.0028    | 0.0       | 0.0663    | DEMRE                      |
-| 1811                    | residents     | 45.6678       | 0.0132    | 0.0       | 0.3311    | DEMRE                      |
-| 1811                    | affectedpop   | 45.6678       | 0.1558    | 0.0       | 5.3075    | DEMRE                      |
-| 1811                    | injured       | 24.3561       | 4.334E-07 | 0.0       | 2.436E-07 | DEMRE                      |
-| 1812                    | contents      | 87_609        | 0.0881    | 0.0       | 8.761E-04 | KARAÇOBAN                  |
-| 1812                    | nonstructural | 153_316       | 1.5665    | 0.0       | 52.8007   | KARAÇOBAN                  |
-| 1812                    | structural    | 197_120       | 9.7894    | 0.0       | 390.5     | KARAÇOBAN                  |
-| 1812                    | occupants     | 1.1887        | 4.678E-10 | 0.0       | 1.189E-08 | KARAÇOBAN                  |
-| 1812                    | area          | 467.5         | 8.129E-05 | 0.0       | 4.675E-06 | KARAÇOBAN                  |
-| 1812                    | number        | 3.0000        | 5.216E-07 | 0.0       | 3.000E-08 | KARAÇOBAN                  |
-| 1812                    | residents     | 2.2288        | 1.365E-06 | 0.0       | 2.229E-08 | KARAÇOBAN                  |
-| 1812                    | affectedpop   | 2.2288        | 1.476E-06 | 0.0       | 2.713E-05 | KARAÇOBAN                  |
-| 1812                    | injured       | 1.1887        | 4.678E-10 | 0.0       | 1.189E-08 | KARAÇOBAN                  |
-| 1813                    | contents      | 133_804       | 8.7678    | 0.0       | 367.1     | KARAMANLI                  |
-| 1813                    | nonstructural | 200_707       | 12.6069   | 0.0       | 72.7322   | KARAMANLI                  |
-| 1813                    | structural    | 111_504       | 17.8605   | 0.0       | 378.5     | KARAMANLI                  |
-| 1813                    | occupants     | 2.3432        | 1.187E-09 | 0.0       | 2.343E-08 | KARAMANLI                  |
-| 1813                    | area          | 416.5         | 1.218E-04 | 0.0       | 2.823E-04 | KARAMANLI                  |
-| 1813                    | number        | 2.0000        | 5.847E-07 | 0.0       | 1.355E-06 | KARAMANLI                  |
-| 1813                    | residents     | 4.3935        | 2.186E-05 | 0.0       | 5.006E-05 | KARAMANLI                  |
-| 1813                    | affectedpop   | 4.3935        | 4.632E-04 | 0.0       | 0.0133    | KARAMANLI                  |
-| 1813                    | injured       | 2.3432        | 1.187E-09 | 0.0       | 2.343E-08 | KARAMANLI                  |
-| 203                     | contents      | 1_401_745     | 5_413     | 0.0       | 3_760     | Cuxhaven                   |
-| 203                     | nonstructural | 2_453_054     | 3_547     | 0.0       | 5_796     | Cuxhaven                   |
-| 203                     | structural    | 3_153_927     | 6_504     | 0.0       | 31_922    | Cuxhaven                   |
-| 203                     | occupants     | 34.8285       | 1.812E-04 | 0.0       | 3.483E-07 | Cuxhaven                   |
-| 203                     | area          | 7_481         | 6.5089    | 0.0       | 4.5751    | Cuxhaven                   |
-| 203                     | number        | 48.0000       | 0.0418    | 0.0       | 0.0294    | Cuxhaven                   |
-| 203                     | residents     | 65.3035       | 0.0972    | 0.0       | 0.1354    | Cuxhaven                   |
-| 203                     | affectedpop   | 65.3035       | 0.2568    | 0.0       | 0.0415    | Cuxhaven                   |
-| 203                     | injured       | 34.8285       | 5.382E-04 | 0.0       | 3.483E-07 | Cuxhaven                   |
-| 501                     | contents      | 210_348       | 463.1     | 0.0       | 2_507     | Belmonte                   |
-| 501                     | nonstructural | 315_522       | 1_503     | 0.0       | 9_838     | Belmonte                   |
-| 501                     | structural    | 175_290       | 826.6     | 0.0       | 5_740     | Belmonte                   |
-| 501                     | occupants     | 3.2283        | 1.911E-05 | 0.0       | 3.228E-08 | Belmonte                   |
-| 501                     | area          | 654.8         | 0.3226    | 0.0       | 2.0362    | Belmonte                   |
-| 501                     | number        | 1.0000        | 4.927E-04 | 0.0       | 0.0031    | Belmonte                   |
-| 501                     | residents     | 6.0530        | 0.0108    | 0.0       | 0.0869    | Belmonte                   |
-| 501                     | affectedpop   | 6.0530        | 0.2450    | 0.0       | 2.3772    | Belmonte                   |
-| 501                     | injured       | 3.2283        | 5.869E-04 | 0.0       | 6.986E-04 | Belmonte                   |
-| 502                     | contents      | 531_209       | 240.3     | 0.0       | 2_457     | Nicoya                     |
-| 502                     | nonstructural | 796_814       | 364.5     | 0.0       | 5_896     | Nicoya                     |
-| 502                     | structural    | 442_674       | 99.7488   | 0.0       | 1_257     | Nicoya                     |
-| 502                     | occupants     | 6.0522        | 7.129E-09 | 0.0       | 6.052E-08 | Nicoya                     |
-| 502                     | area          | 1_310         | 0.0035    | 0.0       | 0.0637    | Nicoya                     |
-| 502                     | number        | 2.0000        | 5.281E-06 | 0.0       | 9.732E-05 | Nicoya                     |
-| 502                     | residents     | 11.3479       | 1.936E-04 | 0.0       | 0.0049    | Nicoya                     |
-| 502                     | affectedpop   | 11.3479       | 0.0066    | 0.0       | 0.1373    | Nicoya                     |
-| 502                     | injured       | 6.0522        | 7.129E-09 | 0.0       | 6.052E-08 | Nicoya                     |
-| 503                     | contents      | 808_873       | 1_548     | 0.0       | 47_100    | Santa Cruz                 |
-| 503                     | nonstructural | 1_415_528     | 1_338     | 0.0       | 34_277    | Santa Cruz                 |
-| 503                     | structural    | 1_819_965     | 2_422     | 0.0       | 41_318    | Santa Cruz                 |
-| 503                     | occupants     | 30.9291       | 1.717E-05 | 0.0       | 7.545E-05 | Santa Cruz                 |
-| 503                     | area          | 3_911         | 0.3731    | 0.0       | 7.0269    | Santa Cruz                 |
-| 503                     | number        | 4.0000        | 3.816E-04 | 0.0       | 0.0072    | Santa Cruz                 |
-| 503                     | residents     | 57.9921       | 0.0201    | 0.0       | 0.4230    | Santa Cruz                 |
-| 503                     | affectedpop   | 57.9921       | 0.2923    | 0.0       | 8.0875    | Santa Cruz                 |
-| 503                     | injured       | 30.9291       | 7.498E-04 | 0.0       | 0.0434    | Santa Cruz                 |
-| 504                     | contents      | 2_263_526     | 1_246     | 0.0       | 21_680    | Fundão                     |
-| 504                     | nonstructural | 3_961_170     | 11_047    | 0.0       | 342_774   | Fundão                     |
-| 504                     | structural    | 5_092_933     | 3_093     | 0.0       | 42_444    | Fundão                     |
-| 504                     | occupants     | 42.0377       | 5.723E-05 | 0.0       | 2.568E-04 | Fundão                     |
-| 504                     | area          | 12_079        | 2.6819    | 0.0       | 56.5307   | Fundão                     |
-| 504                     | number        | 58.0000       | 0.0129    | 0.0       | 0.2714    | Fundão                     |
-| 504                     | residents     | 78.8206       | 0.0542    | 0.0       | 1.2377    | Fundão                     |
-| 504                     | affectedpop   | 78.8206       | 0.5466    | 0.0       | 20.9856   | Fundão                     |
-| 504                     | injured       | 42.0377       | 7.879E-06 | 0.0       | 7.368E-06 | Fundão                     |
-| 509                     | contents      | 154_780       | 281.2     | 0.0       | 5_252     | Sertã                      |
-| 509                     | nonstructural | 270_864       | 350.8     | 0.0       | 3_682     | Sertã                      |
-| 509                     | structural    | 348_254       | 541.1     | 0.0       | 12_143    | Sertã                      |
-| 509                     | occupants     | 3.0482        | 4.705E-05 | 0.0       | 8.586E-04 | Sertã                      |
-| 509                     | area          | 826.0         | 0.2234    | 0.0       | 3.6723    | Sertã                      |
-| 509                     | number        | 6.0000        | 0.0016    | 0.0       | 0.0267    | Sertã                      |
-| 509                     | residents     | 5.7153        | 0.0042    | 0.0       | 0.0737    | Sertã                      |
-| 509                     | affectedpop   | 5.7153        | 0.0198    | 0.0       | 0.3299    | Sertã                      |
-| 509                     | injured       | 3.0482        | 1.485E-04 | 0.0       | 1.052E-05 | Sertã                      |
-| 601                     | contents      | 398_005       | 0.2663    | 0.0       | 0.0040    | Puntarenas                 |
-| 601                     | nonstructural | 597_007       | 0.4610    | 0.0       | 6.6483    | Puntarenas                 |
-| 601                     | structural    | 331_671       | 1.0708    | 0.0       | 0.0033    | Puntarenas                 |
-| 601                     | occupants     | 0.9045        | 9.567E-10 | 0.0       | 9.045E-09 | Puntarenas                 |
-| 601                     | area          | 1_239         | 3.216E-05 | 0.0       | 1.239E-05 | Puntarenas                 |
-| 601                     | number        | 9.0000        | 2.336E-07 | 0.0       | 9.000E-08 | Puntarenas                 |
-| 601                     | residents     | 1.6960        | 3.331E-07 | 0.0       | 1.696E-08 | Puntarenas                 |
-| 601                     | affectedpop   | 1.6960        | 3.349E-06 | 0.0       | 1.696E-08 | Puntarenas                 |
-| 601                     | injured       | 0.9045        | 9.567E-10 | 0.0       | 9.045E-09 | Puntarenas                 |
-| 603                     | contents      | 13_401_212    | 281.1     | 0.0       | 0.1340    | Coimbra                    |
-| 603                     | nonstructural | 20_101_818    | 5_651     | 0.0       | 64_692    | Coimbra                    |
-| 603                     | structural    | 11_167_677    | 1_830     | 0.0       | 35_245    | Coimbra                    |
-| 603                     | occupants     | 247.2         | 1.947E-04 | 0.0       | 2.472E-06 | Coimbra                    |
-| 603                     | area          | 33_039        | 3.3995    | 0.0       | 31.8961   | Coimbra                    |
-| 603                     | number        | 212.0         | 0.0218    | 0.0       | 0.2047    | Coimbra                    |
-| 603                     | residents     | 463.5         | 0.0872    | 0.0       | 1.1970    | Coimbra                    |
-| 603                     | affectedpop   | 463.5         | 0.3056    | 0.0       | 4.7330    | Coimbra                    |
-| 603                     | injured       | 247.2         | 0.0016    | 0.0       | 2.472E-06 | Coimbra                    |
-| 610                     | contents      | 39_026        | 100.0331  | 0.0       | 617.9     | Chudnivs'kyi               |
-| 610                     | nonstructural | 68_296        | 366.2     | 0.0       | 4_041     | Chudnivs'kyi               |
-| 610                     | structural    | 87_809        | 499.1     | 0.0       | 6_068     | Chudnivs'kyi               |
-| 610                     | occupants     | 2.0314        | 3.234E-06 | 0.0       | 2.031E-08 | Chudnivs'kyi               |
-| 610                     | area          | 208.3         | 0.0870    | 0.0       | 0.5519    | Chudnivs'kyi               |
-| 610                     | number        | 1.0000        | 4.179E-04 | 0.0       | 0.0027    | Chudnivs'kyi               |
-| 610                     | residents     | 3.8089        | 0.0051    | 0.0       | 0.0369    | Chudnivs'kyi               |
-| 610                     | affectedpop   | 3.8089        | 0.0298    | 0.0       | 0.2561    | Chudnivs'kyi               |
-| 610                     | injured       | 2.0314        | 1.780E-05 | 0.0       | 2.031E-08 | Chudnivs'kyi               |
-| 615                     | contents      | 396_592       | 51.2751   | 0.0       | 475.3     | Soure                      |
-| 615                     | nonstructural | 627_134       | 344.9     | 0.0       | 1_194     | Soure                      |
-| 615                     | structural    | 513_219       | 35.5319   | 0.0       | 220.0     | Soure                      |
-| 615                     | occupants     | 12.7725       | 1.916E-08 | 0.0       | 1.277E-07 | Soure                      |
-| 615                     | area          | 1_521         | 0.0043    | 0.0       | 1.521E-05 | Soure                      |
-| 615                     | number        | 9.0000        | 2.333E-05 | 0.0       | 9.000E-08 | Soure                      |
-| 615                     | residents     | 23.9484       | 4.046E-04 | 0.0       | 0.0013    | Soure                      |
-| 615                     | affectedpop   | 23.9484       | 0.0023    | 0.0       | 0.0030    | Soure                      |
-| 615                     | injured       | 12.7725       | 1.916E-08 | 0.0       | 1.277E-07 | Soure                      |
-| 616                     | contents      | 3_792_100     | 429.8     | 0.0       | 0.0379    | Luhyns'kyi                 |
-| 616                     | nonstructural | 6_636_176     | 259.0     | 0.0       | 19.8756   | Luhyns'kyi                 |
-| 616                     | structural    | 8_532_226     | 6_872     | 0.0       | 188.2     | Luhyns'kyi                 |
-| 616                     | occupants     | 90.1723       | 8.542E-08 | 0.0       | 9.017E-07 | Luhyns'kyi                 |
-| 616                     | area          | 20_237        | 0.3153    | 0.0       | 2.024E-04 | Luhyns'kyi                 |
-| 616                     | number        | 147.0000      | 0.0023    | 0.0       | 1.470E-06 | Luhyns'kyi                 |
-| 616                     | residents     | 169.0731      | 0.0086    | 0.0       | 1.691E-06 | Luhyns'kyi                 |
-| 616                     | affectedpop   | 169.0731      | 0.0052    | 0.0       | 1.691E-06 | Luhyns'kyi                 |
-| 616                     | injured       | 90.1723       | 8.525E-08 | 0.0       | 9.017E-07 | Luhyns'kyi                 |
-| 701                     | contents      | 1_109_254     | 1_764     | 0.0       | 345.4     | Alandroal                  |
-| 701                     | nonstructural | 1_941_194     | 6_522     | 0.0       | 1_478     | Alandroal                  |
-| 701                     | structural    | 2_495_821     | 1_557     | 0.0       | 1_275     | Alandroal                  |
-| 701                     | occupants     | 33.2014       | 9.016E-05 | 0.0       | 3.320E-07 | Alandroal                  |
-| 701                     | area          | 5_920         | 2.1824    | 0.0       | 5.920E-05 | Alandroal                  |
-| 701                     | number        | 43.0000       | 0.0159    | 0.0       | 4.300E-07 | Alandroal                  |
-| 701                     | residents     | 62.2526       | 0.0519    | 0.0       | 0.0109    | Alandroal                  |
-| 701                     | affectedpop   | 62.2526       | 0.0340    | 0.0       | 1.929E-05 | Alandroal                  |
-| 701                     | injured       | 33.2014       | 1.565E-06 | 0.0       | 3.320E-07 | Alandroal                  |
-| 704                     | contents      | 2_676_498     | 1_226     | 0.0       | 19_579    | Talamanca                  |
-| 704                     | nonstructural | 4_683_872     | 1_603     | 0.0       | 23_519    | Talamanca                  |
-| 704                     | structural    | 6_022_122     | 10_460    | 0.0       | 148_926   | Talamanca                  |
-| 704                     | occupants     | 105.3980      | 3.159E-04 | 0.0       | 1.054E-06 | Talamanca                  |
-| 704                     | area          | 12_941        | 5.5764    | 0.0       | 31.2386   | Talamanca                  |
-| 704                     | number        | 94.0000       | 0.0405    | 0.0       | 0.2269    | Talamanca                  |
-| 704                     | residents     | 197.6         | 0.1838    | 0.0       | 1.3929    | Talamanca                  |
-| 704                     | affectedpop   | 197.6         | 0.8815    | 0.0       | 1.8948    | Talamanca                  |
-| 704                     | injured       | 105.3980      | 0.0020    | 0.0       | 1.054E-06 | Talamanca                  |
-| 712                     | contents      | 8_171_581     | 12_171    | 0.0       | 340.0     | Vendas Novas               |
-| 712                     | nonstructural | 3_404_826     | 8_266     | 0.0       | 10_627    | Vendas Novas               |
-| 712                     | structural    | 2_042_895     | 17_396    | 0.0       | 13_432    | Vendas Novas               |
-| 712                     | occupants     | 50.0500       | 3.575E-07 | 0.0       | 5.005E-07 | Vendas Novas               |
-| 712                     | area          | 9_014         | 4.3599    | 0.0       | 8.6437    | Vendas Novas               |
-| 712                     | number        | 15.3720       | 0.0074    | 0.0       | 0.0147    | Vendas Novas               |
-| 712                     | injured       | 50.0500       | 3.573E-07 | 0.0       | 5.005E-07 | Vendas Novas               |
-| 801                     | contents      | 7_413_316     | 3_120     | 0.0       | 0.4698    | Albufeira                  |
-| 801                     | nonstructural | 3_088_882     | 1_050     | 0.0       | 554.6     | Albufeira                  |
-| 801                     | structural    | 1_853_329     | 1_729     | 0.0       | 521.4     | Albufeira                  |
-| 801                     | occupants     | 66.9367       | 3.471E-07 | 0.0       | 6.694E-07 | Albufeira                  |
-| 801                     | area          | 8_178         | 0.5158    | 0.0       | 8.178E-05 | Albufeira                  |
-| 801                     | number        | 13.9456       | 8.796E-04 | 0.0       | 1.395E-07 | Albufeira                  |
-| 801                     | injured       | 66.9367       | 1.370E-06 | 0.0       | 6.694E-07 | Albufeira                  |
-| 808                     | contents      | 14_569_444    | 51_731    | 0.0       | 64_858    | Loulé                      |
-| 808                     | nonstructural | 25_496_528    | 74_482    | 0.0       | 389_162   | Loulé                      |
-| 808                     | structural    | 32_781_250    | 159_362   | 0.0       | 542_363   | Loulé                      |
-| 808                     | occupants     | 323.9         | 0.0165    | 0.0       | 0.0640    | Loulé                      |
-| 808                     | area          | 70_442        | 71.0902   | 0.0       | 268.6     | Loulé                      |
-| 808                     | number        | 452.0         | 0.4562    | 0.0       | 1.7237    | Loulé                      |
-| 808                     | residents     | 607.3         | 1.2930    | 0.0       | 6.1721    | Loulé                      |
-| 808                     | affectedpop   | 607.3         | 1.0806    | 0.0       | 3.8261    | Loulé                      |
-| 808                     | injured       | 323.9         | 0.0804    | 0.0       | 4.434E-04 | Loulé                      |
-| ESP.1.2_1               | contents      | 4_699_411     | 3_755     | 0.0       | 57_990    | Cadiz                      |
-| ESP.1.2_1               | nonstructural | 4_885_896     | 18_914    | 0.0       | 125_686   | Cadiz                      |
-| ESP.1.2_1               | structural    | 2_931_538     | 8_859     | 0.0       | 62_206    | Cadiz                      |
-| ESP.1.2_1               | occupants     | 121.1933      | 4.118E-04 | 0.0       | 0.0050    | Cadiz                      |
-| ESP.1.2_1               | area          | 8_017         | 2.5877    | 0.0       | 48.3819   | Cadiz                      |
-| ESP.1.2_1               | number        | 36.2582       | 0.0170    | 0.0       | 0.2620    | Cadiz                      |
-| ESP.1.2_1               | residents     | 108.8000      | 0.1688    | 0.0       | 2.9476    | Cadiz                      |
-| ESP.1.2_1               | affectedpop   | 108.8000      | 1.5767    | 0.0       | 22.3824   | Cadiz                      |
-| ESP.1.2_1               | injured       | 121.1933      | 0.0033    | 0.0       | 0.0183    | Cadiz                      |
-| ESP.1.3_1               | contents      | 431_981_568   | 12_892    | 0.0       | 307_521   | Cordoba                    |
-| ESP.1.3_1               | nonstructural | 1_061_315_520 | 29_721    | 0.0       | 45_739    | Cordoba                    |
-| ESP.1.3_1               | structural    | 636_789_248   | 14_504    | 0.0       | 32_617    | Cordoba                    |
-| ESP.1.3_1               | occupants     | 18_253        | 2.820E-05 | 0.0       | 1.821E-04 | Cordoba                    |
-| ESP.1.3_1               | area          | 1_571_046     | 0.7077    | 0.0       | 0.9471    | Cordoba                    |
-| ESP.1.3_1               | number        | 7_827         | 0.0030    | 0.0       | 0.0023    | Cordoba                    |
-| ESP.1.3_1               | residents     | 32_967        | 0.0822    | 0.0       | 0.1210    | Cordoba                    |
-| ESP.1.3_1               | affectedpop   | 32_967        | 0.0963    | 0.0       | 0.9860    | Cordoba                    |
-| ESP.1.3_1               | injured       | 18_253        | 2.088E-04 | 0.0       | 7.558E-04 | Cordoba                    |
-| ESP.1.4_1               | contents      | 10_941_112    | 19_871    | 0.0       | 872_884   | Granada                    |
-| ESP.1.4_1               | nonstructural | 22_319_906    | 22_703    | 0.0       | 625_483   | Granada                    |
-| ESP.1.4_1               | structural    | 13_391_943    | 21_662    | 0.0       | 839_318   | Granada                    |
-| ESP.1.4_1               | occupants     | 417.3         | 0.0038    | 0.0       | 0.0581    | Granada                    |
-| ESP.1.4_1               | area          | 32_454        | 14.7931   | 0.0       | 205.6     | Granada                    |
-| ESP.1.4_1               | number        | 35.4771       | 0.0093    | 0.0       | 0.1331    | Granada                    |
-| ESP.1.4_1               | residents     | 609.4         | 0.4973    | 0.0       | 9.4420    | Granada                    |
-| ESP.1.4_1               | affectedpop   | 609.4         | 6.8378    | 0.0       | 258.6     | Granada                    |
-| ESP.1.4_1               | injured       | 417.3         | 0.0599    | 0.0       | 3.5886    | Granada                    |
-| ESP.1.5_1               | contents      | 744_214       | 5_247     | 0.0       | 23_056    | Huelva                     |
-| ESP.1.5_1               | nonstructural | 1_527_298     | 6_011     | 0.0       | 29_620    | Huelva                     |
-| ESP.1.5_1               | structural    | 916_379       | 6_434     | 0.0       | 31_500    | Huelva                     |
-| ESP.1.5_1               | occupants     | 27.7133       | 4.454E-04 | 0.0       | 0.0017    | Huelva                     |
-| ESP.1.5_1               | area          | 2_258         | 3.6693    | 0.0       | 12.9576   | Huelva                     |
-| ESP.1.5_1               | number        | 10.1047       | 0.0172    | 0.0       | 0.0637    | Huelva                     |
-| ESP.1.5_1               | residents     | 45.8000       | 0.1601    | 0.0       | 0.7046    | Huelva                     |
-| ESP.1.5_1               | affectedpop   | 45.8000       | 0.3859    | 0.0       | 1.8773    | Huelva                     |
-| ESP.1.5_1               | injured       | 27.7133       | 0.0015    | 0.0       | 0.0199    | Huelva                     |
-| ESP.1.6_1               | contents      | 11_287_321    | 866.4     | 0.0       | 25_790    | Jaen                       |
-| ESP.1.6_1               | nonstructural | 27_588_980    | 2_078     | 0.0       | 34_650    | Jaen                       |
-| ESP.1.6_1               | structural    | 16_553_386    | 998.8     | 0.0       | 29_401    | Jaen                       |
-| ESP.1.6_1               | occupants     | 378.0         | 1.113E-05 | 0.0       | 3.762E-06 | Jaen                       |
-| ESP.1.6_1               | area          | 40_912        | 0.2768    | 0.0       | 9.3121    | Jaen                       |
-| ESP.1.6_1               | number        | 185.2         | 0.0013    | 0.0       | 0.0467    | Jaen                       |
-| ESP.1.6_1               | residents     | 676.1         | 0.0136    | 0.0       | 0.5723    | Jaen                       |
-| ESP.1.6_1               | affectedpop   | 676.1         | 0.0863    | 0.0       | 1.5951    | Jaen                       |
-| ESP.1.6_1               | injured       | 378.0         | 3.423E-06 | 0.0       | 2.932E-06 | Jaen                       |
-| ESP.1.7_1               | contents      | 7_017_295     | 5_473     | 0.0       | 70_250    | Malaga                     |
-| ESP.1.7_1               | nonstructural | 15_962_029    | 12_562    | 0.0       | 137_033   | Malaga                     |
-| ESP.1.7_1               | structural    | 9_577_218     | 5_887     | 0.0       | 41_781    | Malaga                     |
-| ESP.1.7_1               | occupants     | 317.6         | 2.204E-04 | 0.0       | 2.560E-06 | Malaga                     |
-| ESP.1.7_1               | area          | 22_878        | 1.9175    | 0.0       | 8.9327    | Malaga                     |
-| ESP.1.7_1               | number        | 78.5166       | 0.0067    | 0.0       | 0.0043    | Malaga                     |
-| ESP.1.7_1               | residents     | 490.1         | 0.1227    | 0.0       | 1.2377    | Malaga                     |
-| ESP.1.7_1               | affectedpop   | 490.1         | 3.6787    | 0.0       | 60.4961   | Malaga                     |
-| ESP.1.7_1               | injured       | 317.6         | 0.0016    | 0.0       | 0.0027    | Malaga                     |
-| ESP.1.8_1               | contents      | 3_665_928     | 9_709     | 0.0       | 50_143    | Sevilla                    |
-| ESP.1.8_1               | nonstructural | 3_410_494     | 8_120     | 0.0       | 34_226    | Sevilla                    |
-| ESP.1.8_1               | structural    | 2_046_296     | 9_777     | 0.0       | 29_988    | Sevilla                    |
-| ESP.1.8_1               | occupants     | 73.2600       | 9.006E-04 | 0.0       | 0.0043    | Sevilla                    |
-| ESP.1.8_1               | area          | 5_976         | 5.7742    | 0.0       | 37.2019   | Sevilla                    |
-| ESP.1.8_1               | number        | 21.8165       | 0.0296    | 0.0       | 0.2037    | Sevilla                    |
-| ESP.1.8_1               | residents     | 73.9000       | 0.2845    | 0.0       | 2.2989    | Sevilla                    |
-| ESP.1.8_1               | affectedpop   | 73.9000       | 1.0873    | 0.0       | 13.4406   | Sevilla                    |
-| ESP.1.8_1               | injured       | 73.2600       | 0.0093    | 0.0       | 0.0296    | Sevilla                    |
-| ESP.11.1_1              | contents      | 5_809_910     | 4_058     | 0.0       | 27_137    | Badajoz                    |
-| ESP.11.1_1              | nonstructural | 14_119_530    | 9_655     | 0.0       | 60_416    | Badajoz                    |
-| ESP.11.1_1              | structural    | 8_471_717     | 7_898     | 0.0       | 55_183    | Badajoz                    |
-| ESP.11.1_1              | occupants     | 231.0         | 3.446E-04 | 0.0       | 0.0012    | Badajoz                    |
-| ESP.11.1_1              | area          | 22_850        | 2.5157    | 0.0       | 9.9644    | Badajoz                    |
-| ESP.11.1_1              | number        | 197.2         | 0.0044    | 0.0       | 0.0153    | Badajoz                    |
-| ESP.11.1_1              | residents     | 414.0         | 0.1483    | 0.0       | 0.7433    | Badajoz                    |
-| ESP.11.1_1              | affectedpop   | 414.0         | 2.2669    | 0.0       | 17.9529   | Badajoz                    |
-| ESP.11.1_1              | injured       | 231.0         | 0.0021    | 0.0       | 0.0104    | Badajoz                    |
-| ESP.11.2_1              | contents      | 2_003_562     | 3_240     | 0.0       | 16_560    | Caceres                    |
-| ESP.11.2_1              | nonstructural | 5_008_904     | 12_054    | 0.0       | 152_914   | Caceres                    |
-| ESP.11.2_1              | structural    | 3_005_343     | 5_165     | 0.0       | 64_077    | Caceres                    |
-| ESP.11.2_1              | occupants     | 64.5000       | 2.626E-04 | 0.0       | 5.630E-07 | Caceres                    |
-| ESP.11.2_1              | area          | 7_533         | 2.1963    | 0.0       | 4.2505    | Caceres                    |
-| ESP.11.2_1              | number        | 11.0000       | 0.0011    | 0.0       | 0.0072    | Caceres                    |
-| ESP.11.2_1              | residents     | 116.7000      | 0.1079    | 0.0       | 0.3516    | Caceres                    |
-| ESP.11.2_1              | affectedpop   | 116.7000      | 1.7225    | 0.0       | 12.3596   | Caceres                    |
-| ESP.11.2_1              | injured       | 64.5000       | 0.0022    | 0.0       | 0.0123    | Caceres                    |
-| ESP.4.5_1               | contents      | 53_876        | 0.2448    | 0.0       | 13.3395   | Toledo                     |
-| ESP.4.5_1               | nonstructural | 134_690       | 0.0012    | 0.0       | 0.0013    | Toledo                     |
-| ESP.4.5_1               | structural    | 80_814        | 1.401E-04 | 0.0       | 8.081E-04 | Toledo                     |
-| ESP.4.5_1               | occupants     | 1.5000        | 5.123E-10 | 0.0       | 1.500E-08 | Toledo                     |
-| ESP.4.5_1               | area          | 200.0         | 6.830E-08 | 0.0       | 2.000E-06 | Toledo                     |
-| ESP.4.5_1               | number        | 1.0000        | 3.415E-10 | 0.0       | 1.000E-08 | Toledo                     |
-| ESP.4.5_1               | residents     | 2.8000        | 9.563E-10 | 0.0       | 2.800E-08 | Toledo                     |
-| ESP.4.5_1               | affectedpop   | 2.8000        | 9.563E-10 | 0.0       | 2.800E-08 | Toledo                     |
-| ESP.4.5_1               | injured       | 1.5000        | 5.123E-10 | 0.0       | 1.500E-08 | Toledo                     |
-| ESP.5.5_1               | contents      | 40_191        | 22.7509   | 0.0       | 1_203     | Salamanca                  |
-| ESP.5.5_1               | nonstructural | 100_477       | 48.9479   | 0.0       | 1_065     | Salamanca                  |
-| ESP.5.5_1               | structural    | 60_286        | 43.4586   | 0.0       | 226.1     | Salamanca                  |
-| ESP.5.5_1               | occupants     | 1.2333        | 3.949E-07 | 0.0       | 1.233E-08 | Salamanca                  |
-| ESP.5.5_1               | area          | 149.2000      | 0.0055    | 0.0       | 0.0053    | Salamanca                  |
-| ESP.5.5_1               | number        | 1.0000        | 3.696E-05 | 0.0       | 3.534E-05 | Salamanca                  |
-| ESP.5.5_1               | residents     | 2.2000        | 2.736E-04 | 0.0       | 0.0012    | Salamanca                  |
-| ESP.5.5_1               | affectedpop   | 2.2000        | 0.0013    | 0.0       | 0.0215    | Salamanca                  |
-| ESP.5.5_1               | injured       | 1.2333        | 1.304E-06 | 0.0       | 1.233E-08 | Salamanca                  |
-| MAR-ADM1-1590546715-B10 | contents      | 19_109_828    | 2_906     | 0.0       | 11_536    | Rabat-Sal�-Kenitra         |
-| MAR-ADM1-1590546715-B10 | nonstructural | 31_811_914    | 7_381     | 0.0       | 24_442    | Rabat-Sal�-Kenitra         |
-| MAR-ADM1-1590546715-B10 | structural    | 55_200_376    | 25_578    | 0.0       | 149_218   | Rabat-Sal�-Kenitra         |
-| MAR-ADM1-1590546715-B10 | occupants     | 7_591         | 0.0165    | 0.0       | 0.1074    | Rabat-Sal�-Kenitra         |
-| MAR-ADM1-1590546715-B10 | area          | 317_709       | 42.0443   | 0.0       | 127.6899  | Rabat-Sal�-Kenitra         |
-| MAR-ADM1-1590546715-B10 | number        | 3_163         | 0.4258    | 0.0       | 1.2632    | Rabat-Sal�-Kenitra         |
-| MAR-ADM1-1590546715-B10 | residents     | 14_452        | 3.5015    | 0.0       | 13.8845   | Rabat-Sal�-Kenitra         |
-| MAR-ADM1-1590546715-B10 | affectedpop   | 14_452        | 6.2531    | 0.0       | 31.6439   | Rabat-Sal�-Kenitra         |
-| MAR-ADM1-1590546715-B10 | injured       | 7_591         | 0.0219    | 0.0       | 0.0887    | Rabat-Sal�-Kenitra         |
-| MAR-ADM1-1590546715-B11 | contents      | 3_355_969     | 1_637     | 0.0       | 7_155     | Fez-Meknes                 |
-| MAR-ADM1-1590546715-B11 | nonstructural | 5_853_940     | 3_624     | 0.0       | 9_939     | Fez-Meknes                 |
-| MAR-ADM1-1590546715-B11 | structural    | 8_032_166     | 4_722     | 0.0       | 28_895    | Fez-Meknes                 |
-| MAR-ADM1-1590546715-B11 | occupants     | 2_836         | 0.0054    | 0.0       | 0.0054    | Fez-Meknes                 |
-| MAR-ADM1-1590546715-B11 | area          | 68_620        | 12.1000   | 0.0       | 41.5595   | Fez-Meknes                 |
-| MAR-ADM1-1590546715-B11 | number        | 740.0         | 0.1205    | 0.0       | 0.4241    | Fez-Meknes                 |
-| MAR-ADM1-1590546715-B11 | residents     | 3_588         | 1.0407    | 0.0       | 4.5810    | Fez-Meknes                 |
-| MAR-ADM1-1590546715-B11 | affectedpop   | 3_588         | 1.8348    | 0.0       | 9.0537    | Fez-Meknes                 |
-| MAR-ADM1-1590546715-B11 | injured       | 2_836         | 0.0052    | 0.0       | 6.319E-04 | Fez-Meknes                 |
-| MAR-ADM1-1590546715-B12 | contents      | 934_305       | 77.7924   | 0.0       | 371.2     | B�ni Mellal-Kh�nifra       |
-| MAR-ADM1-1590546715-B12 | nonstructural | 1_294_484     | 311.9     | 0.0       | 2_757     | B�ni Mellal-Kh�nifra       |
-| MAR-ADM1-1590546715-B12 | structural    | 2_296_433     | 1_317     | 0.0       | 9_433     | B�ni Mellal-Kh�nifra       |
-| MAR-ADM1-1590546715-B12 | occupants     | 1_215         | 6.734E-04 | 0.0       | 8.481E-05 | B�ni Mellal-Kh�nifra       |
-| MAR-ADM1-1590546715-B12 | area          | 16_920        | 1.0086    | 0.0       | 8.7648    | B�ni Mellal-Kh�nifra       |
-| MAR-ADM1-1590546715-B12 | number        | 213.0         | 0.0132    | 0.0       | 0.0822    | B�ni Mellal-Kh�nifra       |
-| MAR-ADM1-1590546715-B12 | residents     | 787.3         | 0.1328    | 0.0       | 0.9442    | B�ni Mellal-Kh�nifra       |
-| MAR-ADM1-1590546715-B12 | affectedpop   | 787.3         | 0.4188    | 0.0       | 1.1939    | B�ni Mellal-Kh�nifra       |
-| MAR-ADM1-1590546715-B12 | injured       | 1_215         | 8.212E-04 | 0.0       | 2.973E-04 | B�ni Mellal-Kh�nifra       |
-| MAR-ADM1-1590546715-B2  | contents      | 917_535       | 1_319     | 0.0       | 3_947     | Tangier-Tetouan-Al Hoceima |
-| MAR-ADM1-1590546715-B2  | nonstructural | 1_976_129     | 1_552     | 0.0       | 6_326     | Tangier-Tetouan-Al Hoceima |
-| MAR-ADM1-1590546715-B2  | structural    | 3_993_391     | 5_942     | 0.0       | 24_989    | Tangier-Tetouan-Al Hoceima |
-| MAR-ADM1-1590546715-B2  | occupants     | 1_242         | 0.0030    | 0.0       | 9.740E-06 | Tangier-Tetouan-Al Hoceima |
-| MAR-ADM1-1590546715-B2  | area          | 29_966        | 13.1557   | 0.0       | 25.8543   | Tangier-Tetouan-Al Hoceima |
-| MAR-ADM1-1590546715-B2  | number        | 331.0         | 0.1279    | 0.0       | 0.2111    | Tangier-Tetouan-Al Hoceima |
-| MAR-ADM1-1590546715-B2  | residents     | 1_482         | 1.0604    | 0.0       | 2.9001    | Tangier-Tetouan-Al Hoceima |
-| MAR-ADM1-1590546715-B2  | affectedpop   | 1_482         | 2.2927    | 0.0       | 4.2527    | Tangier-Tetouan-Al Hoceima |
-| MAR-ADM1-1590546715-B2  | injured       | 1_242         | 0.0075    | 0.0       | 1.460E-04 | Tangier-Tetouan-Al Hoceima |
-| MAR-ADM1-1590546715-B3  | contents      | 104_766       | 8.7636    | 0.0       | 265.7     | Oriental                   |
-| MAR-ADM1-1590546715-B3  | nonstructural | 239_415       | 7.5385    | 0.0       | 229.7     | Oriental                   |
-| MAR-ADM1-1590546715-B3  | structural    | 489_527       | 121.8554  | 0.0       | 2_311     | Oriental                   |
-| MAR-ADM1-1590546715-B3  | occupants     | 128.8000      | 5.111E-08 | 0.0       | 7.357E-07 | Oriental                   |
-| MAR-ADM1-1590546715-B3  | area          | 3_500         | 0.0535    | 0.0       | 2.2790    | Oriental                   |
-| MAR-ADM1-1590546715-B3  | number        | 31.0000       | 1.123E-04 | 0.0       | 0.0048    | Oriental                   |
-| MAR-ADM1-1590546715-B3  | residents     | 132.8000      | 6.308E-06 | 0.0       | 4.959E-05 | Oriental                   |
-| MAR-ADM1-1590546715-B3  | affectedpop   | 132.8000      | 3.509E-05 | 0.0       | 0.0019    | Oriental                   |
-| MAR-ADM1-1590546715-B3  | injured       | 128.8000      | 1.137E-06 | 0.0       | 5.020E-06 | Oriental                   |
-| MAR-ADM1-1590546715-B5  | contents      | 2_404_440     | 234.8     | 0.0       | 2_199     | Souss-Massa                |
-| MAR-ADM1-1590546715-B5  | nonstructural | 3_266_270     | 813.5     | 0.0       | 8_687     | Souss-Massa                |
-| MAR-ADM1-1590546715-B5  | structural    | 7_083_611     | 1_324     | 0.0       | 10_343    | Souss-Massa                |
-| MAR-ADM1-1590546715-B5  | occupants     | 2_075         | 0.0018    | 0.0       | 0.0313    | Souss-Massa                |
-| MAR-ADM1-1590546715-B5  | area          | 58_495        | 4.2574    | 0.0       | 33.7551   | Souss-Massa                |
-| MAR-ADM1-1590546715-B5  | number        | 917.0         | 0.0421    | 0.0       | 0.3998    | Souss-Massa                |
-| MAR-ADM1-1590546715-B5  | residents     | 4_015         | 0.3777    | 0.0       | 5.3026    | Souss-Massa                |
-| MAR-ADM1-1590546715-B5  | affectedpop   | 4_015         | 1.1628    | 0.0       | 7.4070    | Souss-Massa                |
-| MAR-ADM1-1590546715-B5  | injured       | 2_075         | 0.0014    | 0.0       | 3.996E-04 | Souss-Massa                |
-| MAR-ADM1-1590546715-B7  | contents      | 12_832_977    | 18_862    | 1.102E-04 | 44_580    | Casablanca-Settat          |
-| MAR-ADM1-1590546715-B7  | nonstructural | 41_302_968    | 56_057    | 1.234E-04 | 159_831   | Casablanca-Settat          |
-| MAR-ADM1-1590546715-B7  | structural    | 37_205_532    | 89_778    | 5.305E-04 | 412_023   | Casablanca-Settat          |
-| MAR-ADM1-1590546715-B7  | occupants     | 6_544         | 0.0387    | 2.068E-07 | 0.1890    | Casablanca-Settat          |
-| MAR-ADM1-1590546715-B7  | area          | 294_893       | 213.5     | 2.414E-06 | 1_009     | Casablanca-Settat          |
-| MAR-ADM1-1590546715-B7  | number        | 2_944         | 2.2698    | 1.000E-08 | 11.5313   | Casablanca-Settat          |
-| MAR-ADM1-1590546715-B7  | residents     | 12_537        | 17.6434   | 0.0       | 78.6966   | Casablanca-Settat          |
-| MAR-ADM1-1590546715-B7  | affectedpop   | 12_537        | 38.9342   | 0.0       | 131.7718  | Casablanca-Settat          |
-| MAR-ADM1-1590546715-B7  | injured       | 6_544         | 0.0880    | 2.068E-07 | 0.5337    | Casablanca-Settat          |
-| MAR-ADM1-1590546715-B8  | contents      | 4_703_102     | 51_343    | 0.0       | 269_168   | Marrakech-Safi             |
-| MAR-ADM1-1590546715-B8  | nonstructural | 6_347_992     | 163_867   | 0.0       | 472_304   | Marrakech-Safi             |
-| MAR-ADM1-1590546715-B8  | structural    | 13_665_438    | 204_728   | 0.0       | 594_924   | Marrakech-Safi             |
-| MAR-ADM1-1590546715-B8  | occupants     | 2_877         | 1.0977    | 0.0       | 5.4609    | Marrakech-Safi             |
-| MAR-ADM1-1590546715-B8  | area          | 114_329       | 905.1     | 0.0       | 4_455     | Marrakech-Safi             |
-| MAR-ADM1-1590546715-B8  | number        | 1_257         | 9.0443    | 0.0       | 44.4455   | Marrakech-Safi             |
-| MAR-ADM1-1590546715-B8  | residents     | 5_294         | 74.2719   | 0.0       | 384.2     | Marrakech-Safi             |
-| MAR-ADM1-1590546715-B8  | affectedpop   | 5_294         | 135.8728  | 0.0       | 787.3     | Marrakech-Safi             |
-| MAR-ADM1-1590546715-B8  | injured       | 2_877         | 0.1978    | 0.0       | 0.3448    | Marrakech-Safi             |
-| No_tag                  | contents      | 57_129_668    | 133_503   | 0.1163    | 634_118   | No_tag                     |
-| No_tag                  | nonstructural | 34_277_804    | 64_471    | 0.0012    | 331_026   | No_tag                     |
-| No_tag                  | structural    | 22_851_866    | 78_905    | 0.0011    | 376_084   | No_tag                     |
-| No_tag                  | occupants     | 1_417         | 0.0063    | 1.377E-07 | 0.0300    | No_tag                     |
-| No_tag                  | area          | 48_068        | 28.4187   | 9.160E-06 | 127.2829  | No_tag                     |
-| No_tag                  | number        | 106.6000      | 0.0656    | 2.229E-08 | 0.3059    | No_tag                     |
-| No_tag                  | injured       | 1_417         | 0.0652    | 1.709E-07 | 0.8069    | No_tag                     |
-| *total*                 | affectedpop   | 82_913        | 243.4     | 0.0       | 1_592     | *total*                    |
-| *total*                 | area          | 3_138_562     | 1_759     | 1.157E-05 | 8_256     | *total*                    |
-| *total*                 | contents      | 730_562_304   | 584_733   | 0.1165    | 3_400_451 | *total*                    |
-| *total*                 | injured       | 48_863        | 0.6126    | 3.777E-07 | 5.5243    | *total*                    |
-| *total*                 | nonstructural | 1_480_744_448 | 1_086_079 | 0.0014    | 4_579_002 | *total*                    |
-| *total*                 | number        | 20_686        | 15.2690   | 3.229E-08 | 72.4479   | *total*                    |
-| *total*                 | occupants     | 48_863        | 1.2963    | 3.445E-07 | 6.4169    | *total*                    |
-| *total*                 | residents     | 82_913        | 110.0270  | 0.0       | 560.4     | *total*                    |
-| *total*                 | structural    | 1_028_162_944 | 1_416_390 | 0.0016    | 5_911_916 | *total*                    |
-=======
-| ID_2                       | loss_type     | value         | lossmea   | lossq05   | lossq95   | NAME_2                          |
-|----------------------------+---------------+---------------+-----------+-----------+-----------+---------------------------------|
-| 1001                       | contents      | 3_304_230     | 24.8447   | 0.0       | 0.0330    | Autauga County                  |
-| 1001                       | nonstructural | 4_956_346     | 41.5022   | 0.0       | 0.0496    | Autauga County                  |
-| 1001                       | structural    | 2_753_525     | 80.5480   | 0.0       | 1.1746    | Autauga County                  |
-| 1001                       | occupants     | 97.6127       | 1.159E-06 | 0.0       | 9.761E-07 | Autauga County                  |
-| 1001                       | area          | 10_286        | 0.0389    | 0.0       | 1.029E-04 | Autauga County                  |
-| 1001                       | number        | 42.0000       | 1.854E-04 | 0.0       | 4.200E-07 | Autauga County                  |
-| 1001                       | residents     | 183.0         | 0.0019    | 0.0       | 1.830E-06 | Autauga County                  |
-| 1001                       | affectedpop   | 183.0         | 4.389E-04 | 0.0       | 1.830E-06 | Autauga County                  |
-| 1001                       | injured       | 97.6127       | 1.445E-07 | 0.0       | 9.761E-07 | Autauga County                  |
-| 1005                       | contents      | 1_326_682     | 453.9     | 0.0       | 0.0133    | Division No.  5                 |
-| 1005                       | nonstructural | 1_990_024     | 1_046     | 0.0       | 0.0199    | Division No.  5                 |
-| 1005                       | structural    | 1_105_569     | 250.1     | 0.0       | 0.0111    | Division No.  5                 |
-| 1005                       | occupants     | 32.7605       | 1.150E-07 | 0.0       | 3.276E-07 | Division No.  5                 |
-| 1005                       | area          | 4_130         | 0.3243    | 0.0       | 4.130E-05 | Division No.  5                 |
-| 1005                       | number        | 30.0000       | 0.0024    | 0.0       | 3.000E-07 | Division No.  5                 |
-| 1005                       | residents     | 61.4260       | 0.0101    | 0.0       | 6.143E-07 | Division No.  5                 |
-| 1005                       | affectedpop   | 61.4260       | 0.0086    | 0.0       | 6.143E-07 | Division No.  5                 |
-| 1005                       | injured       | 32.7605       | 2.866E-06 | 0.0       | 3.276E-07 | Division No.  5                 |
-| 1009                       | contents      | 9_311_594     | 13_851    | 0.0       | 88_959    | Blount County                   |
-| 1009                       | nonstructural | 13_967_391    | 23_593    | 0.0       | 164_735   | Blount County                   |
-| 1009                       | structural    | 7_759_662     | 7_091     | 0.0       | 80_520    | Blount County                   |
-| 1009                       | occupants     | 144.0923      | 3.633E-04 | 0.0       | 1.441E-06 | Blount County                   |
-| 1009                       | area          | 28_987        | 15.7737   | 0.0       | 1.9562    | Blount County                   |
-| 1009                       | number        | 186.0         | 0.1012    | 0.0       | 0.0126    | Blount County                   |
-| 1009                       | residents     | 270.2         | 0.3478    | 0.0       | 0.1722    | Blount County                   |
-| 1009                       | affectedpop   | 270.2         | 2.4251    | 0.0       | 0.9511    | Blount County                   |
-| 1009                       | injured       | 144.0923      | 1.727E-06 | 0.0       | 1.441E-06 | Blount County                   |
-| 101                        | contents      | 13_401_212    | 1_364     | 0.0       | 1_353     | Perugia                         |
-| 101                        | nonstructural | 20_101_818    | 1_868     | 0.0       | 664.6     | Perugia                         |
-| 101                        | structural    | 11_167_677    | 2_772     | 0.0       | 41.2172   | Perugia                         |
-| 101                        | occupants     | 247.2         | 1.209E-05 | 0.0       | 2.472E-06 | Perugia                         |
-| 101                        | area          | 33_039        | 0.3543    | 0.0       | 3.304E-04 | Perugia                         |
-| 101                        | number        | 212.0         | 0.0023    | 0.0       | 2.120E-06 | Perugia                         |
-| 101                        | residents     | 463.5         | 0.0138    | 0.0       | 4.635E-06 | Perugia                         |
-| 101                        | affectedpop   | 463.5         | 0.1066    | 0.0       | 0.0144    | Perugia                         |
-| 101                        | injured       | 247.2         | 5.285E-04 | 0.0       | 2.472E-06 | Perugia                         |
-| 1014                       | contents      | 58_406        | 191.5     | 0.0       | 199.3     | Peniche                         |
-| 1014                       | nonstructural | 102_211       | 459.0     | 0.0       | 1_561     | Peniche                         |
-| 1014                       | structural    | 131_414       | 679.8     | 0.0       | 3_878     | Peniche                         |
-| 1014                       | occupants     | 2.2187        | 3.694E-06 | 0.0       | 2.219E-08 | Peniche                         |
-| 1014                       | area          | 311.7         | 0.1402    | 0.0       | 0.0593    | Peniche                         |
-| 1014                       | number        | 2.0000        | 8.995E-04 | 0.0       | 3.804E-04 | Peniche                         |
-| 1014                       | residents     | 4.1601        | 0.0043    | 0.0       | 0.0030    | Peniche                         |
-| 1014                       | affectedpop   | 4.1601        | 0.0194    | 0.0       | 0.0194    | Peniche                         |
-| 1014                       | injured       | 2.2187        | 2.860E-06 | 0.0       | 2.219E-08 | Peniche                         |
-| 1015                       | contents      | 1_076_936     | 553.5     | 0.0       | 1_024     | Calhoun County                  |
-| 1015                       | nonstructural | 1_615_403     | 1_732     | 0.0       | 8_832     | Calhoun County                  |
-| 1015                       | structural    | 897_446       | 1_556     | 0.0       | 17_377    | Calhoun County                  |
-| 1015                       | occupants     | 22.1563       | 1.012E-04 | 0.0       | 2.216E-07 | Calhoun County                  |
-| 1015                       | area          | 2_655         | 1.4318    | 0.0       | 11.1218   | Calhoun County                  |
-| 1015                       | number        | 13.0000       | 0.0069    | 0.0       | 0.0534    | Calhoun County                  |
-| 1015                       | residents     | 41.5431       | 0.0414    | 0.0       | 0.4083    | Calhoun County                  |
-| 1015                       | affectedpop   | 41.5431       | 0.2156    | 0.0       | 0.8392    | Calhoun County                  |
-| 1015                       | injured       | 22.1563       | 2.324E-04 | 0.0       | 2.216E-07 | Calhoun County                  |
-| 107                        | contents      | 233_624       | 1.227E-04 | 0.0       | 0.0023    | Treviso                         |
-| 107                        | nonstructural | 408_842       | 1.2757    | 0.0       | 0.0041    | Treviso                         |
-| 107                        | structural    | 525_654       | 0.0153    | 0.0       | 0.0053    | Treviso                         |
-| 107                        | occupants     | 4.4098        | 2.324E-09 | 0.0       | 4.410E-08 | Treviso                         |
-| 107                        | area          | 1_247         | 6.571E-07 | 0.0       | 1.247E-05 | Treviso                         |
-| 107                        | number        | 8.0000        | 4.216E-09 | 0.0       | 8.000E-08 | Treviso                         |
-| 107                        | residents     | 8.2684        | 4.358E-09 | 0.0       | 8.268E-08 | Treviso                         |
-| 107                        | affectedpop   | 8.2684        | 4.342E-09 | 0.0       | 8.268E-08 | Treviso                         |
-| 107                        | injured       | 4.4098        | 2.324E-09 | 0.0       | 4.410E-08 | Treviso                         |
-| 109                        | contents      | 1_404_947     | 2.3459    | 0.0       | 0.0140    | Santa Ana                       |
-| 109                        | nonstructural | 2_107_420     | 5.5898    | 0.0       | 1.3021    | Santa Ana                       |
-| 109                        | structural    | 1_170_789     | 1.0430    | 0.0       | 0.0117    | Santa Ana                       |
-| 109                        | occupants     | 52.1686       | 2.993E-08 | 0.0       | 5.217E-07 | Santa Ana                       |
-| 109                        | area          | 4_374         | 0.0542    | 0.0       | 4.374E-05 | Santa Ana                       |
-| 109                        | number        | 21.0000       | 2.603E-04 | 0.0       | 2.100E-07 | Santa Ana                       |
-| 109                        | residents     | 97.8161       | 0.0034    | 0.0       | 9.782E-07 | Santa Ana                       |
-| 109                        | affectedpop   | 97.8161       | 3.863E-04 | 0.0       | 9.782E-07 | Santa Ana                       |
-| 109                        | injured       | 52.1686       | 2.993E-08 | 0.0       | 5.217E-07 | Santa Ana                       |
-| 1102                       | contents      | 8_235_254     | 1_710     | 0.0       | 1_397     | ACIPAYAM                        |
-| 1102                       | nonstructural | 14_411_695    | 13_434    | 0.0       | 13_588    | ACIPAYAM                        |
-| 1102                       | structural    | 18_529_322    | 8_402     | 0.0       | 7_397     | ACIPAYAM                        |
-| 1102                       | occupants     | 258.7         | 1.780E-06 | 0.0       | 2.587E-06 | ACIPAYAM                        |
-| 1102                       | area          | 43_948        | 1.3133    | 0.0       | 4.395E-04 | ACIPAYAM                        |
-| 1102                       | number        | 282.0         | 0.0084    | 0.0       | 2.820E-06 | ACIPAYAM                        |
-| 1102                       | residents     | 485.0         | 0.0493    | 0.0       | 0.0349    | ACIPAYAM                        |
-| 1102                       | affectedpop   | 485.0         | 0.1652    | 0.0       | 1.897E-05 | ACIPAYAM                        |
-| 1102                       | injured       | 258.7         | 1.779E-06 | 0.0       | 2.587E-06 | ACIPAYAM                        |
-| 1203                       | contents      | 2_676_498     | 6_172     | 0.0       | 13_263    | BORNOVA                         |
-| 1203                       | nonstructural | 4_683_872     | 9_193     | 0.0       | 39_384    | BORNOVA                         |
-| 1203                       | structural    | 6_022_122     | 15_262    | 0.0       | 33_704    | BORNOVA                         |
-| 1203                       | occupants     | 105.3980      | 5.192E-04 | 0.0       | 1.054E-06 | BORNOVA                         |
-| 1203                       | area          | 12_941        | 7.4798    | 0.0       | 0.5690    | BORNOVA                         |
-| 1203                       | number        | 94.0000       | 0.0543    | 0.0       | 0.0041    | BORNOVA                         |
-| 1203                       | residents     | 197.6         | 0.2535    | 0.0       | 0.1165    | BORNOVA                         |
-| 1203                       | affectedpop   | 197.6         | 0.2252    | 0.0       | 0.6301    | BORNOVA                         |
-| 1203                       | injured       | 105.3980      | 0.0033    | 0.0       | 1.054E-06 | BORNOVA                         |
-| 1210                       | contents      | 8_171_581     | 17_776    | 0.0       | 0.0817    | BOZÜYÜK                         |
-| 1210                       | nonstructural | 3_404_826     | 7_028     | 0.0       | 0.0340    | BOZÜYÜK                         |
-| 1210                       | structural    | 2_042_895     | 100.7815  | 0.0       | 0.0204    | BOZÜYÜK                         |
-| 1210                       | occupants     | 50.0500       | 2.397E-06 | 0.0       | 5.005E-07 | BOZÜYÜK                         |
-| 1210                       | area          | 9_014         | 0.2599    | 0.0       | 9.014E-05 | BOZÜYÜK                         |
-| 1210                       | number        | 15.3720       | 4.432E-04 | 0.0       | 1.537E-07 | BOZÜYÜK                         |
-| 1210                       | injured       | 50.0500       | 1.158E-06 | 0.0       | 5.005E-07 | BOZÜYÜK                         |
-| 1301                       | contents      | 133_804       | 1.9770    | 0.0       | 0.0072    | Hebei                           |
-| 1301                       | nonstructural | 200_707       | 29.9030   | 0.0       | 1_122     | Hebei                           |
-| 1301                       | structural    | 111_504       | 3.1855    | 0.0       | 32.1661   | Hebei                           |
-| 1301                       | occupants     | 2.3432        | 8.256E-08 | 0.0       | 2.343E-08 | Hebei                           |
-| 1301                       | area          | 416.5         | 0.0034    | 0.0       | 0.0458    | Hebei                           |
-| 1301                       | number        | 2.0000        | 1.645E-05 | 0.0       | 2.201E-04 | Hebei                           |
-| 1301                       | residents     | 4.3935        | 1.084E-04 | 0.0       | 0.0020    | Hebei                           |
-| 1301                       | affectedpop   | 4.3935        | 5.093E-04 | 0.0       | 0.0158    | Hebei                           |
-| 1301                       | injured       | 2.3432        | 3.807E-09 | 0.0       | 2.343E-08 | Hebei                           |
-| 1303                       | contents      | 450_561       | 38.9848   | 0.0       | 2_052     | Sunbury                         |
-| 1303                       | nonstructural | 675_842       | 10.0098   | 0.0       | 66.2680   | Sunbury                         |
-| 1303                       | structural    | 375_468       | 25.3216   | 0.0       | 30.9094   | Sunbury                         |
-| 1303                       | occupants     | 7.5554        | 5.313E-09 | 0.0       | 7.555E-08 | Sunbury                         |
-| 1303                       | area          | 1_403         | 6.509E-04 | 0.0       | 1.403E-05 | Sunbury                         |
-| 1303                       | number        | 9.0000        | 4.176E-06 | 0.0       | 9.000E-08 | Sunbury                         |
-| 1303                       | residents     | 14.1664       | 4.716E-05 | 0.0       | 1.417E-07 | Sunbury                         |
-| 1303                       | affectedpop   | 14.1664       | 1.024E-04 | 0.0       | 5.399E-06 | Sunbury                         |
-| 1303                       | injured       | 7.5554        | 5.313E-09 | 0.0       | 7.555E-08 | Sunbury                         |
-| 1309                       | contents      | 1_151_434     | 78.9201   | 0.0       | 2_966     | ERCİŞ                           |
-| 1309                       | nonstructural | 1_727_150     | 936.1     | 0.0       | 33_205    | ERCİŞ                           |
-| 1309                       | structural    | 959_528       | 767.6     | 0.0       | 35_858    | ERCİŞ                           |
-| 1309                       | occupants     | 22.7120       | 9.604E-07 | 0.0       | 2.271E-07 | ERCİŞ                           |
-| 1309                       | area          | 3_584         | 0.0568    | 0.0       | 0.6088    | ERCİŞ                           |
-| 1309                       | number        | 23.0000       | 3.645E-04 | 0.0       | 0.0039    | ERCİŞ                           |
-| 1309                       | residents     | 42.5849       | 0.0024    | 0.0       | 0.0377    | ERCİŞ                           |
-| 1309                       | affectedpop   | 42.5849       | 0.0502    | 0.0       | 3.8032    | ERCİŞ                           |
-| 1309                       | injured       | 22.7120       | 9.211E-06 | 0.0       | 2.271E-07 | ERCİŞ                           |
-| 14366                      | contents      | 431_181       | 393.7     | 0.0       | 25_143    | Kaisei-machi                    |
-| 14366                      | nonstructural | 1_077_952     | 810.1     | 0.0       | 19_501    | Kaisei-machi                    |
-| 14366                      | structural    | 646_772       | 501.1     | 0.0       | 6_604     | Kaisei-machi                    |
-| 14366                      | occupants     | 10.7667       | 7.552E-06 | 0.0       | 9.400E-08 | Kaisei-machi                    |
-| 14366                      | area          | 1_601         | 0.0668    | 0.0       | 0.0389    | Kaisei-machi                    |
-| 14366                      | number        | 9.0000        | 3.339E-04 | 0.0       | 1.942E-04 | Kaisei-machi                    |
-| 14366                      | residents     | 19.4000       | 0.0033    | 0.0       | 0.0108    | Kaisei-machi                    |
-| 14366                      | affectedpop   | 19.4000       | 0.1043    | 0.0       | 2.6905    | Kaisei-machi                    |
-| 14366                      | injured       | 10.7667       | 2.412E-06 | 0.0       | 2.161E-05 | Kaisei-machi                    |
-| 1502                       | contents      | 66_902        | 473.7     | 0.0       | 55.5099   | Nei Mongol                      |
-| 1502                       | nonstructural | 100_353       | 348.8     | 0.0       | 142.2519  | Nei Mongol                      |
-| 1502                       | structural    | 55_752        | 55.7678   | 0.0       | 145.3389  | Nei Mongol                      |
-| 1502                       | occupants     | 1.4901        | 8.659E-05 | 0.0       | 1.490E-08 | Nei Mongol                      |
-| 1502                       | area          | 208.3         | 0.2374    | 0.0       | 0.2037    | Nei Mongol                      |
-| 1502                       | number        | 1.0000        | 0.0011    | 0.0       | 9.781E-04 | Nei Mongol                      |
-| 1502                       | residents     | 2.7939        | 0.0060    | 0.0       | 0.0084    | Nei Mongol                      |
-| 1502                       | affectedpop   | 2.7939        | 0.0170    | 0.0       | 0.0048    | Nei Mongol                      |
-| 1502                       | injured       | 1.4901        | 4.377E-06 | 0.0       | 1.490E-08 | Nei Mongol                      |
-| 15209                      | contents      | 852_322       | 264.7     | 0.0       | 2_456     | Kamo-shi                        |
-| 15209                      | nonstructural | 2_130_804     | 1_055     | 0.0       | 15_525    | Kamo-shi                        |
-| 15209                      | structural    | 1_278_483     | 1_324     | 0.0       | 38_397    | Kamo-shi                        |
-| 15209                      | occupants     | 33.7333       | 4.397E-07 | 0.0       | 3.373E-07 | Kamo-shi                        |
-| 15209                      | area          | 3_450         | 0.1037    | 0.0       | 5.4454    | Kamo-shi                        |
-| 15209                      | number        | 18.0000       | 5.185E-04 | 0.0       | 0.0272    | Kamo-shi                        |
-| 15209                      | residents     | 61.1000       | 0.0065    | 0.0       | 0.3436    | Kamo-shi                        |
-| 15209                      | affectedpop   | 61.1000       | 0.0628    | 0.0       | 5.3057    | Kamo-shi                        |
-| 15209                      | injured       | 33.7333       | 4.109E-06 | 0.0       | 3.274E-05 | Kamo-shi                        |
-| 1604                       | contents      | 6_942_971     | 0.0032    | 0.0       | 0.0694    | SARIYER                         |
-| 1604                       | nonstructural | 10_414_457    | 0.0048    | 0.0       | 0.1041    | SARIYER                         |
-| 1604                       | structural    | 5_785_809     | 0.0027    | 0.0       | 0.0579    | SARIYER                         |
-| 1604                       | occupants     | 234.6         | 1.080E-07 | 0.0       | 2.346E-06 | SARIYER                         |
-| 1604                       | area          | 21_613        | 9.948E-06 | 0.0       | 2.161E-04 | SARIYER                         |
-| 1604                       | number        | 157.0000      | 7.226E-08 | 0.0       | 1.570E-06 | SARIYER                         |
-| 1604                       | residents     | 439.9         | 2.025E-07 | 0.0       | 4.399E-06 | SARIYER                         |
-| 1604                       | affectedpop   | 439.9         | 2.025E-07 | 0.0       | 4.399E-06 | SARIYER                         |
-| 1604                       | injured       | 234.6         | 1.080E-07 | 0.0       | 2.346E-06 | SARIYER                         |
-| 1607                       | contents      | 234_158       | 665.2     | 0.0       | 9_265     | SASON                           |
-| 1607                       | nonstructural | 409_776       | 1_079     | 0.0       | 6_370     | SASON                           |
-| 1607                       | structural    | 526_855       | 1_660     | 0.0       | 7_403     | SASON                           |
-| 1607                       | occupants     | 13.3289       | 4.993E-05 | 0.0       | 1.333E-07 | SASON                           |
-| 1607                       | area          | 1_250         | 0.3077    | 0.0       | 0.9217    | SASON                           |
-| 1607                       | number        | 6.0000        | 0.0015    | 0.0       | 0.0044    | SASON                           |
-| 1607                       | residents     | 24.9917       | 0.0239    | 0.0       | 0.1117    | SASON                           |
-| 1607                       | affectedpop   | 24.9917       | 0.4823    | 0.0       | 2.9690    | SASON                           |
-| 1607                       | injured       | 13.3289       | 3.140E-04 | 0.0       | 5.335E-05 | SASON                           |
-| 1609                       | contents      | 401_413       | 11.6103   | 0.0       | 0.0040    | OGAN KOMERING ULU TIMUR Regency |
-| 1609                       | nonstructural | 602_120       | 71.1787   | 0.0       | 524.3     | OGAN KOMERING ULU TIMUR Regency |
-| 1609                       | structural    | 334_511       | 17.2302   | 0.0       | 157.9926  | OGAN KOMERING ULU TIMUR Regency |
-| 1609                       | occupants     | 7.2614        | 2.618E-07 | 0.0       | 7.261E-08 | OGAN KOMERING ULU TIMUR Regency |
-| 1609                       | area          | 1_250         | 0.0153    | 0.0       | 1.250E-05 | OGAN KOMERING ULU TIMUR Regency |
-| 1609                       | number        | 6.0000        | 7.345E-05 | 0.0       | 6.000E-08 | OGAN KOMERING ULU TIMUR Regency |
-| 1609                       | residents     | 13.6151       | 4.054E-04 | 0.0       | 0.0012    | OGAN KOMERING ULU TIMUR Regency |
-| 1609                       | affectedpop   | 13.6151       | 0.0036    | 0.0       | 0.0119    | OGAN KOMERING ULU TIMUR Regency |
-| 1609                       | injured       | 7.2614        | 2.363E-06 | 0.0       | 7.261E-08 | OGAN KOMERING ULU TIMUR Regency |
-| 1610                       | contents      | 2_103_480     | 94.0339   | 0.0       | 679.8     | OGAN ILIR Regency               |
-| 1610                       | nonstructural | 3_155_221     | 1_234     | 0.0       | 54_816    | OGAN ILIR Regency               |
-| 1610                       | structural    | 1_752_900     | 568.1     | 0.0       | 25_687    | OGAN ILIR Regency               |
-| 1610                       | occupants     | 69.1488       | 6.302E-06 | 0.0       | 6.915E-07 | OGAN ILIR Regency               |
-| 1610                       | area          | 6_548         | 0.0757    | 0.0       | 6.548E-05 | OGAN ILIR Regency               |
-| 1610                       | number        | 10.0000       | 1.156E-04 | 0.0       | 1.000E-07 | OGAN ILIR Regency               |
-| 1610                       | residents     | 129.6539      | 0.0046    | 0.0       | 0.0340    | OGAN ILIR Regency               |
-| 1610                       | affectedpop   | 129.6539      | 0.0204    | 0.0       | 0.5258    | OGAN ILIR Regency               |
-| 1610                       | injured       | 69.1488       | 3.195E-04 | 0.0       | 6.915E-07 | OGAN ILIR Regency               |
-| 17205                      | contents      | 77_880        | 2.3797    | 0.0       | 1.9206    | Suzu-shi                        |
-| 17205                      | nonstructural | 159_403       | 86.1655   | 0.0       | 3_458     | Suzu-shi                        |
-| 17205                      | structural    | 95_642        | 18.4538   | 0.0       | 870.7     | Suzu-shi                        |
-| 17205                      | occupants     | 1.6833        | 1.097E-07 | 0.0       | 1.300E-08 | Suzu-shi                        |
-| 17205                      | area          | 265.7         | 0.0027    | 0.0       | 0.0451    | Suzu-shi                        |
-| 17205                      | number        | 2.0111        | 2.000E-05 | 0.0       | 3.005E-04 | Suzu-shi                        |
-| 17205                      | residents     | 2.3000        | 1.192E-04 | 0.0       | 0.0030    | Suzu-shi                        |
-| 17205                      | affectedpop   | 2.3000        | 0.0066    | 0.0       | 0.0277    | Suzu-shi                        |
-| 17205                      | injured       | 1.6833        | 5.103E-06 | 0.0       | 1.455E-05 | Suzu-shi                        |
-| 1802                       | contents      | 3_792_100     | 113.3683  | 0.0       | 119.8767  | TANGGAMUS Regency               |
-| 1802                       | nonstructural | 6_636_176     | 83.2644   | 0.0       | 399.5     | TANGGAMUS Regency               |
-| 1802                       | structural    | 8_532_226     | 1_004     | 0.0       | 36_619    | TANGGAMUS Regency               |
-| 1802                       | occupants     | 90.1723       | 5.689E-08 | 0.0       | 9.017E-07 | TANGGAMUS Regency               |
-| 1802                       | area          | 20_237        | 0.0244    | 0.0       | 2.024E-04 | TANGGAMUS Regency               |
-| 1802                       | number        | 147.0000      | 1.773E-04 | 0.0       | 1.470E-06 | TANGGAMUS Regency               |
-| 1802                       | residents     | 169.0731      | 7.407E-04 | 0.0       | 1.691E-06 | TANGGAMUS Regency               |
-| 1802                       | affectedpop   | 169.0731      | 0.0061    | 0.0       | 0.0067    | TANGGAMUS Regency               |
-| 1802                       | injured       | 90.1723       | 5.689E-08 | 0.0       | 9.017E-07 | TANGGAMUS Regency               |
-| 1809                       | contents      | 398_005       | 9.922E-04 | 0.0       | 0.0040    | İSCEHİSAR                       |
-| 1809                       | nonstructural | 597_007       | 1.0935    | 0.0       | 0.0060    | İSCEHİSAR                       |
-| 1809                       | structural    | 331_671       | 54.4136   | 0.0       | 0.0033    | İSCEHİSAR                       |
-| 1809                       | occupants     | 0.9045        | 5.589E-10 | 0.0       | 9.045E-09 | İSCEHİSAR                       |
-| 1809                       | area          | 1_239         | 0.0049    | 0.0       | 1.239E-05 | İSCEHİSAR                       |
-| 1809                       | number        | 9.0000        | 3.582E-05 | 0.0       | 9.000E-08 | İSCEHİSAR                       |
-| 1809                       | residents     | 1.6960        | 1.763E-05 | 0.0       | 1.696E-08 | İSCEHİSAR                       |
-| 1809                       | affectedpop   | 1.6960        | 2.332E-05 | 0.0       | 1.696E-08 | İSCEHİSAR                       |
-| 1809                       | injured       | 0.9045        | 5.589E-10 | 0.0       | 9.045E-09 | İSCEHİSAR                       |
-| 1811                       | contents      | 808_873       | 16.5162   | 0.0       | 16.1526   | DEMRE                           |
-| 1811                       | nonstructural | 1_415_528     | 24.9394   | 0.0       | 0.0539    | DEMRE                           |
-| 1811                       | structural    | 1_819_965     | 680.8     | 0.0       | 10_573    | DEMRE                           |
-| 1811                       | occupants     | 30.9291       | 2.221E-08 | 0.0       | 3.093E-07 | DEMRE                           |
-| 1811                       | area          | 3_911         | 0.0034    | 0.0       | 3.911E-05 | DEMRE                           |
-| 1811                       | number        | 4.0000        | 3.462E-06 | 0.0       | 4.000E-08 | DEMRE                           |
-| 1811                       | residents     | 57.9921       | 2.153E-04 | 0.0       | 5.799E-07 | DEMRE                           |
-| 1811                       | affectedpop   | 57.9921       | 7.350E-05 | 0.0       | 5.799E-07 | DEMRE                           |
-| 1811                       | injured       | 30.9291       | 2.216E-08 | 0.0       | 3.093E-07 | DEMRE                           |
-| 1812                       | contents      | 2_090_599     | 476.8     | 0.0       | 12_459    | KARAÇOBAN                       |
-| 1812                       | nonstructural | 3_245_534     | 379.1     | 0.0       | 18_130    | KARAÇOBAN                       |
-| 1812                       | structural    | 2_363_434     | 1_208     | 0.0       | 48_457    | KARAÇOBAN                       |
-| 1812                       | occupants     | 21.7127       | 6.273E-07 | 0.0       | 2.171E-07 | KARAÇOBAN                       |
-| 1812                       | area          | 7_483         | 0.0481    | 0.0       | 1.1465    | KARAÇOBAN                       |
-| 1812                       | number        | 50.0000       | 3.089E-04 | 0.0       | 0.0074    | KARAÇOBAN                       |
-| 1812                       | residents     | 40.7114       | 8.427E-04 | 0.0       | 0.0263    | KARAÇOBAN                       |
-| 1812                       | affectedpop   | 40.7114       | 0.0027    | 0.0       | 0.0260    | KARAÇOBAN                       |
-| 1812                       | injured       | 21.7127       | 9.908E-06 | 0.0       | 2.171E-07 | KARAÇOBAN                       |
-| 1813                       | contents      | 87_609        | 4.636E-04 | 0.0       | 8.761E-04 | KARAMANLI                       |
-| 1813                       | nonstructural | 153_316       | 0.2014    | 0.0       | 0.0015    | KARAMANLI                       |
-| 1813                       | structural    | 197_120       | 0.1499    | 0.0       | 0.0020    | KARAMANLI                       |
-| 1813                       | occupants     | 1.1887        | 8.118E-10 | 0.0       | 1.189E-08 | KARAMANLI                       |
-| 1813                       | area          | 467.5         | 3.193E-07 | 0.0       | 4.675E-06 | KARAMANLI                       |
-| 1813                       | number        | 3.0000        | 2.049E-09 | 0.0       | 3.000E-08 | KARAMANLI                       |
-| 1813                       | residents     | 2.2288        | 1.199E-07 | 0.0       | 2.229E-08 | KARAMANLI                       |
-| 1813                       | affectedpop   | 2.2288        | 1.789E-09 | 0.0       | 2.229E-08 | KARAMANLI                       |
-| 1813                       | injured       | 1.1887        | 8.118E-10 | 0.0       | 1.189E-08 | KARAMANLI                       |
-| 203                        | contents      | 66_902        | 0.0044    | 0.0       | 6.690E-04 | Cuxhaven                        |
-| 203                        | nonstructural | 100_353       | 1.8351    | 0.0       | 0.0010    | Cuxhaven                        |
-| 203                        | structural    | 55_752        | 3.0774    | 0.0       | 5.575E-04 | Cuxhaven                        |
-| 203                        | occupants     | 0.7431        | 1.028E-09 | 0.0       | 7.431E-09 | Cuxhaven                        |
-| 203                        | area          | 208.3         | 6.220E-05 | 0.0       | 2.083E-06 | Cuxhaven                        |
-| 203                        | number        | 1.0000        | 2.986E-07 | 0.0       | 1.000E-08 | Cuxhaven                        |
-| 203                        | residents     | 1.3932        | 2.179E-06 | 0.0       | 1.393E-08 | Cuxhaven                        |
-| 203                        | affectedpop   | 1.3932        | 3.714E-06 | 0.0       | 1.393E-08 | Cuxhaven                        |
-| 203                        | injured       | 0.7431        | 1.028E-09 | 0.0       | 7.431E-09 | Cuxhaven                        |
-| 22211                      | contents      | 14_526_324    | 709.9     | 0.0       | 10_827    | Iwata-shi                       |
-| 22211                      | nonstructural | 30_322_046    | 9_257     | 0.0       | 499_162   | Iwata-shi                       |
-| 22211                      | structural    | 18_193_228    | 5_229     | 0.0       | 83_195    | Iwata-shi                       |
-| 22211                      | occupants     | 463.5         | 1.547E-06 | 0.0       | 3.646E-06 | Iwata-shi                       |
-| 22211                      | area          | 50_368        | 0.4741    | 0.0       | 15.3238   | Iwata-shi                       |
-| 22211                      | number        | 339.0         | 0.0020    | 0.0       | 0.0840    | Iwata-shi                       |
-| 22211                      | residents     | 730.1         | 0.0267    | 0.0       | 0.8835    | Iwata-shi                       |
-| 22211                      | affectedpop   | 730.1         | 0.1556    | 0.0       | 6.7838    | Iwata-shi                       |
-| 22211                      | injured       | 463.5         | 8.371E-05 | 0.0       | 0.0039    | Iwata-shi                       |
-| 28209                      | contents      | 10_941_112    | 4_490     | 0.0       | 73_721    | Toyooka-shi                     |
-| 28209                      | nonstructural | 22_319_906    | 4_047     | 0.0       | 127_528   | Toyooka-shi                     |
-| 28209                      | structural    | 13_391_943    | 2_701     | 0.0       | 56_967    | Toyooka-shi                     |
-| 28209                      | occupants     | 417.3         | 2.070E-05 | 0.0       | 4.044E-06 | Toyooka-shi                     |
-| 28209                      | area          | 32_454        | 0.2272    | 0.0       | 5.4283    | Toyooka-shi                     |
-| 28209                      | number        | 35.4771       | 2.118E-04 | 0.0       | 0.0038    | Toyooka-shi                     |
-| 28209                      | residents     | 609.4         | 0.0097    | 0.0       | 0.4077    | Toyooka-shi                     |
-| 28209                      | affectedpop   | 609.4         | 0.0970    | 0.0       | 1.5746    | Toyooka-shi                     |
-| 28209                      | injured       | 417.3         | 0.0013    | 0.0       | 4.152E-06 | Toyooka-shi                     |
-| 283                        | contents      | 583_701       | 22.6329   | 0.0       | 1_356     | Rhein-Erft-Kreis                |
-| 283                        | nonstructural | 1_459_253     | 274.9     | 0.0       | 9_863     | Rhein-Erft-Kreis                |
-| 283                        | structural    | 875_552       | 135.9454  | 0.0       | 7_387     | Rhein-Erft-Kreis                |
-| 283                        | occupants     | 14.2333       | 3.628E-09 | 0.0       | 6.167E-08 | Rhein-Erft-Kreis                |
-| 283                        | area          | 2_300         | 0.0070    | 0.0       | 0.1039    | Rhein-Erft-Kreis                |
-| 283                        | number        | 18.0000       | 3.524E-05 | 0.0       | 5.194E-04 | Rhein-Erft-Kreis                |
-| 283                        | residents     | 25.7000       | 3.763E-04 | 0.0       | 0.0075    | Rhein-Erft-Kreis                |
-| 283                        | affectedpop   | 25.7000       | 0.0041    | 0.0       | 0.1293    | Rhein-Erft-Kreis                |
-| 283                        | injured       | 14.2333       | 2.609E-07 | 0.0       | 6.167E-08 | Rhein-Erft-Kreis                |
-| 302                        | contents      | 11_743_833    | 4_386     | 0.0       | 72_450    | Bernkastel-Wittlich             |
-| 302                        | nonstructural | 17_615_750    | 10_536    | 0.0       | 115_830   | Bernkastel-Wittlich             |
-| 302                        | structural    | 9_786_528     | 3_700     | 0.0       | 7_870     | Bernkastel-Wittlich             |
-| 302                        | occupants     | 267.2         | 6.400E-06 | 0.0       | 2.672E-06 | Bernkastel-Wittlich             |
-| 302                        | area          | 33_122        | 0.7771    | 0.0       | 0.4900    | Bernkastel-Wittlich             |
-| 302                        | number        | 28.0000       | 6.569E-04 | 0.0       | 4.143E-04 | Bernkastel-Wittlich             |
-| 302                        | residents     | 500.9         | 0.0465    | 0.0       | 0.1657    | Bernkastel-Wittlich             |
-| 302                        | affectedpop   | 500.9         | 0.3055    | 0.0       | 4.4771    | Bernkastel-Wittlich             |
-| 302                        | injured       | 267.2         | 2.390E-04 | 0.0       | 2.672E-06 | Bernkastel-Wittlich             |
-| 303                        | contents      | 750_935       | 244.4     | 0.0       | 3_701     | Birkenfeld                      |
-| 303                        | nonstructural | 1_126_402     | 386.2     | 0.0       | 23_381    | Birkenfeld                      |
-| 303                        | structural    | 625_779       | 421.5     | 0.0       | 13_180    | Birkenfeld                      |
-| 303                        | occupants     | 10.7734       | 5.438E-09 | 0.0       | 1.077E-07 | Birkenfeld                      |
-| 303                        | area          | 2_338         | 0.0298    | 0.0       | 1.4190    | Birkenfeld                      |
-| 303                        | number        | 15.0000       | 1.912E-04 | 0.0       | 0.0091    | Birkenfeld                      |
-| 303                        | residents     | 20.2002       | 0.0011    | 0.0       | 0.0510    | Birkenfeld                      |
-| 303                        | affectedpop   | 20.2002       | 4.539E-04 | 0.0       | 0.0105    | Birkenfeld                      |
-| 303                        | injured       | 10.7734       | 5.438E-09 | 0.0       | 1.077E-07 | Birkenfeld                      |
-| 308                        | contents      | 2_408_632     | 4_601     | 0.0       | 73_514    | Pozega                          |
-| 308                        | nonstructural | 4_073_666     | 2_386     | 0.0       | 43_234    | Pozega                          |
-| 308                        | structural    | 5_207_262     | 9_026     | 0.0       | 147_020   | Pozega                          |
-| 308                        | occupants     | 141.3185      | 3.457E-04 | 0.0       | 9.584E-04 | Pozega                          |
-| 308                        | area          | 12_405        | 2.2904    | 0.0       | 45.0772   | Pozega                          |
-| 308                        | number        | 59.1996       | 0.0110    | 0.0       | 0.2164    | Pozega                          |
-| 308                        | residents     | 252.2         | 0.1759    | 0.0       | 4.5829    | Pozega                          |
-| 308                        | affectedpop   | 252.2         | 3.4864    | 0.0       | 112.3445  | Pozega                          |
-| 308                        | injured       | 141.3185      | 0.0117    | 0.0       | 0.0041    | Pozega                          |
-| 31390                      | contents      | 431_981_568   | 5_366     | 0.0       | 79_807    | Hoki-cho                        |
-| 31390                      | nonstructural | 1_061_315_520 | 193_665   | 0.0       | 32_806    | Hoki-cho                        |
-| 31390                      | structural    | 636_789_248   | 23_362    | 0.0       | 8_593     | Hoki-cho                        |
-| 31390                      | occupants     | 18_253        | 1.982E-05 | 0.0       | 1.801E-04 | Hoki-cho                        |
-| 31390                      | area          | 1_571_046     | 9.8193    | 0.0       | 2.3602    | Hoki-cho                        |
-| 31390                      | number        | 7_827         | 0.0498    | 0.0       | 0.0185    | Hoki-cho                        |
-| 31390                      | residents     | 32_967        | 0.6739    | 0.0       | 0.1731    | Hoki-cho                        |
-| 31390                      | affectedpop   | 32_967        | 0.0915    | 0.0       | 1.2306    | Hoki-cho                        |
-| 31390                      | injured       | 18_253        | 1.580E-05 | 0.0       | 1.801E-04 | Hoki-cho                        |
-| 32386                      | contents      | 5_809_910     | 6_511     | 0.0       | 60_899    | Iinan-cho                       |
-| 32386                      | nonstructural | 14_119_530    | 1_435     | 0.0       | 4_017     | Iinan-cho                       |
-| 32386                      | structural    | 8_471_717     | 1_833     | 0.0       | 8_885     | Iinan-cho                       |
-| 32386                      | occupants     | 231.0         | 1.548E-04 | 0.0       | 0.0015    | Iinan-cho                       |
-| 32386                      | area          | 22_850        | 1.3974    | 0.0       | 13.2376   | Iinan-cho                       |
-| 32386                      | number        | 197.2         | 0.0019    | 0.0       | 0.0099    | Iinan-cho                       |
-| 32386                      | residents     | 414.0         | 0.0114    | 0.0       | 0.0112    | Iinan-cho                       |
-| 32386                      | affectedpop   | 414.0         | 0.1095    | 0.0       | 0.3280    | Iinan-cho                       |
-| 32386                      | injured       | 231.0         | 6.846E-04 | 0.0       | 1.471E-04 | Iinan-cho                       |
-| 3461                       | contents      | 73_229_528    | 267_647   | 1_718     | 1_095_300 | Ravne na Koroskem               |
-| 3461                       | nonstructural | 43_937_720    | 63_829    | 0.0013    | 243_320   | Ravne na Koroskem               |
-| 3461                       | structural    | 29_291_812    | 47_110    | 0.0474    | 214_120   | Ravne na Koroskem               |
-| 3461                       | occupants     | 1_806         | 0.0083    | 3.496E-07 | 0.0582    | Ravne na Koroskem               |
-| 3461                       | area          | 62_153        | 30.4266   | 1.113E-05 | 209.3     | Ravne na Koroskem               |
-| 3461                       | number        | 148.4000      | 0.1164    | 4.112E-08 | 0.9712    | Ravne na Koroskem               |
-| 3461                       | injured       | 1_806         | 0.0166    | 3.531E-07 | 0.0579    | Ravne na Koroskem               |
-| 35                         | contents      | 135_917       | 0.1485    | 0.0       | 0.0014    | Loir-et-Cher                    |
-| 35                         | nonstructural | 56_632        | 0.6005    | 0.0       | 5.663E-04 | Loir-et-Cher                    |
-| 35                         | structural    | 33_979        | 2.378E-05 | 0.0       | 3.398E-04 | Loir-et-Cher                    |
-| 35                         | occupants     | 1.6900        | 1.195E-09 | 0.0       | 1.690E-08 | Loir-et-Cher                    |
-| 35                         | area          | 149.9360      | 4.407E-06 | 0.0       | 1.499E-06 | Loir-et-Cher                    |
-| 35                         | number        | 0.2557        | 7.516E-09 | 0.0       | 2.557E-09 | Loir-et-Cher                    |
-| 35                         | injured       | 1.6900        | 1.195E-09 | 0.0       | 1.690E-08 | Loir-et-Cher                    |
-| 35203                      | contents      | 3_665_928     | 2_948     | 0.0       | 13_024    | Yamaguchi-shi                   |
-| 35203                      | nonstructural | 3_410_494     | 12_231    | 0.0       | 104_241   | Yamaguchi-shi                   |
-| 35203                      | structural    | 2_046_296     | 6_659     | 0.0       | 47_714    | Yamaguchi-shi                   |
-| 35203                      | occupants     | 73.2600       | 5.699E-04 | 0.0       | 0.0057    | Yamaguchi-shi                   |
-| 35203                      | area          | 5_976         | 3.7206    | 0.0       | 36.0854   | Yamaguchi-shi                   |
-| 35203                      | number        | 21.8165       | 0.0225    | 0.0       | 0.2108    | Yamaguchi-shi                   |
-| 35203                      | residents     | 73.9000       | 0.1857    | 0.0       | 1.5083    | Yamaguchi-shi                   |
-| 35203                      | affectedpop   | 73.9000       | 0.8746    | 0.0       | 6.2927    | Yamaguchi-shi                   |
-| 35203                      | injured       | 73.2600       | 0.0012    | 0.0       | 0.0052    | Yamaguchi-shi                   |
-| 39212                      | contents      | 4_699_411     | 5.7486    | 0.0       | 11.2364   | Kami-shi                        |
-| 39212                      | nonstructural | 4_885_896     | 77.6808   | 0.0       | 25.2869   | Kami-shi                        |
-| 39212                      | structural    | 2_931_538     | 80.5154   | 0.0       | 49.8559   | Kami-shi                        |
-| 39212                      | occupants     | 121.1933      | 1.956E-06 | 0.0       | 7.937E-08 | Kami-shi                        |
-| 39212                      | area          | 8_017         | 0.0315    | 0.0       | 0.0076    | Kami-shi                        |
-| 39212                      | number        | 36.2582       | 3.031E-04 | 0.0       | 5.365E-06 | Kami-shi                        |
-| 39212                      | residents     | 108.8000      | 0.0013    | 0.0       | 0.0094    | Kami-shi                        |
-| 39212                      | affectedpop   | 108.8000      | 0.0063    | 0.0       | 0.0100    | Kami-shi                        |
-| 39212                      | injured       | 121.1933      | 3.613E-08 | 0.0       | 7.937E-08 | Kami-shi                        |
-| 40215                      | contents      | 744_214       | 2_036     | 0.0       | 6_678     | Nakama-shi                      |
-| 40215                      | nonstructural | 1_527_298     | 3_277     | 0.0       | 4_257     | Nakama-shi                      |
-| 40215                      | structural    | 916_379       | 2_690     | 0.0       | 4_164     | Nakama-shi                      |
-| 40215                      | occupants     | 27.7133       | 2.073E-04 | 0.0       | 1.328E-07 | Nakama-shi                      |
-| 40215                      | area          | 2_258         | 1.3353    | 0.0       | 0.7164    | Nakama-shi                      |
-| 40215                      | number        | 10.1047       | 0.0058    | 0.0       | 9.389E-04 | Nakama-shi                      |
-| 40215                      | residents     | 45.8000       | 0.0397    | 0.0       | 0.0455    | Nakama-shi                      |
-| 40215                      | affectedpop   | 45.8000       | 0.1405    | 0.0       | 1.4899    | Nakama-shi                      |
-| 40215                      | injured       | 27.7133       | 8.489E-04 | 0.0       | 1.328E-07 | Nakama-shi                      |
-| 4801                       | contents      | 200_707       | 8.2772    | 0.0       | 0.0020    | Division No.  1                 |
-| 4801                       | nonstructural | 301_060       | 7.7103    | 0.0       | 0.0030    | Division No.  1                 |
-| 4801                       | structural    | 167_256       | 4.0014    | 0.0       | 0.0017    | Division No.  1                 |
-| 4801                       | occupants     | 6.2510        | 8.949E-08 | 0.0       | 6.251E-08 | Division No.  1                 |
-| 4801                       | area          | 624.8         | 0.0029    | 0.0       | 6.248E-06 | Division No.  1                 |
-| 4801                       | number        | 3.0000        | 1.388E-05 | 0.0       | 3.000E-08 | Division No.  1                 |
-| 4801                       | residents     | 11.7207       | 1.516E-04 | 0.0       | 1.172E-07 | Division No.  1                 |
-| 4801                       | affectedpop   | 11.7207       | 1.145E-04 | 0.0       | 1.172E-07 | Division No.  1                 |
-| 4801                       | injured       | 6.2510        | 1.904E-08 | 0.0       | 6.251E-08 | Division No.  1                 |
-| 502                        | contents      | 210_348       | 96.4386   | 0.0       | 1_154     | Nicoya                          |
-| 502                        | nonstructural | 315_522       | 67.9101   | 0.0       | 106.4759  | Nicoya                          |
-| 502                        | structural    | 175_290       | 25.3747   | 0.0       | 26.4533   | Nicoya                          |
-| 502                        | occupants     | 3.2283        | 3.395E-07 | 0.0       | 3.228E-08 | Nicoya                          |
-| 502                        | area          | 654.8         | 0.0126    | 0.0       | 6.548E-06 | Nicoya                          |
-| 502                        | number        | 1.0000        | 1.931E-05 | 0.0       | 1.000E-08 | Nicoya                          |
-| 502                        | residents     | 6.0530        | 4.298E-04 | 0.0       | 6.053E-08 | Nicoya                          |
-| 502                        | affectedpop   | 6.0530        | 0.0088    | 0.0       | 0.0376    | Nicoya                          |
-| 502                        | injured       | 3.2283        | 8.002E-07 | 0.0       | 3.228E-08 | Nicoya                          |
-| 503                        | contents      | 2_263_526     | 13_492    | 0.0       | 272_981   | Santa Cruz                      |
-| 503                        | nonstructural | 3_961_170     | 16_959    | 0.0       | 349_827   | Santa Cruz                      |
-| 503                        | structural    | 5_092_933     | 23_518    | 0.0       | 380_013   | Santa Cruz                      |
-| 503                        | occupants     | 42.0377       | 4.078E-04 | 0.0       | 0.0123    | Santa Cruz                      |
-| 503                        | area          | 12_079        | 6.6875    | 0.0       | 192.1     | Santa Cruz                      |
-| 503                        | number        | 58.0000       | 0.0321    | 0.0       | 0.9226    | Santa Cruz                      |
-| 503                        | residents     | 78.8206       | 0.1577    | 0.0       | 4.4818    | Santa Cruz                      |
-| 503                        | affectedpop   | 78.8206       | 2.4423    | 0.0       | 76.4852   | Santa Cruz                      |
-| 503                        | injured       | 42.0377       | 0.0088    | 0.0       | 0.0704    | Santa Cruz                      |
-| 504                        | contents      | 531_209       | 108.0371  | 0.0       | 3_839     | Fundão                          |
-| 504                        | nonstructural | 796_814       | 200.9     | 0.0       | 3_146     | Fundão                          |
-| 504                        | structural    | 442_674       | 47.3437   | 0.0       | 1_370     | Fundão                          |
-| 504                        | occupants     | 6.0522        | 5.849E-07 | 0.0       | 6.052E-08 | Fundão                          |
-| 504                        | area          | 1_310         | 0.0147    | 0.0       | 1.310E-05 | Fundão                          |
-| 504                        | number        | 2.0000        | 2.240E-05 | 0.0       | 2.000E-08 | Fundão                          |
-| 504                        | residents     | 11.3479       | 3.173E-04 | 0.0       | 1.135E-07 | Fundão                          |
-| 504                        | affectedpop   | 11.3479       | 0.0015    | 0.0       | 0.1171    | Fundão                          |
-| 504                        | injured       | 6.0522        | 5.551E-09 | 0.0       | 6.052E-08 | Fundão                          |
-| 509                        | contents      | 116_812       | 394.7     | 0.0       | 9_730     | Sertã                           |
-| 509                        | nonstructural | 204_421       | 249.3     | 0.0       | 10_023    | Sertã                           |
-| 509                        | structural    | 262_827       | 378.9     | 0.0       | 11_899    | Sertã                           |
-| 509                        | occupants     | 2.7994        | 1.563E-04 | 0.0       | 0.0034    | Sertã                           |
-| 509                        | area          | 623.4         | 0.5625    | 0.0       | 11.8004   | Sertã                           |
-| 509                        | number        | 4.0000        | 0.0036    | 0.0       | 0.0757    | Sertã                           |
-| 509                        | residents     | 5.2489        | 0.0116    | 0.0       | 0.2394    | Sertã                           |
-| 509                        | affectedpop   | 5.2489        | 0.0293    | 0.0       | 0.7407    | Sertã                           |
-| 509                        | injured       | 2.7994        | 3.713E-04 | 0.0       | 0.0097    | Sertã                           |
-| 58                         | contents      | 210_348       | 121.3898  | 0.0       | 2_949     | Meuse                           |
-| 58                         | nonstructural | 315_522       | 121.1196  | 0.0       | 2_563     | Meuse                           |
-| 58                         | structural    | 175_290       | 213.6     | 0.0       | 1_019     | Meuse                           |
-| 58                         | occupants     | 6.0165        | 4.641E-07 | 0.0       | 6.016E-08 | Meuse                           |
-| 58                         | area          | 654.8         | 0.0110    | 0.0       | 0.0039    | Meuse                           |
-| 58                         | number        | 1.0000        | 1.681E-05 | 0.0       | 5.990E-06 | Meuse                           |
-| 58                         | residents     | 11.2809       | 7.909E-04 | 0.0       | 0.0039    | Meuse                           |
-| 58                         | affectedpop   | 11.2809       | 0.0096    | 0.0       | 0.0041    | Meuse                           |
-| 58                         | injured       | 6.0165        | 1.220E-08 | 0.0       | 6.016E-08 | Meuse                           |
-| 601                        | contents      | 1_503_573     | 3_087     | 0.0       | 17_048    | Puntarenas                      |
-| 601                        | nonstructural | 2_255_360     | 4_769     | 0.0       | 30_262    | Puntarenas                      |
-| 601                        | structural    | 1_252_978     | 2_293     | 0.0       | 17_775    | Puntarenas                      |
-| 601                        | occupants     | 24.3561       | 6.943E-06 | 0.0       | 2.436E-07 | Puntarenas                      |
-| 601                        | area          | 4_681         | 0.5205    | 0.0       | 3.5144    | Puntarenas                      |
-| 601                        | number        | 34.0000       | 0.0038    | 0.0       | 0.0255    | Puntarenas                      |
-| 601                        | residents     | 45.6678       | 0.0181    | 0.0       | 0.1422    | Puntarenas                      |
-| 601                        | affectedpop   | 45.6678       | 0.1072    | 0.0       | 0.2528    | Puntarenas                      |
-| 601                        | injured       | 24.3561       | 3.625E-06 | 0.0       | 2.436E-07 | Puntarenas                      |
-| 603                        | contents      | 154_780       | 131.5353  | 0.0       | 2.7469    | Coimbra                         |
-| 603                        | nonstructural | 270_864       | 536.3     | 0.0       | 5_746     | Coimbra                         |
-| 603                        | structural    | 348_254       | 397.6     | 0.0       | 4_845     | Coimbra                         |
-| 603                        | occupants     | 3.0482        | 1.313E-05 | 0.0       | 3.048E-08 | Coimbra                         |
-| 603                        | area          | 826.0         | 0.3785    | 0.0       | 0.7703    | Coimbra                         |
-| 603                        | number        | 6.0000        | 0.0027    | 0.0       | 0.0056    | Coimbra                         |
-| 603                        | residents     | 5.7153        | 0.0049    | 0.0       | 0.0143    | Coimbra                         |
-| 603                        | affectedpop   | 5.7153        | 0.0079    | 0.0       | 0.0795    | Coimbra                         |
-| 603                        | injured       | 3.0482        | 5.876E-05 | 0.0       | 3.048E-08 | Coimbra                         |
-| 610                        | contents      | 396_592       | 436.0     | 0.0       | 216.5     | Chudnivs'kyi                    |
-| 610                        | nonstructural | 627_134       | 1_312     | 0.0       | 3_091     | Chudnivs'kyi                    |
-| 610                        | structural    | 513_219       | 571.6     | 0.0       | 2_001     | Chudnivs'kyi                    |
-| 610                        | occupants     | 12.7725       | 1.010E-04 | 0.0       | 1.277E-07 | Chudnivs'kyi                    |
-| 610                        | area          | 1_521         | 1.1080    | 0.0       | 0.2788    | Chudnivs'kyi                    |
-| 610                        | number        | 9.0000        | 0.0054    | 0.0       | 0.0017    | Chudnivs'kyi                    |
-| 610                        | residents     | 23.9484       | 0.0336    | 0.0       | 0.0155    | Chudnivs'kyi                    |
-| 610                        | affectedpop   | 23.9484       | 0.1443    | 0.0       | 0.1162    | Chudnivs'kyi                    |
-| 610                        | injured       | 12.7725       | 3.943E-04 | 0.0       | 1.277E-07 | Chudnivs'kyi                    |
-| 615                        | contents      | 28_473        | 0.3111    | 0.0       | 2.847E-04 | Soure                           |
-| 615                        | nonstructural | 49_828        | 16.9372   | 0.0       | 3.7394    | Soure                           |
-| 615                        | structural    | 64_065        | 5.2855    | 0.0       | 0.1847    | Soure                           |
-| 615                        | occupants     | 0.7350        | 1.144E-09 | 0.0       | 7.350E-09 | Soure                           |
-| 615                        | area          | 137.6656      | 0.0046    | 0.0       | 9.717E-04 | Soure                           |
-| 615                        | number        | 1.0000        | 3.335E-05 | 0.0       | 7.058E-06 | Soure                           |
-| 615                        | residents     | 1.3782        | 1.136E-04 | 0.0       | 1.826E-04 | Soure                           |
-| 615                        | affectedpop   | 1.3782        | 1.182E-05 | 0.0       | 1.378E-08 | Soure                           |
-| 615                        | injured       | 0.7350        | 1.116E-09 | 0.0       | 7.350E-09 | Soure                           |
-| 616                        | contents      | 642_467       | 0.2586    | 0.0       | 0.7233    | Luhyns'kyi                      |
-| 616                        | nonstructural | 1_124_317     | 496.1     | 0.0       | 7_671     | Luhyns'kyi                      |
-| 616                        | structural    | 1_445_550     | 252.8     | 0.0       | 2_105     | Luhyns'kyi                      |
-| 616                        | occupants     | 18.3280       | 1.291E-08 | 0.0       | 1.833E-07 | Luhyns'kyi                      |
-| 616                        | area          | 3_429         | 0.0195    | 0.0       | 3.429E-05 | Luhyns'kyi                      |
-| 616                        | number        | 22.0000       | 1.251E-04 | 0.0       | 2.200E-07 | Luhyns'kyi                      |
-| 616                        | residents     | 34.3649       | 7.730E-04 | 0.0       | 0.0054    | Luhyns'kyi                      |
-| 616                        | affectedpop   | 34.3649       | 1.618E-04 | 0.0       | 4.230E-04 | Luhyns'kyi                      |
-| 616                        | injured       | 18.3280       | 1.291E-08 | 0.0       | 1.833E-07 | Luhyns'kyi                      |
-| 701                        | contents      | 1_677_690     | 75.9786   | 0.0       | 37.4393   | Alandroal                       |
-| 701                        | nonstructural | 2_516_536     | 833.1     | 0.0       | 2_192     | Alandroal                       |
-| 701                        | structural    | 1_398_075     | 1_339     | 0.0       | 555.0     | Alandroal                       |
-| 701                        | occupants     | 46.7349       | 7.512E-06 | 0.0       | 4.673E-07 | Alandroal                       |
-| 701                        | area          | 4_732         | 0.6053    | 0.0       | 0.1261    | Alandroal                       |
-| 701                        | number        | 4.0000        | 5.117E-04 | 0.0       | 1.066E-04 | Alandroal                       |
-| 701                        | residents     | 87.6279       | 0.0284    | 0.0       | 0.0253    | Alandroal                       |
-| 701                        | affectedpop   | 87.6279       | 0.0997    | 0.0       | 0.0048    | Alandroal                       |
-| 701                        | injured       | 46.7349       | 1.511E-05 | 0.0       | 4.673E-07 | Alandroal                       |
-| 704                        | contents      | 1_109_254     | 1_983     | 0.0       | 7_580     | Talamanca                       |
-| 704                        | nonstructural | 1_941_194     | 9_326     | 0.0       | 41_403    | Talamanca                       |
-| 704                        | structural    | 2_495_821     | 8_531     | 0.0       | 31_968    | Talamanca                       |
-| 704                        | occupants     | 33.2014       | 2.207E-05 | 0.0       | 3.320E-07 | Talamanca                       |
-| 704                        | area          | 5_920         | 0.8989    | 0.0       | 2.5056    | Talamanca                       |
-| 704                        | number        | 43.0000       | 0.0065    | 0.0       | 0.0182    | Talamanca                       |
-| 704                        | residents     | 62.2526       | 0.0331    | 0.0       | 0.1195    | Talamanca                       |
-| 704                        | affectedpop   | 62.2526       | 0.2200    | 0.0       | 0.3920    | Talamanca                       |
-| 704                        | injured       | 33.2014       | 2.550E-06 | 0.0       | 3.320E-07 | Talamanca                       |
-| 712                        | contents      | 1_556_821     | 0.0056    | 0.0       | 0.0156    | Vendas Novas                    |
-| 712                        | nonstructural | 648_675       | 8.977E-04 | 0.0       | 0.0065    | Vendas Novas                    |
-| 712                        | structural    | 389_205       | 0.0018    | 0.0       | 0.0039    | Vendas Novas                    |
-| 712                        | occupants     | 6.8133        | 8.422E-09 | 0.0       | 6.813E-08 | Vendas Novas                    |
-| 712                        | area          | 1_636         | 2.022E-06 | 0.0       | 1.636E-05 | Vendas Novas                    |
-| 712                        | number        | 2.7893        | 3.448E-09 | 0.0       | 2.789E-08 | Vendas Novas                    |
-| 712                        | injured       | 6.8133        | 8.422E-09 | 0.0       | 6.813E-08 | Vendas Novas                    |
-| ARE-ADM1-1590546715-B1     | contents      | 12_832_977    | 401.4     | 0.0       | 504.4     | Abu Dhabi                       |
-| ARE-ADM1-1590546715-B1     | nonstructural | 41_302_968    | 2_019     | 0.0       | 6_127     | Abu Dhabi                       |
-| ARE-ADM1-1590546715-B1     | structural    | 37_205_532    | 2_649     | 0.0       | 8_211     | Abu Dhabi                       |
-| ARE-ADM1-1590546715-B1     | occupants     | 6_544         | 0.0013    | 0.0       | 5.109E-06 | Abu Dhabi                       |
-| ARE-ADM1-1590546715-B1     | area          | 294_893       | 6.7974    | 0.0       | 10.1761   | Abu Dhabi                       |
-| ARE-ADM1-1590546715-B1     | number        | 2_944         | 0.1087    | 0.0       | 0.1669    | Abu Dhabi                       |
-| ARE-ADM1-1590546715-B1     | residents     | 12_537        | 0.9372    | 0.0       | 2.0051    | Abu Dhabi                       |
-| ARE-ADM1-1590546715-B1     | affectedpop   | 12_537        | 2.0300    | 0.0       | 2.0874    | Abu Dhabi                       |
-| ARE-ADM1-1590546715-B1     | injured       | 6_544         | 0.0050    | 0.0       | 5.109E-06 | Abu Dhabi                       |
-| AREA # 22133               | contents      | 934_305       | 43.4361   | 0.0       | 10.8458   | Quitilipi                       |
-| AREA # 22133               | nonstructural | 1_294_484     | 88.1087   | 0.0       | 927.9     | Quitilipi                       |
-| AREA # 22133               | structural    | 2_296_433     | 834.0     | 0.0       | 595.5     | Quitilipi                       |
-| AREA # 22133               | occupants     | 1_215         | 6.895E-04 | 0.0       | 7.129E-06 | Quitilipi                       |
-| AREA # 22133               | area          | 16_920        | 0.2565    | 0.0       | 1.2634    | Quitilipi                       |
-| AREA # 22133               | number        | 213.0         | 0.0023    | 0.0       | 0.0145    | Quitilipi                       |
-| AREA # 22133               | residents     | 787.3         | 0.0095    | 0.0       | 0.0361    | Quitilipi                       |
-| AREA # 22133               | affectedpop   | 787.3         | 0.0514    | 0.0       | 0.4306    | Quitilipi                       |
-| AREA # 22133               | injured       | 1_215         | 4.258E-05 | 0.0       | 7.064E-06 | Quitilipi                       |
-| AREA # 50063               | contents      | 3_355_969     | 43.3038   | 0.0       | 611.4     | Luján de Cuyo                   |
-| AREA # 50063               | nonstructural | 5_853_940     | 158.5153  | 0.0       | 1_721     | Luján de Cuyo                   |
-| AREA # 50063               | structural    | 8_032_166     | 299.6     | 0.0       | 4_126     | Luján de Cuyo                   |
-| AREA # 50063               | occupants     | 2_836         | 3.155E-04 | 0.0       | 0.0020    | Luján de Cuyo                   |
-| AREA # 50063               | area          | 68_620        | 0.5168    | 0.0       | 6.6126    | Luján de Cuyo                   |
-| AREA # 50063               | number        | 740.0         | 0.0042    | 0.0       | 0.0651    | Luján de Cuyo                   |
-| AREA # 50063               | residents     | 3_588         | 0.0376    | 0.0       | 0.4319    | Luján de Cuyo                   |
-| AREA # 50063               | affectedpop   | 3_588         | 0.0875    | 0.0       | 0.4254    | Luján de Cuyo                   |
-| AREA # 50063               | injured       | 2_836         | 0.0076    | 0.0       | 0.0905    | Luján de Cuyo                   |
-| AREA # 50098               | contents      | 19_109_828    | 23_096    | 0.0       | 4_262     | San Martín                      |
-| AREA # 50098               | nonstructural | 31_811_914    | 18_042    | 0.0       | 7_184     | San Martín                      |
-| AREA # 50098               | structural    | 55_200_376    | 9_339     | 0.0       | 12_175    | San Martín                      |
-| AREA # 50098               | occupants     | 7_591         | 0.0108    | 0.0       | 0.0039    | San Martín                      |
-| AREA # 50098               | area          | 317_709       | 60.0707   | 0.0       | 26.0263   | San Martín                      |
-| AREA # 50098               | number        | 3_163         | 0.6581    | 0.0       | 0.2509    | San Martín                      |
-| AREA # 50098               | residents     | 14_452        | 4.8494    | 0.0       | 3.0523    | San Martín                      |
-| AREA # 50098               | affectedpop   | 14_452        | 11.4056   | 0.0       | 29.7210   | San Martín                      |
-| AREA # 50098               | injured       | 7_591         | 0.0144    | 0.0       | 3.422E-04 | San Martín                      |
-| AREA # 66007               | contents      | 2_497_625     | 1.5463    | 0.0       | 21.4594   | Anta                            |
-| AREA # 66007               | nonstructural | 3_439_955     | 29.7643   | 0.0       | 338.3     | Anta                            |
-| AREA # 66007               | structural    | 7_446_107     | 104.9883  | 0.0       | 1_643     | Anta                            |
-| AREA # 66007               | occupants     | 2_187         | 2.972E-06 | 0.0       | 1.107E-06 | Anta                            |
-| AREA # 66007               | area          | 61_071        | 0.0373    | 0.0       | 0.3063    | Anta                            |
-| AREA # 66007               | number        | 940.0         | 3.765E-04 | 0.0       | 0.0031    | Anta                            |
-| AREA # 66007               | residents     | 4_112         | 0.0045    | 0.0       | 0.0464    | Anta                            |
-| AREA # 66007               | affectedpop   | 4_112         | 0.0202    | 0.0       | 0.1313    | Anta                            |
-| AREA # 66007               | injured       | 2_187         | 2.982E-06 | 0.0       | 1.107E-06 | Anta                            |
-| AREA # 66133               | contents      | 4_703_102     | 223.6     | 0.0       | 392.5     | Rivadavia                       |
-| AREA # 66133               | nonstructural | 6_347_992     | 658.7     | 0.0       | 2_012     | Rivadavia                       |
-| AREA # 66133               | structural    | 13_665_438    | 914.5     | 0.0       | 4_043     | Rivadavia                       |
-| AREA # 66133               | occupants     | 2_877         | 0.0017    | 0.0       | 0.0028    | Rivadavia                       |
-| AREA # 66133               | area          | 114_329       | 2.0678    | 0.0       | 14.2463   | Rivadavia                       |
-| AREA # 66133               | number        | 1_257         | 0.0168    | 0.0       | 0.0635    | Rivadavia                       |
-| AREA # 66133               | residents     | 5_294         | 0.1379    | 0.0       | 0.5684    | Rivadavia                       |
-| AREA # 66133               | affectedpop   | 5_294         | 0.3037    | 0.0       | 1.0501    | Rivadavia                       |
-| AREA # 66133               | injured       | 2_877         | 0.0091    | 0.0       | 0.0030    | Rivadavia                       |
-| BD-55                      | contents      | 107_993       | 3.2321    | 0.0       | 90.7803   | Rangpur                         |
-| BD-55                      | nonstructural | 243_448       | 13.8337   | 0.0       | 405.5     | Rangpur                         |
-| BD-55                      | structural    | 498_402       | 115.4727  | 0.0       | 2_117     | Rangpur                         |
-| BD-55                      | occupants     | 135.2667      | 8.806E-06 | 0.0       | 7.280E-07 | Rangpur                         |
-| BD-55                      | area          | 3_680         | 0.0554    | 0.0       | 1.3073    | Rangpur                         |
-| BD-55                      | number        | 34.0000       | 6.374E-04 | 0.0       | 0.0145    | Rangpur                         |
-| BD-55                      | residents     | 145.7000      | 0.0073    | 0.0       | 0.1718    | Rangpur                         |
-| BD-55                      | affectedpop   | 145.7000      | 0.0335    | 0.0       | 0.6997    | Rangpur                         |
-| BD-55                      | injured       | 135.2667      | 1.562E-05 | 0.0       | 3.518E-05 | Rangpur                         |
-| ESP.1.3_1                  | contents      | 7_017_295     | 8_726     | 0.0       | 87_815    | Cordoba                         |
-| ESP.1.3_1                  | nonstructural | 15_962_029    | 26_416    | 0.0       | 246_541   | Cordoba                         |
-| ESP.1.3_1                  | structural    | 9_577_218     | 21_734    | 0.0       | 232_826   | Cordoba                         |
-| ESP.1.3_1                  | occupants     | 317.6         | 0.0028    | 0.0       | 0.0258    | Cordoba                         |
-| ESP.1.3_1                  | area          | 22_878        | 12.8311   | 0.0       | 68.4253   | Cordoba                         |
-| ESP.1.3_1                  | number        | 78.5166       | 0.0713    | 0.0       | 0.1833    | Cordoba                         |
-| ESP.1.3_1                  | residents     | 490.1         | 0.5232    | 0.0       | 2.1903    | Cordoba                         |
-| ESP.1.3_1                  | affectedpop   | 490.1         | 2.4950    | 0.0       | 44.3677   | Cordoba                         |
-| ESP.1.3_1                  | injured       | 317.6         | 0.0176    | 0.0       | 0.1011    | Cordoba                         |
-| ESP.1.4_1                  | contents      | 13_313_235    | 2_982     | 0.0       | 50_845    | Granada                         |
-| ESP.1.4_1                  | nonstructural | 30_654_746    | 12_438    | 0.0       | 106_690   | Granada                         |
-| ESP.1.4_1                  | structural    | 18_392_846    | 10_105    | 0.0       | 201_824   | Granada                         |
-| ESP.1.4_1                  | occupants     | 438.7         | 1.197E-04 | 0.0       | 4.105E-04 | Granada                         |
-| ESP.1.4_1                  | area          | 45_761        | 1.9670    | 0.0       | 25.9776   | Granada                         |
-| ESP.1.4_1                  | number        | 187.8         | 0.0073    | 0.0       | 0.0095    | Granada                         |
-| ESP.1.4_1                  | residents     | 756.4         | 0.1093    | 0.0       | 1.8070    | Granada                         |
-| ESP.1.4_1                  | affectedpop   | 756.4         | 1.5653    | 0.0       | 26.6985   | Granada                         |
-| ESP.1.4_1                  | injured       | 438.7         | 0.0026    | 0.0       | 0.0420    | Granada                         |
-| ESP.12.1_1                 | contents      | 29_658_068    | 14_819    | 0.0       | 389_458   | A Coruna                        |
-| ESP.12.1_1                 | nonstructural | 72_830_496    | 39_204    | 0.0       | 670_621   | A Coruna                        |
-| ESP.12.1_1                 | structural    | 43_698_300    | 111_352   | 0.0       | 5_619_942 | A Coruna                        |
-| ESP.12.1_1                 | occupants     | 1_102         | 2.187E-04 | 0.0       | 1.089E-05 | A Coruna                        |
-| ESP.12.1_1                 | area          | 98_726        | 4.9495    | 0.0       | 128.0726  | A Coruna                        |
-| ESP.12.1_1                 | number        | 42.1120       | 0.0021    | 0.0       | 0.0545    | A Coruna                        |
-| ESP.12.1_1                 | residents     | 1_977         | 0.4119    | 0.0       | 13.0634   | A Coruna                        |
-| ESP.12.1_1                 | affectedpop   | 1_977         | 12.8179   | 0.0       | 618.7     | A Coruna                        |
-| ESP.12.1_1                 | injured       | 1_102         | 0.0271    | 0.0       | 0.0013    | A Coruna                        |
-| ESP.12.2_1                 | contents      | 8_445_994     | 987.4     | 0.0       | 59_778    | Lugo                            |
-| ESP.12.2_1                 | nonstructural | 5_312_712     | 8_572     | 0.0       | 182_064   | Lugo                            |
-| ESP.12.2_1                 | structural    | 3_187_628     | 1_308     | 0.0       | 43_923    | Lugo                            |
-| ESP.12.2_1                 | occupants     | 99.1733       | 6.022E-04 | 0.0       | 0.0059    | Lugo                            |
-| ESP.12.2_1                 | area          | 10_309        | 4.5286    | 0.0       | 45.8445   | Lugo                            |
-| ESP.12.2_1                 | number        | 14.8527       | 0.0030    | 0.0       | 0.0339    | Lugo                            |
-| ESP.12.2_1                 | residents     | 38.8000       | 0.1010    | 0.0       | 1.3160    | Lugo                            |
-| ESP.12.2_1                 | affectedpop   | 38.8000       | 0.3201    | 0.0       | 16.6249   | Lugo                            |
-| ESP.12.2_1                 | injured       | 99.1733       | 0.0061    | 0.0       | 0.0631    | Lugo                            |
-| ESP.4.4_1                  | contents      | 18_002_066    | 239.4     | 0.0       | 1_586     | Guadalajara                     |
-| ESP.4.4_1                  | nonstructural | 41_711_436    | 1_591     | 0.0       | 42_967    | Guadalajara                     |
-| ESP.4.4_1                  | structural    | 25_026_864    | 484.8     | 0.0       | 7_453     | Guadalajara                     |
-| ESP.4.4_1                  | occupants     | 482.8         | 1.718E-06 | 0.0       | 2.417E-06 | Guadalajara                     |
-| ESP.4.4_1                  | area          | 61_283        | 0.0550    | 0.0       | 0.3363    | Guadalajara                     |
-| ESP.4.4_1                  | number        | 256.1         | 3.229E-04 | 0.0       | 0.0018    | Guadalajara                     |
-| ESP.4.4_1                  | residents     | 862.9         | 0.0023    | 0.0       | 0.0249    | Guadalajara                     |
-| ESP.4.4_1                  | affectedpop   | 862.9         | 0.0414    | 0.0       | 0.8453    | Guadalajara                     |
-| ESP.4.4_1                  | injured       | 482.8         | 6.068E-06 | 0.0       | 3.535E-06 | Guadalajara                     |
-| ESP.4.5_1                  | contents      | 3_736_328     | 1_793     | 0.0       | 42_997    | Toledo                          |
-| ESP.4.5_1                  | nonstructural | 8_186_839     | 282.1     | 0.0       | 8_689     | Toledo                          |
-| ESP.4.5_1                  | structural    | 4_912_104     | 1_139     | 0.0       | 54_257    | Toledo                          |
-| ESP.4.5_1                  | occupants     | 148.4333      | 4.597E-06 | 0.0       | 7.653E-07 | Toledo                          |
-| ESP.4.5_1                  | area          | 9_195         | 0.0883    | 0.0       | 2.1454    | Toledo                          |
-| ESP.4.5_1                  | number        | 44.3797       | 1.900E-04 | 0.0       | 0.0100    | Toledo                          |
-| ESP.4.5_1                  | residents     | 252.5         | 0.0050    | 0.0       | 0.1565    | Toledo                          |
-| ESP.4.5_1                  | affectedpop   | 252.5         | 0.3653    | 0.0       | 19.4257   | Toledo                          |
-| ESP.4.5_1                  | injured       | 148.4333      | 3.596E-05 | 0.0       | 8.350E-07 | Toledo                          |
-| GIN-ADM1-1590546715-B8     | contents      | 20_280_922    | 3.1990    | 0.0       | 0.2028    | Nzerekore                       |
-| GIN-ADM1-1590546715-B8     | nonstructural | 35_491_616    | 108.3915  | 0.0       | 0.3549    | Nzerekore                       |
-| GIN-ADM1-1590546715-B8     | structural    | 45_632_076    | 0.5307    | 0.0       | 0.4563    | Nzerekore                       |
-| GIN-ADM1-1590546715-B8     | occupants     | 530.0         | 1.784E-06 | 0.0       | 5.300E-06 | Nzerekore                       |
-| GIN-ADM1-1590546715-B8     | area          | 85_714        | 2.885E-04 | 0.0       | 8.571E-04 | Nzerekore                       |
-| GIN-ADM1-1590546715-B8     | number        | 550.0         | 1.851E-06 | 0.0       | 5.500E-06 | Nzerekore                       |
-| GIN-ADM1-1590546715-B8     | residents     | 993.7         | 3.344E-06 | 0.0       | 9.937E-06 | Nzerekore                       |
-| GIN-ADM1-1590546715-B8     | affectedpop   | 993.7         | 3.308E-06 | 0.0       | 9.937E-06 | Nzerekore                       |
-| GIN-ADM1-1590546715-B8     | injured       | 530.0         | 1.784E-06 | 0.0       | 5.300E-06 | Nzerekore                       |
-| LA0608                     | contents      | 7_413_316     | 0.0334    | 0.0       | 0.0741    | Phonxay                         |
-| LA0608                     | nonstructural | 3_088_882     | 34.0942   | 0.0       | 0.0309    | Phonxay                         |
-| LA0608                     | structural    | 1_853_329     | 0.0083    | 0.0       | 0.0185    | Phonxay                         |
-| LA0608                     | occupants     | 66.9367       | 3.017E-07 | 0.0       | 6.694E-07 | Phonxay                         |
-| LA0608                     | area          | 8_178         | 3.687E-05 | 0.0       | 8.178E-05 | Phonxay                         |
-| LA0608                     | number        | 13.9456       | 6.287E-08 | 0.0       | 1.395E-07 | Phonxay                         |
-| LA0608                     | injured       | 66.9367       | 3.017E-07 | 0.0       | 6.694E-07 | Phonxay                         |
-| MAR-ADM1-1590546715-B10    | contents      | 917_535       | 63.8318   | 0.0       | 642.6     | Rabat-Sal�-Kenitra              |
-| MAR-ADM1-1590546715-B10    | nonstructural | 1_976_129     | 102.7542  | 0.0       | 372.3     | Rabat-Sal�-Kenitra              |
-| MAR-ADM1-1590546715-B10    | structural    | 3_993_391     | 309.6     | 0.0       | 1_778     | Rabat-Sal�-Kenitra              |
-| MAR-ADM1-1590546715-B10    | occupants     | 1_242         | 1.069E-06 | 0.0       | 3.777E-07 | Rabat-Sal�-Kenitra              |
-| MAR-ADM1-1590546715-B10    | area          | 29_966        | 0.2346    | 0.0       | 0.7073    | Rabat-Sal�-Kenitra              |
-| MAR-ADM1-1590546715-B10    | number        | 331.0         | 0.0019    | 0.0       | 0.0055    | Rabat-Sal�-Kenitra              |
-| MAR-ADM1-1590546715-B10    | residents     | 1_482         | 0.0030    | 0.0       | 0.0900    | Rabat-Sal�-Kenitra              |
-| MAR-ADM1-1590546715-B10    | affectedpop   | 1_482         | 0.0064    | 0.0       | 0.1130    | Rabat-Sal�-Kenitra              |
-| MAR-ADM1-1590546715-B10    | injured       | 1_242         | 0.0030    | 0.0       | 4.596E-04 | Rabat-Sal�-Kenitra              |
-| MAR-ADM1-1590546715-B12    | contents      | 113_639       | 44.9615   | 0.0       | 1_574     | B�ni Mellal-Kh�nifra            |
-| MAR-ADM1-1590546715-B12    | nonstructural | 159_986       | 29.5483   | 0.0       | 271.0     | B�ni Mellal-Kh�nifra            |
-| MAR-ADM1-1590546715-B12    | structural    | 345_820       | 123.5599  | 0.0       | 2_924     | B�ni Mellal-Kh�nifra            |
-| MAR-ADM1-1590546715-B12    | occupants     | 123.0667      | 1.596E-08 | 0.0       | 1.720E-07 | B�ni Mellal-Kh�nifra            |
-| MAR-ADM1-1590546715-B12    | area          | 2_521         | 0.0059    | 0.0       | 0.0901    | B�ni Mellal-Kh�nifra            |
-| MAR-ADM1-1590546715-B12    | number        | 23.0000       | 8.664E-06 | 0.0       | 1.330E-04 | B�ni Mellal-Kh�nifra            |
-| MAR-ADM1-1590546715-B12    | residents     | 125.2000      | 0.0016    | 0.0       | 0.0297    | B�ni Mellal-Kh�nifra            |
-| MAR-ADM1-1590546715-B12    | affectedpop   | 125.2000      | 0.0133    | 0.0       | 0.2187    | B�ni Mellal-Kh�nifra            |
-| MAR-ADM1-1590546715-B12    | injured       | 123.0667      | 1.811E-05 | 0.0       | 1.720E-07 | B�ni Mellal-Kh�nifra            |
-| NZL-ADM2-1590671490-B1     | contents      | 8_278_732     | 1.8874    | 0.0       | 6.6207    | Far North District              |
-| NZL-ADM2-1590671490-B1     | nonstructural | 12_418_098    | 2.7899    | 0.0       | 3.3106    | Far North District              |
-| NZL-ADM2-1590671490-B1     | structural    | 6_898_944     | 0.0321    | 0.0       | 0.1334    | Far North District              |
-| NZL-ADM2-1590671490-B1     | occupants     | 177.6841      | 1.068E-07 | 0.0       | 1.777E-06 | Far North District              |
-| NZL-ADM2-1590671490-B1     | area          | 20_410        | 1.227E-05 | 0.0       | 2.041E-04 | Far North District              |
-| NZL-ADM2-1590671490-B1     | number        | 98.0000       | 5.893E-08 | 0.0       | 9.800E-07 | Far North District              |
-| NZL-ADM2-1590671490-B1     | residents     | 333.2         | 7.590E-04 | 0.0       | 0.0026    | Far North District              |
-| NZL-ADM2-1590671490-B1     | affectedpop   | 333.2         | 1.707E-07 | 0.0       | 3.332E-06 | Far North District              |
-| NZL-ADM2-1590671490-B1     | injured       | 177.6841      | 1.068E-07 | 0.0       | 1.777E-06 | Far North District              |
-| NZL-ADM2-1590671490-B43    | contents      | 14_569_444    | 867.7     | 0.0       | 32.6776   | Tasman District                 |
-| NZL-ADM2-1590671490-B43    | nonstructural | 25_496_528    | 10_061    | 0.0       | 35_490    | Tasman District                 |
-| NZL-ADM2-1590671490-B43    | structural    | 32_781_250    | 8_563     | 0.0       | 13_363    | Tasman District                 |
-| NZL-ADM2-1590671490-B43    | occupants     | 323.9         | 2.033E-06 | 0.0       | 3.207E-06 | Tasman District                 |
-| NZL-ADM2-1590671490-B43    | area          | 70_442        | 0.8105    | 0.0       | 6.966E-04 | Tasman District                 |
-| NZL-ADM2-1590671490-B43    | number        | 452.0         | 0.0052    | 0.0       | 4.470E-06 | Tasman District                 |
-| NZL-ADM2-1590671490-B43    | residents     | 607.3         | 0.0294    | 0.0       | 0.1204    | Tasman District                 |
-| NZL-ADM2-1590671490-B43    | affectedpop   | 607.3         | 0.0456    | 0.0       | 0.0082    | Tasman District                 |
-| NZL-ADM2-1590671490-B43    | injured       | 323.9         | 2.033E-06 | 0.0       | 3.207E-06 | Tasman District                 |
-| NZL-ADM2-1590671490-B45    | contents      | 1_401_745     | 59.1971   | 0.0       | 0.0140    | Marlborough District            |
-| NZL-ADM2-1590671490-B45    | nonstructural | 2_453_054     | 176.6114  | 0.0       | 0.0245    | Marlborough District            |
-| NZL-ADM2-1590671490-B45    | structural    | 3_153_927     | 2.6130    | 0.0       | 0.0315    | Marlborough District            |
-| NZL-ADM2-1590671490-B45    | occupants     | 34.8285       | 1.153E-07 | 0.0       | 3.483E-07 | Marlborough District            |
-| NZL-ADM2-1590671490-B45    | area          | 7_481         | 0.0036    | 0.0       | 7.481E-05 | Marlborough District            |
-| NZL-ADM2-1590671490-B45    | number        | 48.0000       | 2.286E-05 | 0.0       | 4.800E-07 | Marlborough District            |
-| NZL-ADM2-1590671490-B45    | residents     | 65.3035       | 8.694E-05 | 0.0       | 6.530E-07 | Marlborough District            |
-| NZL-ADM2-1590671490-B45    | affectedpop   | 65.3035       | 2.386E-05 | 0.0       | 6.530E-07 | Marlborough District            |
-| NZL-ADM2-1590671490-B45    | injured       | 34.8285       | 1.153E-07 | 0.0       | 3.483E-07 | Marlborough District            |
-| NZL-ADM2-1590671490-B9     | contents      | 110_623       | 1.808E-05 | 0.0       | 0.0011    | Waipa District                  |
-| NZL-ADM2-1590671490-B9     | nonstructural | 193_591       | 2.8670    | 0.0       | 0.0019    | Waipa District                  |
-| NZL-ADM2-1590671490-B9     | structural    | 248_902       | 1.266E-04 | 0.0       | 0.0025    | Waipa District                  |
-| NZL-ADM2-1590671490-B9     | occupants     | 3.8771        | 7.773E-10 | 0.0       | 3.877E-08 | Waipa District                  |
-| NZL-ADM2-1590671490-B9     | area          | 467.5         | 9.373E-08 | 0.0       | 4.675E-06 | Waipa District                  |
-| NZL-ADM2-1590671490-B9     | number        | 3.0000        | 6.014E-10 | 0.0       | 3.000E-08 | Waipa District                  |
-| NZL-ADM2-1590671490-B9     | residents     | 7.2696        | 1.457E-09 | 0.0       | 7.270E-08 | Waipa District                  |
-| NZL-ADM2-1590671490-B9     | affectedpop   | 7.2696        | 1.457E-09 | 0.0       | 7.270E-08 | Waipa District                  |
-| NZL-ADM2-1590671490-B9     | injured       | 3.8771        | 7.773E-10 | 0.0       | 3.877E-08 | Waipa District                  |
-| RUS-ADM1-28173009B58607289 | contents      | 7_484_948     | 901.9     | 0.0       | 36_916    | Ryazan Oblast                   |
-| RUS-ADM1-28173009B58607289 | nonstructural | 11_583_998    | 1_465     | 0.0       | 46_917    | Ryazan Oblast                   |
-| RUS-ADM1-28173009B58607289 | structural    | 13_450_545    | 1_788     | 0.0       | 72_095    | Ryazan Oblast                   |
-| RUS-ADM1-28173009B58607289 | occupants     | 227.2         | 1.417E-06 | 0.0       | 1.946E-06 | Ryazan Oblast                   |
-| RUS-ADM1-28173009B58607289 | area          | 30_489        | 0.1605    | 0.0       | 1.6289    | Ryazan Oblast                   |
-| RUS-ADM1-28173009B58607289 | number        | 195.7         | 0.0011    | 0.0       | 0.0118    | Ryazan Oblast                   |
-| RUS-ADM1-28173009B58607289 | residents     | 424.8         | 0.0099    | 0.0       | 0.1404    | Ryazan Oblast                   |
-| RUS-ADM1-28173009B58607289 | affectedpop   | 424.8         | 0.0235    | 0.0       | 0.8546    | Ryazan Oblast                   |
-| RUS-ADM1-28173009B58607289 | injured       | 227.2         | 2.998E-07 | 0.0       | 1.946E-06 | Ryazan Oblast                   |
-| RUS-ADM1-28173009B80707933 | contents      | 189_640       | 119.8639  | 0.0       | 429.7     | Sakha Republic                  |
-| RUS-ADM1-28173009B80707933 | nonstructural | 284_460       | 426.3     | 0.0       | 1_489     | Sakha Republic                  |
-| RUS-ADM1-28173009B80707933 | structural    | 158_033       | 71.7484   | 0.0       | 863.0     | Sakha Republic                  |
-| RUS-ADM1-28173009B80707933 | occupants     | 2.4309        | 3.575E-09 | 0.0       | 2.431E-08 | Sakha Republic                  |
-| RUS-ADM1-28173009B80707933 | area          | 467.5         | 0.0275    | 0.0       | 0.0313    | Sakha Republic                  |
-| RUS-ADM1-28173009B80707933 | number        | 3.0000        | 1.764E-04 | 0.0       | 2.006E-04 | Sakha Republic                  |
-| RUS-ADM1-28173009B80707933 | residents     | 4.5580        | 9.642E-04 | 0.0       | 0.0025    | Sakha Republic                  |
-| RUS-ADM1-28173009B80707933 | affectedpop   | 4.5580        | 0.0200    | 0.0       | 0.0723    | Sakha Republic                  |
-| RUS-ADM1-28173009B80707933 | injured       | 2.4309        | 3.489E-09 | 0.0       | 2.431E-08 | Sakha Republic                  |
-| TZA-ADM1-1590546715-B6     | contents      | 2_003_562     | 1_331     | 0.0       | 25_407    | Mbeya                           |
-| TZA-ADM1-1590546715-B6     | nonstructural | 5_008_904     | 13_065    | 0.0       | 237_698   | Mbeya                           |
-| TZA-ADM1-1590546715-B6     | structural    | 3_005_343     | 5_313     | 0.0       | 83_040    | Mbeya                           |
-| TZA-ADM1-1590546715-B6     | occupants     | 64.5000       | 1.292E-04 | 0.0       | 6.380E-07 | Mbeya                           |
-| TZA-ADM1-1590546715-B6     | area          | 7_533         | 1.4149    | 0.0       | 8.0347    | Mbeya                           |
-| TZA-ADM1-1590546715-B6     | number        | 11.0000       | 4.378E-04 | 0.0       | 0.0022    | Mbeya                           |
-| TZA-ADM1-1590546715-B6     | residents     | 116.7000      | 0.0775    | 0.0       | 0.6406    | Mbeya                           |
-| TZA-ADM1-1590546715-B6     | affectedpop   | 116.7000      | 0.9177    | 0.0       | 8.8880    | Mbeya                           |
-| TZA-ADM1-1590546715-B6     | injured       | 64.5000       | 0.0029    | 0.0       | 2.842E-04 | Mbeya                           |
-| *total*                    | affectedpop   | 88_428        | 44.8290   | 0.0       | 1_002     | *total*                         |
-| *total*                    | area          | 3_459_373     | 186.4     | 1.113E-05 | 904.1     | *total*                         |
-| *total*                    | contents      | 827_593_664   | 420_388   | 1_718     | 2_671_617 | *total*                         |
-| *total*                    | injured       | 52_378        | 0.1425    | 3.531E-07 | 0.4539    | *total*                         |
-| *total*                    | nonstructural | 1_685_158_272 | 535_833   | 0.0013    | 3_644_252 | *total*                         |
-| *total*                    | number        | 21_932        | 1.3318    | 4.112E-08 | 3.5814    | *total*                         |
-| *total*                    | occupants     | 52_378        | 0.0303    | 3.496E-07 | 0.1230    | *total*                         |
-| *total*                    | residents     | 88_428        | 9.4962    | 0.0       | 40.1035   | *total*                         |
-| *total*                    | structural    | 1_160_775_168 | 361_162   | 0.0474    | 7_773_673 | *total*                         |
->>>>>>> b7e26467
+| ID_2                    | loss_type     | value         | lossmea   | lossq05   | lossq95   | NAME_2                          |
+|-------------------------+---------------+---------------+-----------+-----------+-----------+---------------------------------|
+| 1001                    | contents      | 200_707       | 204.6     | 0.0       | 4_448     | Autauga County                  |
+| 1001                    | nonstructural | 301_060       | 797.4     | 0.0       | 12_290    | Autauga County                  |
+| 1001                    | structural    | 167_256       | 345.6     | 0.0       | 9_525     | Autauga County                  |
+| 1001                    | occupants     | 6.2510        | 9.793E-06 | 0.0       | 6.251E-08 | Autauga County                  |
+| 1001                    | area          | 624.8         | 0.1204    | 0.0       | 0.1443    | Autauga County                  |
+| 1001                    | number        | 3.0000        | 5.782E-04 | 0.0       | 6.930E-04 | Autauga County                  |
+| 1001                    | residents     | 11.7207       | 0.0062    | 0.0       | 0.0131    | Autauga County                  |
+| 1001                    | affectedpop   | 11.7207       | 0.0323    | 0.0       | 0.0579    | Autauga County                  |
+| 1001                    | injured       | 6.2510        | 8.185E-06 | 0.0       | 6.251E-08 | Autauga County                  |
+| 1003                    | contents      | 10_208_858    | 236.9     | 0.0       | 196.1     | Baldwin County                  |
+| 1003                    | nonstructural | 4_253_691     | 0.2664    | 0.0       | 0.0450    | Baldwin County                  |
+| 1003                    | structural    | 2_552_214     | 2.7896    | 0.0       | 1.2726    | Baldwin County                  |
+| 1003                    | occupants     | 43.8800       | 4.708E-08 | 0.0       | 4.388E-07 | Baldwin County                  |
+| 1003                    | area          | 11_262        | 1.208E-05 | 0.0       | 1.126E-04 | Baldwin County                  |
+| 1003                    | number        | 19.2044       | 2.061E-08 | 0.0       | 1.920E-07 | Baldwin County                  |
+| 1003                    | injured       | 43.8800       | 4.708E-08 | 0.0       | 4.388E-07 | Baldwin County                  |
+| 1004                    | contents      | 9_311_594     | 238.6     | 0.0       | 0.0931    | Division No.  4                 |
+| 1004                    | nonstructural | 13_967_391    | 5_912     | 0.0       | 2_515     | Division No.  4                 |
+| 1004                    | structural    | 7_759_662     | 275.1     | 0.0       | 111.2914  | Division No.  4                 |
+| 1004                    | occupants     | 144.0923      | 3.172E-07 | 0.0       | 1.441E-06 | Division No.  4                 |
+| 1004                    | area          | 28_987        | 0.7834    | 0.0       | 2.899E-04 | Division No.  4                 |
+| 1004                    | number        | 186.0         | 0.0050    | 0.0       | 1.860E-06 | Division No.  4                 |
+| 1004                    | residents     | 270.2         | 0.0189    | 0.0       | 2.635E-04 | Division No.  4                 |
+| 1004                    | affectedpop   | 270.2         | 0.2805    | 0.0       | 0.0032    | Division No.  4                 |
+| 1004                    | injured       | 144.0923      | 3.172E-07 | 0.0       | 1.441E-06 | Division No.  4                 |
+| 1005                    | contents      | 195_132       | 5_306     | 0.0       | 29_508    | Division No.  5                 |
+| 1005                    | nonstructural | 341_480       | 3_815     | 0.0       | 23_638    | Division No.  5                 |
+| 1005                    | structural    | 439_046       | 13_975    | 0.0       | 126_731   | Division No.  5                 |
+| 1005                    | occupants     | 6.9447        | 5.861E-04 | 0.0       | 0.0040    | Division No.  5                 |
+| 1005                    | area          | 1_041         | 9.8764    | 0.0       | 65.6467   | Division No.  5                 |
+| 1005                    | number        | 5.0000        | 0.0474    | 0.0       | 0.3152    | Division No.  5                 |
+| 1005                    | residents     | 13.0212       | 0.2413    | 0.0       | 1.8104    | Division No.  5                 |
+| 1005                    | affectedpop   | 13.0212       | 0.7032    | 0.0       | 4.2988    | Division No.  5                 |
+| 1005                    | injured       | 6.9447        | 0.0066    | 0.0       | 0.0222    | Division No.  5                 |
+| 1009                    | contents      | 1_076_936     | 1_227     | 0.0       | 7_884     | Blount County                   |
+| 1009                    | nonstructural | 1_615_403     | 975.8     | 0.0       | 8_339     | Blount County                   |
+| 1009                    | structural    | 897_446       | 1_335     | 0.0       | 15_148    | Blount County                   |
+| 1009                    | occupants     | 22.1563       | 5.480E-06 | 0.0       | 2.216E-07 | Blount County                   |
+| 1009                    | area          | 2_655         | 0.2345    | 0.0       | 0.7954    | Blount County                   |
+| 1009                    | number        | 13.0000       | 0.0013    | 0.0       | 0.0051    | Blount County                   |
+| 1009                    | residents     | 41.5431       | 0.0097    | 0.0       | 0.0283    | Blount County                   |
+| 1009                    | affectedpop   | 41.5431       | 0.0379    | 0.0       | 0.1480    | Blount County                   |
+| 1009                    | injured       | 22.1563       | 2.289E-05 | 0.0       | 2.519E-07 | Blount County                   |
+| 101                     | contents      | 210_348       | 64.7878   | 0.0       | 744.5     | Perugia                         |
+| 101                     | nonstructural | 315_522       | 193.2     | 0.0       | 96.4355   | Perugia                         |
+| 101                     | structural    | 175_290       | 24.1933   | 0.0       | 65.1058   | Perugia                         |
+| 101                     | occupants     | 6.0165        | 5.189E-09 | 0.0       | 6.016E-08 | Perugia                         |
+| 101                     | area          | 654.8         | 9.715E-04 | 0.0       | 6.548E-06 | Perugia                         |
+| 101                     | number        | 1.0000        | 1.484E-06 | 0.0       | 1.000E-08 | Perugia                         |
+| 101                     | residents     | 11.2809       | 8.438E-05 | 0.0       | 1.128E-07 | Perugia                         |
+| 101                     | affectedpop   | 11.2809       | 0.0029    | 0.0       | 0.0055    | Perugia                         |
+| 101                     | injured       | 6.0165        | 1.723E-07 | 0.0       | 6.016E-08 | Perugia                         |
+| 1015                    | contents      | 3_304_230     | 3_458     | 0.0       | 15_000    | Calhoun County                  |
+| 1015                    | nonstructural | 4_956_346     | 6_422     | 0.0       | 81_282    | Calhoun County                  |
+| 1015                    | structural    | 2_753_525     | 2_273     | 0.0       | 18_823    | Calhoun County                  |
+| 1015                    | occupants     | 97.6127       | 1.239E-04 | 0.0       | 9.761E-07 | Calhoun County                  |
+| 1015                    | area          | 10_286        | 1.6445    | 0.0       | 1.9245    | Calhoun County                  |
+| 1015                    | number        | 42.0000       | 0.0077    | 0.0       | 0.0092    | Calhoun County                  |
+| 1015                    | residents     | 183.0         | 0.0813    | 0.0       | 0.1661    | Calhoun County                  |
+| 1015                    | affectedpop   | 183.0         | 0.8079    | 0.0       | 12.1666   | Calhoun County                  |
+| 1015                    | injured       | 97.6127       | 5.135E-04 | 0.0       | 9.761E-07 | Calhoun County                  |
+| 105                     | contents      | 189_640       | 6.4863    | 0.0       | 0.0314    | Padova                          |
+| 105                     | nonstructural | 284_460       | 19.2728   | 0.0       | 328.6     | Padova                          |
+| 105                     | structural    | 158_033       | 12.0376   | 0.0       | 322.0     | Padova                          |
+| 105                     | occupants     | 2.4309        | 1.008E-07 | 0.0       | 2.431E-08 | Padova                          |
+| 105                     | area          | 467.5         | 0.0219    | 0.0       | 0.0748    | Padova                          |
+| 105                     | number        | 3.0000        | 1.402E-04 | 0.0       | 4.803E-04 | Padova                          |
+| 105                     | residents     | 4.5580        | 4.585E-04 | 0.0       | 0.0022    | Padova                          |
+| 105                     | affectedpop   | 4.5580        | 6.004E-05 | 0.0       | 4.038E-05 | Padova                          |
+| 105                     | injured       | 2.4309        | 4.576E-05 | 0.0       | 2.431E-08 | Padova                          |
+| 107                     | contents      | 11_743_833    | 44_536    | 0.0       | 417_761   | Treviso                         |
+| 107                     | nonstructural | 17_615_750    | 94_443    | 0.0       | 419_134   | Treviso                         |
+| 107                     | structural    | 9_786_528     | 116_397   | 0.0       | 406_742   | Treviso                         |
+| 107                     | occupants     | 267.2         | 0.0053    | 0.0       | 2.672E-06 | Treviso                         |
+| 107                     | area          | 33_122        | 37.1840   | 0.0       | 44.4046   | Treviso                         |
+| 107                     | number        | 28.0000       | 0.0314    | 0.0       | 0.0375    | Treviso                         |
+| 107                     | residents     | 500.9         | 1.6068    | 0.0       | 3.6974    | Treviso                         |
+| 107                     | affectedpop   | 500.9         | 17.7956   | 0.0       | 166.2951  | Treviso                         |
+| 107                     | injured       | 267.2         | 0.1146    | 0.0       | 0.0727    | Treviso                         |
+| 109                     | contents      | 234_158       | 304.5     | 0.0       | 5_960     | Santa Ana                       |
+| 109                     | nonstructural | 409_776       | 657.7     | 0.0       | 15_432    | Santa Ana                       |
+| 109                     | structural    | 526_855       | 793.6     | 0.0       | 10_702    | Santa Ana                       |
+| 109                     | occupants     | 13.3289       | 6.548E-06 | 0.0       | 1.333E-07 | Santa Ana                       |
+| 109                     | area          | 1_250         | 0.1517    | 0.0       | 1.7674    | Santa Ana                       |
+| 109                     | number        | 6.0000        | 7.284E-04 | 0.0       | 0.0085    | Santa Ana                       |
+| 109                     | residents     | 24.9917       | 0.0093    | 0.0       | 0.1404    | Santa Ana                       |
+| 109                     | affectedpop   | 24.9917       | 0.0517    | 0.0       | 1.0483    | Santa Ana                       |
+| 109                     | injured       | 13.3289       | 3.946E-06 | 0.0       | 1.333E-07 | Santa Ana                       |
+| 110                     | contents      | 135_917       | 0.2337    | 0.0       | 0.0014    | Vicenza                         |
+| 110                     | nonstructural | 56_632        | 0.2217    | 0.0       | 5.663E-04 | Vicenza                         |
+| 110                     | structural    | 33_979        | 0.1445    | 0.0       | 3.398E-04 | Vicenza                         |
+| 110                     | occupants     | 1.6900        | 1.799E-09 | 0.0       | 1.690E-08 | Vicenza                         |
+| 110                     | area          | 149.9360      | 1.086E-05 | 0.0       | 1.499E-06 | Vicenza                         |
+| 110                     | number        | 0.2557        | 1.851E-08 | 0.0       | 2.557E-09 | Vicenza                         |
+| 110                     | injured       | 1.6900        | 1.799E-09 | 0.0       | 1.690E-08 | Vicenza                         |
+| 1102                    | contents      | 1_326_682     | 243.5     | 0.0       | 11.4579   | ACIPAYAM                        |
+| 1102                    | nonstructural | 1_990_024     | 532.9     | 0.0       | 2_930     | ACIPAYAM                        |
+| 1102                    | structural    | 1_105_569     | 1_333     | 0.0       | 155.8218  | ACIPAYAM                        |
+| 1102                    | occupants     | 32.7605       | 8.356E-07 | 0.0       | 3.276E-07 | ACIPAYAM                        |
+| 1102                    | area          | 4_130         | 0.0688    | 0.0       | 4.130E-05 | ACIPAYAM                        |
+| 1102                    | number        | 30.0000       | 5.001E-04 | 0.0       | 3.000E-07 | ACIPAYAM                        |
+| 1102                    | residents     | 61.4260       | 0.0034    | 0.0       | 3.719E-04 | ACIPAYAM                        |
+| 1102                    | affectedpop   | 61.4260       | 0.0020    | 0.0       | 5.441E-05 | ACIPAYAM                        |
+| 1102                    | injured       | 32.7605       | 2.464E-07 | 0.0       | 3.276E-07 | ACIPAYAM                        |
+| 1106                    | contents      | 223_359       | 4_765     | 0.0       | 22_920    | ADİLCEVAZ                       |
+| 1106                    | nonstructural | 335_038       | 9_019     | 0.0       | 46_931    | ADİLCEVAZ                       |
+| 1106                    | structural    | 186_132       | 4_936     | 0.0       | 17_936    | ADİLCEVAZ                       |
+| 1106                    | occupants     | 4.2206        | 3.145E-04 | 0.0       | 0.0019    | ADİLCEVAZ                       |
+| 1106                    | area          | 550.7         | 3.8560    | 0.0       | 20.6328   | ADİLCEVAZ                       |
+| 1106                    | number        | 4.0000        | 0.0280    | 0.0       | 0.1499    | ADİLCEVAZ                       |
+| 1106                    | residents     | 7.9137        | 0.1192    | 0.0       | 0.7125    | ADİLCEVAZ                       |
+| 1106                    | affectedpop   | 7.9137        | 0.4975    | 0.0       | 3.5663    | ADİLCEVAZ                       |
+| 1106                    | injured       | 4.2206        | 2.865E-04 | 0.0       | 1.590E-05 | ADİLCEVAZ                       |
+| 1109                    | contents      | 58_406        | 2.158E-04 | 0.0       | 5.841E-04 | AĞLASUN                         |
+| 1109                    | nonstructural | 102_211       | 2.9642    | 0.0       | 0.0010    | AĞLASUN                         |
+| 1109                    | structural    | 131_414       | 7.3193    | 0.0       | 0.0013    | AĞLASUN                         |
+| 1109                    | occupants     | 2.2187        | 7.468E-09 | 0.0       | 2.219E-08 | AĞLASUN                         |
+| 1109                    | area          | 311.7         | 0.0013    | 0.0       | 3.117E-06 | AĞLASUN                         |
+| 1109                    | number        | 2.0000        | 8.206E-06 | 0.0       | 2.000E-08 | AĞLASUN                         |
+| 1109                    | residents     | 4.1601        | 4.561E-05 | 0.0       | 4.160E-08 | AĞLASUN                         |
+| 1109                    | affectedpop   | 4.1601        | 7.382E-05 | 0.0       | 4.160E-08 | AĞLASUN                         |
+| 1109                    | injured       | 2.2187        | 7.468E-09 | 0.0       | 2.219E-08 | AĞLASUN                         |
+| 1111                    | contents      | 20_280_922    | 36_784    | 0.0       | 167_959   | MERKEZ                          |
+| 1111                    | nonstructural | 35_491_616    | 28_743    | 0.0       | 74_929    | MERKEZ                          |
+| 1111                    | structural    | 45_632_076    | 454_030   | 0.0       | 2_530_902 | MERKEZ                          |
+| 1111                    | occupants     | 530.0         | 8.822E-04 | 0.0       | 5.300E-06 | MERKEZ                          |
+| 1111                    | area          | 85_714        | 38.5486   | 0.0       | 16.3025   | MERKEZ                          |
+| 1111                    | number        | 550.0         | 0.2474    | 0.0       | 0.1046    | MERKEZ                          |
+| 1111                    | residents     | 993.7         | 1.0243    | 0.0       | 0.7164    | MERKEZ                          |
+| 1111                    | affectedpop   | 993.7         | 2.9717    | 0.0       | 8.0361    | MERKEZ                          |
+| 1111                    | injured       | 530.0         | 3.528E-04 | 0.0       | 5.300E-06 | MERKEZ                          |
+| 1114                    | contents      | 4_022_446     | 1_384     | 0.0       | 1_088     | AKÇADAĞ                         |
+| 1114                    | nonstructural | 1_676_019     | 5_031     | 0.0       | 1_826     | AKÇADAĞ                         |
+| 1114                    | structural    | 1_005_612     | 1_518     | 0.0       | 2_778     | AKÇADAĞ                         |
+| 1114                    | occupants     | 29.6600       | 1.867E-07 | 0.0       | 2.966E-07 | AKÇADAĞ                         |
+| 1114                    | area          | 4_437         | 2.5139    | 0.0       | 5.2447    | AKÇADAĞ                         |
+| 1114                    | number        | 7.5668        | 0.0043    | 0.0       | 0.0089    | AKÇADAĞ                         |
+| 1114                    | injured       | 29.6600       | 1.865E-07 | 0.0       | 2.966E-07 | AKÇADAĞ                         |
+| 113                     | contents      | 1_404_947     | 1_185     | 0.0       | 15_410    | Ponce                           |
+| 113                     | nonstructural | 2_107_420     | 1_983     | 0.0       | 27_513    | Ponce                           |
+| 113                     | structural    | 1_170_789     | 400.0     | 0.0       | 4_790     | Ponce                           |
+| 113                     | occupants     | 52.1686       | 5.613E-06 | 0.0       | 5.217E-07 | Ponce                           |
+| 113                     | area          | 4_374         | 0.0748    | 0.0       | 0.4214    | Ponce                           |
+| 113                     | number        | 21.0000       | 3.592E-04 | 0.0       | 0.0020    | Ponce                           |
+| 113                     | residents     | 97.8161       | 0.0061    | 0.0       | 0.0700    | Ponce                           |
+| 113                     | affectedpop   | 97.8161       | 0.0069    | 0.0       | 0.0268    | Ponce                           |
+| 113                     | injured       | 52.1686       | 7.088E-08 | 0.0       | 5.217E-07 | Ponce                           |
+| 1203                    | contents      | 66_902        | 57.8205   | 0.0       | 434.4     | BORNOVA                         |
+| 1203                    | nonstructural | 100_353       | 175.6859  | 0.0       | 344.7     | BORNOVA                         |
+| 1203                    | structural    | 55_752        | 34.6450   | 0.0       | 119.2497  | BORNOVA                         |
+| 1203                    | occupants     | 0.7431        | 2.399E-07 | 0.0       | 7.431E-09 | BORNOVA                         |
+| 1203                    | area          | 208.3         | 0.0123    | 0.0       | 2.083E-06 | BORNOVA                         |
+| 1203                    | number        | 1.0000        | 5.907E-05 | 0.0       | 1.000E-08 | BORNOVA                         |
+| 1203                    | residents     | 1.3932        | 2.441E-04 | 0.0       | 2.421E-04 | BORNOVA                         |
+| 1203                    | affectedpop   | 1.3932        | 5.096E-04 | 0.0       | 6.632E-06 | BORNOVA                         |
+| 1203                    | injured       | 0.7431        | 1.481E-06 | 0.0       | 7.431E-09 | BORNOVA                         |
+| 1207                    | contents      | 1_677_690     | 293.5     | 0.0       | 485.7     | BOZKIR                          |
+| 1207                    | nonstructural | 2_516_536     | 947.6     | 0.0       | 1_782     | BOZKIR                          |
+| 1207                    | structural    | 1_398_075     | 968.5     | 0.0       | 22.7401   | BOZKIR                          |
+| 1207                    | occupants     | 46.7349       | 1.542E-07 | 0.0       | 4.673E-07 | BOZKIR                          |
+| 1207                    | area          | 4_732         | 0.2567    | 0.0       | 4.732E-05 | BOZKIR                          |
+| 1207                    | number        | 4.0000        | 2.170E-04 | 0.0       | 4.000E-08 | BOZKIR                          |
+| 1207                    | residents     | 87.6279       | 0.0161    | 0.0       | 8.763E-07 | BOZKIR                          |
+| 1207                    | affectedpop   | 87.6279       | 0.5083    | 0.0       | 0.0148    | BOZKIR                          |
+| 1207                    | injured       | 46.7349       | 1.877E-06 | 0.0       | 4.673E-07 | BOZKIR                          |
+| 1210                    | contents      | 197_012       | 0.0285    | 0.0       | 0.0020    | BOZÜYÜK                         |
+| 1210                    | nonstructural | 82_088        | 0.0842    | 0.0       | 8.209E-04 | BOZÜYÜK                         |
+| 1210                    | structural    | 49_253        | 0.0908    | 0.0       | 4.925E-04 | BOZÜYÜK                         |
+| 1210                    | occupants     | 38.4700       | 4.365E-08 | 0.0       | 3.847E-07 | BOZÜYÜK                         |
+| 1210                    | area          | 217.3         | 2.466E-07 | 0.0       | 2.173E-06 | BOZÜYÜK                         |
+| 1210                    | number        | 0.3706        | 4.205E-10 | 0.0       | 3.706E-09 | BOZÜYÜK                         |
+| 1210                    | injured       | 38.4700       | 4.365E-08 | 0.0       | 3.847E-07 | BOZÜYÜK                         |
+| 1213                    | contents      | 1_556_821     | 5_056     | 0.0       | 37_946    | BULANIK                         |
+| 1213                    | nonstructural | 648_675       | 2_053     | 0.0       | 2_466     | BULANIK                         |
+| 1213                    | structural    | 389_205       | 2_141     | 0.0       | 10_282    | BULANIK                         |
+| 1213                    | occupants     | 6.8133        | 9.757E-05 | 0.0       | 5.921E-06 | BULANIK                         |
+| 1213                    | area          | 1_636         | 3.5534    | 0.0       | 13.5685   | BULANIK                         |
+| 1213                    | number        | 2.7893        | 0.0061    | 0.0       | 0.0231    | BULANIK                         |
+| 1213                    | injured       | 6.8133        | 6.186E-04 | 0.0       | 6.813E-08 | BULANIK                         |
+| 1301                    | contents      | 450_561       | 0.0012    | 0.0       | 0.0045    | Hebei                           |
+| 1301                    | nonstructural | 675_842       | 7.4363    | 0.0       | 1.8162    | Hebei                           |
+| 1301                    | structural    | 375_468       | 0.5848    | 0.0       | 21.2870   | Hebei                           |
+| 1301                    | occupants     | 7.5554        | 3.435E-09 | 0.0       | 7.555E-08 | Hebei                           |
+| 1301                    | area          | 1_403         | 0.0040    | 0.0       | 1.403E-05 | Hebei                           |
+| 1301                    | number        | 9.0000        | 2.544E-05 | 0.0       | 9.000E-08 | Hebei                           |
+| 1301                    | residents     | 14.1664       | 1.086E-04 | 0.0       | 1.417E-07 | Hebei                           |
+| 1301                    | affectedpop   | 14.1664       | 9.151E-05 | 0.0       | 1.417E-07 | Hebei                           |
+| 1301                    | injured       | 7.5554        | 3.435E-09 | 0.0       | 7.555E-08 | Hebei                           |
+| 1303                    | contents      | 1_151_434     | 5.235E-04 | 0.0       | 0.0115    | Sunbury                         |
+| 1303                    | nonstructural | 1_727_150     | 0.0021    | 0.0       | 0.0173    | Sunbury                         |
+| 1303                    | structural    | 959_528       | 22.1361   | 0.0       | 0.0096    | Sunbury                         |
+| 1303                    | occupants     | 22.7120       | 1.033E-08 | 0.0       | 2.271E-07 | Sunbury                         |
+| 1303                    | area          | 3_584         | 1.630E-06 | 0.0       | 3.584E-05 | Sunbury                         |
+| 1303                    | number        | 23.0000       | 1.046E-08 | 0.0       | 2.300E-07 | Sunbury                         |
+| 1303                    | residents     | 42.5849       | 1.936E-08 | 0.0       | 4.258E-07 | Sunbury                         |
+| 1303                    | affectedpop   | 42.5849       | 1.331E-07 | 0.0       | 4.258E-07 | Sunbury                         |
+| 1303                    | injured       | 22.7120       | 1.033E-08 | 0.0       | 2.271E-07 | Sunbury                         |
+| 1308                    | contents      | 2_212_862     | 0.0898    | 0.0       | 0.0221    | ERBAA                           |
+| 1308                    | nonstructural | 922_026       | 6.169E-04 | 0.0       | 0.0092    | ERBAA                           |
+| 1308                    | structural    | 553_216       | 5.221E-04 | 0.0       | 0.0055    | ERBAA                           |
+| 1308                    | occupants     | 12.0500       | 8.049E-09 | 0.0       | 1.205E-07 | ERBAA                           |
+| 1308                    | area          | 2_441         | 1.631E-06 | 0.0       | 2.441E-05 | ERBAA                           |
+| 1308                    | number        | 4.1627        | 2.781E-09 | 0.0       | 4.163E-08 | ERBAA                           |
+| 1308                    | injured       | 12.0500       | 8.049E-09 | 0.0       | 1.205E-07 | ERBAA                           |
+| 1309                    | contents      | 6_942_971     | 0.4968    | 0.0       | 0.0694    | ERCİŞ                           |
+| 1309                    | nonstructural | 10_414_457    | 0.4364    | 0.0       | 0.1604    | ERCİŞ                           |
+| 1309                    | structural    | 5_785_809     | 0.2213    | 0.0       | 0.0579    | ERCİŞ                           |
+| 1309                    | occupants     | 234.6         | 1.498E-07 | 0.0       | 2.346E-06 | ERCİŞ                           |
+| 1309                    | area          | 21_613        | 1.380E-05 | 0.0       | 2.161E-04 | ERCİŞ                           |
+| 1309                    | number        | 157.0000      | 1.002E-07 | 0.0       | 1.570E-06 | ERCİŞ                           |
+| 1309                    | residents     | 439.9         | 2.808E-07 | 0.0       | 4.399E-06 | ERCİŞ                           |
+| 1309                    | affectedpop   | 439.9         | 2.808E-07 | 0.0       | 4.399E-06 | ERCİŞ                           |
+| 1309                    | injured       | 234.6         | 1.498E-07 | 0.0       | 2.346E-06 | ERCİŞ                           |
+| 1317                    | contents      | 146_015       | 1.9234    | 0.0       | 0.0015    | Vila Nova de Gaia               |
+| 1317                    | nonstructural | 255_526       | 3.9257    | 0.0       | 0.0026    | Vila Nova de Gaia               |
+| 1317                    | structural    | 328_534       | 4.6832    | 0.0       | 0.0033    | Vila Nova de Gaia               |
+| 1317                    | occupants     | 6.6895        | 2.853E-07 | 0.0       | 6.690E-08 | Vila Nova de Gaia               |
+| 1317                    | area          | 779.2         | 0.0421    | 0.0       | 7.792E-06 | Vila Nova de Gaia               |
+| 1317                    | number        | 5.0000        | 2.700E-04 | 0.0       | 5.000E-08 | Vila Nova de Gaia               |
+| 1317                    | residents     | 12.5429       | 0.0015    | 0.0       | 1.254E-07 | Vila Nova de Gaia               |
+| 1317                    | affectedpop   | 12.5429       | 0.0016    | 0.0       | 1.254E-07 | Vila Nova de Gaia               |
+| 1317                    | injured       | 6.6895        | 5.770E-09 | 0.0       | 6.690E-08 | Vila Nova de Gaia               |
+| 1409                    | contents      | 151_540       | 4_269     | 0.0       | 17_482    | Shanxi                          |
+| 1409                    | nonstructural | 63_142        | 860.8     | 0.0       | 1_824     | Shanxi                          |
+| 1409                    | structural    | 37_885        | 575.6     | 0.0       | 1_188     | Shanxi                          |
+| 1409                    | occupants     | 0.5867        | 6.579E-05 | 0.0       | 5.074E-04 | Shanxi                          |
+| 1409                    | area          | 159.2162      | 2.1166    | 0.0       | 15.3759   | Shanxi                          |
+| 1409                    | number        | 0.2715        | 0.0036    | 0.0       | 0.0262    | Shanxi                          |
+| 1409                    | injured       | 0.5867        | 1.252E-04 | 0.0       | 2.007E-08 | Shanxi                          |
+| 1414                    | contents      | 66_902        | 949.3     | 0.0       | 4_490     | İSKİLİP                         |
+| 1414                    | nonstructural | 100_353       | 1_013     | 0.0       | 4_284     | İSKİLİP                         |
+| 1414                    | structural    | 55_752        | 715.1     | 0.0       | 2_968     | İSKİLİP                         |
+| 1414                    | occupants     | 1.4901        | 1.033E-04 | 0.0       | 3.515E-04 | İSKİLİP                         |
+| 1414                    | area          | 208.3         | 1.0384    | 0.0       | 3.4728    | İSKİLİP                         |
+| 1414                    | number        | 1.0000        | 0.0050    | 0.0       | 0.0167    | İSKİLİP                         |
+| 1414                    | residents     | 2.7939        | 0.0277    | 0.0       | 0.1465    | İSKİLİP                         |
+| 1414                    | affectedpop   | 2.7939        | 0.1040    | 0.0       | 0.2761    | İSKİLİP                         |
+| 1414                    | injured       | 1.4901        | 7.088E-04 | 0.0       | 1.812E-06 | İSKİLİP                         |
+| 1418                    | contents      | 3_543_548     | 96.7829   | 0.0       | 0.0354    | Tomar                           |
+| 1418                    | nonstructural | 1_476_478     | 130.8682  | 0.0       | 0.0148    | Tomar                           |
+| 1418                    | structural    | 885_887       | 311.7     | 0.0       | 0.0089    | Tomar                           |
+| 1418                    | occupants     | 35.6433       | 6.408E-08 | 0.0       | 3.564E-07 | Tomar                           |
+| 1418                    | area          | 3_909         | 0.0811    | 0.0       | 3.909E-05 | Tomar                           |
+| 1418                    | number        | 6.6660        | 1.384E-04 | 0.0       | 6.666E-08 | Tomar                           |
+| 1418                    | injured       | 35.6433       | 6.402E-08 | 0.0       | 3.564E-07 | Tomar                           |
+| 1419                    | contents      | 28_473        | 1.2689    | 0.0       | 0.0018    | Torres Novas                    |
+| 1419                    | nonstructural | 49_828        | 15.5604   | 0.0       | 133.8362  | Torres Novas                    |
+| 1419                    | structural    | 64_065        | 13.2285   | 0.0       | 10.1346   | Torres Novas                    |
+| 1419                    | occupants     | 0.7350        | 1.080E-07 | 0.0       | 7.350E-09 | Torres Novas                    |
+| 1419                    | area          | 137.6656      | 0.0045    | 0.0       | 1.377E-06 | Torres Novas                    |
+| 1419                    | number        | 1.0000        | 3.266E-05 | 0.0       | 1.000E-08 | Torres Novas                    |
+| 1419                    | residents     | 1.3782        | 1.167E-04 | 0.0       | 1.535E-04 | Torres Novas                    |
+| 1419                    | affectedpop   | 1.3782        | 3.959E-04 | 0.0       | 1.378E-08 | Torres Novas                    |
+| 1419                    | injured       | 0.7350        | 3.393E-07 | 0.0       | 7.350E-09 | Torres Novas                    |
+| 1502                    | contents      | 8_235_254     | 45_208    | 0.0       | 172_082   | Nei Mongol                      |
+| 1502                    | nonstructural | 14_411_695    | 150_245   | 0.0       | 489_825   | Nei Mongol                      |
+| 1502                    | structural    | 18_529_322    | 239_887   | 0.0       | 438_144   | Nei Mongol                      |
+| 1502                    | occupants     | 258.7         | 0.0394    | 0.0       | 0.0941    | Nei Mongol                      |
+| 1502                    | area          | 43_948        | 132.9070  | 0.0       | 309.1     | Nei Mongol                      |
+| 1502                    | number        | 282.0         | 0.8528    | 0.0       | 1.9836    | Nei Mongol                      |
+| 1502                    | residents     | 485.0         | 2.9329    | 0.0       | 8.5018    | Nei Mongol                      |
+| 1502                    | affectedpop   | 485.0         | 3.5263    | 0.0       | 10.7370   | Nei Mongol                      |
+| 1502                    | injured       | 258.7         | 0.0186    | 0.0       | 0.0023    | Nei Mongol                      |
+| 1503                    | contents      | 1_598_860     | 4_469     | 0.0       | 155.1385  | SAROLANGUN Regency              |
+| 1503                    | nonstructural | 666_192       | 908.5     | 0.0       | 1_318     | SAROLANGUN Regency              |
+| 1503                    | structural    | 399_715       | 1_515     | 0.0       | 1_384     | SAROLANGUN Regency              |
+| 1503                    | occupants     | 34.4000       | 1.048E-06 | 0.0       | 3.440E-07 | SAROLANGUN Regency              |
+| 1503                    | area          | 1_764         | 3.3673    | 0.0       | 1.3959    | SAROLANGUN Regency              |
+| 1503                    | number        | 3.0077        | 0.0057    | 0.0       | 0.0024    | SAROLANGUN Regency              |
+| 1503                    | injured       | 34.4000       | 7.201E-04 | 0.0       | 3.440E-07 | SAROLANGUN Regency              |
+| 1604                    | contents      | 750_935       | 2.565E-04 | 0.0       | 0.0075    | SARIYER                         |
+| 1604                    | nonstructural | 1_126_402     | 1.9661    | 0.0       | 0.0113    | SARIYER                         |
+| 1604                    | structural    | 625_779       | 3.408E-04 | 0.0       | 0.0063    | SARIYER                         |
+| 1604                    | occupants     | 10.7734       | 3.679E-09 | 0.0       | 1.077E-07 | SARIYER                         |
+| 1604                    | area          | 2_338         | 7.984E-07 | 0.0       | 2.338E-05 | SARIYER                         |
+| 1604                    | number        | 15.0000       | 5.123E-09 | 0.0       | 1.500E-07 | SARIYER                         |
+| 1604                    | residents     | 20.2002       | 6.899E-09 | 0.0       | 2.020E-07 | SARIYER                         |
+| 1604                    | affectedpop   | 20.2002       | 6.899E-09 | 0.0       | 2.020E-07 | SARIYER                         |
+| 1604                    | injured       | 10.7734       | 3.679E-09 | 0.0       | 1.077E-07 | SARIYER                         |
+| 1605                    | contents      | 233_624       | 2.1851    | 0.0       | 0.0023    | SARIZ                           |
+| 1605                    | nonstructural | 408_842       | 0.1136    | 0.0       | 4.8278    | SARIZ                           |
+| 1605                    | structural    | 525_654       | 68.7761   | 0.0       | 2_441     | SARIZ                           |
+| 1605                    | occupants     | 4.4098        | 1.302E-07 | 0.0       | 4.410E-08 | SARIZ                           |
+| 1605                    | area          | 1_247         | 7.057E-04 | 0.0       | 1.247E-05 | SARIZ                           |
+| 1605                    | number        | 8.0000        | 4.528E-06 | 0.0       | 8.000E-08 | SARIZ                           |
+| 1605                    | residents     | 8.2684        | 1.322E-05 | 0.0       | 8.268E-08 | SARIZ                           |
+| 1605                    | affectedpop   | 8.2684        | 5.606E-06 | 0.0       | 8.268E-08 | SARIZ                           |
+| 1605                    | injured       | 4.4098        | 1.606E-08 | 0.0       | 4.410E-08 | SARIZ                           |
+| 1607                    | contents      | 1_282_460     | 1_868     | 0.0       | 69_870    | SASON                           |
+| 1607                    | nonstructural | 1_923_689     | 2_160     | 0.0       | 74_891    | SASON                           |
+| 1607                    | structural    | 1_068_716     | 999.6     | 0.0       | 22_320    | SASON                           |
+| 1607                    | occupants     | 28.4617       | 1.325E-04 | 0.0       | 0.0056    | SASON                           |
+| 1607                    | area          | 3_992         | 1.5704    | 0.0       | 64.5387   | SASON                           |
+| 1607                    | number        | 29.0000       | 0.0114    | 0.0       | 0.4688    | SASON                           |
+| 1607                    | residents     | 53.3656       | 0.0587    | 0.0       | 2.3813    | SASON                           |
+| 1607                    | affectedpop   | 53.3656       | 0.3507    | 0.0       | 13.5156   | SASON                           |
+| 1607                    | injured       | 28.4617       | 3.543E-04 | 0.0       | 1.121E-05 | SASON                           |
+| 1609                    | contents      | 8_278_732     | 1_964     | 0.0       | 55_101    | OGAN KOMERING ULU TIMUR Regency |
+| 1609                    | nonstructural | 12_418_098    | 7_480     | 0.0       | 527_677   | OGAN KOMERING ULU TIMUR Regency |
+| 1609                    | structural    | 6_898_944     | 1_318     | 0.0       | 19_417    | OGAN KOMERING ULU TIMUR Regency |
+| 1609                    | occupants     | 177.6841      | 1.022E-07 | 0.0       | 1.777E-06 | OGAN KOMERING ULU TIMUR Regency |
+| 1609                    | area          | 20_410        | 0.1338    | 0.0       | 7.9279    | OGAN KOMERING ULU TIMUR Regency |
+| 1609                    | number        | 98.0000       | 6.426E-04 | 0.0       | 0.0381    | OGAN KOMERING ULU TIMUR Regency |
+| 1609                    | residents     | 333.2         | 0.0111    | 0.0       | 0.5941    | OGAN KOMERING ULU TIMUR Regency |
+| 1609                    | affectedpop   | 333.2         | 0.0258    | 0.0       | 0.2060    | OGAN KOMERING ULU TIMUR Regency |
+| 1609                    | injured       | 177.6841      | 1.019E-07 | 0.0       | 1.777E-06 | OGAN KOMERING ULU TIMUR Regency |
+| 1610                    | contents      | 401_413       | 37.4929   | 0.0       | 1_425     | OGAN ILIR Regency               |
+| 1610                    | nonstructural | 602_120       | 8.0697    | 0.0       | 26.5713   | OGAN ILIR Regency               |
+| 1610                    | structural    | 334_511       | 6.9901    | 0.0       | 14.9775   | OGAN ILIR Regency               |
+| 1610                    | occupants     | 7.2614        | 3.113E-09 | 0.0       | 7.261E-08 | OGAN ILIR Regency               |
+| 1610                    | area          | 1_250         | 5.357E-07 | 0.0       | 1.250E-05 | OGAN ILIR Regency               |
+| 1610                    | number        | 6.0000        | 2.572E-09 | 0.0       | 6.000E-08 | OGAN ILIR Regency               |
+| 1610                    | residents     | 13.6151       | 9.761E-06 | 0.0       | 1.362E-07 | OGAN ILIR Regency               |
+| 1610                    | affectedpop   | 13.6151       | 3.300E-04 | 0.0       | 0.0074    | OGAN ILIR Regency               |
+| 1610                    | injured       | 7.2614        | 3.113E-09 | 0.0       | 7.261E-08 | OGAN ILIR Regency               |
+| 1802                    | contents      | 116_812       | 4.2635    | 0.0       | 16.6824   | TANGGAMUS Regency               |
+| 1802                    | nonstructural | 204_421       | 0.0627    | 0.0       | 0.0020    | TANGGAMUS Regency               |
+| 1802                    | structural    | 262_827       | 12.6213   | 0.0       | 166.3987  | TANGGAMUS Regency               |
+| 1802                    | occupants     | 2.7994        | 1.766E-09 | 0.0       | 2.799E-08 | TANGGAMUS Regency               |
+| 1802                    | area          | 623.4         | 7.520E-04 | 0.0       | 6.234E-06 | TANGGAMUS Regency               |
+| 1802                    | number        | 4.0000        | 4.825E-06 | 0.0       | 4.000E-08 | TANGGAMUS Regency               |
+| 1802                    | residents     | 5.2489        | 2.299E-05 | 0.0       | 5.249E-08 | TANGGAMUS Regency               |
+| 1802                    | affectedpop   | 5.2489        | 1.668E-04 | 0.0       | 5.145E-07 | TANGGAMUS Regency               |
+| 1802                    | injured       | 2.7994        | 1.766E-09 | 0.0       | 2.799E-08 | TANGGAMUS Regency               |
+| 1809                    | contents      | 642_467       | 34.2652   | 0.0       | 18.2019   | İSCEHİSAR                       |
+| 1809                    | nonstructural | 1_124_317     | 7.3181    | 0.0       | 0.0112    | İSCEHİSAR                       |
+| 1809                    | structural    | 1_445_550     | 424.6     | 0.0       | 19_305    | İSCEHİSAR                       |
+| 1809                    | occupants     | 18.3280       | 1.291E-08 | 0.0       | 1.833E-07 | İSCEHİSAR                       |
+| 1809                    | area          | 3_429         | 0.0049    | 0.0       | 3.429E-05 | İSCEHİSAR                       |
+| 1809                    | number        | 22.0000       | 3.155E-05 | 0.0       | 2.200E-07 | İSCEHİSAR                       |
+| 1809                    | residents     | 34.3649       | 1.892E-04 | 0.0       | 3.436E-07 | İSCEHİSAR                       |
+| 1809                    | affectedpop   | 34.3649       | 1.209E-04 | 0.0       | 3.436E-07 | İSCEHİSAR                       |
+| 1809                    | injured       | 18.3280       | 1.291E-08 | 0.0       | 1.833E-07 | İSCEHİSAR                       |
+| 1811                    | contents      | 1_503_573     | 3_996     | 0.0       | 25_811    | DEMRE                           |
+| 1811                    | nonstructural | 2_255_360     | 1_893     | 0.0       | 6_945     | DEMRE                           |
+| 1811                    | structural    | 1_252_978     | 779.2     | 0.0       | 2_972     | DEMRE                           |
+| 1811                    | occupants     | 24.3561       | 6.943E-06 | 0.0       | 2.436E-07 | DEMRE                           |
+| 1811                    | area          | 4_681         | 0.5205    | 0.0       | 3.5144    | DEMRE                           |
+| 1811                    | number        | 34.0000       | 0.0038    | 0.0       | 0.0255    | DEMRE                           |
+| 1811                    | residents     | 45.6678       | 0.0181    | 0.0       | 0.1422    | DEMRE                           |
+| 1811                    | affectedpop   | 45.6678       | 0.2091    | 0.0       | 0.9949    | DEMRE                           |
+| 1811                    | injured       | 24.3561       | 1.717E-05 | 0.0       | 2.436E-07 | DEMRE                           |
+| 1812                    | contents      | 87_609        | 6.7608    | 0.0       | 8.761E-04 | KARAÇOBAN                       |
+| 1812                    | nonstructural | 153_316       | 4.8234    | 0.0       | 0.3136    | KARAÇOBAN                       |
+| 1812                    | structural    | 197_120       | 5.7777    | 0.0       | 354.3     | KARAÇOBAN                       |
+| 1812                    | occupants     | 1.1887        | 8.426E-07 | 0.0       | 1.189E-08 | KARAÇOBAN                       |
+| 1812                    | area          | 467.5         | 0.0065    | 0.0       | 4.675E-06 | KARAÇOBAN                       |
+| 1812                    | number        | 3.0000        | 4.142E-05 | 0.0       | 3.000E-08 | KARAÇOBAN                       |
+| 1812                    | residents     | 2.2288        | 8.448E-05 | 0.0       | 1.979E-04 | KARAÇOBAN                       |
+| 1812                    | affectedpop   | 2.2288        | 1.785E-04 | 0.0       | 1.995E-05 | KARAÇOBAN                       |
+| 1812                    | injured       | 1.1887        | 1.520E-06 | 0.0       | 1.189E-08 | KARAÇOBAN                       |
+| 1813                    | contents      | 133_804       | 55.0040   | 0.0       | 786.0     | KARAMANLI                       |
+| 1813                    | nonstructural | 200_707       | 5.7020    | 0.0       | 87.8679   | KARAMANLI                       |
+| 1813                    | structural    | 111_504       | 7.4998    | 0.0       | 172.6005  | KARAMANLI                       |
+| 1813                    | occupants     | 2.3432        | 1.418E-09 | 0.0       | 2.343E-08 | KARAMANLI                       |
+| 1813                    | area          | 416.5         | 3.565E-05 | 0.0       | 4.165E-06 | KARAMANLI                       |
+| 1813                    | number        | 2.0000        | 1.712E-07 | 0.0       | 2.000E-08 | KARAMANLI                       |
+| 1813                    | residents     | 4.3935        | 5.575E-06 | 0.0       | 2.292E-05 | KARAMANLI                       |
+| 1813                    | affectedpop   | 4.3935        | 0.0028    | 0.0       | 0.0968    | KARAMANLI                       |
+| 1813                    | injured       | 2.3432        | 1.418E-09 | 0.0       | 2.343E-08 | KARAMANLI                       |
+| 203                     | contents      | 1_401_745     | 2_653     | 0.0       | 18_129    | Cuxhaven                        |
+| 203                     | nonstructural | 2_453_054     | 8_874     | 0.0       | 55_783    | Cuxhaven                        |
+| 203                     | structural    | 3_153_927     | 15_284    | 0.0       | 174_150   | Cuxhaven                        |
+| 203                     | occupants     | 34.8285       | 1.556E-04 | 0.0       | 3.483E-07 | Cuxhaven                        |
+| 203                     | area          | 7_481         | 6.2798    | 0.0       | 5.1793    | Cuxhaven                        |
+| 203                     | number        | 48.0000       | 0.0403    | 0.0       | 0.0332    | Cuxhaven                        |
+| 203                     | residents     | 65.3035       | 0.1028    | 0.0       | 0.1514    | Cuxhaven                        |
+| 203                     | affectedpop   | 65.3035       | 0.3028    | 0.0       | 0.6259    | Cuxhaven                        |
+| 203                     | injured       | 34.8285       | 2.675E-04 | 0.0       | 3.483E-07 | Cuxhaven                        |
+| 302                     | contents      | 2_103_480     | 249.8     | 0.0       | 3_779     | Bernkastel-Wittlich             |
+| 302                     | nonstructural | 3_155_221     | 1_792     | 0.0       | 64_660    | Bernkastel-Wittlich             |
+| 302                     | structural    | 1_752_900     | 814.3     | 0.0       | 22_820    | Bernkastel-Wittlich             |
+| 302                     | occupants     | 69.1488       | 9.677E-06 | 0.0       | 6.915E-07 | Bernkastel-Wittlich             |
+| 302                     | area          | 6_548         | 0.1000    | 0.0       | 6.548E-05 | Bernkastel-Wittlich             |
+| 302                     | number        | 10.0000       | 1.527E-04 | 0.0       | 1.000E-07 | Bernkastel-Wittlich             |
+| 302                     | residents     | 129.6539      | 0.0054    | 0.0       | 0.0255    | Bernkastel-Wittlich             |
+| 302                     | affectedpop   | 129.6539      | 0.0452    | 0.0       | 0.4092    | Bernkastel-Wittlich             |
+| 302                     | injured       | 69.1488       | 4.884E-07 | 0.0       | 6.915E-07 | Bernkastel-Wittlich             |
+| 303                     | contents      | 110_623       | 0.0532    | 0.0       | 1.7201    | Birkenfeld                      |
+| 303                     | nonstructural | 193_591       | 21.2585   | 0.0       | 94.1516   | Birkenfeld                      |
+| 303                     | structural    | 248_902       | 28.9532   | 0.0       | 2_047     | Birkenfeld                      |
+| 303                     | occupants     | 3.8771        | 7.773E-10 | 0.0       | 3.877E-08 | Birkenfeld                      |
+| 303                     | area          | 467.5         | 9.035E-04 | 0.0       | 4.675E-06 | Birkenfeld                      |
+| 303                     | number        | 3.0000        | 5.797E-06 | 0.0       | 3.000E-08 | Birkenfeld                      |
+| 303                     | residents     | 7.2696        | 5.135E-05 | 0.0       | 0.0015    | Birkenfeld                      |
+| 303                     | affectedpop   | 7.2696        | 1.466E-06 | 0.0       | 3.701E-06 | Birkenfeld                      |
+| 303                     | injured       | 3.8771        | 7.773E-10 | 0.0       | 3.877E-08 | Birkenfeld                      |
+| 307                     | contents      | 2_408_632     | 993.7     | 0.0       | 40_957    | Oreamuno                        |
+| 307                     | nonstructural | 4_073_666     | 827.9     | 0.0       | 7_195     | Oreamuno                        |
+| 307                     | structural    | 5_207_262     | 1_542     | 0.0       | 74_165    | Oreamuno                        |
+| 307                     | occupants     | 141.3185      | 7.531E-08 | 0.0       | 1.413E-06 | Oreamuno                        |
+| 307                     | area          | 12_405        | 0.0824    | 0.0       | 3.1494    | Oreamuno                        |
+| 307                     | number        | 59.1996       | 3.959E-04 | 0.0       | 0.0151    | Oreamuno                        |
+| 307                     | residents     | 252.2         | 0.0093    | 0.0       | 0.3153    | Oreamuno                        |
+| 307                     | affectedpop   | 252.2         | 0.1478    | 0.0       | 5.9683    | Oreamuno                        |
+| 307                     | injured       | 141.3185      | 9.336E-08 | 0.0       | 1.413E-06 | Oreamuno                        |
+| 308                     | contents      | 7_484_948     | 1_886     | 0.0       | 62_490    | Pozega                          |
+| 308                     | nonstructural | 11_583_998    | 846.4     | 0.0       | 23_218    | Pozega                          |
+| 308                     | structural    | 13_450_545    | 829.1     | 0.0       | 17_830    | Pozega                          |
+| 308                     | occupants     | 227.2         | 3.928E-06 | 0.0       | 1.564E-04 | Pozega                          |
+| 308                     | area          | 30_489        | 0.7365    | 0.0       | 25.6567   | Pozega                          |
+| 308                     | number        | 195.7         | 0.0019    | 0.0       | 0.0937    | Pozega                          |
+| 308                     | residents     | 424.8         | 0.0081    | 0.0       | 0.1021    | Pozega                          |
+| 308                     | affectedpop   | 424.8         | 0.0283    | 0.0       | 1.4092    | Pozega                          |
+| 308                     | injured       | 227.2         | 2.878E-06 | 0.0       | 1.799E-06 | Pozega                          |
+| 406                     | contents      | 3_184_038     | 0.0095    | 0.0       | 0.0318    | Miranda do Douro                |
+| 406                     | nonstructural | 4_776_056     | 33.9721   | 0.0       | 44.8227   | Miranda do Douro                |
+| 406                     | structural    | 2_653_365     | 30.4337   | 0.0       | 435.5     | Miranda do Douro                |
+| 406                     | occupants     | 29.4321       | 8.522E-09 | 0.0       | 2.943E-07 | Miranda do Douro                |
+| 406                     | area          | 9_912         | 0.0079    | 0.0       | 9.912E-05 | Miranda do Douro                |
+| 406                     | number        | 72.0000       | 5.705E-05 | 0.0       | 7.200E-07 | Miranda do Douro                |
+| 406                     | residents     | 55.1852       | 1.471E-04 | 0.0       | 5.519E-07 | Miranda do Douro                |
+| 406                     | affectedpop   | 55.1852       | 0.0017    | 0.0       | 0.0060    | Miranda do Douro                |
+| 406                     | injured       | 29.4321       | 8.522E-09 | 0.0       | 2.943E-07 | Miranda do Douro                |
+| 407                     | contents      | 2_090_599     | 7.942E-04 | 0.0       | 0.0165    | Mirandela                       |
+| 407                     | nonstructural | 3_245_534     | 33.1803   | 0.0       | 1_916     | Mirandela                       |
+| 407                     | structural    | 2_363_434     | 0.9688    | 0.0       | 49.0614   | Mirandela                       |
+| 407                     | occupants     | 21.7127       | 8.360E-09 | 0.0       | 1.357E-07 | Mirandela                       |
+| 407                     | area          | 7_483         | 2.920E-06 | 0.0       | 5.143E-05 | Mirandela                       |
+| 407                     | number        | 50.0000       | 1.940E-08 | 0.0       | 3.300E-07 | Mirandela                       |
+| 407                     | residents     | 40.7114       | 2.028E-05 | 0.0       | 1.665E-04 | Mirandela                       |
+| 407                     | affectedpop   | 40.7114       | 3.851E-07 | 0.0       | 1.874E-05 | Mirandela                       |
+| 407                     | injured       | 21.7127       | 8.360E-09 | 0.0       | 1.357E-07 | Mirandela                       |
+| 501                     | contents      | 210_348       | 1_545     | 0.0       | 27_273    | Belmonte                        |
+| 501                     | nonstructural | 315_522       | 1_720     | 0.0       | 44_331    | Belmonte                        |
+| 501                     | structural    | 175_290       | 1_465     | 0.0       | 25_260    | Belmonte                        |
+| 501                     | occupants     | 3.2283        | 6.769E-05 | 0.0       | 0.0020    | Belmonte                        |
+| 501                     | area          | 654.8         | 0.9025    | 0.0       | 25.4779   | Belmonte                        |
+| 501                     | number        | 1.0000        | 0.0014    | 0.0       | 0.0389    | Belmonte                        |
+| 501                     | residents     | 6.0530        | 0.0250    | 0.0       | 0.6801    | Belmonte                        |
+| 501                     | affectedpop   | 6.0530        | 0.1278    | 0.0       | 2.1591    | Belmonte                        |
+| 501                     | injured       | 3.2283        | 4.002E-04 | 0.0       | 0.0041    | Belmonte                        |
+| 502                     | contents      | 531_209       | 32.0273   | 0.0       | 636.5     | Nicoya                          |
+| 502                     | nonstructural | 796_814       | 300.0     | 0.0       | 12_882    | Nicoya                          |
+| 502                     | structural    | 442_674       | 77.2802   | 0.0       | 1_083     | Nicoya                          |
+| 502                     | occupants     | 6.0522        | 9.011E-07 | 0.0       | 6.052E-08 | Nicoya                          |
+| 502                     | area          | 1_310         | 0.0199    | 0.0       | 1.310E-05 | Nicoya                          |
+| 502                     | number        | 2.0000        | 3.035E-05 | 0.0       | 2.000E-08 | Nicoya                          |
+| 502                     | residents     | 11.3479       | 4.025E-04 | 0.0       | 1.135E-07 | Nicoya                          |
+| 502                     | affectedpop   | 11.3479       | 0.0062    | 0.0       | 6.924E-04 | Nicoya                          |
+| 502                     | injured       | 6.0522        | 5.214E-07 | 0.0       | 6.052E-08 | Nicoya                          |
+| 503                     | contents      | 808_873       | 364.1     | 0.0       | 1_863     | Santa Cruz                      |
+| 503                     | nonstructural | 1_415_528     | 2_015     | 0.0       | 25.9858   | Santa Cruz                      |
+| 503                     | structural    | 1_819_965     | 923.7     | 0.0       | 637.1     | Santa Cruz                      |
+| 503                     | occupants     | 30.9291       | 3.253E-06 | 0.0       | 3.093E-07 | Santa Cruz                      |
+| 503                     | area          | 3_911         | 0.0755    | 0.0       | 3.911E-05 | Santa Cruz                      |
+| 503                     | number        | 4.0000        | 7.724E-05 | 0.0       | 4.000E-08 | Santa Cruz                      |
+| 503                     | residents     | 57.9921       | 0.0041    | 0.0       | 5.799E-07 | Santa Cruz                      |
+| 503                     | affectedpop   | 57.9921       | 0.0215    | 0.0       | 0.1158    | Santa Cruz                      |
+| 503                     | injured       | 30.9291       | 5.740E-06 | 0.0       | 3.093E-07 | Santa Cruz                      |
+| 504                     | contents      | 2_263_526     | 5_657     | 0.0       | 74_857    | Fundão                          |
+| 504                     | nonstructural | 3_961_170     | 3_174     | 0.0       | 1_888     | Fundão                          |
+| 504                     | structural    | 5_092_933     | 1_969     | 0.0       | 15_165    | Fundão                          |
+| 504                     | occupants     | 42.0377       | 6.364E-06 | 0.0       | 4.204E-07 | Fundão                          |
+| 504                     | area          | 12_079        | 0.5569    | 0.0       | 1.208E-04 | Fundão                          |
+| 504                     | number        | 58.0000       | 0.0027    | 0.0       | 5.800E-07 | Fundão                          |
+| 504                     | residents     | 78.8206       | 0.0128    | 0.0       | 0.0157    | Fundão                          |
+| 504                     | affectedpop   | 78.8206       | 0.0342    | 0.0       | 0.1339    | Fundão                          |
+| 504                     | injured       | 42.0377       | 7.634E-04 | 0.0       | 4.204E-07 | Fundão                          |
+| 509                     | contents      | 154_780       | 714.9     | 0.0       | 3_330     | Sertã                           |
+| 509                     | nonstructural | 270_864       | 1_314     | 0.0       | 4_090     | Sertã                           |
+| 509                     | structural    | 348_254       | 2_593     | 0.0       | 17_926    | Sertã                           |
+| 509                     | occupants     | 3.0482        | 4.671E-04 | 0.0       | 0.0020    | Sertã                           |
+| 509                     | area          | 826.0         | 2.0194    | 0.0       | 8.4955    | Sertã                           |
+| 509                     | number        | 6.0000        | 0.0147    | 0.0       | 0.0617    | Sertã                           |
+| 509                     | residents     | 5.7153        | 0.0252    | 0.0       | 0.1520    | Sertã                           |
+| 509                     | affectedpop   | 5.7153        | 0.0375    | 0.0       | 0.1546    | Sertã                           |
+| 509                     | injured       | 3.0482        | 2.952E-04 | 0.0       | 3.587E-08 | Sertã                           |
+| 601                     | contents      | 398_005       | 21.1168   | 0.0       | 2.4220    | Puntarenas                      |
+| 601                     | nonstructural | 597_007       | 10.7209   | 0.0       | 0.0263    | Puntarenas                      |
+| 601                     | structural    | 331_671       | 9.4993    | 0.0       | 31.2431   | Puntarenas                      |
+| 601                     | occupants     | 0.9045        | 8.640E-10 | 0.0       | 9.045E-09 | Puntarenas                      |
+| 601                     | area          | 1_239         | 4.403E-05 | 0.0       | 1.239E-05 | Puntarenas                      |
+| 601                     | number        | 9.0000        | 3.198E-07 | 0.0       | 9.000E-08 | Puntarenas                      |
+| 601                     | residents     | 1.6960        | 1.301E-06 | 0.0       | 1.696E-08 | Puntarenas                      |
+| 601                     | affectedpop   | 1.6960        | 4.750E-09 | 0.0       | 1.696E-08 | Puntarenas                      |
+| 601                     | injured       | 0.9045        | 8.640E-10 | 0.0       | 9.045E-09 | Puntarenas                      |
+| 603                     | contents      | 13_401_212    | 11_392    | 0.0       | 28_511    | Coimbra                         |
+| 603                     | nonstructural | 20_101_818    | 35_360    | 0.0       | 557_497   | Coimbra                         |
+| 603                     | structural    | 11_167_677    | 18_038    | 0.0       | 146_698   | Coimbra                         |
+| 603                     | occupants     | 247.2         | 0.0029    | 0.0       | 3.474E-04 | Coimbra                         |
+| 603                     | area          | 33_039        | 42.4531   | 0.0       | 229.0     | Coimbra                         |
+| 603                     | number        | 212.0         | 0.2724    | 0.0       | 1.4696    | Coimbra                         |
+| 603                     | residents     | 463.5         | 0.9419    | 0.0       | 7.2100    | Coimbra                         |
+| 603                     | affectedpop   | 463.5         | 0.8334    | 0.0       | 5.0457    | Coimbra                         |
+| 603                     | injured       | 247.2         | 0.0173    | 0.0       | 2.472E-06 | Coimbra                         |
+| 610                     | contents      | 39_026        | 196.4     | 0.0       | 706.7     | Chudnivs'kyi                    |
+| 610                     | nonstructural | 68_296        | 434.3     | 0.0       | 446.2     | Chudnivs'kyi                    |
+| 610                     | structural    | 87_809        | 300.7     | 0.0       | 1_442     | Chudnivs'kyi                    |
+| 610                     | occupants     | 2.0314        | 4.178E-05 | 0.0       | 2.031E-08 | Chudnivs'kyi                    |
+| 610                     | area          | 208.3         | 0.4792    | 0.0       | 0.8897    | Chudnivs'kyi                    |
+| 610                     | number        | 1.0000        | 0.0023    | 0.0       | 0.0043    | Chudnivs'kyi                    |
+| 610                     | residents     | 3.8089        | 0.0182    | 0.0       | 0.0553    | Chudnivs'kyi                    |
+| 610                     | affectedpop   | 3.8089        | 0.0375    | 0.0       | 0.1116    | Chudnivs'kyi                    |
+| 610                     | injured       | 2.0314        | 5.214E-04 | 0.0       | 3.118E-05 | Chudnivs'kyi                    |
+| 615                     | contents      | 396_592       | 78.8175   | 0.0       | 575.3     | Soure                           |
+| 615                     | nonstructural | 627_134       | 188.5     | 0.0       | 1_291     | Soure                           |
+| 615                     | structural    | 513_219       | 299.8     | 0.0       | 1_510     | Soure                           |
+| 615                     | occupants     | 12.7725       | 2.673E-06 | 0.0       | 1.277E-07 | Soure                           |
+| 615                     | area          | 1_521         | 0.0657    | 0.0       | 1.521E-05 | Soure                           |
+| 615                     | number        | 9.0000        | 4.399E-04 | 0.0       | 9.000E-08 | Soure                           |
+| 615                     | residents     | 23.9484       | 0.0020    | 0.0       | 0.0018    | Soure                           |
+| 615                     | affectedpop   | 23.9484       | 0.0069    | 0.0       | 0.0079    | Soure                           |
+| 615                     | injured       | 12.7725       | 4.155E-08 | 0.0       | 1.277E-07 | Soure                           |
+| 616                     | contents      | 3_792_100     | 0.7600    | 0.0       | 22.3767   | Luhyns'kyi                      |
+| 616                     | nonstructural | 6_636_176     | 323.4     | 0.0       | 1_305     | Luhyns'kyi                      |
+| 616                     | structural    | 8_532_226     | 230.2     | 0.0       | 6_692     | Luhyns'kyi                      |
+| 616                     | occupants     | 90.1723       | 5.689E-08 | 0.0       | 9.017E-07 | Luhyns'kyi                      |
+| 616                     | area          | 20_237        | 0.0856    | 0.0       | 2.024E-04 | Luhyns'kyi                      |
+| 616                     | number        | 147.0000      | 6.217E-04 | 0.0       | 1.470E-06 | Luhyns'kyi                      |
+| 616                     | residents     | 169.0731      | 0.0030    | 0.0       | 0.0335    | Luhyns'kyi                      |
+| 616                     | affectedpop   | 169.0731      | 0.0142    | 0.0       | 0.0095    | Luhyns'kyi                      |
+| 616                     | injured       | 90.1723       | 5.689E-08 | 0.0       | 9.017E-07 | Luhyns'kyi                      |
+| 701                     | contents      | 1_109_254     | 145.0871  | 0.0       | 0.0365    | Alandroal                       |
+| 701                     | nonstructural | 1_941_194     | 1_452     | 0.0       | 286.7     | Alandroal                       |
+| 701                     | structural    | 2_495_821     | 1_029     | 0.0       | 741.4     | Alandroal                       |
+| 701                     | occupants     | 33.2014       | 9.456E-08 | 0.0       | 3.320E-07 | Alandroal                       |
+| 701                     | area          | 5_920         | 0.0912    | 0.0       | 5.920E-05 | Alandroal                       |
+| 701                     | number        | 43.0000       | 6.627E-04 | 0.0       | 4.300E-07 | Alandroal                       |
+| 701                     | residents     | 62.2526       | 0.0032    | 0.0       | 0.0059    | Alandroal                       |
+| 701                     | affectedpop   | 62.2526       | 0.0245    | 0.0       | 7.427E-05 | Alandroal                       |
+| 701                     | injured       | 33.2014       | 1.579E-07 | 0.0       | 3.320E-07 | Alandroal                       |
+| 704                     | contents      | 2_676_498     | 468.9     | 0.0       | 534.5     | Talamanca                       |
+| 704                     | nonstructural | 4_683_872     | 809.9     | 0.0       | 15_190    | Talamanca                       |
+| 704                     | structural    | 6_022_122     | 3_410     | 0.0       | 39_748    | Talamanca                       |
+| 704                     | occupants     | 105.3980      | 2.331E-06 | 0.0       | 1.054E-06 | Talamanca                       |
+| 704                     | area          | 12_941        | 0.3592    | 0.0       | 3.4196    | Talamanca                       |
+| 704                     | number        | 94.0000       | 0.0026    | 0.0       | 0.0248    | Talamanca                       |
+| 704                     | residents     | 197.6         | 0.0181    | 0.0       | 0.1908    | Talamanca                       |
+| 704                     | affectedpop   | 197.6         | 0.1154    | 0.0       | 1.9022    | Talamanca                       |
+| 704                     | injured       | 105.3980      | 1.553E-07 | 0.0       | 1.054E-06 | Talamanca                       |
+| 712                     | contents      | 8_171_581     | 4_004     | 0.0       | 1_469     | Vendas Novas                    |
+| 712                     | nonstructural | 3_404_826     | 3_892     | 0.0       | 248.0     | Vendas Novas                    |
+| 712                     | structural    | 2_042_895     | 9_102     | 0.0       | 69_396    | Vendas Novas                    |
+| 712                     | occupants     | 50.0500       | 3.444E-07 | 0.0       | 5.005E-07 | Vendas Novas                    |
+| 712                     | area          | 9_014         | 1.0823    | 0.0       | 0.5668    | Vendas Novas                    |
+| 712                     | number        | 15.3720       | 0.0018    | 0.0       | 9.666E-04 | Vendas Novas                    |
+| 712                     | injured       | 50.0500       | 3.443E-07 | 0.0       | 5.005E-07 | Vendas Novas                    |
+| 801                     | contents      | 7_413_316     | 1_351     | 0.0       | 5_353     | Albufeira                       |
+| 801                     | nonstructural | 3_088_882     | 374.4     | 0.0       | 40.1576   | Albufeira                       |
+| 801                     | structural    | 1_853_329     | 665.8     | 0.0       | 4_142     | Albufeira                       |
+| 801                     | occupants     | 66.9367       | 4.242E-07 | 0.0       | 6.694E-07 | Albufeira                       |
+| 801                     | area          | 8_178         | 0.4354    | 0.0       | 1.4683    | Albufeira                       |
+| 801                     | number        | 13.9456       | 7.424E-04 | 0.0       | 0.0025    | Albufeira                       |
+| 801                     | injured       | 66.9367       | 4.244E-07 | 0.0       | 6.694E-07 | Albufeira                       |
+| 808                     | contents      | 14_569_444    | 84_658    | 0.0       | 289_433   | Loulé                           |
+| 808                     | nonstructural | 25_496_528    | 63_783    | 0.0       | 190_443   | Loulé                           |
+| 808                     | structural    | 32_781_250    | 167_225   | 0.0       | 1_138_314 | Loulé                           |
+| 808                     | occupants     | 323.9         | 0.0281    | 0.0       | 0.1776    | Loulé                           |
+| 808                     | area          | 70_442        | 120.9402  | 0.0       | 745.7     | Loulé                           |
+| 808                     | number        | 452.0         | 0.7760    | 0.0       | 4.7848    | Loulé                           |
+| 808                     | residents     | 607.3         | 2.1896    | 0.0       | 15.3025   | Loulé                           |
+| 808                     | affectedpop   | 607.3         | 2.5073    | 0.0       | 2.9331    | Loulé                           |
+| 808                     | injured       | 323.9         | 0.0050    | 0.0       | 3.239E-06 | Loulé                           |
+| ESP.1.2_1               | contents      | 4_699_411     | 5_912     | 0.0       | 41_236    | Cadiz                           |
+| ESP.1.2_1               | nonstructural | 4_885_896     | 14_786    | 0.0       | 88_174    | Cadiz                           |
+| ESP.1.2_1               | structural    | 2_931_538     | 7_953     | 0.0       | 36_414    | Cadiz                           |
+| ESP.1.2_1               | occupants     | 121.1933      | 4.679E-05 | 0.0       | 1.200E-06 | Cadiz                           |
+| ESP.1.2_1               | area          | 8_017         | 0.7084    | 0.0       | 2.7179    | Cadiz                           |
+| ESP.1.2_1               | number        | 36.2582       | 0.0038    | 0.0       | 0.0175    | Cadiz                           |
+| ESP.1.2_1               | residents     | 108.8000      | 0.0461    | 0.0       | 0.2920    | Cadiz                           |
+| ESP.1.2_1               | affectedpop   | 108.8000      | 0.4058    | 0.0       | 1.3690    | Cadiz                           |
+| ESP.1.2_1               | injured       | 121.1933      | 2.387E-05 | 0.0       | 1.208E-06 | Cadiz                           |
+| ESP.1.3_1               | contents      | 431_981_568   | 26_237    | 0.0       | 411_073   | Cordoba                         |
+| ESP.1.3_1               | nonstructural | 1_061_315_520 | 356_579   | 0.0       | 70_441    | Cordoba                         |
+| ESP.1.3_1               | structural    | 636_789_248   | 17_083    | 0.0       | 94_774    | Cordoba                         |
+| ESP.1.3_1               | occupants     | 18_253        | 0.0089    | 0.0       | 9.428E-04 | Cordoba                         |
+| ESP.1.3_1               | area          | 1_571_046     | 53.5748   | 0.0       | 18.8821   | Cordoba                         |
+| ESP.1.3_1               | number        | 7_827         | 0.2648    | 0.0       | 0.0549    | Cordoba                         |
+| ESP.1.3_1               | residents     | 32_967        | 3.0141    | 2.323E-07 | 2.1747    | Cordoba                         |
+| ESP.1.3_1               | affectedpop   | 32_967        | 2.2123    | 4.228E-11 | 3.4208    | Cordoba                         |
+| ESP.1.3_1               | injured       | 18_253        | 0.0035    | 0.0       | 1.946E-04 | Cordoba                         |
+| ESP.1.4_1               | contents      | 10_941_112    | 15_662    | 0.0       | 207_600   | Granada                         |
+| ESP.1.4_1               | nonstructural | 22_319_906    | 16_556    | 0.0       | 189_075   | Granada                         |
+| ESP.1.4_1               | structural    | 13_391_943    | 9_553     | 0.0       | 129_464   | Granada                         |
+| ESP.1.4_1               | occupants     | 417.3         | 4.485E-04 | 0.0       | 4.144E-06 | Granada                         |
+| ESP.1.4_1               | area          | 32_454        | 1.9732    | 0.0       | 5.3708    | Granada                         |
+| ESP.1.4_1               | number        | 35.4771       | 0.0013    | 0.0       | 0.0040    | Granada                         |
+| ESP.1.4_1               | residents     | 609.4         | 0.0936    | 0.0       | 0.4329    | Granada                         |
+| ESP.1.4_1               | affectedpop   | 609.4         | 2.9143    | 0.0       | 43.1744   | Granada                         |
+| ESP.1.4_1               | injured       | 417.3         | 0.0070    | 0.0       | 8.416E-06 | Granada                         |
+| ESP.1.5_1               | contents      | 744_214       | 4_924     | 0.0       | 21_310    | Huelva                          |
+| ESP.1.5_1               | nonstructural | 1_527_298     | 5_589     | 0.0       | 30_361    | Huelva                          |
+| ESP.1.5_1               | structural    | 916_379       | 8_163     | 0.0       | 39_255    | Huelva                          |
+| ESP.1.5_1               | occupants     | 27.7133       | 2.451E-04 | 0.0       | 0.0014    | Huelva                          |
+| ESP.1.5_1               | area          | 2_258         | 2.4381    | 0.0       | 11.0489   | Huelva                          |
+| ESP.1.5_1               | number        | 10.1047       | 0.0112    | 0.0       | 0.0527    | Huelva                          |
+| ESP.1.5_1               | residents     | 45.8000       | 0.1221    | 0.0       | 0.6435    | Huelva                          |
+| ESP.1.5_1               | affectedpop   | 45.8000       | 0.5187    | 0.0       | 2.0948    | Huelva                          |
+| ESP.1.5_1               | injured       | 27.7133       | 2.421E-04 | 0.0       | 9.640E-04 | Huelva                          |
+| ESP.1.6_1               | contents      | 13_313_235    | 3_268     | 0.0       | 71_931    | Jaen                            |
+| ESP.1.6_1               | nonstructural | 30_654_746    | 3_029     | 0.0       | 72_491    | Jaen                            |
+| ESP.1.6_1               | structural    | 18_392_846    | 1_513     | 0.0       | 24_483    | Jaen                            |
+| ESP.1.6_1               | occupants     | 438.7         | 8.337E-06 | 0.0       | 3.545E-06 | Jaen                            |
+| ESP.1.6_1               | area          | 45_761        | 0.3104    | 0.0       | 4.0317    | Jaen                            |
+| ESP.1.6_1               | number        | 187.8         | 0.0013    | 0.0       | 0.0100    | Jaen                            |
+| ESP.1.6_1               | residents     | 756.4         | 0.0183    | 0.0       | 0.2564    | Jaen                            |
+| ESP.1.6_1               | affectedpop   | 756.4         | 0.1829    | 0.0       | 1.3671    | Jaen                            |
+| ESP.1.6_1               | injured       | 438.7         | 1.027E-04 | 0.0       | 3.774E-06 | Jaen                            |
+| ESP.1.7_1               | contents      | 7_017_295     | 10_414    | 0.0       | 177_742   | Malaga                          |
+| ESP.1.7_1               | nonstructural | 15_962_029    | 31_660    | 0.0       | 573_969   | Malaga                          |
+| ESP.1.7_1               | structural    | 9_577_218     | 11_366    | 0.0       | 239_108   | Malaga                          |
+| ESP.1.7_1               | occupants     | 317.6         | 0.0023    | 0.0       | 0.0211    | Malaga                          |
+| ESP.1.7_1               | area          | 22_878        | 11.2868   | 0.0       | 107.9811  | Malaga                          |
+| ESP.1.7_1               | number        | 78.5166       | 0.0105    | 0.0       | 0.2416    | Malaga                          |
+| ESP.1.7_1               | residents     | 490.1         | 0.7003    | 0.0       | 8.2427    | Malaga                          |
+| ESP.1.7_1               | affectedpop   | 490.1         | 5.5962    | 0.0       | 95.5960   | Malaga                          |
+| ESP.1.7_1               | injured       | 317.6         | 0.0169    | 0.0       | 0.4906    | Malaga                          |
+| ESP.1.8_1               | contents      | 3_665_928     | 15_999    | 0.0       | 62_109    | Sevilla                         |
+| ESP.1.8_1               | nonstructural | 3_410_494     | 25_265    | 0.0       | 127_306   | Sevilla                         |
+| ESP.1.8_1               | structural    | 2_046_296     | 13_784    | 0.0       | 87_616    | Sevilla                         |
+| ESP.1.8_1               | occupants     | 73.2600       | 0.0013    | 0.0       | 0.0141    | Sevilla                         |
+| ESP.1.8_1               | area          | 5_976         | 7.9866    | 0.0       | 78.1539   | Sevilla                         |
+| ESP.1.8_1               | number        | 21.8165       | 0.0421    | 0.0       | 0.4464    | Sevilla                         |
+| ESP.1.8_1               | residents     | 73.9000       | 0.4192    | 0.0       | 4.1329    | Sevilla                         |
+| ESP.1.8_1               | affectedpop   | 73.9000       | 1.2971    | 0.0       | 7.5630    | Sevilla                         |
+| ESP.1.8_1               | injured       | 73.2600       | 0.0023    | 0.0       | 0.0176    | Sevilla                         |
+| ESP.11.1_1              | contents      | 5_809_910     | 6_858     | 0.0       | 22_457    | Badajoz                         |
+| ESP.11.1_1              | nonstructural | 14_119_530    | 16_269    | 0.0       | 119_621   | Badajoz                         |
+| ESP.11.1_1              | structural    | 8_471_717     | 8_606     | 0.0       | 38_308    | Badajoz                         |
+| ESP.11.1_1              | occupants     | 231.0         | 0.0013    | 0.0       | 0.0042    | Badajoz                         |
+| ESP.11.1_1              | area          | 22_850        | 8.1659    | 0.0       | 23.2502   | Badajoz                         |
+| ESP.11.1_1              | number        | 197.2         | 0.0117    | 0.0       | 0.0160    | Badajoz                         |
+| ESP.11.1_1              | residents     | 414.0         | 0.4185    | 0.0       | 1.7401    | Badajoz                         |
+| ESP.11.1_1              | affectedpop   | 414.0         | 3.0235    | 0.0       | 32.1958   | Badajoz                         |
+| ESP.11.1_1              | injured       | 231.0         | 0.0143    | 0.0       | 0.0388    | Badajoz                         |
+| ESP.11.2_1              | contents      | 2_003_562     | 1_314     | 0.0       | 22_125    | Caceres                         |
+| ESP.11.2_1              | nonstructural | 5_008_904     | 4_504     | 0.0       | 73_555    | Caceres                         |
+| ESP.11.2_1              | structural    | 3_005_343     | 5_846     | 0.0       | 109_714   | Caceres                         |
+| ESP.11.2_1              | occupants     | 64.5000       | 2.744E-04 | 0.0       | 0.0034    | Caceres                         |
+| ESP.11.2_1              | area          | 7_533         | 2.0184    | 0.0       | 43.2464   | Caceres                         |
+| ESP.11.2_1              | number        | 11.0000       | 9.352E-04 | 0.0       | 0.0098    | Caceres                         |
+| ESP.11.2_1              | residents     | 116.7000      | 0.0831    | 0.0       | 2.2001    | Caceres                         |
+| ESP.11.2_1              | affectedpop   | 116.7000      | 0.6653    | 0.0       | 8.6250    | Caceres                         |
+| ESP.11.2_1              | injured       | 64.5000       | 0.0015    | 0.0       | 0.0010    | Caceres                         |
+| ESP.12.2_1              | contents      | 431_181       | 219.7     | 0.0       | 6_635     | Lugo                            |
+| ESP.12.2_1              | nonstructural | 1_077_952     | 687.5     | 0.0       | 29_663    | Lugo                            |
+| ESP.12.2_1              | structural    | 646_772       | 155.6557  | 0.0       | 2_818     | Lugo                            |
+| ESP.12.2_1              | occupants     | 10.7667       | 4.910E-09 | 0.0       | 9.400E-08 | Lugo                            |
+| ESP.12.2_1              | area          | 1_601         | 0.0370    | 0.0       | 1.0617    | Lugo                            |
+| ESP.12.2_1              | number        | 9.0000        | 1.849E-04 | 0.0       | 0.0053    | Lugo                            |
+| ESP.12.2_1              | residents     | 19.4000       | 0.0016    | 0.0       | 0.0482    | Lugo                            |
+| ESP.12.2_1              | affectedpop   | 19.4000       | 7.310E-04 | 0.0       | 0.0060    | Lugo                            |
+| ESP.12.2_1              | injured       | 10.7667       | 4.892E-09 | 0.0       | 9.400E-08 | Lugo                            |
+| ESP.12.3_1              | contents      | 8_445_994     | 2_649     | 0.0       | 36_535    | Ourense                         |
+| ESP.12.3_1              | nonstructural | 5_312_712     | 6_091     | 0.0       | 100_471   | Ourense                         |
+| ESP.12.3_1              | structural    | 3_187_628     | 272.3     | 0.0       | 2_677     | Ourense                         |
+| ESP.12.3_1              | occupants     | 99.1733       | 3.114E-04 | 0.0       | 0.0129    | Ourense                         |
+| ESP.12.3_1              | area          | 10_309        | 2.9200    | 0.0       | 115.4524  | Ourense                         |
+| ESP.12.3_1              | number        | 14.8527       | 0.0018    | 0.0       | 0.0820    | Ourense                         |
+| ESP.12.3_1              | residents     | 38.8000       | 0.0700    | 0.0       | 0.8227    | Ourense                         |
+| ESP.12.3_1              | affectedpop   | 38.8000       | 0.1835    | 0.0       | 7.2661    | Ourense                         |
+| ESP.12.3_1              | injured       | 99.1733       | 9.459E-04 | 0.0       | 0.0078    | Ourense                         |
+| ESP.12.4_1              | contents      | 29_658_068    | 66_443    | 0.0       | 1_875_919 | Pontevedra                      |
+| ESP.12.4_1              | nonstructural | 72_830_496    | 39_266    | 0.0       | 1_058_004 | Pontevedra                      |
+| ESP.12.4_1              | structural    | 43_698_300    | 17_325    | 0.0       | 525_445   | Pontevedra                      |
+| ESP.12.4_1              | occupants     | 1_102         | 5.270E-04 | 0.0       | 0.0040    | Pontevedra                      |
+| ESP.12.4_1              | area          | 98_726        | 8.3285    | 0.0       | 240.9     | Pontevedra                      |
+| ESP.12.4_1              | number        | 42.1120       | 0.0036    | 0.0       | 0.1023    | Pontevedra                      |
+| ESP.12.4_1              | residents     | 1_977         | 0.6331    | 0.0       | 21.7080   | Pontevedra                      |
+| ESP.12.4_1              | affectedpop   | 1_977         | 18.2176   | 0.0       | 452.2     | Pontevedra                      |
+| ESP.12.4_1              | injured       | 1_102         | 0.0052    | 0.0       | 0.0279    | Pontevedra                      |
+| ESP.4.2_1               | contents      | 852_322       | 87.7243   | 0.0       | 2_711     | Ciudad Real                     |
+| ESP.4.2_1               | nonstructural | 2_130_804     | 261.7     | 0.0       | 8_229     | Ciudad Real                     |
+| ESP.4.2_1               | structural    | 1_278_483     | 126.5495  | 0.0       | 3_267     | Ciudad Real                     |
+| ESP.4.2_1               | occupants     | 33.7333       | 2.668E-07 | 0.0       | 3.373E-07 | Ciudad Real                     |
+| ESP.4.2_1               | area          | 3_450         | 0.0222    | 0.0       | 1.1243    | Ciudad Real                     |
+| ESP.4.2_1               | number        | 18.0000       | 1.479E-04 | 0.0       | 0.0075    | Ciudad Real                     |
+| ESP.4.2_1               | residents     | 61.1000       | 0.0015    | 0.0       | 0.0737    | Ciudad Real                     |
+| ESP.4.2_1               | affectedpop   | 61.1000       | 0.0051    | 0.0       | 0.1123    | Ciudad Real                     |
+| ESP.4.2_1               | injured       | 33.7333       | 7.673E-06 | 0.0       | 3.373E-07 | Ciudad Real                     |
+| ESP.4.5_1               | contents      | 18_002_066    | 3_295     | 0.0       | 135_782   | Toledo                          |
+| ESP.4.5_1               | nonstructural | 41_711_436    | 2_113     | 0.0       | 61_169    | Toledo                          |
+| ESP.4.5_1               | structural    | 25_026_864    | 240.0     | 0.0       | 5_459     | Toledo                          |
+| ESP.4.5_1               | occupants     | 482.8         | 3.209E-06 | 0.0       | 2.389E-06 | Toledo                          |
+| ESP.4.5_1               | area          | 61_283        | 0.1248    | 0.0       | 7.6480    | Toledo                          |
+| ESP.4.5_1               | number        | 256.1         | 1.090E-04 | 0.0       | 0.0017    | Toledo                          |
+| ESP.4.5_1               | residents     | 862.9         | 0.0106    | 0.0       | 0.3124    | Toledo                          |
+| ESP.4.5_1               | affectedpop   | 862.9         | 0.3694    | 0.0       | 13.5300   | Toledo                          |
+| ESP.4.5_1               | injured       | 482.8         | 1.718E-05 | 0.0       | 2.538E-06 | Toledo                          |
+| ESP.5.1_1               | contents      | 77_880        | 19.7924   | 0.0       | 531.3     | Avila                           |
+| ESP.5.1_1               | nonstructural | 159_403       | 3.0739    | 0.0       | 66.7863   | Avila                           |
+| ESP.5.1_1               | structural    | 95_642        | 6.7760    | 0.0       | 133.9445  | Avila                           |
+| ESP.5.1_1               | occupants     | 1.6833        | 1.056E-07 | 0.0       | 1.300E-08 | Avila                           |
+| ESP.5.1_1               | area          | 265.7         | 0.0012    | 0.0       | 5.436E-05 | Avila                           |
+| ESP.5.1_1               | number        | 2.0111        | 7.608E-06 | 0.0       | 5.552E-08 | Avila                           |
+| ESP.5.1_1               | residents     | 2.3000        | 2.902E-05 | 0.0       | 8.276E-05 | Avila                           |
+| ESP.5.1_1               | affectedpop   | 2.3000        | 3.315E-04 | 0.0       | 1.921E-04 | Avila                           |
+| ESP.5.1_1               | injured       | 1.6833        | 1.431E-08 | 0.0       | 1.300E-08 | Avila                           |
+| ESP.5.5_1               | contents      | 14_526_324    | 761.6     | 0.0       | 30_610    | Salamanca                       |
+| ESP.5.5_1               | nonstructural | 30_322_046    | 945.4     | 0.0       | 27_610    | Salamanca                       |
+| ESP.5.5_1               | structural    | 18_193_228    | 2_909     | 0.0       | 94_957    | Salamanca                       |
+| ESP.5.5_1               | occupants     | 463.5         | 2.311E-07 | 0.0       | 3.421E-06 | Salamanca                       |
+| ESP.5.5_1               | area          | 50_368        | 0.0938    | 0.0       | 2.0081    | Salamanca                       |
+| ESP.5.5_1               | number        | 339.0         | 1.879E-04 | 0.0       | 0.0048    | Salamanca                       |
+| ESP.5.5_1               | residents     | 730.1         | 0.0083    | 0.0       | 0.2002    | Salamanca                       |
+| ESP.5.5_1               | affectedpop   | 730.1         | 0.1398    | 0.0       | 8.0773    | Salamanca                       |
+| ESP.5.5_1               | injured       | 463.5         | 2.018E-06 | 0.0       | 4.975E-06 | Salamanca                       |
+| ESP.5.9_1               | contents      | 583_701       | 4.9541    | 0.0       | 97.4937   | Zamora                          |
+| ESP.5.9_1               | nonstructural | 1_459_253     | 49.7157   | 0.0       | 795.5     | Zamora                          |
+| ESP.5.9_1               | structural    | 875_552       | 21.3165   | 0.0       | 35.3758   | Zamora                          |
+| ESP.5.9_1               | occupants     | 14.2333       | 5.359E-09 | 0.0       | 1.237E-07 | Zamora                          |
+| ESP.5.9_1               | area          | 2_300         | 4.054E-04 | 0.0       | 0.0019    | Zamora                          |
+| ESP.5.9_1               | number        | 18.0000       | 2.029E-06 | 0.0       | 9.484E-06 | Zamora                          |
+| ESP.5.9_1               | residents     | 25.7000       | 4.138E-05 | 0.0       | 0.0011    | Zamora                          |
+| ESP.5.9_1               | affectedpop   | 25.7000       | 3.216E-04 | 0.0       | 0.0023    | Zamora                          |
+| ESP.5.9_1               | injured       | 14.2333       | 5.359E-09 | 0.0       | 1.237E-07 | Zamora                          |
+| ESP.8.1_1               | contents      | 3_736_328     | 285.3     | 0.0       | 3_492     | Madrid                          |
+| ESP.8.1_1               | nonstructural | 8_186_839     | 551.4     | 0.0       | 14_700    | Madrid                          |
+| ESP.8.1_1               | structural    | 4_912_104     | 607.5     | 0.0       | 9_320     | Madrid                          |
+| ESP.8.1_1               | occupants     | 148.4333      | 1.328E-05 | 0.0       | 7.845E-07 | Madrid                          |
+| ESP.8.1_1               | area          | 9_195         | 0.0586    | 0.0       | 0.2436    | Madrid                          |
+| ESP.8.1_1               | number        | 44.3797       | 1.422E-04 | 0.0       | 5.871E-04 | Madrid                          |
+| ESP.8.1_1               | residents     | 252.5         | 0.0068    | 0.0       | 0.0436    | Madrid                          |
+| ESP.8.1_1               | affectedpop   | 252.5         | 0.0778    | 0.0       | 0.4950    | Madrid                          |
+| ESP.8.1_1               | injured       | 148.4333      | 6.812E-04 | 0.0       | 7.819E-07 | Madrid                          |
+| MAR-ADM1-1590546715-B10 | contents      | 19_109_828    | 5_096     | 0.0       | 43_435    | Rabat-Sal�-Kenitra              |
+| MAR-ADM1-1590546715-B10 | nonstructural | 31_811_914    | 11_968    | 0.0       | 95_400    | Rabat-Sal�-Kenitra              |
+| MAR-ADM1-1590546715-B10 | structural    | 55_200_376    | 23_409    | 0.0       | 181_882   | Rabat-Sal�-Kenitra              |
+| MAR-ADM1-1590546715-B10 | occupants     | 7_591         | 0.0344    | 0.0       | 0.2009    | Rabat-Sal�-Kenitra              |
+| MAR-ADM1-1590546715-B10 | area          | 317_709       | 50.4384   | 0.0       | 417.4     | Rabat-Sal�-Kenitra              |
+| MAR-ADM1-1590546715-B10 | number        | 3_163         | 0.5044    | 0.0       | 4.0361    | Rabat-Sal�-Kenitra              |
+| MAR-ADM1-1590546715-B10 | residents     | 14_452        | 4.0931    | 0.0       | 33.2890   | Rabat-Sal�-Kenitra              |
+| MAR-ADM1-1590546715-B10 | affectedpop   | 14_452        | 8.5848    | 0.0       | 68.0553   | Rabat-Sal�-Kenitra              |
+| MAR-ADM1-1590546715-B10 | injured       | 7_591         | 0.0889    | 0.0       | 0.4217    | Rabat-Sal�-Kenitra              |
+| MAR-ADM1-1590546715-B11 | contents      | 3_355_969     | 1_140     | 0.0       | 22_041    | Fez-Meknes                      |
+| MAR-ADM1-1590546715-B11 | nonstructural | 5_853_940     | 4_238     | 0.0       | 39_168    | Fez-Meknes                      |
+| MAR-ADM1-1590546715-B11 | structural    | 8_032_166     | 4_109     | 0.0       | 37_570    | Fez-Meknes                      |
+| MAR-ADM1-1590546715-B11 | occupants     | 2_836         | 0.0084    | 0.0       | 0.1167    | Fez-Meknes                      |
+| MAR-ADM1-1590546715-B11 | area          | 68_620        | 22.3453   | 0.0       | 145.4069  | Fez-Meknes                      |
+| MAR-ADM1-1590546715-B11 | number        | 740.0         | 0.2223    | 0.0       | 1.4625    | Fez-Meknes                      |
+| MAR-ADM1-1590546715-B11 | residents     | 3_588         | 1.7818    | 0.0       | 16.3240   | Fez-Meknes                      |
+| MAR-ADM1-1590546715-B11 | affectedpop   | 3_588         | 4.6138    | 0.0       | 54.9835   | Fez-Meknes                      |
+| MAR-ADM1-1590546715-B11 | injured       | 2_836         | 0.0045    | 0.0       | 0.0299    | Fez-Meknes                      |
+| MAR-ADM1-1590546715-B12 | contents      | 934_305       | 629.9     | 0.0       | 235.9     | B�ni Mellal-Kh�nifra            |
+| MAR-ADM1-1590546715-B12 | nonstructural | 1_294_484     | 610.2     | 0.0       | 1_558     | B�ni Mellal-Kh�nifra            |
+| MAR-ADM1-1590546715-B12 | structural    | 2_296_433     | 4_001     | 0.0       | 10_133    | B�ni Mellal-Kh�nifra            |
+| MAR-ADM1-1590546715-B12 | occupants     | 1_215         | 0.0027    | 0.0       | 8.086E-06 | B�ni Mellal-Kh�nifra            |
+| MAR-ADM1-1590546715-B12 | area          | 16_920        | 2.6107    | 0.0       | 1.1116    | B�ni Mellal-Kh�nifra            |
+| MAR-ADM1-1590546715-B12 | number        | 213.0         | 0.0257    | 0.0       | 0.0103    | B�ni Mellal-Kh�nifra            |
+| MAR-ADM1-1590546715-B12 | residents     | 787.3         | 0.1388    | 0.0       | 0.1408    | B�ni Mellal-Kh�nifra            |
+| MAR-ADM1-1590546715-B12 | affectedpop   | 787.3         | 0.3439    | 0.0       | 0.5392    | B�ni Mellal-Kh�nifra            |
+| MAR-ADM1-1590546715-B12 | injured       | 1_215         | 1.642E-04 | 0.0       | 8.840E-06 | B�ni Mellal-Kh�nifra            |
+| MAR-ADM1-1590546715-B2  | contents      | 917_535       | 2_045     | 0.0       | 13_632    | Tangier-Tetouan-Al Hoceima      |
+| MAR-ADM1-1590546715-B2  | nonstructural | 1_976_129     | 1_503     | 0.0       | 12_133    | Tangier-Tetouan-Al Hoceima      |
+| MAR-ADM1-1590546715-B2  | structural    | 3_993_391     | 14_102    | 0.0       | 69_240    | Tangier-Tetouan-Al Hoceima      |
+| MAR-ADM1-1590546715-B2  | occupants     | 1_242         | 0.0059    | 0.0       | 0.0306    | Tangier-Tetouan-Al Hoceima      |
+| MAR-ADM1-1590546715-B2  | area          | 29_966        | 23.3244   | 0.0       | 60.3525   | Tangier-Tetouan-Al Hoceima      |
+| MAR-ADM1-1590546715-B2  | number        | 331.0         | 0.2288    | 0.0       | 0.5292    | Tangier-Tetouan-Al Hoceima      |
+| MAR-ADM1-1590546715-B2  | residents     | 1_482         | 1.8830    | 0.0       | 6.4991    | Tangier-Tetouan-Al Hoceima      |
+| MAR-ADM1-1590546715-B2  | affectedpop   | 1_482         | 2.9331    | 0.0       | 18.6149   | Tangier-Tetouan-Al Hoceima      |
+| MAR-ADM1-1590546715-B2  | injured       | 1_242         | 0.0629    | 0.0       | 0.0011    | Tangier-Tetouan-Al Hoceima      |
+| MAR-ADM1-1590546715-B3  | contents      | 107_993       | 23.1793   | 0.0       | 884.7     | Oriental                        |
+| MAR-ADM1-1590546715-B3  | nonstructural | 243_448       | 4.4922    | 0.0       | 110.5662  | Oriental                        |
+| MAR-ADM1-1590546715-B3  | structural    | 498_402       | 44.4828   | 0.0       | 1_341     | Oriental                        |
+| MAR-ADM1-1590546715-B3  | occupants     | 135.2667      | 5.441E-06 | 0.0       | 1.024E-06 | Oriental                        |
+| MAR-ADM1-1590546715-B3  | area          | 3_680         | 0.0424    | 0.0       | 1.3947    | Oriental                        |
+| MAR-ADM1-1590546715-B3  | number        | 34.0000       | 9.075E-05 | 0.0       | 0.0030    | Oriental                        |
+| MAR-ADM1-1590546715-B3  | residents     | 145.7000      | 5.259E-05 | 0.0       | 4.106E-05 | Oriental                        |
+| MAR-ADM1-1590546715-B3  | affectedpop   | 145.7000      | 5.349E-04 | 0.0       | 7.503E-06 | Oriental                        |
+| MAR-ADM1-1590546715-B3  | injured       | 135.2667      | 6.168E-06 | 0.0       | 8.003E-07 | Oriental                        |
+| MAR-ADM1-1590546715-B4  | contents      | 113_639       | 52.2958   | 0.0       | 2_196     | Dr�a-Tafilalet                  |
+| MAR-ADM1-1590546715-B4  | nonstructural | 159_986       | 55.7141   | 0.0       | 1_314     | Dr�a-Tafilalet                  |
+| MAR-ADM1-1590546715-B4  | structural    | 345_820       | 200.7     | 0.0       | 8_681     | Dr�a-Tafilalet                  |
+| MAR-ADM1-1590546715-B4  | occupants     | 123.0667      | 6.963E-04 | 0.0       | 0.0563    | Dr�a-Tafilalet                  |
+| MAR-ADM1-1590546715-B4  | area          | 2_521         | 0.5861    | 0.0       | 44.9837   | Dr�a-Tafilalet                  |
+| MAR-ADM1-1590546715-B4  | number        | 23.0000       | 0.0047    | 0.0       | 0.3528    | Dr�a-Tafilalet                  |
+| MAR-ADM1-1590546715-B4  | residents     | 125.2000      | 0.0277    | 0.0       | 2.1913    | Dr�a-Tafilalet                  |
+| MAR-ADM1-1590546715-B4  | affectedpop   | 125.2000      | 0.0576    | 0.0       | 4.3981    | Dr�a-Tafilalet                  |
+| MAR-ADM1-1590546715-B4  | injured       | 123.0667      | 4.578E-04 | 0.0       | 0.0331    | Dr�a-Tafilalet                  |
+| MAR-ADM1-1590546715-B5  | contents      | 2_497_625     | 702.0     | 0.0       | 3_265     | Souss-Massa                     |
+| MAR-ADM1-1590546715-B5  | nonstructural | 3_439_955     | 1_123     | 0.0       | 13_131    | Souss-Massa                     |
+| MAR-ADM1-1590546715-B5  | structural    | 7_446_107     | 5_153     | 0.0       | 13_412    | Souss-Massa                     |
+| MAR-ADM1-1590546715-B5  | occupants     | 2_187         | 0.0099    | 0.0       | 0.1236    | Souss-Massa                     |
+| MAR-ADM1-1590546715-B5  | area          | 61_071        | 6.7123    | 0.0       | 34.8498   | Souss-Massa                     |
+| MAR-ADM1-1590546715-B5  | number        | 940.0         | 0.0693    | 0.0       | 0.2647    | Souss-Massa                     |
+| MAR-ADM1-1590546715-B5  | residents     | 4_112         | 0.6556    | 0.0       | 6.1287    | Souss-Massa                     |
+| MAR-ADM1-1590546715-B5  | affectedpop   | 4_112         | 2.7331    | 0.0       | 23.9903   | Souss-Massa                     |
+| MAR-ADM1-1590546715-B5  | injured       | 2_187         | 0.0071    | 0.0       | 0.0082    | Souss-Massa                     |
+| MAR-ADM1-1590546715-B6  | contents      | 28_739        | 1.6976    | 0.0       | 0.3142    | Guelmim-Oued Noun               |
+| MAR-ADM1-1590546715-B6  | nonstructural | 29_365        | 0.8096    | 0.0       | 0.0526    | Guelmim-Oued Noun               |
+| MAR-ADM1-1590546715-B6  | structural    | 66_852        | 38.4844   | 0.0       | 149.9008  | Guelmim-Oued Noun               |
+| MAR-ADM1-1590546715-B6  | occupants     | 43.8000       | 5.150E-05 | 0.0       | 3.140E-07 | Guelmim-Oued Noun               |
+| MAR-ADM1-1590546715-B6  | area          | 638.2         | 0.0295    | 0.0       | 0.0583    | Guelmim-Oued Noun               |
+| MAR-ADM1-1590546715-B6  | number        | 8.0000        | 4.923E-04 | 0.0       | 9.543E-04 | Guelmim-Oued Noun               |
+| MAR-ADM1-1590546715-B6  | residents     | 30.2000       | 0.0045    | 0.0       | 0.0152    | Guelmim-Oued Noun               |
+| MAR-ADM1-1590546715-B6  | affectedpop   | 30.2000       | 0.0116    | 0.0       | 0.0033    | Guelmim-Oued Noun               |
+| MAR-ADM1-1590546715-B6  | injured       | 43.8000       | 3.390E-06 | 0.0       | 3.140E-07 | Guelmim-Oued Noun               |
+| MAR-ADM1-1590546715-B7  | contents      | 12_832_977    | 16_994    | 1.852E-04 | 39_559    | Casablanca-Settat               |
+| MAR-ADM1-1590546715-B7  | nonstructural | 41_302_968    | 63_743    | 0.0311    | 245_342   | Casablanca-Settat               |
+| MAR-ADM1-1590546715-B7  | structural    | 37_205_532    | 123_249   | 10.5531   | 431_404   | Casablanca-Settat               |
+| MAR-ADM1-1590546715-B7  | occupants     | 6_544         | 0.0466    | 3.877E-07 | 0.1845    | Casablanca-Settat               |
+| MAR-ADM1-1590546715-B7  | area          | 294_893       | 254.7     | 1.080E-05 | 1_014     | Casablanca-Settat               |
+| MAR-ADM1-1590546715-B7  | number        | 2_944         | 2.5502    | 1.800E-07 | 11.8092   | Casablanca-Settat               |
+| MAR-ADM1-1590546715-B7  | residents     | 12_537        | 21.1941   | 7.770E-07 | 88.4794   | Casablanca-Settat               |
+| MAR-ADM1-1590546715-B7  | affectedpop   | 12_537        | 43.2421   | 1.136E-06 | 124.1561  | Casablanca-Settat               |
+| MAR-ADM1-1590546715-B7  | injured       | 6_544         | 0.1540    | 3.877E-07 | 0.4005    | Casablanca-Settat               |
+| MAR-ADM1-1590546715-B8  | contents      | 4_703_102     | 112_681   | 0.0       | 500_187   | Marrakech-Safi                  |
+| MAR-ADM1-1590546715-B8  | nonstructural | 6_347_992     | 173_771   | 0.0       | 556_445   | Marrakech-Safi                  |
+| MAR-ADM1-1590546715-B8  | structural    | 13_665_438    | 324_032   | 0.0       | 1_164_916 | Marrakech-Safi                  |
+| MAR-ADM1-1590546715-B8  | occupants     | 2_877         | 1.6587    | 0.0       | 4.4222    | Marrakech-Safi                  |
+| MAR-ADM1-1590546715-B8  | area          | 114_329       | 1_329     | 0.0       | 3_629     | Marrakech-Safi                  |
+| MAR-ADM1-1590546715-B8  | number        | 1_257         | 13.2169   | 0.0       | 36.0237   | Marrakech-Safi                  |
+| MAR-ADM1-1590546715-B8  | residents     | 5_294         | 90.2383   | 0.0       | 319.6     | Marrakech-Safi                  |
+| MAR-ADM1-1590546715-B8  | affectedpop   | 5_294         | 190.9     | 0.0       | 938.3     | Marrakech-Safi                  |
+| MAR-ADM1-1590546715-B8  | injured       | 2_877         | 0.1006    | 0.0       | 0.2322    | Marrakech-Safi                  |
+| No_tag                  | contents      | 73_229_528    | 98_208    | 136.1739  | 396_354   | No_tag                          |
+| No_tag                  | nonstructural | 43_937_720    | 58_951    | 0.0040    | 272_101   | No_tag                          |
+| No_tag                  | structural    | 29_291_812    | 46_876    | 0.0285    | 172_570   | No_tag                          |
+| No_tag                  | occupants     | 1_806         | 0.0061    | 2.026E-07 | 0.0249    | No_tag                          |
+| No_tag                  | area          | 62_153        | 21.2948   | 8.503E-06 | 95.6819   | No_tag                          |
+| No_tag                  | number        | 148.4000      | 0.0426    | 2.571E-08 | 0.1921    | No_tag                          |
+| No_tag                  | injured       | 1_806         | 0.0299    | 2.077E-07 | 0.0325    | No_tag                          |
+| *total*                 | affectedpop   | 88_604        | 321.5     | 1.136E-06 | 2_153     | *total*                         |
+| *total*                 | area          | 3_500_684     | 2_229     | 1.930E-05 | 7_732     | *total*                         |
+| *total*                 | contents      | 854_627_584   | 686_654   | 136.1741  | 5_786_603 | *total*                         |
+| *total*                 | injured       | 52_694        | 0.6694    | 5.953E-07 | 1.8455    | *total*                         |
+| *total*                 | nonstructural | 1_702_027_392 | 1_294_230 | 0.0351    | 6_694_071 | *total*                         |
+| *total*                 | number        | 22_098        | 19.6033   | 2.057E-07 | 65.4981   | *total*                         |
+| *total*                 | occupants     | 52_694        | 1.8679    | 5.903E-07 | 5.5105    | *total*                         |
+| *total*                 | residents     | 88_604        | 135.2278  | 1.009E-06 | 559.3     | *total*                         |
+| *total*                 | structural    | 1_171_089_408 | 1_724_082 | 10.5816   | 8_960_865 | *total*                         |