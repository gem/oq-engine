--- conflicted
+++ resolved
@@ -92,14 +92,9 @@
         rup_id, rup_seed = 42, 44
         rup = FakeRupture(rup_id, trt)
         pga = PGA()
-<<<<<<< HEAD
-        rlz = mock.Mock()
-        coll = core.GmfCollector(params, [pga], [rlz], [gsim])
-=======
         rlz_id = 1
         gsim.rlz_ids = [rlz_id]
         coll = core.GmfCollector(params, [pga], [gsim])
->>>>>>> a51e95fb
         coll.calc_gmf(site_coll, rup.rupture, rup.id, rup_seed)
         expected_rups = {
             (rlz_id, pga, 0): [rup_id],
