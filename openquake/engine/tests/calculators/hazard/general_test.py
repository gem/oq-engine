# -*- coding: utf-8 -*-
# Copyright (c) 2010-2014, GEM Foundation.
#
# OpenQuake is free software: you can redistribute it and/or modify it
# under the terms of the GNU Affero General Public License as published
# by the Free Software Foundation, either version 3 of the License, or
# (at your option) any later version.
#
# OpenQuake is distributed in the hope that it will be useful,
# but WITHOUT ANY WARRANTY; without even the implied warranty of
# MERCHANTABILITY or FITNESS FOR A PARTICULAR PURPOSE.  See the
# GNU General Public License for more details.
#
# You should have received a copy of the GNU Affero General Public License
# along with OpenQuake.  If not, see <http://www.gnu.org/licenses/>.


import unittest
import openquake.hazardlib

from openquake.hazardlib import geo as hazardlib_geo

from openquake.engine import engine
from openquake.engine.calculators.hazard import general
from openquake.engine.utils import get_calculator_class
from openquake.engine.db import models

from openquake.engine.tests.utils import helpers


class StoreSiteModelTestCase(unittest.TestCase):

    def test_store_site_model(self):
        # Setup
        site_model = helpers.get_data_path('site_model.xml')

        exp_site_model = [
            dict(lon=-122.5, lat=37.5, vs30=800.0, vs30_type="measured",
                 z1pt0=100.0, z2pt5=5.0),
            dict(lon=-122.6, lat=37.6, vs30=801.0, vs30_type="measured",
                 z1pt0=101.0, z2pt5=5.1),
            dict(lon=-122.7, lat=37.7, vs30=802.0, vs30_type="measured",
                 z1pt0=102.0, z2pt5=5.2),
            dict(lon=-122.8, lat=37.8, vs30=803.0, vs30_type="measured",
                 z1pt0=103.0, z2pt5=5.3),
            dict(lon=-122.9, lat=37.9, vs30=804.0, vs30_type="measured",
                 z1pt0=104.0, z2pt5=5.4),
        ]

        job = models.OqJob.objects.create(user_name="openquake")
        ids = general.store_site_model(job, site_model)

        actual_site_model = models.SiteModel.objects.filter(
            job=job).order_by('id')

        for i, exp in enumerate(exp_site_model):
            act = actual_site_model[i]

            self.assertAlmostEqual(exp['lon'], act.location.x)
            self.assertAlmostEqual(exp['lat'], act.location.y)
            self.assertAlmostEqual(exp['vs30'], act.vs30)
            self.assertEqual(exp['vs30_type'], act.vs30_type)
            self.assertAlmostEqual(exp['z1pt0'], act.z1pt0)
            self.assertAlmostEqual(exp['z2pt5'], act.z2pt5)

        # last, check that the `store_site_model` function returns all of the
        # newly-inserted records
        for i, s in enumerate(ids):
            self.assertEqual(s, actual_site_model[i].id)


class ClosestSiteModelTestCase(unittest.TestCase):

    def setUp(self):
        self.hc = models.HazardCalculation.objects.create(
            maximum_distance=200,
            calculation_mode="classical",
            inputs={'site_model': ['fake']})
        self.job = models.OqJob.objects.create(
            user_name="openquake", hazard_calculation=self.hc)

    def test_get_closest_site_model_data(self):
        # This test scenario is the following:
        # Site model data nodes arranged 2 degrees apart (longitudinally) along
        # the same parallel (indicated below by 'd' characters).
        #
        # The sites of interest are located at (-0.0000001, 0) and
        # (0.0000001, 0) (from left to right).
        # Sites of interest are indicated by 's' characters.
        #
        # To illustrate, a super high-tech nethack-style diagram:
        #
        # -1.........0.........1   V ← oh no, a vampire!
        #  d        s s        d

        sm1 = models.SiteModel(
            job=self.job, vs30_type='measured', vs30=0.0000001,
            z1pt0=0.0000001, z2pt5=0.0000001, location='POINT(-1 0)'
        )
        sm1.save()
        sm2 = models.SiteModel(
            job=self.job, vs30_type='inferred', vs30=0.0000002,
            z1pt0=0.0000002, z2pt5=0.0000002, location='POINT(1 0)'
        )
        sm2.save()

        # NOTE(larsbutler): I tried testing the site (0, 0), but the result
        # actually alternated between the the two site model nodes on each test
        # run. It's very strange indeed. It must be a PostGIS thing.
        # (Or we can blame the vampire.)
        #
        # Thus, I decided to not include this in my test case, since it caused
        # the test to intermittently fail.
        point1 = hazardlib_geo.Point(-0.0000001, 0)
        point2 = hazardlib_geo.Point(0.0000001, 0)

        res1 = self.hc.get_closest_site_model_data(point1)
        res2 = self.hc.get_closest_site_model_data(point2)

        self.assertEqual(sm1, res1)
        self.assertEqual(sm2, res2)


class ImtsToHazardlibTestCase(unittest.TestCase):
    """
    Tests for
    :func:`openquake.engine.calculators.hazard.general.im_dict_to_hazardlib`.
    """

    def test_im_dict_to_hazardlib(self):
        imts_in = {
            'PGA': [1, 2],
            'PGV': [2, 3],
            'PGD': [3, 4],
            'SA(0.1)': [0.1, 0.2],
            'SA(0.025)': [0.2, 0.3],
            'IA': [0.3, 0.4],
            'RSD': [0.4, 0.5],
            'MMI': [0.5, 0.6],
        }

        expected = {
            openquake.hazardlib.imt.PGA(): [1, 2],
            openquake.hazardlib.imt.PGV(): [2, 3],
            openquake.hazardlib.imt.PGD(): [3, 4],
            openquake.hazardlib.imt.SA(0.1): [0.1, 0.2],
            openquake.hazardlib.imt.SA(0.025): [0.2, 0.3],
            openquake.hazardlib.imt.IA(): [0.3, 0.4],
            openquake.hazardlib.imt.RSD(): [0.4, 0.5],
            openquake.hazardlib.imt.MMI(): [0.5, 0.6],
        }

        actual = general.im_dict_to_hazardlib(imts_in)
        self.assertEqual(len(expected), len(actual))

        for exp_imt, exp_imls in expected.items():
            act_imls = actual[exp_imt]
            self.assertEqual(exp_imls, act_imls)


class ParseRiskModelsTestCase(unittest.TestCase):
    def test(self):
        # check that if risk models are provided, then the ``points to
        # compute`` and the imls are got from there

        username = helpers.default_user()

        job = engine.prepare_job(username)

        cfg = helpers.get_data_path('classical_job-sd-imt.ini')
        params = engine.parse_config(open(cfg, 'r'))

        haz_calc = engine.create_calculation(models.HazardCalculation, params)
        haz_calc = models.HazardCalculation.objects.get(id=haz_calc.id)
        job.hazard_calculation = haz_calc
        job.is_running = True
        job.save()

        calc = get_calculator_class(
            'hazard',
            job.hazard_calculation.calculation_mode)(job)
        calc.parse_risk_models()

        self.assertEqual([(1.0, -1.0), (0.0, 0.0)],
                         [(point.latitude, point.longitude)
                          for point in haz_calc.points_to_compute()])
        self.assertEqual(['PGA'], haz_calc.get_imts())

        self.assertEqual(
            3, haz_calc.oqjob.exposuremodel.exposuredata_set.count())

        return job


class InitializeSourcesTestCase(unittest.TestCase):
    # this is a based on a demo with 3 realizations, 2 sources and 2 sites
    @classmethod
    def setUpClass(cls):
        cfg = helpers.get_data_path(
            'calculators/hazard/classical/haz_map_test_job.ini')
        job = helpers.get_job(cfg)
        hc = job.hazard_calculation
        cls.calc = get_calculator_class('hazard', hc.calculation_mode)(job)
        cls.calc.initialize_site_model()
        assert len(hc.site_collection) == 2, len(hc.site_collection)

    def test_few_sites(self):
        # site_collection is smaller than FILTERING_THRESHOLD:
        # prefiltering is enabled and sources are filtered
        m1, m2, m3 = self.calc.initialize_sources()
<<<<<<< HEAD
        self.assertEqual([m1.num_sources, m2.num_sources, m3.num_sources],
                         [1, 1, 1])  # 1 source instead of 2
=======
        self.assertEqual(
            [m1.get_num_sources(), m2.get_num_sources(), m3.get_num_sources()],
            [1, 1, 1])  # 1 source instead of 2
>>>>>>> 004b0522

    def test_many_sites(self):
        # site_collection is bigger than FILTERING_THRESHOLD:
        # sources are not prefiltered
        ft = models.FILTERING_THRESHOLD
        try:
            models.FILTERING_THRESHOLD = 0
            m1, m2, m3 = self.calc.initialize_sources()
<<<<<<< HEAD
            self.assertEqual([m1.num_sources, m2.num_sources, m3.num_sources],
                             [2, 2, 2])  # the original 2 sources
=======
            self.assertEqual(
                [m1.get_num_sources(), m2.get_num_sources(),
                 m3.get_num_sources()],
                [2, 2, 2])  # the original 2 sources
>>>>>>> 004b0522
        finally:
            models.FILTERING_THRESHOLD = ft<|MERGE_RESOLUTION|>--- conflicted
+++ resolved
@@ -208,14 +208,9 @@
         # site_collection is smaller than FILTERING_THRESHOLD:
         # prefiltering is enabled and sources are filtered
         m1, m2, m3 = self.calc.initialize_sources()
-<<<<<<< HEAD
-        self.assertEqual([m1.num_sources, m2.num_sources, m3.num_sources],
-                         [1, 1, 1])  # 1 source instead of 2
-=======
         self.assertEqual(
             [m1.get_num_sources(), m2.get_num_sources(), m3.get_num_sources()],
             [1, 1, 1])  # 1 source instead of 2
->>>>>>> 004b0522
 
     def test_many_sites(self):
         # site_collection is bigger than FILTERING_THRESHOLD:
@@ -224,14 +219,9 @@
         try:
             models.FILTERING_THRESHOLD = 0
             m1, m2, m3 = self.calc.initialize_sources()
-<<<<<<< HEAD
-            self.assertEqual([m1.num_sources, m2.num_sources, m3.num_sources],
-                             [2, 2, 2])  # the original 2 sources
-=======
             self.assertEqual(
                 [m1.get_num_sources(), m2.get_num_sources(),
                  m3.get_num_sources()],
                 [2, 2, 2])  # the original 2 sources
->>>>>>> 004b0522
         finally:
             models.FILTERING_THRESHOLD = ft