# Copyright (c) 2010-2013, GEM Foundation.
#
# OpenQuake is free software: you can redistribute it and/or modify it
# under the terms of the GNU Affero General Public License as published
# by the Free Software Foundation, either version 3 of the License, or
# (at your option) any later version.
#
# OpenQuake is distributed in the hope that it will be useful,
# but WITHOUT ANY WARRANTY; without even the implied warranty of
# MERCHANTABILITY or FITNESS FOR A PARTICULAR PURPOSE.  See the
# GNU General Public License for more details.
#
# You should have received a copy of the GNU Affero General Public License
# along with OpenQuake.  If not, see <http://www.gnu.org/licenses/>.

"""
Core calculator functionality for computing stochastic event sets and ground
motion fields using the 'event-based' method.

Stochastic events sets (which can be thought of as collections of ruptures) are
computed iven a set of seismic sources and investigation time span (in years).

For more information on computing stochastic event sets, see
:mod:`openquake.hazardlib.calc.stochastic`.

One can optionally compute a ground motion field (GMF) given a rupture, a site
collection (which is a collection of geographical points with associated soil
parameters), and a ground shaking intensity model (GSIM).

For more information on computing ground motion fields, see
:mod:`openquake.hazardlib.calc.gmf`.
"""

import math
import random
import collections

import numpy.random

from django.db import transaction
from openquake.hazardlib.calc import filters
from openquake.hazardlib.calc import gmf
from openquake.hazardlib.calc import stochastic
from openquake.hazardlib.imt import from_string

from openquake.engine import writer, logs
from openquake.engine.utils.general import block_splitter
from openquake.engine.calculators.hazard import general as haz_general
from openquake.engine.calculators.hazard.classical import (
    post_processing as cls_post_proc)
from openquake.engine.calculators.hazard.event_based import post_processing
from openquake.engine.db import models
from openquake.engine.input import logictree
from openquake.engine.utils import tasks
from openquake.engine.performance import EnginePerformanceMonitor


#: Always 1 for the computation of ground motion fields in the event-based
#: hazard calculator.
DEFAULT_GMF_REALIZATIONS = 1

BLOCK_SIZE = 5000  # TODO: put this in openquake.cfg

# NB: beware of large caches
inserter = writer.CacheInserter(models.GmfData, 1000)


# Disabling pylint for 'Too many local variables'
# pylint: disable=R0914
@tasks.oqtask
def compute_ses(job_id, src_seeds, ses_coll, smlt):
    """
    Celery task for the stochastic event set calculator.

    Samples logic trees and calls the stochastic event set calculator.

    Once stochastic event sets are calculated, results will be saved to the
    database. See :class:`openquake.engine.db.models.SESCollection`.

    Optionally (specified in the job configuration using the
    `ground_motion_fields` parameter), GMFs can be computed from each rupture
    in each stochastic event set. GMFs are also saved to the database.

    :param int job_id:
        ID of the currently running job.
    :param src_ses_seeds:
        List of pairs (source, seed)
    :param ses_coll:
       A :class:`openquake.engine.db.models.SESCollection` instance
    :param smlt:
        A :class:`openquake.engine.input.SourceModelLogicTree` instance
    """
    hc = models.HazardCalculation.objects.get(oqjob=job_id)
    apply_uncertainties = smlt.make_apply_uncertainties(ses_coll.sm_lt_path)
    rnd = random.Random()
    all_ses = models.SES.objects.filter(
        ses_collection=ses_coll).order_by('ordinal')

    # Compute and save stochastic event sets
    with EnginePerformanceMonitor('computing ses', job_id, compute_ses):
        ruptures = []
        for source, seed in src_seeds:
            src = apply_uncertainties(source)
            rnd.seed(seed)
            for ses in all_ses:
                numpy.random.seed(rnd.randint(0, models.MAX_SINT_32))
                rupts = stochastic.stochastic_event_set_poissonian(
                    [src], hc.investigation_time)
                for i, r in enumerate(rupts):
                    rup = models.SESRupture(
                        ses=ses,
                        rupture=r,
                        tag='smlt=%s|ses=%04d|src=%s|i=%03d' % (
                            '_'.join(ses_coll.sm_lt_path), ses.ordinal,
                            src.source_id, i),
                        hypocenter=r.hypocenter.wkt2d,
                        magnitude=r.mag,
                    )
                    ruptures.append(rup)
        if not ruptures:
            return

    with EnginePerformanceMonitor('saving ses', job_id, compute_ses):
        _save_ses_ruptures(ruptures)


def _save_ses_ruptures(ruptures):
    """
    Helper function for saving stochastic event set ruptures to the database.
    :param ruptures:
        A list of :class:`openquake.engine.db.models.SESRupture` instances.
    """
    # TODO: Possible future optimization:
    # Refactor this to do bulk insertion of ruptures
    with transaction.commit_on_success(using='job_init'):
        for r in ruptures:
            r.save()


@tasks.oqtask
def compute_gmf(job_id, params, imt, gsims, ses_id, gmf, site_coll,
                rupture_ids, rupture_seeds):
    """
    Compute and save the GMFs for all the ruptures in a SES.
    """
    imt = from_string(imt)
    with EnginePerformanceMonitor(
            'reading ruptures', job_id, compute_gmf):
        ruptures = list(models.SESRupture.objects.filter(pk__in=rupture_ids))
    with EnginePerformanceMonitor(
            'computing gmfs', job_id, compute_gmf):
        gmvs_per_site, ruptures_per_site = _compute_gmf(
            params, imt, gsims, site_coll, ruptures, rupture_seeds)

    with EnginePerformanceMonitor('saving gmfs', job_id, compute_gmf):
        _save_gmfs(
            gmf, ses_id, imt, gmvs_per_site, ruptures_per_site, site_coll)


# NB: I tried to return a single dictionary {site_id: [(gmv, rupt_id),...]}
# but it takes a lot more memory (MS)
def _compute_gmf(params, imt, gsims, site_coll, ruptures, rupture_seeds):
    """
    Compute a ground motion field value for each rupture, for all the
    points affected by that rupture, for the given IMT. Returns a
    dictionary with the nonzero contributions to each site id, and a dictionary
    with the ids of the contributing ruptures for each site id.
    assert len(ruptures) == len(rupture_seeds)

    :param params:
        a dictionary containing the keys
        correl_model, truncation_level, maximum_distance
    :param imt:
        a hazardlib IMT instance
    :param gsims:
        a dictionary {tectonic region type -> GSIM instance}
    :param site_coll:
        a SiteCollection instance
    :param ruptures:
        a list of SESRupture objects
    :param rupture_seeds:
        a list with the seeds associated to the ruptures
    """
    gmvs_per_site = collections.defaultdict(list)
    ruptures_per_site = collections.defaultdict(list)

    # Compute and save ground motion fields
    for i, rupture in enumerate(ruptures):
        gmf_calc_kwargs = {
            'rupture': rupture.rupture,
            'sites': site_coll,
            'imts': [imt],
            'gsim': gsims[rupture.rupture.tectonic_region_type],
            'truncation_level': params['truncation_level'],
            'realizations': DEFAULT_GMF_REALIZATIONS,
            'correlation_model': params['correl_model'],
            'rupture_site_filter': filters.rupture_site_distance_filter(
                params['maximum_distance']),
        }
        numpy.random.seed(rupture_seeds[i])
        # there is a single imt => a single entry in the return dict
        [gmf_1_realiz] = gmf.ground_motion_fields(**gmf_calc_kwargs).values()
        # since DEFAULT_GMF_REALIZATIONS is 1, gmf_1_realiz is a matrix
        # with n_sites rows and 1 column
        for site, gmv in zip(site_coll, gmf_1_realiz):
            gmv = float(gmv)  # convert a 1x1 matrix into a float
            if gmv:  # nonzero contribution to site
                gmvs_per_site[site.id].append(gmv)
                ruptures_per_site[site.id].append(rupture.id)
    return gmvs_per_site, ruptures_per_site


@transaction.commit_on_success(using='job_init')
def _save_gmfs(gmf, ses_id, imt, gmvs_per_site, ruptures_per_site, sites):
    """
    Helper method to save computed GMF data to the database.

    :param gmf:
        A :class:`openquake.engine.db.models.Gmf` instance
    :param int ses_id:
        The id of a :class:`openquake.engine.db.models.SES` record
    :param imt:
        An intensity measure type instance
    :param gmf_per_site:
        The GMFs per rupture
    :param rupture_per_site:
        The associated rupture ids
    :param sites:
        An :class:`openquake.hazardlib.site.SiteCollection` object,
        representing the sites of interest for a calculation.
    """
    imt_name, sa_period, sa_damping = imt
    for site_id in gmvs_per_site:
        inserter.add(models.GmfData(
            gmf=gmf,
            ses_id=ses_id,
            imt=imt_name,
            sa_period=sa_period,
            sa_damping=sa_damping,
            site_id=site_id,
            gmvs=gmvs_per_site[site_id],
            rupture_ids=ruptures_per_site[site_id]))
    inserter.flush()


class EventBasedHazardCalculator(haz_general.BaseHazardCalculator):
    """
    Probabilistic Event-Based hazard calculator. Computes stochastic event sets
    and (optionally) ground motion fields.
    """
    core_calc_task = compute_ses

    def filtered_sites(self, src):
        """
        Return the sites within maximum_distance from the source or None
        """
        if self.hc.maximum_distance is None:
            return self.hc.site_collection  # do not filter
        return src.filter_sites_by_distance_to_source(
            self.hc.maximum_distance, self.hc.site_collection)

    def initialize_ses_records(self):
        """
        Create :class:`~openquake.engine.db.models.Output`,
        :class:`~openquake.engine.db.models.SES` and
        :class:`~openquake.engine.db.models.SESCollection`
        "container" records for all source models in the logic tree.
        """
        rnd = random.Random()
        rnd.seed(self.hc.random_seed)
        smwp = self.smlt.get_sm_weight_paths(
            self.hc.number_of_logic_tree_samples, rnd)
        n = 0
        for sm_path, weight, sm_lt_path in smwp:
            output = models.Output.objects.create(
                oq_job=self.job,
                display_name='SES Collection %s' % '_'.join(sm_lt_path),
                output_type='ses')

            ses_coll = models.SESCollection.objects.create(
                output=output, sm_path=sm_path,
                sm_lt_path=sm_lt_path,
                weight=weight)

            the_ses = [
                models.SES(
                    ses_collection=ses_coll,
                    investigation_time=self.hc.investigation_time,
                    ordinal=i,
                ) for i in xrange(1, self.hc.ses_per_logic_tree_path + 1)]
            writer.CacheInserter.saveall(the_ses)
            n += self.hc.ses_per_logic_tree_path
        logs.LOG.info('Created %d SES', n)

    def initialize_gmf_records(self, lt_rlz):
        """
        Create :class:`~openquake.engine.db.models.Output` and
        :class:`~openquake.engine.db.models.Gmf` "container" records for
        a single realization.
        """
        output = models.Output.objects.create(
            oq_job=self.job,
            display_name='GMF rlz-%s' % lt_rlz.id,
            output_type='gmf')
        models.Gmf.objects.create(output=output, lt_realization=lt_rlz)

    def pre_execute(self):
        """
        Do pre-execution work. At the moment, this work entails:
        parsing and initializing sources, parsing and initializing the
        site model (if there is one), parsing vulnerability and
        exposure files, and generating logic tree realizations. (The
        latter piece basically defines the work to be done in the
        `execute` phase.)
        """
        self.parse_risk_models()
        self.initialize_site_model()
        self.initialize_sources()
        self.initialize_ses_records()

    def task_arg_gen(self, _block_size=None):
        """
        Loop through realizations and sources to generate a sequence of
        task arg tuples. Each tuple of args applies to a single task.
        Yielded results are tuples of the form job_id, sources, ses, seeds
        (seeds will be used to seed numpy for temporal occurence sampling).
        """
        hc = self.hc
        rnd = random.Random()
        rnd.seed(hc.random_seed)
        for ses_coll in models.SESCollection.objects.filter(
                output__oq_job=self.job):
            sm = ses_coll.sm_path
            sources = (self.sources_per_model[sm, 'point'] +
                       self.sources_per_model[sm, 'other'])
            preferred_block_size = int(
                math.ceil(float(len(sources)) / self.concurrent_tasks()))
            logs.LOG.info('Using block size %d', preferred_block_size)

            ss = [(src, rnd.randint(0, models.MAX_SINT_32))
                  for src in sources]  # source, seed pairs
            for block in block_splitter(ss, preferred_block_size):
                yield self.job.id, block, ses_coll, self.smlt

        # now the dictionary can be cleared to save memory
        self.sources_per_model.clear()

    def compute_gmf_arg_gen(self):
        """
        Argument generator for the task compute_gmf. For each SES yields a
        tuple of the form (job_id, params, imt, gsims, ses, site_coll,
        rupture_ids, rupture_seeds).
        """
        rnd = random.Random()
        rnd.seed(self.hc.random_seed)
        site_coll = self.hc.site_collection
        params = dict(
            correl_model=haz_general.get_correl_model(self.hc),
            truncation_level=self.hc.truncation_level,
            maximum_distance=self.hc.maximum_distance)

        ltp = logictree.LogicTreeProcessor.from_hc(self.hc)
        n_ruptures = 0

        for ses_coll in models.SESCollection.objects.filter(
                output__oq_job=self.job):
            for gmf in models.Gmf.objects.filter(
                    output__oq_job=self.job,
                    lt_realization__sm_lt_path=ses_coll.sm_lt_path):
                lt_rlz = gmf.lt_realization
                gsims = ltp.parse_gmpe_logictree_path(lt_rlz.gsim_lt_path)
                for ses in ses_coll:
                    # count the ruptures in the given SES
                    rup_ids = models.SESRupture.objects.filter(
                        ses=ses).values_list('id', flat=True)
                    if not rup_ids:
                        continue
                    n_ruptures += len(rup_ids)

                    # compute the associated seeds
                    rup_seeds = [rnd.randint(0, models.MAX_SINT_32)
                                 for _ in range(len(rup_ids))]
                    # splitting on IMTs to generate more tasks and save memory
                    for imt in self.hc.intensity_measure_types:
                        if self.hc.ground_motion_correlation_model is None:
                            # we split on sites to avoid running out of memory
                            for sites in block_splitter(site_coll, BLOCK_SIZE):
                                yield (self.job.id, params, imt, gsims, ses.id,
                                       gmf, models.SiteCollection(sites),
                                       rup_ids, rup_seeds)
                        else:
                            # we split on ruptures
                            rupt_iter = block_splitter(rup_ids, BLOCK_SIZE)
                            seed_iter = block_splitter(rup_seeds, BLOCK_SIZE)
                            for rupts, seeds in zip(rupt_iter, seed_iter):
                                yield (self.job.id, params, imt, gsims, ses.id,
                                       gmf, site_coll, rupts, seeds)
        logs.LOG.info('Considering %d ruptures', n_ruptures)

    def post_execute(self):
        """
        Optionally compute_gmf in parallel.
        """
        if self.hc.ground_motion_fields:
<<<<<<< HEAD
            self.initialize_realizations(
                rlz_callbacks=[self.initialize_gmf_records])
            self.parallelize(compute_gmf, self.compute_gmf_arg_gen())
=======
            self.parallelize(compute_gmf,
                             self.compute_gmf_arg_gen(),
                             self.log_percent)
>>>>>>> 4c99699d

    def post_process(self):
        """
        If requested, perform additional processing of GMFs to produce hazard
        curves.
        """
        if self.hc.hazard_curves_from_gmfs:
            with EnginePerformanceMonitor('generating hazard curves',
                                          self.job.id):
                self.parallelize(
                    post_processing.gmf_to_hazard_curve_task,
                    post_processing.gmf_to_hazard_curve_arg_gen(self.job),
                    self.log_percent)

            # If `mean_hazard_curves` is True and/or `quantile_hazard_curves`
            # has some value (not an empty list), do this additional
            # post-processing.
            if self.hc.mean_hazard_curves or self.hc.quantile_hazard_curves:
                with EnginePerformanceMonitor(
                        'generating mean/quantile curves', self.job.id):
                    self.do_aggregate_post_proc()

            if self.hc.hazard_maps:
                with EnginePerformanceMonitor(
                        'generating hazard maps', self.job.id):
                    self.parallelize(
                        cls_post_proc.hazard_curves_to_hazard_map_task,
                        cls_post_proc.hazard_curves_to_hazard_map_task_arg_gen(
                            self.job),
                        self.log_percent)<|MERGE_RESOLUTION|>--- conflicted
+++ resolved
@@ -402,15 +402,10 @@
         Optionally compute_gmf in parallel.
         """
         if self.hc.ground_motion_fields:
-<<<<<<< HEAD
             self.initialize_realizations(
                 rlz_callbacks=[self.initialize_gmf_records])
-            self.parallelize(compute_gmf, self.compute_gmf_arg_gen())
-=======
-            self.parallelize(compute_gmf,
-                             self.compute_gmf_arg_gen(),
+            self.parallelize(compute_gmf, self.compute_gmf_arg_gen(),
                              self.log_percent)
->>>>>>> 4c99699d
 
     def post_process(self):
         """
