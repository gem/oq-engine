# Copyright (c) 2010-2014, GEM Foundation.
#
# OpenQuake is free software: you can redistribute it and/or modify it
# under the terms of the GNU Affero General Public License as published
# by the Free Software Foundation, either version 3 of the License, or
# (at your option) any later version.
#
# OpenQuake is distributed in the hope that it will be useful,
# but WITHOUT ANY WARRANTY; without even the implied warranty of
# MERCHANTABILITY or FITNESS FOR A PARTICULAR PURPOSE.  See the
# GNU General Public License for more details.
#
# You should have received a copy of the GNU Affero General Public License
# along with OpenQuake.  If not, see <http://www.gnu.org/licenses/>.


"""
Core functionality for the scenario risk calculator.
"""
import itertools
import numpy
from django import db

from openquake.risklib import workflows
from openquake.engine.calculators.risk import (
    base, hazard_getters, validation, writers)
from openquake.engine.db import models
from openquake.engine.performance import EnginePerformanceMonitor
<<<<<<< HEAD
=======
from openquake.engine.utils import calculators
>>>>>>> 6741992c


def scenario(workflow, risk_input, outputdict, params, monitor):
    """
    Celery task for the scenario risk calculator.

    :param list workflow:
      A :class:`openquake.risklib.workflows.Workflow` instance
    :param risk_input:
      A RiskInput instance
    :param outputdict:
      An instance of :class:`..writers.OutputDict` containing
      output container instances (in this case only `LossMap`)
    :param params:
      An instance of :class:`..base.CalcParams` used to compute
      derived outputs
    :param monitor:
      A monitor factory
    """
    assets = risk_input.assets
    hazards = risk_input.get_data()
    epsilons = risk_input.get_epsilons()
    agg, ins = {}, {}
    for loss_type in workflow.loss_types:
        with monitor.copy('computing risk'):
            outputdict = outputdict.with_args(
                loss_type=loss_type, output_type="loss_map")

            (assets, loss_ratio_matrix, aggregate_losses,
             insured_loss_matrix, insured_losses) = workflow(
                loss_type, assets, hazards, epsilons)
            agg[loss_type] = aggregate_losses
        ins[loss_type] = insured_losses

        with monitor.copy('saving risk'):
            outputdict.write(
                assets,
                loss_ratio_matrix.mean(axis=1),
                loss_ratio_matrix.std(ddof=1, axis=1),
                hazard_output_id=risk_input.hid,
                insured=False)

            if insured_loss_matrix is not None:
                outputdict.write(
                    assets,
                    insured_loss_matrix.mean(axis=1),
                    insured_loss_matrix.std(ddof=1, axis=1),
                    itertools.cycle([True]),
                    hazard_output_id=risk_input.hid,
                    insured=True)

    return agg, ins


@calculators.add('scenario_risk')
class ScenarioRiskCalculator(base.RiskCalculator):
    """
    Scenario Risk Calculator. Computes a Loss Map,
    for a given set of assets.
    """

    core = staticmethod(scenario)

    validators = base.RiskCalculator.validators + [
        validation.RequireScenarioHazard,
        validation.ExposureHasInsuranceBounds,
        validation.ExposureHasTimeEvent]

    output_builders = [writers.LossMapBuilder]

    risk_input_class = hazard_getters.GroundMotionInput

    def __init__(self, job):
        super(ScenarioRiskCalculator, self).__init__(job)
        self.acc = ({}, {})  # aggregate_losses and insured_losses accumulators

    @EnginePerformanceMonitor.monitor
    def agg_result(self, acc, task_result):
        aggregate_losses_acc, insured_losses_acc = acc[0].copy(), acc[1].copy()
        aggregate_losses_dict, insured_losses_dict = task_result

        for loss_type in self.loss_types:
            aggregate_losses = aggregate_losses_dict.get(loss_type)

            if aggregate_losses is not None:
                if aggregate_losses_acc.get(loss_type) is None:
                    aggregate_losses_acc[loss_type] = (
                        numpy.zeros(aggregate_losses.shape))
                aggregate_losses_acc[loss_type] += aggregate_losses

        if self.rc.insured_losses:
            for loss_type in self.loss_types:
                insured_losses = insured_losses_dict.get(
                    loss_type)
                if insured_losses is not None:
                    if insured_losses_acc.get(loss_type) is None:
                        insured_losses_acc[loss_type] = numpy.zeros(
                            insured_losses.shape)
                    insured_losses_acc[loss_type] += insured_losses
        return aggregate_losses_acc, insured_losses_acc

    def post_process(self):
        aggregate_losses_acc, insured_losses_acc = self.acc
        for loss_type, aggregate_losses in aggregate_losses_acc.items():
            with db.transaction.commit_on_success(using='job_init'):
                models.AggregateLoss.objects.create(
                    output=models.Output.objects.create_output(
                        self.job,
                        "aggregate loss. type=%s" % loss_type,
                        "aggregate_loss"),
                    loss_type=loss_type,
                    mean=numpy.mean(aggregate_losses),
                    std_dev=numpy.std(aggregate_losses, ddof=1))

                if self.rc.insured_losses:
                    insured_losses = insured_losses_acc[loss_type]
                    models.AggregateLoss.objects.create(
                        output=models.Output.objects.create_output(
                            self.job,
                            "insured aggregate loss. type=%s" % loss_type,
                            "aggregate_loss"),
                        insured=True,
                        loss_type=loss_type,
                        mean=numpy.mean(insured_losses),
                        std_dev=numpy.std(insured_losses, ddof=1))

    def get_workflow(self, vulnerability_functions):
        return workflows.Scenario(
            vulnerability_functions, self.rc.insured_losses)<|MERGE_RESOLUTION|>--- conflicted
+++ resolved
@@ -26,10 +26,7 @@
     base, hazard_getters, validation, writers)
 from openquake.engine.db import models
 from openquake.engine.performance import EnginePerformanceMonitor
-<<<<<<< HEAD
-=======
 from openquake.engine.utils import calculators
->>>>>>> 6741992c
 
 
 def scenario(workflow, risk_input, outputdict, params, monitor):
