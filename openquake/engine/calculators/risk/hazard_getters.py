# -*- coding: utf-8 -*-

# Copyright (c) 2012-2014, GEM Foundation.
#
# OpenQuake is free software: you can redistribute it and/or modify it
# under the terms of the GNU Affero General Public License as published
# by the Free Software Foundation, either version 3 of the License, or
# (at your option) any later version.
#
# OpenQuake is distributed in the hope that it will be useful,
# but WITHOUT ANY WARRANTY; without even the implied warranty of
# MERCHANTABILITY or FITNESS FOR A PARTICULAR PURPOSE.  See the
# GNU General Public License for more details.
#
# You should have received a copy of the GNU Affero General Public License
# along with OpenQuake.  If not, see <http://www.gnu.org/licenses/>.

"""
Hazard getters for Risk calculators.

A HazardGetter is responsible fo getting hazard outputs needed by a risk
calculation.
"""
import itertools
import operator

import numpy

from openquake.hazardlib.imt import from_string
from openquake.risklib import scientific

from openquake.engine import logs
from openquake.engine.db import models
from django.db import transaction


BYTES_PER_FLOAT = numpy.zeros(1, dtype=float).nbytes

NRUPTURES = 1  # constant for readability


class AssetSiteAssociationError(Exception):
    pass


def make_epsilons(asset_count, num_samples, seed, correlation):
    """
    :param int asset_count: the number of assets
    :param int num_ruptures: the number of ruptures
    :param int seed: a random seed
    :param float correlation: the correlation coefficient
    """
    zeros = numpy.zeros((asset_count, num_samples))
    return scientific.make_epsilons(zeros, seed, correlation)


class HazardGetter(object):
    """
    A Hazard Getter is used to query for the closest hazard data for
    each given asset. A Hazard Getter must be pickable such that it
    should be possible to use different strategies (e.g. distributed
    or not, using postgis or not).
    A Hazard Getter should be instantiated by a GetterBuilder and
    not directly.

    :attr hazard_output:
        A :class:`openquake.engine.db.models.Output` instance

    :attr assets:
        The assets for which we want to extract the hazard

   :attr site_ids:
        The ids of the sites associated to the hazards
    """
    builder = None  # set by the GetterBuilder
    epsilons = None  # overridden in the GroundMotionValuesGetter

    def __init__(self, hazard_output, assets):
        self.hazard_output = hazard_output
        self.assets = assets
        self.site_ids = []
        self.asset_site_ids = []
        for a in assets:
            assoc = models.AssetSite.objects.get(pk=a.asset_site_id)
            self.site_ids.append(assoc.site.id)
            self.asset_site_ids.append(a.asset_site_id)

    def __repr__(self):
        shape = getattr(self.epsilons, 'shape', None)
        eps = ', %s epsilons' % str(shape) if shape else ''
        return "<%s %d assets%s, taxonomy=%s>" % (
            self.__class__.__name__, len(self.assets), eps,
            self.builder.taxonomy)

    def get_data(self):
        """
        Subclasses must implement this.
        """
        raise NotImplementedError

    @property
    def hid(self):
        """Return the id of the given hazard output"""
        return self.hazard_output.id

    @property
    def weight(self):
        """Return the weight of the realization of the hazard output"""
        h = self.hazard_output.output_container
        if hasattr(h, 'lt_realization') and h.lt_realization:
            return h.lt_realization.weight


class HazardCurveGetter(HazardGetter):
    """
    Simple HazardCurve Getter that performs a spatial query for each
    asset.
    """ + HazardGetter.__doc__

    def get_data(self, imt):
        """
        Extracts the hazard curves for the given `imt` from the hazard output.

        :param str imt: Intensity Measure Type
        :returns: a list of N curves, each one being a list of pairs (iml, poe)
        """
        imt_type, sa_period, sa_damping = from_string(imt)

        oc = self.hazard_output.output_container
        if oc.output.output_type == 'hazard_curve':
            imls = oc.imls
        elif oc.output.output_type == 'hazard_curve_multi':
            oc = models.HazardCurve.objects.get(
                output__oq_job=oc.output.oq_job,
                output__output_type='hazard_curve',
                statistics=oc.statistics,
                lt_realization=oc.lt_realization,
                imt=imt_type,
                sa_period=sa_period,
                sa_damping=sa_damping)
            imls = oc.imls

        cursor = models.getcursor('job_init')
        query = """\
        SELECT hzrdr.hazard_curve_data.poes
        FROM hzrdr.hazard_curve_data
        WHERE hazard_curve_id = %s AND location = %s
        """
        all_curves = []
        for site_id in self.site_ids:
            location = models.HazardSite.objects.get(pk=site_id).location
            cursor.execute(query, (oc.id, 'SRID=4326; ' + location.wkt))
            poes = cursor.fetchall()[0][0]
            all_curves.append(zip(imls, poes))
        return all_curves


def expand(array, N):
    """
    Given a non-empty array with n elements, expands it to a larger
    array with N elements.

    >>> expand([1], 3)
    array([1, 1, 1])
    >>> expand([1, 2, 3], 10)
    array([1, 2, 3, 1, 2, 3, 1, 2, 3, 1])
    >>> expand(numpy.zeros((2, 10)), 5).shape
    (5, 10)
    """
    n = len(array)
    assert n > 0, 'Empty array'
    if n >= N:
        raise ValueError('Cannot expand an array of %d elements to %d',
                         n, N)
    return numpy.array([array[i % n] for i in xrange(N)])


class GroundMotionValuesGetter(HazardGetter):
    """
    Hazard getter for loading ground motion values.
    """ + HazardGetter.__doc__
    sescoll = None  # set by the GetterBuilder

    @property
    def rupture_ids(self):
        """
        Rupture_ids for the current getter
        """
        return self.builder.rupture_ids[self.sescoll.id]

    @property
    def epsilons(self):
        """
        Epsilon matrix for the current getter
        """
        epsilon_rows = []  # ordered by asset_site_id
        for eps in models.Epsilon.objects.filter(
                ses_collection=self.sescoll.id,
                asset_site__in=self.asset_site_ids):
            epsilon_rows.append(eps.epsilons)
        assert epsilon_rows, ('No epsilons for ses_collection_id=%s' %
                              self.sescoll.id)
        return numpy.array(epsilon_rows)

    def get_epsilons(self):
        """
        Expand the inner epsilons to the right number, if needed
        """
        eps = self.epsilons
        _n, m = eps.shape
        e = len(self.rupture_ids)
        if e > m:  # there are more ruptures than epsilons
            # notice the double transpose below; a shape (1, 3) will go into
            # (1, 3); without, it would go incorrectly into (3, 3)
            return expand(eps.T, e).T
        return eps

    def _get_gmv_dict(self, imt_type, sa_period, sa_damping):
        """
        :returns: a dictionary {rupture_id: gmv} for the given site and IMT
        """
        gmf_id = self.hazard_output.output_container.id
        if sa_period:
            imt_query = 'imt=%s and sa_period=%s and sa_damping=%s'
        else:
            imt_query = 'imt=%s and sa_period is %s and sa_damping is %s'
        gmv_dict = {}
        cursor = models.getcursor('job_init')
        cursor.execute('select site_id, rupture_ids, gmvs from '
                       'hzrdr.gmf_data where gmf_id=%s and site_id in %s '
                       'and {} order by site_id'.format(imt_query),
                       (gmf_id, tuple(set(self.site_ids)),
                        imt_type, sa_period, sa_damping))
        for sid, group in itertools.groupby(cursor, operator.itemgetter(0)):
            gmvs = []
            ruptures = []
            for site_id, rupture_ids, gmvs_chunk in group:
                gmvs.extend(gmvs_chunk)
                ruptures.extend(rupture_ids)
            gmv_dict[sid] = dict(itertools.izip(ruptures, gmvs))
        return gmv_dict

    def get_data(self, imt):
        """
        Extracts the GMFs for the given `imt` from the hazard output.

        :param str imt: Intensity Measure Type
        :returns: a list of N arrays with R elements each.
        """
        imt_type, sa_period, sa_damping = from_string(imt)
        gmv_dict = self._get_gmv_dict(imt_type, sa_period, sa_damping)
        all_gmvs = []
        no_data = 0
        for site_id in self.site_ids:
            gmv = gmv_dict.get(site_id, {})
            if not gmv:
                no_data += 1
            array = numpy.array([gmv.get(r, 0.) for r in self.rupture_ids])
            all_gmvs.append(array)
        if no_data:
            logs.LOG.info('No data for %d assets out of %d, IMT=%s',
                          no_data, len(self.site_ids), imt)
        return all_gmvs


class GetterBuilder(object):
    """
    A facility to build hazard getters. When instantiated, populates
    the `asset_site` table with the associations between
    the assets in the current exposure model and the sites in the
    previous hazard calculation.

    :param str taxonomy: the taxonomy we are interested in
    :param rc: a :class:`openquake.engine.db.models.RiskCalculation` instance

    Warning: instantiating a GetterBuilder performs a potentially
    expensive geospatial query.
    """
    def __init__(self, taxonomy, rc, epsilon_sampling=0):
        self.taxonomy = taxonomy
        self.rc = rc
        self.epsilon_sampling = epsilon_sampling
        self.hc = rc.hazard_calculation
        self.calculation_mode = self.rc.oqjob.get_param('calculation_mode')
        self.number_of_ground_motion_fields = self.hc.get_param(
            'number_of_ground_motion_fields', 0)
        max_dist = rc.best_maximum_distance * 1000  # km to meters
        cursor = models.getcursor('job_init')

        hazard_exposure = models.extract_from([self.hc], 'exposuremodel')
        if self.rc.exposure_model is hazard_exposure:
            # no need of geospatial queries, just join on the location
            self.assoc_query = cursor.mogrify("""\
WITH assocs AS (
  SELECT %s, exp.id, hsite.id
  FROM riski.exposure_data AS exp
  JOIN hzrdi.hazard_site AS hsite
  ON exp.site::text = hsite.location::text
  WHERE hsite.hazard_calculation_id = %s
  AND exposure_model_id = %s AND taxonomy=%s
  AND ST_COVERS(ST_GeographyFromText(%s), exp.site)
)
INSERT INTO riskr.asset_site (job_id, asset_id, site_id)
SELECT * FROM assocs""", (rc.oqjob.id, self.hc.id,
                          rc.exposure_model.id, taxonomy,
                          rc.region_constraint.wkt))
        else:
            # associate each asset to the closest hazard site
            self.assoc_query = cursor.mogrify("""\
WITH assocs AS (
  SELECT DISTINCT ON (exp.id) %s, exp.id, hsite.id
  FROM riski.exposure_data AS exp
  JOIN hzrdi.hazard_site AS hsite
  ON ST_DWithin(exp.site, hsite.location, %s)
  WHERE hsite.hazard_calculation_id = %s
  AND exposure_model_id = %s AND taxonomy=%s
  AND ST_COVERS(ST_GeographyFromText(%s), exp.site)
  ORDER BY exp.id, ST_Distance(exp.site, hsite.location, false)
)
INSERT INTO riskr.asset_site (job_id, asset_id, site_id)
SELECT * FROM assocs""", (rc.oqjob.id, max_dist, self.hc.id,
                          rc.exposure_model.id, taxonomy,
                          rc.region_constraint.wkt))

        # insert the associations for the current taxonomy
        with transaction.commit_on_success(using='job_init'):
            cursor.execute(self.assoc_query)

        # now read the associations just inserted
        self.asset_sites = models.AssetSite.objects.filter(
            job=rc.oqjob, asset__taxonomy=taxonomy)
        if not self.asset_sites:
            raise AssetSiteAssociationError(
                'Could not associate any asset of taxonomy %s to '
                'hazard sites within the distance of %s km'
                % (taxonomy, self.rc.best_maximum_distance))
        self.rupture_ids = {}
        self.epsilons_shape = {}

    def calc_nbytes(self, hazard_outputs):
        """
        :param hazard_outputs: the outputs of a hazard calculation
        :returns: the number of bytes to be allocated (can be
                  much less if there is no correlation and the 'fast'
                  epsilons management is enabled).

        If the hazard_outputs come from an event based or scenario computation,
        populate the .epsilons_shape dictionary.
        """
        num_assets = len(self.asset_sites)
        if self.calculation_mode.startswith('event_based'):
            lt_model_ids = set(ho.output_container.lt_realization.lt_model.id
                               for ho in hazard_outputs)
            for lt_model_id in lt_model_ids:
                ses_coll = models.SESCollection.objects.get(
                    lt_model=lt_model_id)
                num_ruptures = ses_coll.get_ruptures().count()
                samples = min(self.epsilon_sampling, num_ruptures) \
                    if self.epsilon_sampling else num_ruptures
                self.epsilons_shape[ses_coll.id] = (num_assets, samples)
        elif self.calculation_mode.startswith('scenario'):
            [out] = self.hc.output_set.filter(output_type='ses')
            samples = self.number_of_ground_motion_fields
            self.epsilons_shape[out.ses.id] = (num_assets, samples)
        nbytes = 0
        for (n, r) in self.epsilons_shape.values():
            # the max(n, r) is taken because if n > r then the limiting
            # factor is the size of the correlation matrix, i.e. n
            nbytes += max(n, r) * n * BYTES_PER_FLOAT
        return nbytes

    def init_epsilons(self, hazard_outputs):
        """
        :param hazard_outputs: the outputs of a hazard calculation

        If the hazard_outputs come from an event based or scenario computation,
        populate the .epsilons and the .rupture_ids dictionaries.
        """
        if not self.epsilons_shape:
            self.calc_nbytes(hazard_outputs)
        if self.calculation_mode.startswith('event_based'):
            lt_model_ids = set(ho.output_container.lt_realization.lt_model.id
                               for ho in hazard_outputs)
            ses_collections = [
                models.SESCollection.objects.get(lt_model=lt_model_id)
                for lt_model_id in lt_model_ids]
        elif self.calculation_mode.startswith('scenario'):
            [out] = self.hc.output_set.filter(output_type='ses')
            ses_collections = [out.ses]
        else:
            ses_collections = []
        for ses_coll in ses_collections:
            scid = ses_coll.id  # ses collection id
            num_assets, num_samples = self.epsilons_shape[scid]
            self.rupture_ids[scid] = ses_coll.get_ruptures(
                ).values_list('id', flat=True) or range(
                self.number_of_ground_motion_fields)
            # do not build the epsilons for scenario_damage
            if self.calculation_mode != 'scenario_damage':
                logs.LOG.info('Building (%d, %d) epsilons for taxonomy %s',
                              num_assets, num_samples, self.taxonomy)
                eps = make_epsilons(
                    num_assets, num_samples,
                    self.rc.master_seed, self.rc.asset_correlation)
                models.Epsilon.saveall(ses_coll, self.asset_sites, eps)

    def make_getters(self, gettercls, hazard_outputs, annotated_assets):
        """
        Build the appropriate hazard getters from the given hazard
        outputs. The assets which have no corresponding hazard site
        within the maximum distance are discarded. An AssetSiteAssociationError
        is raised if all assets are discarded. From outputs coming from
        an event based or a scenario calculation the right epsilons
        corresponding to the assets are stored in the database

        :param gettercls:
            the HazardGetter subclass to use
        :param hazard_outputs:
            the outputs of a hazard calculation
        :param annotated_assets:
            a block of assets with additional attributes

        :returns: a list of HazardGetter instances
        """
        # NB: the annotations to the assets are added by models.AssetManager
<<<<<<< HEAD
=======
        asset_sites = models.AssetSite.objects.filter(
            job=self.rc.oqjob, asset__in=annotated_assets)
        if not asset_sites:
            raise AssetSiteAssociationError(
                'Could not associate any asset in %s to '
                'hazard sites within the distance of %s km'
                % (annotated_assets, self.rc.best_maximum_distance))
        if not self.epsilons_shape:
            self.init_epsilons(hazard_outputs)

        # skip the annotated assets without hazard
        asset_site_dict = {a.asset.id: a.site.id for a in asset_sites}
        annotated = []
        site_ids = []
        skipped = []
        for asset in annotated_assets:
            try:
                site_id = asset_site_dict[asset.id]
            except KeyError:
                # skipping assets without hazard
                skipped.append(asset.asset_ref)
                continue
            annotated.append(asset)
            site_ids.append(site_id)
        if skipped:
            logs.LOG.warn('Could not associate %d assets to hazard sites '
                          'within the distance of %s km', len(skipped),
                          self.rc.best_maximum_distance)

        # build the getters
>>>>>>> ea8ee414
        getters = []
        for ho in hazard_outputs:
            getter = gettercls(ho, annotated_assets)
            getter.builder = self
            if self.calculation_mode.startswith('event_based'):
                getter.sescoll = models.SESCollection.objects.get(
                    lt_model=ho.output_container.lt_realization.lt_model)
            elif self.calculation_mode.startswith('scenario'):
                [out] = ho.oq_job.output_set.filter(output_type='ses')
                getter.sescoll = out.ses
            getters.append(getter)
        return getters<|MERGE_RESOLUTION|>--- conflicted
+++ resolved
@@ -423,39 +423,6 @@
         :returns: a list of HazardGetter instances
         """
         # NB: the annotations to the assets are added by models.AssetManager
-<<<<<<< HEAD
-=======
-        asset_sites = models.AssetSite.objects.filter(
-            job=self.rc.oqjob, asset__in=annotated_assets)
-        if not asset_sites:
-            raise AssetSiteAssociationError(
-                'Could not associate any asset in %s to '
-                'hazard sites within the distance of %s km'
-                % (annotated_assets, self.rc.best_maximum_distance))
-        if not self.epsilons_shape:
-            self.init_epsilons(hazard_outputs)
-
-        # skip the annotated assets without hazard
-        asset_site_dict = {a.asset.id: a.site.id for a in asset_sites}
-        annotated = []
-        site_ids = []
-        skipped = []
-        for asset in annotated_assets:
-            try:
-                site_id = asset_site_dict[asset.id]
-            except KeyError:
-                # skipping assets without hazard
-                skipped.append(asset.asset_ref)
-                continue
-            annotated.append(asset)
-            site_ids.append(site_id)
-        if skipped:
-            logs.LOG.warn('Could not associate %d assets to hazard sites '
-                          'within the distance of %s km', len(skipped),
-                          self.rc.best_maximum_distance)
-
-        # build the getters
->>>>>>> ea8ee414
         getters = []
         for ho in hazard_outputs:
             getter = gettercls(ho, annotated_assets)
