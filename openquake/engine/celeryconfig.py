--- conflicted
+++ resolved
@@ -53,13 +53,8 @@
     accept_content = {'pickle'}
 
     # RabbitMQ broker (default)
-<<<<<<< HEAD
     broker_url = 'amqp://%(user)s:%(password)s@%(host)s:%(port)s/%(vhost)s' % \
-                 amqp
-=======
-    BROKER_URL = 'amqp://%(user)s:%(password)s@%(host)s:%(port)s/%(vhost)s' % \
-                 config.amqp
->>>>>>> 8a5f6376
+                 amqp.config
     # Redis broker (works only on Trusty)
     # broker_url = 'redis://%(host)s:6379/0' % amqp
 
