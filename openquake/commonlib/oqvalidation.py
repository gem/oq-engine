--- conflicted
+++ resolved
@@ -53,11 +53,7 @@
     coordinate_bin_width = valid.Param(valid.positivefloat)
     compare_with_classical = valid.Param(valid.boolean, False)
     concurrent_tasks = valid.Param(
-<<<<<<< HEAD
-        valid.positiveint, multiprocessing.cpu_count() * 2)
-=======
         valid.positiveint, multiprocessing.cpu_count() * 3)
->>>>>>> 5cb08ac3
     conditional_loss_poes = valid.Param(valid.probabilities, [])
     continuous_fragility_discretization = valid.Param(valid.positiveint, 20)
     description = valid.Param(valid.utf8_not_empty)
