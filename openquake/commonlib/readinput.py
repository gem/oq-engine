# -*- coding: utf-8 -*-
# vim: tabstop=4 shiftwidth=4 softtabstop=4
#
# Copyright (C) 2014-2023 GEM Foundation
#
# OpenQuake is free software: you can redistribute it and/or modify it
# under the terms of the GNU Affero General Public License as published
# by the Free Software Foundation, either version 3 of the License, or
# (at your option) any later version.
#
# OpenQuake is distributed in the hope that it will be useful,
# but WITHOUT ANY WARRANTY; without even the implied warranty of
# MERCHANTABILITY or FITNESS FOR A PARTICULAR PURPOSE.  See the
# GNU Affero General Public License for more details.
#
# You should have received a copy of the GNU Affero General Public License
# along with OpenQuake. If not, see <http://www.gnu.org/licenses/>.
import os
import re
import ast
import copy
import zlib
import shutil
import zipfile
import pathlib
import logging
import tempfile
import functools
import configparser
import collections
import itertools

import numpy
import pandas
import requests

from openquake.baselib import config, hdf5, parallel, InvalidFile
from openquake.baselib.general import (
    random_filter, countby, group_array, get_duplicates, gettemp)
from openquake.baselib.python3compat import zip, decode
from openquake.baselib.node import Node
from openquake.hazardlib.const import StdDev
from openquake.hazardlib.calc.filters import SourceFilter, getdefault
from openquake.hazardlib.calc.gmf import CorrelationButNoInterIntraStdDevs
from openquake.hazardlib import (
    source, geo, site, imt, valid, sourceconverter, source_reader, nrml,
    pmf, logictree, gsim_lt, get_smlt)
from openquake.hazardlib.probability_map import ProbabilityMap
from openquake.hazardlib.geo.utils import BBoxError, cross_idl
from openquake.risklib import asset, riskmodels, scientific, reinsurance
from openquake.risklib.riskmodels import get_risk_functions
from openquake.commonlib.oqvalidation import OqParam

F32 = numpy.float32
F64 = numpy.float64
U8 = numpy.uint8
U16 = numpy.uint16
U32 = numpy.uint32
U64 = numpy.uint64
Site = collections.namedtuple('Site', 'sid lon lat')


class Global:
    """
    Global variables to be reset at the end of each calculation/test
    """
    pmap = None
    # set as side effect when the user reads hazard_curves from a file
    # the hazard curves format does not split the site locations from the data
    # (an unhappy legacy design choice that I fixed in the GMFs CSV format
    # only) thus this hack is necessary, otherwise we would have to parse the
    # file twice

    exposure = None
    # set as side effect when the user reads the site mesh; this hack is
    # necessary, otherwise we would have to parse the exposure twice

    gsim_lt_cache = {}  # fname, trt1, ..., trtN -> GsimLogicTree instance
    # populated when reading the gsim_logic_tree file; otherwise we would
    # have to parse the file multiple times

    @classmethod
    def reset(cls):
        cls.pmap = None
        cls.exposure = None
        cls.gsim_lt_cache.clear()


class DuplicatedPoint(Exception):
    """
    Raised when reading a CSV file with duplicated (lon, lat) pairs
    """


# used in extract_from_zip
def collect_files(dirpath, cond=lambda fullname: True):
    """
    Recursively collect the files contained inside dirpath.

    :param dirpath: path to a readable directory
    :param cond: condition on the path to collect the file
    """
    files = set()
    for fname in os.listdir(dirpath):
        fullname = os.path.join(dirpath, fname)
        if os.path.isdir(fullname):  # navigate inside
            files.update(collect_files(fullname))
        else:  # collect files
            if cond(fullname):
                files.add(fullname)
    return sorted(files)  # job_haz before job_risk


def extract_from_zip(path, ext='.ini', targetdir=None):
    """
    Given a zip archive and an extension (by default .ini), unzip the archive
    into the target directory and the files with the given extension.

    :param path: pathname of the archive
    :param ext: file extension to search for
    :returns: filenames
    """
    targetdir = targetdir or tempfile.mkdtemp(
        dir=config.directory.custom_tmp or None)
    with zipfile.ZipFile(path) as archive:
        archive.extractall(targetdir)
    return [f for f in collect_files(targetdir)
            if os.path.basename(f).endswith(ext)]


def unzip_rename(zpath, name):
    """
    :param zpath: full path to a .zip archive
    :param name: exposure.xml or ssmLT.xml
    :returns: path to an .xml file with the same name of the archive
    """
    xpath = zpath[:-4] + '.xml'
    if os.path.exists(xpath):
        # already unzipped
        return xpath
    dpath = os.path.dirname(zpath)
    with zipfile.ZipFile(zpath) as archive:
        for nam in archive.namelist():
            fname = os.path.join(dpath, nam)
            if os.path.exists(fname):  # already unzipped
                os.rename(fname, fname + '.bak')
                logging.warning('Overriding %s with the file in %s',
                                fname, zpath)
        logging.info('Unzipping %s', zpath)
        archive.extractall(dpath)
    xname = os.path.join(dpath, name)
    if os.path.exists(xname):
        os.rename(xname, xpath)
    return xpath


def normpath(fnames, base_path):
    vals = []
    for fname in fnames:
        val = os.path.normpath(os.path.join(base_path, fname))
        if not os.path.exists(val):
            raise OSError('No such file: %s' % val)
        vals.append(val)
    return vals


def normalize(key, fnames, base_path):
    input_type, _ext = key.rsplit('_', 1)
    filenames = []
    for val in fnames:
        if isinstance(val, list):
            val = normpath(val, base_path)
        elif os.path.isabs(val):
            raise ValueError('%s=%s is an absolute path' % (key, val))
        elif val.endswith('.zip'):
            zpath = os.path.normpath(os.path.join(base_path, val))
            if key == 'exposure_file':
                name = 'exposure.xml'
            elif key == 'source_model_logic_tree_file':
                name = 'ssmLT.xml'
            else:
                raise KeyError('Unknown key %s' % key)
            val = unzip_rename(zpath, name)
        elif val.startswith('${mosaic}/'):
            if 'mosaic' in config.directory:
                # support ${mosaic}/XXX/in/ssmLT.xml
                val = val.format(**config.directory)[1:]  # strip initial "$"
            else:
                continue
        else:
            val = os.path.normpath(os.path.join(base_path, val))
        if isinstance(val, str) and not os.path.exists(val):
            # tested in archive_err_2
            raise OSError('No such file: %s' % val)
        filenames.append(val)
    return input_type, filenames


def _update(params, items, base_path):
    for key, value in items:
        if key in ('hazard_curves_csv', 'hazard_curves_file',
                   'site_model_csv', 'site_model_file',
                   'exposure_csv', 'exposure_file'):
            input_type, fnames = normalize(key, value.split(), base_path)
            params['inputs'][input_type] = fnames
        elif key.endswith(('_file', '_csv', '_hdf5')):
            if value.startswith('{'):
                dic = ast.literal_eval(value)  # name -> relpath
                input_type, fnames = normalize(key, dic.values(), base_path)
                params['inputs'][input_type] = dict(zip(dic, fnames))
                params[input_type] = ' '.join(dic)
            elif value:
                input_type, fnames = normalize(key, [value], base_path)
                assert len(fnames) in (0, 1)
                for fname in fnames:
                    params['inputs'][input_type] = fname
        elif isinstance(value, str) and value.endswith('.hdf5'):
            logging.warning('The [reqv] syntax has been deprecated, see '
                            'https://github.com/gem/oq-engine/blob/master/doc/'
                            'adv-manual/equivalent-distance-app for the new '
                            'syntax')
            fname = os.path.normpath(os.path.join(base_path, value))
            try:
                reqv = params['inputs']['reqv']
            except KeyError:
                params['inputs']['reqv'] = {key: fname}
            else:
                reqv.update({key: fname})
        else:
            params[key] = value


def _warn_about_duplicates(cp):
    params_sets = [
        set(cp.options(section)) for section in cp.sections()]
    for pair in itertools.combinations(params_sets, 2):
        params_intersection = sorted(set.intersection(*pair))
        if params_intersection:
            logging.warning(
                f'Parameter(s) {params_intersection} is(are) defined in'
                f' multiple sections')


# NB: this function must NOT log, since it is called when the logging
# is not configured yet
def get_params(job_ini, kw={}):
    """
    Parse a .ini file or a .zip archive

    :param job_ini:
        Configuration file | zip archive | URL
    :param kw:
        Optionally override some parameters
    :returns:
        A dictionary of parameters
    """
    if isinstance(job_ini, pathlib.Path):
        job_ini = str(job_ini)
    if job_ini.startswith(('http://', 'https://')):
        resp = requests.get(job_ini)
        job_ini = gettemp(suffix='.zip')
        with open(job_ini, 'wb') as f:
            f.write(resp.content)
    # directory containing the config files we're parsing
    job_ini = os.path.abspath(job_ini)
    base_path = os.path.dirname(job_ini)
    params = dict(base_path=base_path, inputs={'job_ini': job_ini})
    input_zip = None
    if job_ini.endswith('.zip'):
        input_zip = job_ini
        job_inis = extract_from_zip(job_ini)
        if not job_inis:
            raise NameError('Could not find job.ini inside %s' % input_zip)
        job_ini = job_inis[0]

    if not os.path.exists(job_ini):
        raise IOError('File not found: %s' % job_ini)

    base_path = os.path.dirname(job_ini)
    params = dict(base_path=base_path, inputs={'job_ini': job_ini})
    cp = configparser.ConfigParser(interpolation=None)
    cp.read([job_ini], encoding='utf-8-sig')  # skip BOM on Windows
    _warn_about_duplicates(cp)
    dic = {}
    for sect in cp.sections():
        dic.update(cp.items(sect))

    # put source_model_logic_tree_file on top of the items so that
    # oq-risk-tests alaska, which has a smmLT.zip file works, since
    # it is unzipped before and therefore the files can be read later
    if 'source_model_logic_tree_file' in dic:
        fname = dic.pop('source_model_logic_tree_file')
        items = [('source_model_logic_tree_file', fname)] + list(dic.items())
    else:
        items = list(dic.items())
    _update(params, items, base_path)

    if input_zip:
        params['inputs']['input_zip'] = os.path.abspath(input_zip)
    _update(params, kw.items(), base_path)  # override on demand

    return params


def get_oqparam(job_ini, pkg=None, kw={}, validate=True):
    """
    Parse a dictionary of parameters from an INI-style config file.

    :param job_ini:
        Path to configuration file/archive or
        dictionary of parameters with a key "calculation_mode"
    :param pkg:
        Python package where to find the configuration file (optional)
    :param kw:
        Dictionary of strings to override the job parameters
    :returns:
        An :class:`openquake.commonlib.oqvalidation.OqParam` instance
        containing the validated and casted parameters/values parsed from
        the job.ini file as well as a subdictionary 'inputs' containing
        absolute paths to all of the files referenced in the job.ini, keyed by
        the parameter name.
    """
    if not isinstance(job_ini, dict):
        basedir = os.path.dirname(pkg.__file__) if pkg else ''
        job_ini = get_params(os.path.join(basedir, job_ini), kw)
    re = os.environ.get('OQ_REDUCE')  # debugging facility
    if re:
        # reduce the imtls to the first imt
        # reduce the logic tree to one random realization
        # reduce the sites by a factor of `re`
        # reduce the ses by a factor of `re`
        os.environ['OQ_SAMPLE_SITES'] = re
        ses = job_ini.get('ses_per_logic_tree_path')
        if ses:
            ses = str(int(numpy.ceil(int(ses) * float(re))))
            job_ini['ses_per_logic_tree_path'] = ses
        imtls = job_ini.get('intensity_measure_types_and_levels')
        if imtls:
            imtls = valid.intensity_measure_types_and_levels(imtls)
            imt = next(iter(imtls))
            job_ini['intensity_measure_types_and_levels'] = repr(
                {imt: imtls[imt]})
    oqparam = OqParam(**job_ini)
    oqparam._input_files = get_input_files(oqparam)
    if validate:  # always true except from oqzip
        oqparam.validate()
    return oqparam


def get_csv_header(fname, sep=','):
    """
    :param fname: a CSV file
    :param sep: the separator (default comma)
    :returns: the first non-commented line of fname and the file object
    """
    f = open(fname, encoding='utf-8-sig')
    first = next(f).strip().split(sep)
    while first[0].startswith('#'):
        first = next(f).strip().split(sep)
    return first, f


def get_mesh(oqparam, h5=None):
    """
    Extract the mesh of points to compute from the sites,
    the sites_csv, the region, the site model, the exposure in this order.

    :param oqparam:
        an :class:`openquake.commonlib.oqvalidation.OqParam` instance
    """
    if 'exposure' in oqparam.inputs and Global.exposure is None:
        # read it only once
        Global.exposure = get_exposure(oqparam)
    if oqparam.sites:
        return geo.Mesh.from_coords(oqparam.sites)
    elif 'hazard_curves' in oqparam.inputs:
        fname = oqparam.inputs['hazard_curves']
        if isinstance(fname, list):  # for csv
            mesh, Global.pmap = get_pmap_from_csv(oqparam, fname)
        else:
            raise NotImplementedError('Reading from %s' % fname)
        return mesh
    elif oqparam.region_grid_spacing:
        if oqparam.region:
            poly = geo.Polygon.from_wkt(oqparam.region)
        elif Global.exposure:
            # in case of implicit grid the exposure takes precedence over
            # the site model
            poly = Global.exposure.mesh.get_convex_hull()
        elif 'site_model' in oqparam.inputs:
            # this happens in event_based/case_19, where there is an implicit
            # grid over the site model
            sm = get_site_model(oqparam)  # do not store in h5!
            poly = geo.Mesh(sm['lon'], sm['lat']).get_convex_hull()
        else:
            raise InvalidFile('There is a grid spacing but not a region, '
                              'nor a site model, nor an exposure in %s' %
                              oqparam.inputs['job_ini'])
        try:
            logging.info('Inferring the hazard grid')
            mesh = poly.dilate(oqparam.region_grid_spacing).discretize(
                oqparam.region_grid_spacing)
            return geo.Mesh.from_coords(zip(mesh.lons, mesh.lats))
        except Exception:
            raise ValueError(
                'Could not discretize region with grid spacing '
                '%(region_grid_spacing)s' % vars(oqparam))
    # the site model has the precedence over the exposure, see the
    # discussion in https://github.com/gem/oq-engine/pull/5217
    elif 'site_model' in oqparam.inputs:
        logging.info('Extracting the hazard sites from the site model')
        sm = get_site_model(oqparam)
        if h5:
            h5['site_model'] = sm
        mesh = geo.Mesh(sm['lon'], sm['lat'])
        return mesh
    elif 'exposure' in oqparam.inputs:
        return Global.exposure.mesh


def get_poor_site_model(fname):
    """
    :returns: a poor site model with only lon, lat fields
    """
    data = [ln.replace(',', ' ') for ln in open(fname, encoding='utf-8-sig')]
    coords = sorted(valid.coordinates(','.join(data)))
    # sorting the coordinates so that event_based do not depend on the order
    dt = [('lon', float), ('lat', float), ('depth', float)]
    return numpy.array(coords, dt)


def get_site_model(oqparam):
    """
    Convert the NRML file into an array of site parameters.

    :param oqparam:
        an :class:`openquake.commonlib.oqvalidation.OqParam` instance
    :returns:
        an array with fields lon, lat, vs30, ...
    """
    req_site_params = get_gsim_lt(oqparam).req_site_params
    if 'amplification' in oqparam.inputs:
        req_site_params.add('ampcode')
    arrays = []
    for fname in oqparam.inputs['site_model']:
        if isinstance(fname, str) and not fname.endswith('.xml'):

            # check if the file is a list of lon,lat without header
            with open(fname, encoding='utf-8-sig') as f:
                lon, *rest = next(f).split(',')
                try:
                    valid.longitude(lon)
                except ValueError:  # has a header
                    sm = hdf5.read_csv(fname, site.site_param_dt).array
                else:
                    sm = get_poor_site_model(fname)

            # make sure site_id starts from 0, if given
            if 'site_id' in sm.dtype.names:
                if (sm['site_id'] != numpy.arange(len(sm))).any():
                    raise InvalidFile('%s: site_id not sequential from zero'
                                      % fname)

            # round coordinates and check for duplicate points
            sm['lon'] = numpy.round(sm['lon'], 5)
            sm['lat'] = numpy.round(sm['lat'], 5)
            dupl = get_duplicates(sm, 'lon', 'lat')
            if dupl:
                raise InvalidFile(
                    'Found duplicate sites %s in %s' % (dupl, fname))

            # used global parameters is local ones are missing
            params = sorted(set(sm.dtype.names) | req_site_params)
            z = numpy.zeros(
                len(sm), [(p, site.site_param_dt[p]) for p in params])
            for name in z.dtype.names:
                try:
                    z[name] = sm[name]
                except ValueError:  # missing, use the global parameter
                    # exercised in the test classical/case_28
                    value = getattr(oqparam, site.param[name])
                    if isinstance(value, float) and numpy.isnan(value):
                        raise InvalidFile(
                            f"{oqparam.inputs['job_ini']}: "
                            f"{site.param[name]} not specified")
                    if name == 'vs30measured':  # special case
                        value = value == 'measured'
                    z[name] = value
            arrays.append(z)
            continue

        nodes = nrml.read(fname).siteModel
        params = [valid.site_param(node.attrib) for node in nodes]
        missing = req_site_params - set(params[0])
        if 'vs30measured' in missing:  # use a default of False
            missing -= {'vs30measured'}
            for param in params:
                param['vs30measured'] = False
        if 'backarc' in missing:  # use a default of False
            missing -= {'backarc'}
            for param in params:
                param['backarc'] = False
        if 'ampcode' in missing:  # use a default of b''
            missing -= {'ampcode'}
            for param in params:
                param['ampcode'] = b''
        if missing:
            raise InvalidFile('%s: missing parameter %s' %
                              (oqparam.inputs['site_model'],
                               ', '.join(missing)))
        # NB: the sorted in sorted(params[0]) is essential, otherwise there is
        # an heisenbug in scenario/test_case_4
        site_model_dt = numpy.dtype([(p, site.site_param_dt[p])
                                     for p in sorted(params[0])])
        sm = numpy.array([tuple(param[name] for name in site_model_dt.names)
                          for param in params], site_model_dt)
        dupl = "\n".join(
            '%s %s' % loc for loc, n in countby(sm, 'lon', 'lat').items()
            if n > 1)
        if dupl:
            raise InvalidFile('There are duplicated sites in %s:\n%s' %
                              (fname, dupl))
        arrays.append(sm)
    return numpy.concatenate(arrays)


def get_no_vect(gsim_lt):
    """
    :returns: the names of the non-vectorized GMPEs
    """
    names = set()
    for gsims in gsim_lt.values.values():
        for gsim in gsims:
            compute = getattr(gsim.__class__, 'compute')
            if 'ctx' not in compute.__annotations__:
                names.add(gsim.__class__.__name__)
    return names


def get_site_collection(oqparam, h5=None):
    """
    Returns a SiteCollection instance by looking at the points and the
    site model defined by the configuration parameters.

    :param oqparam:
        an :class:`openquake.commonlib.oqvalidation.OqParam` instance
    """
    if oqparam.calculation_mode == 'aftershock':
        return
    ss = oqparam.sites_slice  # can be None or (start, stop)
    if h5 and 'sitecol' in h5 and not ss:
        return h5['sitecol']

    mesh = get_mesh(oqparam, h5)
    if mesh is None and oqparam.ground_motion_fields:
        raise InvalidFile('You are missing sites.csv or site_model.csv in %s'
                          % oqparam.inputs['job_ini'])
    elif mesh is None:
        # a None sitecol is okay when computing the ruptures only
        return
    else:  # use the default site params
        if ('gmfs' in oqparam.inputs or 'hazard_curves' in oqparam.inputs
                or 'shakemap' in oqparam.inputs):
            req_site_params = set()   # no parameters are required
        else:
            req_site_params = get_gsim_lt(oqparam).req_site_params
        if 'amplification' in oqparam.inputs:
            req_site_params.add('ampcode')
        if h5 and 'site_model' in h5:  # comes from a site_model.csv
            sm = h5['site_model'][:]
        elif (not h5 and 'site_model' in oqparam.inputs and
              'exposure' not in oqparam.inputs):
            # tested in test_with_site_model
            sm = get_site_model(oqparam)
            if len(sm) > len(mesh):  # the association will happen in base.py
                sm = oqparam
        else:
            sm = oqparam
        sitecol = site.SiteCollection.from_points(
            mesh.lons, mesh.lats, mesh.depths, sm, req_site_params)
    if ss:
        if 'custom_site_id' not in sitecol.array.dtype.names:
            gh = sitecol.geohash(6)
            assert len(numpy.unique(gh)) == len(gh), 'geohashes are not unique'
            sitecol.add_col('custom_site_id', 'S6', gh)
        mask = (sitecol.sids >= ss[0]) & (sitecol.sids < ss[1])
        sitecol = sitecol.filter(mask)
        assert sitecol is not None, 'No sites in the slice %d:%d' % ss
        sitecol.make_complete()

    ss = os.environ.get('OQ_SAMPLE_SITES')
    if ss:
        # debugging tip to reduce the size of a calculation
        # OQ_SAMPLE_SITES=.1 oq engine --run job.ini
        # will run a computation with 10 times less sites
        sitecol.array = numpy.array(random_filter(sitecol.array, float(ss)))
        sitecol.make_complete()
    if h5:
        h5['sitecol'] = sitecol
    if ('vs30' in sitecol.array.dtype.names and
            not numpy.isnan(sitecol.vs30).any()):
        assert sitecol.vs30.max() < 32767, sitecol.vs30.max()
    return sitecol


def get_gsim_lt(oqparam, trts=('*',)):
    """
    :param oqparam:
        an :class:`openquake.commonlib.oqvalidation.OqParam` instance
    :param trts:
        a sequence of tectonic region types as strings; trts=['*']
        means that there is no filtering
    :returns:
        a GsimLogicTree instance obtained by filtering on the provided
        tectonic region types.
    """
    if 'gsim_logic_tree' not in oqparam.inputs:
        return logictree.GsimLogicTree.from_(oqparam.gsim)
    gsim_file = os.path.join(
        oqparam.base_path, oqparam.inputs['gsim_logic_tree'])
    key = (gsim_file,) + tuple(sorted(trts))
    if key in Global.gsim_lt_cache:
        return Global.gsim_lt_cache[key]
    gsim_lt = logictree.GsimLogicTree(gsim_file, trts)
    gmfcorr = oqparam.correl_model
    for trt, gsims in gsim_lt.values.items():
        for gsim in gsims:
            # NB: gsim.DEFINED_FOR_TECTONIC_REGION_TYPE can be != trt,
            # but it is not an error, it is actually the most common case!
            if gmfcorr and (gsim.DEFINED_FOR_STANDARD_DEVIATION_TYPES ==
                            {StdDev.TOTAL}):
                modifications = list(gsim.kwargs.keys())
                if not (type(gsim).__name__ == 'ModifiableGMPE' and
                        'add_between_within_stds' in modifications):
                    raise CorrelationButNoInterIntraStdDevs(gmfcorr, gsim)
    imt_dep_w = any(len(branch.weight.dic) > 1 for branch in gsim_lt.branches)
    if oqparam.number_of_logic_tree_samples and imt_dep_w:
        logging.error('IMT-dependent weights in the logic tree cannot work '
                      'with sampling, because they would produce different '
                      'GMPE paths for each IMT that cannot be combined, so '
                      'I am using the default weights')
        for branch in gsim_lt.branches:
            for k, w in sorted(branch.weight.dic.items()):
                if k != 'weight':
                    logging.debug(
                        'Using weight=%s instead of %s for %s %s',
                        branch.weight.dic['weight'], w, branch.gsim, k)
                    del branch.weight.dic[k]
    if oqparam.collapse_gsim_logic_tree:
        logging.info('Collapsing the gsim logic tree')
        gsim_lt = gsim_lt.collapse(oqparam.collapse_gsim_logic_tree)
    Global.gsim_lt_cache[key] = gsim_lt
    if trts != ('*',):  # not in get_input_files
        no_vect = get_no_vect(gsim_lt)
        if no_vect:
            logging.info('The following GMPEs are not vectorized: %s', no_vect)
    return gsim_lt


def get_rupture(oqparam):
    """
    Read the `rupture_model` XML file and by filter the site collection

    :param oqparam:
        an :class:`openquake.commonlib.oqvalidation.OqParam` instance
    :returns:
        an hazardlib rupture
    """
    [rup_node] = nrml.read(oqparam.inputs['rupture_model'])
    conv = sourceconverter.RuptureConverter(oqparam.rupture_mesh_spacing)
    rup = conv.convert_node(rup_node)
    rup.tectonic_region_type = '*'  # there is not TRT for scenario ruptures
    return rup


def get_source_model_lt(oqparam, branchID=''):
    """
    :param oqparam:
        an :class:`openquake.commonlib.oqvalidation.OqParam` instance
    :returns:
        a :class:`openquake.hazardlib.logictree.SourceModelLogicTree`
        instance
    """
    smlt = get_smlt(vars(oqparam), branchID)
    srcids = set(smlt.source_data['source'])
    for src in oqparam.reqv_ignore_sources:
        if src not in srcids:
            raise NameError('The source %r in reqv_ignore_sources does '
                            'not exist in the source model(s)' % src)
    if len(oqparam.source_id) == 1:  # reduce to a single source
        return smlt.reduce(oqparam.source_id[0])
    return smlt


def get_full_lt(oqparam, branchID=''):
    """
    :param oqparam:
        an :class:`openquake.commonlib.oqvalidation.OqParam` instance
    :param branchID:
        used to read a single sourceModel branch (if given)
    :returns:
        a :class:`openquake.hazardlib.logictree.FullLogicTree`
        instance
    """
    source_model_lt = get_source_model_lt(oqparam, branchID)
    trts = source_model_lt.tectonic_region_types
    trts_lower = {trt.lower() for trt in trts}
    reqv = oqparam.inputs.get('reqv', {})
    for trt in reqv:
        if trt in oqparam.discard_trts.split(','):
            continue
        elif trt.lower() not in trts_lower:
            logging.warning('Unknown TRT=%s in [reqv] section' % trt)
    gsim_lt = get_gsim_lt(oqparam, trts or ['*'])
    if len(oqparam.source_id) == 1:
        oversampling = 'reduce-rlzs'
    else:
        oversampling = oqparam.oversampling
    full_lt = logictree.FullLogicTree(source_model_lt, gsim_lt, oversampling)
    p = full_lt.source_model_lt.num_paths * gsim_lt.get_num_paths()
    if oqparam.number_of_logic_tree_samples:
        if (oqparam.oversampling == 'forbid' and
                oqparam.number_of_logic_tree_samples >= p
                and 'event' not in oqparam.calculation_mode):
            raise ValueError('Use full enumeration since there are only '
                             '{:_d} realizations'.format(p))
        unique = numpy.unique(full_lt.rlzs['branch_path'])
        logging.info('Considering {:_d} logic tree paths out of {:_d}, unique'
                     ' {:_d}'.format(oqparam.number_of_logic_tree_samples, p,
                                     len(unique)))
    else:  # full enumeration
        logging.info('There are {:_d} logic tree paths(s)'.format(p))
        if oqparam.hazard_curves and p > oqparam.max_potential_paths:
            raise ValueError(
                'There are too many potential logic tree paths (%d):'
                'raise `max_potential_paths`, use sampling instead of '
                'full enumeration, or set hazard_curves=false ' % p)
        elif (oqparam.is_event_based() and
              (oqparam.ground_motion_fields or oqparam.hazard_curves_from_gmfs)
                and p > oqparam.max_potential_paths / 100):
            logging.warning(
                'There are many potential logic tree paths (%d): '
                'try to use sampling or reduce the source model' % p)
    if source_model_lt.is_source_specific:
        logging.info('There is a source specific logic tree')
    return full_lt


def get_logic_tree(oqparam):
    """
    :returns: a CompositeLogicTree instance
    """
    flt = get_full_lt(oqparam)
    return logictree.compose(flt.source_model_lt, flt.gsim_lt)


def check_min_mag(sources, minimum_magnitude):
    """
    Raise an error if all sources are below the minimum_magnitude
    """
    ok = 0
    for src in sources:
        min_mag = getdefault(minimum_magnitude, src.tectonic_region_type)
        maxmag = src.get_min_max_mag()[1]
        if min_mag <= maxmag:
            ok += 1
    if not ok:
        raise RuntimeError('All sources were discarded by minimum_magnitude')


def _check_csm(csm, oqparam, h5):
    # checks
    csm.gsim_lt.check_imts(oqparam.imtls)

    srcs = csm.get_sources()
    check_min_mag(srcs, oqparam.minimum_magnitude)

    if os.environ.get('OQ_CHECK_INPUT'):
        source.check_complex_faults(srcs)

    # build a smart SourceFilter
    if h5 and 'sitecol' in h5:
        csm.sitecol = h5['sitecol']
    else:
        csm.sitecol = get_site_collection(oqparam, h5)
    if csm.sitecol is None:  # missing sites.csv (test_case_1_ruptures)
        return
    srcfilter = SourceFilter(csm.sitecol, oqparam.maximum_distance)
    logging.info('Checking sources bounding box using %s', csm.sitecol)
    lons = []
    lats = []
    for src in srcs:
        if hasattr(src, 'location'):
            lons.append(src.location.x)
            lats.append(src.location.y)
            continue
        try:
            box = srcfilter.get_enlarged_box(src)
        except BBoxError as exc:
            logging.error(exc)
            continue
        lons.append(box[0])
        lats.append(box[1])
        lons.append(box[2])
        lats.append(box[3])
    if cross_idl(*(list(csm.sitecol.lons) + lons)):
        lons = numpy.array(lons) % 360
    else:
        lons = numpy.array(lons)
    bbox = (lons.min(), min(lats), lons.max(), max(lats))
    if bbox[2] - bbox[0] > 180:
        raise BBoxError(
            'The bounding box of the sources is larger than half '
            'the globe: %d degrees' % (bbox[2] - bbox[0]))


# tested in test_mosaic
def get_cache_path(oqparam, h5=None):
    """
    :returns: cache path of the form OQ_DATA/csm_<checksum>.hdf5
    """
    if oqparam.cachedir:
        checksum = get_checksum32(oqparam, h5)
        return os.path.join(oqparam.cachedir, 'csm_%d.hdf5' % checksum)
    return ''


def get_composite_source_model(oqparam, dstore=None, branchID=''):
    """
    Parse the XML and build a complete composite source model in memory.

    :param oqparam:
        an :class:`openquake.commonlib.oqvalidation.OqParam` instance
    :param dstore:
         an open datastore where to save the source info
    """
    logging.info('Reading %s', oqparam.inputs['source_model_logic_tree'])
    full_lt = get_full_lt(oqparam, branchID)
    path = get_cache_path(oqparam, dstore.hdf5 if dstore else None)
    if os.path.exists(path):
        from openquake.commonlib import datastore  # avoid circular import
        with datastore.read(os.path.realpath(path)) as ds:
            csm = ds['_csm']
            csm.init(full_lt)
    else:
        csm = source_reader.get_csm(oqparam, full_lt, dstore)
        _check_csm(csm, oqparam, dstore)
    return csm


def get_imts(oqparam):
    """
    Return a sorted list of IMTs as hazardlib objects
    """
    return list(map(imt.from_string, sorted(oqparam.imtls)))


def _cons_coeffs(records, loss_types, limit_states):
    dtlist = [(lt, F32) for lt in loss_types]
    coeffs = numpy.zeros(len(limit_states), dtlist)
    for rec in records:
        coeffs[rec['loss_type']] = [rec[ds] for ds in limit_states]
    return coeffs


def get_crmodel(oqparam):
    """
    Return a :class:`openquake.risklib.riskinput.CompositeRiskModel` instance

   :param oqparam:
        an :class:`openquake.commonlib.oqvalidation.OqParam` instance
    """
    risklist = get_risk_functions(oqparam)
    if not oqparam.limit_states and risklist.limit_states:
        oqparam.limit_states = risklist.limit_states
    elif 'damage' in oqparam.calculation_mode and risklist.limit_states:
        assert oqparam.limit_states == risklist.limit_states
    loss_types = oqparam.loss_dt().names
    consdict = {}
    if 'consequence' in oqparam.inputs:
        if not risklist.limit_states:
            raise InvalidFile('Missing fragility functions in %s' %
                              oqparam.inputs['job_ini'])
        # build consdict of the form consequence_by_tagname -> tag -> array
        for by, fnames in oqparam.inputs['consequence'].items():
            if isinstance(fnames, str):  # single file
                fnames = [fnames]
            dtypedict = {
                by: str, 'consequence': str, 'loss_type': str, None: float}

            # i.e. files collapsed.csv, fatalities.csv, ... with headers
            # taxonomy,consequence,loss_type,slight,moderate,extensive
            arrays = []
            for fname in fnames:
                arr = hdf5.read_csv(fname, dtypedict).array
                arrays.append(arr)
                for no, row in enumerate(arr, 2):
                    if row['loss_type'] not in loss_types:
                        msg = '%s: %s is not a recognized loss type, line=%d'
                        raise InvalidFile(msg % (fname, row['loss_type'], no))

            array = numpy.concatenate(arrays)
            dic = group_array(array, 'consequence')
            for consequence, group in dic.items():
                if consequence not in scientific.KNOWN_CONSEQUENCES:
                    raise InvalidFile('Unknown consequence %s in %s' %
                                      (consequence, fnames))
                bytag = {
                    tag: _cons_coeffs(grp, loss_types, risklist.limit_states)
                    for tag, grp in group_array(group, by).items()}
                consdict['%s_by_%s' % (consequence, by)] = bytag
    # for instance consdict['collapsed_by_taxonomy']['W_LFM-DUM_H3']
    # is [(0.05,), (0.2 ,), (0.6 ,), (1.  ,)] for damage state and structural
    crm = riskmodels.CompositeRiskModel(oqparam, risklist, consdict)
    return crm


def get_exposure(oqparam):
    """
    Read the full exposure in memory and build a list of
    :class:`openquake.risklib.asset.Asset` instances.

    :param oqparam:
        an :class:`openquake.commonlib.oqvalidation.OqParam` instance
    :returns:
        an :class:`Exposure` instance or a compatible AssetCollection
    """
    exposure = Global.exposure = asset.Exposure.read(
        oqparam.inputs['exposure'], oqparam.calculation_mode,
        oqparam.region, oqparam.ignore_missing_costs,
        by_country='country' in asset.tagset(oqparam.aggregate_by),
        errors='ignore' if oqparam.ignore_encoding_errors else None)
    exposure.mesh, exposure.assets_by_site = exposure.get_mesh_assets_by_site()
    return exposure


def get_station_data(oqparam):
    """
    Read the station data input file and build a list of
    ground motion stations and recorded ground motion values
    along with their uncertainty estimates

    :param oqparam:
        an :class:`openquake.commonlib.oqvalidation.OqParam` instance
    :returns sd:
        a Pandas dataframe with station ids and coordinates as the index and
        IMT names as the first level of column headers and
        mean, std as the second level of column headers
    :returns imts:
        a list of observed intensity measure types
    """
    if 'station_data' in oqparam.inputs:
        fname = oqparam.inputs['station_data']
        sdata = pandas.read_csv(fname)

        # Identify the columns with IM values
        # Replace replace() with removesuffix() for pandas ≥ 1.4
        imt_candidates = sdata.filter(regex="_VALUE$").columns.str.replace(
            "_VALUE", "")
        imts = [valid.intensity_measure_type(imt) for imt in imt_candidates]
        im_cols = [imt + '_' + stat
                   for imt in imts for stat in ["mean", "std"]]
        station_cols = ["STATION_ID", "LONGITUDE", "LATITUDE"]
        cols = []
        for im in imts:
            stddev_str = "STDDEV" if im == "MMI" else "LN_SIGMA"
            cols.append(im + '_VALUE')
            cols.append(im + '_' + stddev_str)
        station_data = pandas.DataFrame(sdata[cols].values, columns=im_cols)
        station_sites = pandas.DataFrame(
            sdata[station_cols].values, columns=["station_id", "lon", "lat"]
        ).astype({"station_id": str, "lon": F64, "lat": F64})
    return station_data, station_sites, imts


def get_sitecol_assetcol(oqparam, haz_sitecol=None, exp_types=()):
    """
    :param oqparam: calculation parameters
    :param haz_sitecol: the hazard site collection
    :param exp_types: the expected loss types
    :returns: (site collection, asset collection, discarded)
    """
    asset_hazard_distance = max(oqparam.asset_hazard_distance.values())
    if Global.exposure is None:
        # haz_sitecol not extracted from the exposure
        Global.exposure = get_exposure(oqparam)
    if haz_sitecol is None:
        haz_sitecol = get_site_collection(oqparam)
    if oqparam.region_grid_spacing:
        haz_distance = oqparam.region_grid_spacing * 1.414
        if haz_distance != asset_hazard_distance:
            logging.debug('Using asset_hazard_distance=%d km instead of %d km',
                          haz_distance, asset_hazard_distance)
    else:
        haz_distance = asset_hazard_distance

<<<<<<< HEAD
    assetcol = asset.AssetCollection(
        Global.exposure, Global.exposure.assets_by_site, oqparam.time_event,
        oqparam.aggregate_by)
    diff_mesh = haz_sitecol.mesh != Global.exposure.mesh
    if diff_mesh:
        sitecol, sid_by, discarded = geo.utils._GeographicObjects(
            haz_sitecol).assoc2(Global.exposure.mesh, haz_distance, 'filter')
        if len(discarded):
            bad = numpy.isin(assetcol['site_id'], discarded)
            assetcol.array = assetcol.array[~bad]
        assetcol.array['site_id'] = [sid_by[idx] for idx in assetcol['site_id']]
=======
    if haz_sitecol.mesh != Global.exposure.mesh:
        # associate the assets to the hazard sites
        sitecol, assets_by, discarded = geo.utils.assoc(
            Global.exposure.assets_by_site, haz_sitecol, haz_distance,
            'filter')
        num_assets = sum(len(assets) for assets in assets_by)
        logging.info('Associated {:_d} assets to {:_d} sites'.
                     format(num_assets, len(sitecol)))
>>>>>>> 3c0c93b0
    else:
        sitecol = haz_sitecol
        discarded = []
<<<<<<< HEAD

=======
        assets_by = Global.exposure.assets_by_site
        num_assets = sum(len(assets) for assets in assets_by)
        logging.info('Read {:_d} sites and {:_d} assets from the exposure'.
                     format(len(sitecol), num_assets))

    assetcol = asset.AssetCollection(
        Global.exposure, sitecol, assets_by, oqparam.time_event,
        oqparam.aggregate_by)
>>>>>>> 3c0c93b0
    u, c = numpy.unique(assetcol['taxonomy'], return_counts=True)
    idx = c.argmax()  # index of the most common taxonomy
    tax = assetcol.tagcol.taxonomy[u[idx]]
    logging.info('Found %d taxonomies with ~%.1f assets each',
                 len(u), len(assetcol) / len(u))
    logging.info('The most common taxonomy is %s with %d assets', tax, c[idx])

    # check on missing fields in the exposure
    if 'risk' in oqparam.calculation_mode:
        for exp_type in exp_types:
            if not any(exp_type in name
                       for name in assetcol.array.dtype.names):
                raise InvalidFile('The exposure %s is missing %s' %
                                  (oqparam.inputs['exposure'], exp_type))

    if (not oqparam.hazard_calculation_id and 'gmfs' not in oqparam.inputs
            and 'hazard_curves' not in oqparam.inputs
            and sitecol is not sitecol.complete):
        # for predefined hazard you cannot reduce the site collection; instead
        # you can in other cases, typically with a grid which is mostly empty
        # (i.e. there are many hazard sites with no assets)
        assetcol.reduce_also(sitecol)
    if 'custom_site_id' not in sitecol.array.dtype.names:
        gh = sitecol.geohash(8)
        if len(numpy.unique(gh)) < len(gh):
            logging.error('geohashes are not unique')
        sitecol.add_col('custom_site_id', 'S8', gh)
    return sitecol, assetcol, discarded


def levels_from(header):
    levels = []
    for field in header:
        if field.startswith('poe-'):
            levels.append(float(field[4:]))
    return levels


def taxonomy_mapping(oqparam, taxonomies):
    """
    :param oqparam: OqParam instance
    :param taxonomies: array of strings tagcol.taxonomy
    :returns: a dictionary loss_type -> [[(taxonomy, weight), ...], ...]
    """
    if 'taxonomy_mapping' not in oqparam.inputs:  # trivial mapping
        lst = [[(taxo, 1)] for taxo in taxonomies]
        return {lt: lst for lt in oqparam.loss_types}
    dic = oqparam.inputs['taxonomy_mapping']
    if isinstance(dic, str):  # same file for all loss_types
        dic = {lt: dic for lt in oqparam.loss_types}
    return {lt: _taxonomy_mapping(dic[lt], taxonomies)
            for lt in oqparam.loss_types}


def _taxonomy_mapping(filename, taxonomies):
    try:
        tmap_df = pandas.read_csv(filename, converters=dict(weight=float))
    except Exception as e:
        raise e.__class__('%s while reading %s' % (e, filename))
    if 'weight' not in tmap_df:
        tmap_df['weight'] = 1.

    assert set(tmap_df) in ({'taxonomy', 'conversion', 'weight'},
                            {'taxonomy', 'risk_id', 'weight'})
    # NB: conversion was the old name in the header for engine <= 3.12
    risk_id = 'risk_id' if 'risk_id' in tmap_df.columns else 'conversion'
    dic = dict(list(tmap_df.groupby('taxonomy')))
    taxonomies = taxonomies[1:]  # strip '?'
    missing = set(taxonomies) - set(dic)
    if missing:
        raise InvalidFile(
            'The taxonomy strings %s are in the exposure but not in '
            'the taxonomy mapping file %s' % (missing, filename))
    lst = [[("?", 1)]]
    for taxo in taxonomies:
        recs = dic[taxo]
        if abs(recs['weight'].sum() - 1.) > pmf.PRECISION:
            raise InvalidFile('%s: the weights do not sum up to 1 for %s' %
                              (filename, taxo))
        lst.append([(rec[risk_id], rec['weight'])
                    for r, rec in recs.iterrows()])
    return lst


def get_pmap_from_csv(oqparam, fnames):
    """
    :param oqparam:
        an :class:`openquake.commonlib.oqvalidation.OqParam` instance
    :param fnames:
        a space-separated list of .csv relative filenames
    :returns:
        the site mesh and the hazard curves read by the .csv files
    """
    read = functools.partial(hdf5.read_csv, dtypedict={None: float})
    imtls = {}
    dic = {}
    for wrapper in map(read, fnames):
        dic[wrapper.imt] = wrapper.array
        imtls[wrapper.imt] = levels_from(wrapper.dtype.names)
    oqparam.hazard_imtls = imtls
    oqparam.investigation_time = wrapper.investigation_time
    oqparam.set_risk_imts(get_risk_functions(oqparam))
    array = wrapper.array
    mesh = geo.Mesh(array['lon'], array['lat'])
    N = len(mesh)
    L = sum(len(imls) for imls in oqparam.imtls.values())
    data = numpy.zeros((N, L))
    level = 0
    for im in oqparam.imtls:
        arr = dic[im]
        for poe in arr.dtype.names[3:]:
            data[:, level] = arr[poe]
            level += 1
        for field in ('lon', 'lat', 'depth'):  # sanity check
            numpy.testing.assert_equal(arr[field], array[field])
    Global.pmap = ProbabilityMap(numpy.arange(N, dtype=U32), len(data), 1)
    Global.pmap.array = data.reshape(N, L, 1)
    return mesh, Global.pmap


tag2code = {'multiFaultSource': b'F',
            'areaSource': b'A',
            'multiPointSource': b'M',
            'pointSource': b'P',
            'simpleFaultSource': b'S',
            'complexFaultSource': b'C',
            'characteristicSource': b'X',
            'nonParametricSource': b'N'}


# tested in commands_test
def reduce_sm(paths, source_ids):
    """
    :param paths: list of source_model.xml files
    :param source_ids: dictionary src_id -> array[src_id, code]
    :returns: dictionary with keys good, total, model, path, xmlns

    NB: duplicate sources are not removed from the XML
    """
    if isinstance(source_ids, dict):  # in oq reduce_sm
        def ok(src_node):
            if src_node.tag.endswith('Surface'):  # in geometrySections
                return True
            code = tag2code[re.search(r'\}(\w+)', src_node.tag).group(1)]
            arr = source_ids.get(src_node['id'])
            if arr is None:
                return False
            return (arr['code'] == code).any()
    else:  # list of source IDs, in extract_source
        def ok(src_node):
            return src_node['id'] in source_ids
    for path in paths:
        good = 0
        total = 0
        logging.info('Reading %s', path)
        root = nrml.read(path)
        model = Node('sourceModel', root[0].attrib)
        origmodel = root[0]
        if root['xmlns'] == 'http://openquake.org/xmlns/nrml/0.4':
            for src_node in origmodel:
                total += 1
                if ok(src_node):
                    good += 1
                    model.nodes.append(src_node)
        else:  # nrml/0.5
            for src_group in origmodel:
                sg = copy.copy(src_group)
                sg.nodes = []
                weights = src_group.get('srcs_weights')
                if weights:
                    assert len(weights) == len(src_group.nodes)
                else:
                    weights = [1] * len(src_group.nodes)
                reduced_weigths = []
                for src_node, weight in zip(src_group, weights):
                    total += 1
                    if ok(src_node):
                        good += 1
                        sg.nodes.append(src_node)
                        reduced_weigths.append(weight)
                        src_node.attrib.pop('tectonicRegion', None)
                src_group['srcs_weights'] = reduced_weigths
                if sg.nodes:
                    model.nodes.append(sg)
        yield dict(good=good, total=total, model=model, path=path,
                   xmlns=root['xmlns'])


# used in oq reduce_sm and utils/extract_source
def reduce_source_model(smlt_file, source_ids, remove=True):
    """
    Extract sources from the composite source model.

    :param smlt_file: path to a source model logic tree file
    :param source_ids: dictionary source_id -> records (src_id, code)
    :param remove: if True, remove sm.xml files containing no sources
    :returns: the number of sources satisfying the filter vs the total
    """
    total = good = 0
    to_remove = set()
    paths = logictree.collect_info(smlt_file).smpaths
    if isinstance(source_ids, dict):
        source_ids = {decode(k): v for k, v in source_ids.items()}
    for dic in parallel.Starmap.apply(reduce_sm, (paths, source_ids)):
        path = dic['path']
        model = dic['model']
        good += dic['good']
        total += dic['total']
        shutil.copy(path, path + '.bak')
        if model:
            with open(path, 'wb') as f:
                nrml.write([model], f, xmlns=dic['xmlns'])
        elif remove:  # remove the files completely reduced
            to_remove.add(path)
    if good:
        for path in to_remove:
            os.remove(path)
    parallel.Starmap.shutdown()
    return good, total


def get_shapefiles(dirname):
    """
    :param dirname: directory containing the shapefiles
    :returns: list of shapefiles
    """
    out = []
    extensions = ('.shp', '.dbf', '.prj', '.shx')
    for fname in os.listdir(dirname):
        if fname.endswith(extensions):
            out.append(os.path.join(dirname, fname))
    return out


def get_reinsurance(oqparam, assetcol=None):
    """
    :returns: (policy_df, treaty_df, field_map)
    """
    if assetcol is None:
        sitecol, assetcol, discarded = get_sitecol_assetcol(oqparam)
    [(loss_type, fname)] = oqparam.inputs['reinsurance'].items()
    # make sure the first aggregate by is policy
    if oqparam.aggregate_by[0] != ['policy']:
        raise InvalidFile('%s: aggregate_by=%s' %
                          (fname, oqparam.aggregate_by))
    [(key, fname)] = oqparam.inputs['reinsurance'].items()
    p, t, f = reinsurance.parse(fname, assetcol.tagcol.policy_idx)

    # check ideductible
    arr = assetcol.array
    for pol_no, deduc in zip(p.policy, p.deductible):
        if deduc:
            ideduc = arr[arr['policy'] == pol_no]['ideductible']
            if ideduc.any():
                pol = assetcol.tagcol.policy[pol_no]
                raise InvalidFile('%s: for policy %s there is a deductible '
                                  'also in the exposure!' % (fname, pol))
    return p, t, f


def get_input_files(oqparam):
    """
    :param oqparam: an OqParam instance
    :param hazard: if True, consider only the hazard files
    :returns: input path names in a specific order
    """
    fnames = set()  # files entering in the checksum
    uri = oqparam.shakemap_uri
    if isinstance(uri, dict) and uri:
        # local files
        for key, val in uri.items():
            if key == 'fname' or key.endswith('_url'):
                val = val.replace('file://', '')
                fname = os.path.join(oqparam.base_path, val)
                if os.path.exists(fname):
                    uri[key] = fname
                    fnames.add(fname)
        # additional separate shapefiles
        if uri['kind'] == 'shapefile' and not uri['fname'].endswith('.zip'):
            fnames.update(get_shapefiles(os.path.dirname(fname)))

    for key in oqparam.inputs:
        fname = oqparam.inputs[key]
        # collect .hdf5 tables for the GSIMs, if any
        if key == 'gsim_logic_tree':
            fnames.update(gsim_lt.collect_files(fname))
            fnames.add(fname)
        elif key == 'source_model':
            fnames.add(oqparam.inputs['source_model'])
        elif key == 'exposure':  # fname is a list
            for exp in asset.Exposure.read_headers(fname):
                fnames.update(exp.datafiles)
            fnames.update(fname)
        elif key == 'reinsurance':
            [xml] = fname.values()
            node = nrml.read(xml)
            csv = ~node.reinsuranceModel.policies
            fnames.add(xml)
            fnames.add(os.path.join(os.path.dirname(xml), csv))
        elif isinstance(fname, dict):
            for key, val in fname.items():
                if isinstance(val, list):  # list of files
                    fnames.update(val)
                else:
                    fnames.add(val)
        elif isinstance(fname, list):
            for f in fname:
                if f == oqparam.input_dir:
                    raise InvalidFile('%s there is an empty path in %s' %
                                      (oqparam.inputs['job_ini'], key))
            fnames.update(fname)
        elif key == 'source_model_logic_tree':
            info = logictree.collect_info(fname)
            fnames.update(info.smpaths)
            fnames.update(info.h5paths)
            fnames.add(fname)
        else:
            fnames.add(fname)
    return sorted(fnames)


def _checksum(fnames, checksum=0):
    """
    :returns: the 32 bit checksum of a list of files
    """
    for fname in fnames:
        if fname == '<in-memory>':
            pass
        elif not os.path.exists(fname):
            zpath = os.path.splitext(fname)[0] + '.zip'
            if not os.path.exists(zpath):
                raise OSError('No such file: %s or %s' % (fname, zpath))
            with open(zpath, 'rb') as f:
                data = f.read()
        else:
            with open(fname, 'rb') as f:
                data = f.read()
        checksum = zlib.adler32(data, checksum)
    return checksum


def get_checksum32(oqparam, h5=None):
    """
    Build an unsigned 32 bit integer from the hazard input files

    :param oqparam: an OqParam instance
    """
    checksum = _checksum(oqparam._input_files)
    hazard_params = []
    for key, val in sorted(vars(oqparam).items()):
        if key in ('rupture_mesh_spacing', 'complex_fault_mesh_spacing',
                   'width_of_mfd_bin', 'area_source_discretization',
                   'random_seed', 'number_of_logic_tree_samples',
                   'minimum_magnitude', 'source_id', 'sites',
                   'floating_x_step', 'floating_y_step'):
            hazard_params.append('%s = %s' % (key, val))
    data = '\n'.join(hazard_params).encode('utf8')
    checksum = zlib.adler32(data, checksum)
    if h5:
        h5.attrs['checksum32'] = checksum
    return checksum<|MERGE_RESOLUTION|>--- conflicted
+++ resolved
@@ -994,19 +994,6 @@
     else:
         haz_distance = asset_hazard_distance
 
-<<<<<<< HEAD
-    assetcol = asset.AssetCollection(
-        Global.exposure, Global.exposure.assets_by_site, oqparam.time_event,
-        oqparam.aggregate_by)
-    diff_mesh = haz_sitecol.mesh != Global.exposure.mesh
-    if diff_mesh:
-        sitecol, sid_by, discarded = geo.utils._GeographicObjects(
-            haz_sitecol).assoc2(Global.exposure.mesh, haz_distance, 'filter')
-        if len(discarded):
-            bad = numpy.isin(assetcol['site_id'], discarded)
-            assetcol.array = assetcol.array[~bad]
-        assetcol.array['site_id'] = [sid_by[idx] for idx in assetcol['site_id']]
-=======
     if haz_sitecol.mesh != Global.exposure.mesh:
         # associate the assets to the hazard sites
         sitecol, assets_by, discarded = geo.utils.assoc(
@@ -1015,13 +1002,11 @@
         num_assets = sum(len(assets) for assets in assets_by)
         logging.info('Associated {:_d} assets to {:_d} sites'.
                      format(num_assets, len(sitecol)))
->>>>>>> 3c0c93b0
     else:
+        # asset sites and hazard sites are the same
         sitecol = haz_sitecol
+        assets_by_site = Global.exposure.assets_by_site
         discarded = []
-<<<<<<< HEAD
-
-=======
         assets_by = Global.exposure.assets_by_site
         num_assets = sum(len(assets) for assets in assets_by)
         logging.info('Read {:_d} sites and {:_d} assets from the exposure'.
@@ -1030,7 +1015,6 @@
     assetcol = asset.AssetCollection(
         Global.exposure, sitecol, assets_by, oqparam.time_event,
         oqparam.aggregate_by)
->>>>>>> 3c0c93b0
     u, c = numpy.unique(assetcol['taxonomy'], return_counts=True)
     idx = c.argmax()  # index of the most common taxonomy
     tax = assetcol.tagcol.taxonomy[u[idx]]
