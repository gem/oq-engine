--- conflicted
+++ resolved
@@ -881,12 +881,8 @@
             'Expected cost types %s but the exposure %r contains %s' % (
                 cost_types, expo, exposure.cost_types['name']))
     if oqparam.region_grid_spacing:
-<<<<<<< HEAD
         # extracting the hazard grid from the exposure
         haz_distance = oqparam.region_grid_spacing * 1.414  # 1.414 = sqrt(2)
-=======
-        haz_distance = oqparam.region_grid_spacing
->>>>>>> 707fc752
         if haz_distance != oqparam.asset_hazard_distance:
             logging.info('Using asset_hazard_distance=%d km instead of %d km',
                          haz_distance, oqparam.asset_hazard_distance)
@@ -896,16 +892,10 @@
     if haz_sitecol.mesh != exposure.mesh:
         # associate the assets to the hazard sites
         tot_assets = sum(len(assets) for assets in exposure.assets_by_site)
-<<<<<<< HEAD
         sitecol, assets_by, discarded = geo.utils.assoc(
             exposure.assets_by_site, haz_sitecol, haz_distance, 'filter')
-=======
-        mode = 'filter' if oqparam.region_grid_spacing else 'warn'
-        sitecol, assets_by, discarded = geo.utils.assoc(
-            exposure.assets_by_site, haz_sitecol, haz_distance, mode)
         if oqparam.region_grid_spacing:  # it is normal to discard sites
             discarded = []
->>>>>>> 707fc752
         assets_by_site = [[] for _ in sitecol.complete.sids]
         num_assets = 0
         for sid, assets in zip(sitecol.sids, assets_by):
