--- conflicted
+++ resolved
@@ -1073,13 +1073,8 @@
     for wrapper in map(read, fnames):
         dic[wrapper.imt] = wrapper.array
         imtls[wrapper.imt] = levels_from(wrapper.dtype.names)
-<<<<<<< HEAD
-    #oqparam.investigation_time = wrapper.investigation_time
-    oqparam.hazard_imtls = imtls
-=======
     oqparam.hazard_imtls = imtls
     oqparam.set_risk_imtls(get_risk_models(oqparam))
->>>>>>> 0f6f0238
     array = wrapper.array
     mesh = geo.Mesh(array['lon'], array['lat'])
     num_levels = sum(len(imls) for imls in oqparam.imtls.values())
