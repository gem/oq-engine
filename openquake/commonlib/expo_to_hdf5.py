# -*- coding: utf-8 -*-
# vim: tabstop=4 shiftwidth=4 softtabstop=4
#
# Copyright (C) 2024-2025, GEM Foundation
#
# OpenQuake is free software: you can redistribute it and/or modify it
# under the terms of the GNU Affero General Public License as published
# by the Free Software Foundation, either version 3 of the License, or
# (at your option) any later version.
#
# OpenQuake is distributed in the hope that it will be useful,
# but WITHOUT ANY WARRANTY; without even the implied warranty of
# MERCHANTABILITY or FITNESS FOR A PARTICULAR PURPOSE.  See the
# GNU Affero General Public License for more details.
#
# You should have received a copy of the GNU Affero General Public License
# along with OpenQuake.  If not, see <http://www.gnu.org/licenses/>.

import os
import logging
import operator
import multiprocessing
import pandas
import numpy
from openquake.baselib import hdf5, sap, general, performance
from openquake.baselib.parallel import Starmap
from openquake.hazardlib.geo.utils import geohash3
from openquake.commonlib.datastore import create_job_dstore
from openquake.risklib.asset import _get_exposure

U16 = numpy.uint16
U32 = numpy.uint32
F32 = numpy.float32
B30 = (numpy.bytes_, 30)
CONV = {n: F32 for n in '''
BUILDINGS COST_CONTENTS_USD COST_NONSTRUCTURAL_USD
COST_STRUCTURAL_USD LATITUDE LONGITUDE OCCUPANTS_PER_ASSET
OCCUPANTS_PER_ASSET_AVERAGE OCCUPANTS_PER_ASSET_DAY
OCCUPANTS_PER_ASSET_NIGHT OCCUPANTS_PER_ASSET_TRANSIT
TOTAL_AREA_SQM'''.split()}
CONV['ASSET_ID'] = B30
for f in (None, 'ID_1', 'ID_2'):
    CONV[f] = B30
TAGS = ['TAXONOMY', 'ID_0', 'ID_1', 'ID_2', 'NAME_1', 'NAME_2', 'OCCUPANCY']
IGNORE = set('NAME_0 SETTLEMENT TOTAL_REPL_COST_USD COST_PER_AREA_USD'.split())
FIELDS = {'TAXONOMY', 'COST_NONSTRUCTURAL_USD', 'LONGITUDE',
          'COST_CONTENTS_USD', 'ASSET_ID', 'OCCUPANCY',
          'OCCUPANTS_PER_ASSET', 'OCCUPANTS_PER_ASSET_AVERAGE',
          'OCCUPANTS_PER_ASSET_DAY', 'OCCUPANTS_PER_ASSET_NIGHT',
          'OCCUPANTS_PER_ASSET_TRANSIT', 'TOTAL_AREA_SQM',
          'BUILDINGS', 'COST_STRUCTURAL_USD', 'NAME_1', 'NAME_2',
          'LATITUDE', 'ID_0', 'ID_1', 'ID_2'}


def add_geohash3(array):
    """
    Add field "geohash3" to a structured array
    """
    if len(array) == 0:
        return ()
    dt = array.dtype
    dtlist = [('geohash3', U16)] + [(n, dt[n]) for n in dt.names]
    out = numpy.zeros(len(array), dtlist)
    for n in dt.names:
        out[n] = array[n]
        out['geohash3'] = geohash3(array['LONGITUDE'], array['LATITUDE'])
    return out


def fix(arr):
    # prepend the country to ASSET_ID and ID_1
    ID0 = arr['ID_0']
    ID1 = arr['ID_1']
    country = numpy.array(ID0, 'S3')
    arr['ASSET_ID'] = numpy.char.add(country, arr['ASSET_ID'])
    for i, (id0, id1) in enumerate(zip(ID0, ID1)):
        if not id1.startswith(id0):
            ID1[i] = country[i] + ID1[i]


def exposure_by_geohash(array, monitor):
    """
    Yields triples (geohash, array, name2dic)
    """
    array = add_geohash3(array)
    fix(array)
    for gh in numpy.unique(array['geohash3']):
        yield gh, array[array['geohash3']==gh]


def get_tag_indices(tagname, tempname, monitor):
    with hdf5.File(tempname, 'r') as h5tmp:
        tagvalues = h5tmp[tagname][:]
        uvals, inv, counts = numpy.unique(
            tagvalues, return_inverse=1, return_counts=1)
        vals = numpy.concatenate([[b'?'], uvals])
        return tagname, vals, inv, counts

    
def store_tagcol(dstore):
    """
    A TagCollection is stored as arrays like taxonomy = [
    "?", "Adobe", "Concrete", "Stone-Masonry", "Unreinforced-Brick-Masonry",
    "Wood"] with attributes __pyclass__, tagnames, tagsize
    """
    tagsizes = []
    tagnames = []
<<<<<<< HEAD
    smap = Starmap(get_tag_indices, h5=dstore)
    smap.distribute = 'threadpool'
    smap.pool = multiprocessing.dummy.Pool(len(TAGS))
    for tagname in TAGS:
        smap.submit((tagname, dstore.tempname))
    for tagname, vals, inv, counts in smap:
        name = 'taxonomy' if tagname == 'TAXONOMY' else tagname
        tagnames.append(name)
        size = len(vals)
=======
    mon = performance.Monitor(h5=dstore)
    for tagname in h5tmp:
        with mon('read tags', savemem=True):
            tagvalues = h5tmp[tagname][:]
        name = 'taxonomy' if tagname == 'TAXONOMY' else tagname
        tagnames.append(name)
        with mon('unique tags', savemem=True):
            uvals, inv, counts = numpy.unique(
                tagvalues, return_inverse=1, return_counts=1)
        size = len(uvals) + 1
>>>>>>> 3e14233c
        tagsizes.append(size)
        logging.info('Storing %s[%d/%d]', tagname, size, len(inv))
        hdf5.extend(dstore[f'assets/{tagname}'], inv + 1)  # indices from 1
        dset = dstore.create_dset(
            'tagcol/' + name, hdf5.vstr, len(vals), 'gzip')
        dset[:] = [x.decode('utf8') for x in vals]
        if name == 'ID_0':
            dtlist = [('country', (numpy.bytes_, 3)), ('counts', int)]
            arr = numpy.empty(len(vals) - 1, dtlist)
            arr['country'] = vals[1:]
            arr['counts'] = counts
            dstore['assets_by_country'] = arr
    dic = dict(__pyclass__='openquake.risklib.asset.TagCollection',
               tagnames=numpy.array(tagnames, hdf5.vstr),
               tagsizes=tagsizes)
    dstore.getitem('tagcol').attrs.update(dic)


# in parallel
def gen_tasks(files, wfp, sample_assets, monitor):
    """
    Generate tasks of kind exposure_by_geohash for large files
    """
    for file in files:
        # read CSV in chunks
        usecols = file.fields | ({'ID_2'} if file.admin2 else set())
        dfs = pandas.read_csv(
            file.fname, names=file.header, dtype=CONV,
            usecols=usecols, skiprows=1, chunksize=1_000_000)
        nrows = 0
        for i, df in enumerate(dfs):
            if sample_assets:
                df = general.random_filter(df, float(sample_assets))
            if len(df) == 0:
                continue
            if wfp:
                for col in df.columns:
                    if col.startswith('WFP_'):
                        # i.e. overwrite ID_1 with WFP_ID_1
                        df[col[4:]] = df.pop(col)
            nrows += len(df)
            if 'ID_1' not in df.columns:  # happens for many islands
                df['ID_1'] = '???'
            if 'ID_2' not in df.columns:  # happens for many contries
                df['ID_2'] = df['ID_1']
            if 'NAME_2' not in df.columns:  # happens in Taiwan
                df['NAME_2'] = df['NAME_1']
            elif wfp:  # work around bad exposures with ID_2 ending with ".0"
                df['ID_2'] = [x[:-2] if x.endswith(b'.0') else x
                              for x in df['ID_2']]
            dt = hdf5.build_dt(CONV, df.columns, file.fname)
            array = numpy.zeros(len(df), dt)
            for col in df.columns:
                arr = df[col].to_numpy()
                if len(arr) and hasattr(arr[0], 'encode'):
                    array[col] = [x.encode('utf8') for x in arr]
                else:
                    array[col] = arr
            if i == 0:
                yield from exposure_by_geohash(array, monitor)
            else:
                yield exposure_by_geohash, array
        print(os.path.basename(file.fname), nrows)


def keep_wfp(csvfile):
    return any(col.startswith('WFP_') for col in csvfile.header)


def store(exposures_xml, wfp, dstore, h5tmp):
    """
    Store the given exposures in the datastore
    """
    csvfiles = []
    for xml in exposures_xml:
        exposure, _ = _get_exposure(xml)
        csvfiles.extend(exposure.datafiles)
    files = hdf5.sniff(csvfiles, ',', IGNORE,
                       keep=keep_wfp if wfp else lambda csvfile: True)
    if wfp:
        files = [f for f in files if any(field.startswith('WFP_')
                                         for field in f.header)]
    commonfields = sorted({'ID_2', 'NAME_2'} | files[0].fields & FIELDS)
    dtlist = [(t, U32) for t in TAGS] + \
        [(f, F32) for f in set(CONV)-set(TAGS)-{'ASSET_ID', None}] + \
        [('ASSET_ID', B30)]
    for name, dt in dtlist:
        logging.info('Creating assets/%s', name)
    dstore['exposure'] = exposure
    for name, dt in dtlist:
        hdf5.create(dstore.hdf5, f'assets/{name}', dt,
                    compression='gzip' if name in TAGS else None)
    slc_dt = numpy.dtype([('gh3', U16), ('start', U32), ('stop', U32)])
    dstore.create_dset('assets/slice_by_gh3', slc_dt)
    dstore.swmr_on()
    sa = os.environ.get('OQ_SAMPLE_ASSETS')
    smap = Starmap.apply(gen_tasks, (files, wfp, sa),
                         weight=operator.attrgetter('size'), h5=dstore.hdf5)
    num_assets = 0
    name2dic = {b'?': b'?'}
    for tagname in TAGS:
        hdf5.create(h5tmp, tagname, hdf5.vstr)
    for gh3, arr in smap:
        name2dic.update(zip(arr['ID_2'], arr['NAME_2']))
        for name in commonfields:
            if name in TAGS:
                hdf5.extend(h5tmp[name], arr[name])
            else:
                hdf5.extend(dstore['assets/' + name], arr[name])
        n = len(arr)
        slc = numpy.array([(gh3, num_assets, num_assets + n)], slc_dt)
        hdf5.extend(dstore['assets/slice_by_gh3'], slc)
        num_assets += n
    Starmap.shutdown()
    h5tmp.flush()
    h5tmp.close()
    store_tagcol(dstore)
    ID2s = dstore['tagcol/ID_2'][:]
    dstore.create_dset('NAME_2', hdf5.vstr, len(ID2s))[:] = [
        name2dic[id2].decode('utf8') for id2 in ID2s]

    # sanity check
    for name in commonfields:
        n = len(dstore['assets/' + name])
        assert n == num_assets, (name, n, num_assets)

    logging.info('Stored {:_d} assets in {}'.format(n, dstore.filename))


def main(exposures_xml, wfp=False):
    """
    An utility to convert an exposure from XML+CSV format into HDF5.
    NB: works only for the exposures of the global risk model, having
    field names like LONGITUDE, LATITUDE, etc
    """
    log, dstore = create_job_dstore()
    with dstore, log, hdf5.File(dstore.tempname, 'w') as h5tmp:
        store(exposures_xml, wfp, dstore, h5tmp)
    os.remove(dstore.tempname)
    return dstore.filename

main.exposures_xml = dict(help='Exposure pathnames', nargs='+')


if __name__ == '__main__':
    # python -m openquake.commonlib.expo_to_hdf5 exposure.xml
    sap.run(main)<|MERGE_RESOLUTION|>--- conflicted
+++ resolved
@@ -22,7 +22,7 @@
 import multiprocessing
 import pandas
 import numpy
-from openquake.baselib import hdf5, sap, general, performance
+from openquake.baselib import hdf5, sap, general
 from openquake.baselib.parallel import Starmap
 from openquake.hazardlib.geo.utils import geohash3
 from openquake.commonlib.datastore import create_job_dstore
@@ -96,7 +96,7 @@
         vals = numpy.concatenate([[b'?'], uvals])
         return tagname, vals, inv, counts
 
-    
+
 def store_tagcol(dstore):
     """
     A TagCollection is stored as arrays like taxonomy = [
@@ -105,28 +105,15 @@
     """
     tagsizes = []
     tagnames = []
-<<<<<<< HEAD
     smap = Starmap(get_tag_indices, h5=dstore)
-    smap.distribute = 'threadpool'
-    smap.pool = multiprocessing.dummy.Pool(len(TAGS))
+    smap.pool = multiprocessing.Pool(2)
+    smap.num_cores = 2
     for tagname in TAGS:
         smap.submit((tagname, dstore.tempname))
     for tagname, vals, inv, counts in smap:
         name = 'taxonomy' if tagname == 'TAXONOMY' else tagname
         tagnames.append(name)
         size = len(vals)
-=======
-    mon = performance.Monitor(h5=dstore)
-    for tagname in h5tmp:
-        with mon('read tags', savemem=True):
-            tagvalues = h5tmp[tagname][:]
-        name = 'taxonomy' if tagname == 'TAXONOMY' else tagname
-        tagnames.append(name)
-        with mon('unique tags', savemem=True):
-            uvals, inv, counts = numpy.unique(
-                tagvalues, return_inverse=1, return_counts=1)
-        size = len(uvals) + 1
->>>>>>> 3e14233c
         tagsizes.append(size)
         logging.info('Storing %s[%d/%d]', tagname, size, len(inv))
         hdf5.extend(dstore[f'assets/{tagname}'], inv + 1)  # indices from 1
@@ -241,8 +228,6 @@
         hdf5.extend(dstore['assets/slice_by_gh3'], slc)
         num_assets += n
     Starmap.shutdown()
-    h5tmp.flush()
-    h5tmp.close()
     store_tagcol(dstore)
     ID2s = dstore['tagcol/ID_2'][:]
     dstore.create_dset('NAME_2', hdf5.vstr, len(ID2s))[:] = [
