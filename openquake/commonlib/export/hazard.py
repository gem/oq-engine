#  -*- coding: utf-8 -*-
#  vim: tabstop=4 shiftwidth=4 softtabstop=4

#  Copyright (c) 2014, GEM Foundation

#  OpenQuake is free software: you can redistribute it and/or modify it
#  under the terms of the GNU Affero General Public License as published
#  by the Free Software Foundation, either version 3 of the License, or
#  (at your option) any later version.

#  OpenQuake is distributed in the hope that it will be useful,
#  but WITHOUT ANY WARRANTY; without even the implied warranty of
#  MERCHANTABILITY or FITNESS FOR A PARTICULAR PURPOSE.  See the
#  GNU General Public License for more details.

#  You should have received a copy of the GNU Affero General Public License
#  along with OpenQuake.  If not, see <http://www.gnu.org/licenses/>.

import os
import collections

from openquake.commonlib.export import export
<<<<<<< HEAD
from openquake.commonlib.writers import scientificformat, fmt
=======
from openquake.commonlib.writers import scientificformat, floatformat
>>>>>>> 49c3e3fe
from openquake.commonlib import hazard_writers
from openquake.hazardlib.imt import from_string


##################### export Ground Motion fields #############################

class GmfSet(object):
    """
    Small wrapper around the list of Gmf objects associated to the given SES.
    """
    def __init__(self, gmfset):
        self.gmfset = gmfset
        self.investigation_time = None
        self.stochastic_event_set_id = 1

    def __iter__(self):
        return iter(self.gmfset)

    def __nonzero__(self):
        return bool(self.gmfset)

    def __str__(self):
        return (
            'GMFsPerSES(investigation_time=%f, '
            'stochastic_event_set_id=%s,\n%s)' % (
                self.investigation_time,
                self.stochastic_event_set_id, '\n'.join(
                    sorted(str(g) for g in self.gmfset))))


class GroundMotionField(object):
    """
    The Ground Motion Field generated by the given rupture
    """
    def __init__(self, imt, sa_period, sa_damping, rupture_id, gmf_nodes):
        self.imt = imt
        self.sa_period = sa_period
        self.sa_damping = sa_damping
        self.rupture_id = rupture_id
        self.gmf_nodes = gmf_nodes

    def __iter__(self):
        return iter(self.gmf_nodes)

    def __getitem__(self, key):
        return self.gmf_nodes[key]

    def __str__(self):
        # string representation of a _GroundMotionField object showing the
        # content of the nodes (lon, lat an gmv). This is useful for debugging
        # and testing.
        mdata = ('imt=%(imt)s sa_period=%(sa_period)s '
                 'sa_damping=%(sa_damping)s rupture_id=%(rupture_id)s' %
                 vars(self))
        nodes = sorted(map(str, self.gmf_nodes))
        return 'GMF(%s\n%s)' % (mdata, '\n'.join(nodes))


Location = collections.namedtuple('Location', 'x y')


class GroundMotionFieldNode(object):
    # the signature is not (gmv, x, y) because the XML writer expects
    # a location object
    def __init__(self, gmv, loc):
        self.gmv = gmv
        self.location = loc

    def __lt__(self, other):
        """
        A reproducible ordering by lon and lat; used in
        :function:`openquake.commonlib.hazard_writers.gen_gmfs`
        """
        return self.location < other.location

    def __str__(self):
        """Return lon, lat and gmv of the node in a compact string form"""
        return '<X=%9.5f, Y=%9.5f, GMV=%9.7f>' % (
            self.location.x, self.location.y, self.gmv)


class GmfCollection(object):
    """
    Object converting the parameters

    :param sitecol: SiteCollection
    :rupture_tags: tags of the ruptures
    :gmfs_by_imt: dictionary of GMFs by IMT

    into an object with the right form for the EventBasedGMFXMLWriter.
    Iterating over a GmfCollection yields GmfSet objects.
    """
    def __init__(self, sitecol, rupture_tags, gmfs_by_imt):
        self.sitecol = sitecol
        self.rupture_tags = rupture_tags
        self.gmfs_by_imt = gmfs_by_imt

    def __iter__(self):
        gmfset = []
        for imt_str, gmfs in sorted(self.gmfs_by_imt.iteritems()):
            imt, sa_period, sa_damping = from_string(imt_str)
            for rupture_tag, gmf in zip(self.rupture_tags, gmfs.transpose()):
                nodes = (GroundMotionFieldNode(
                    gmv,
                    Location(site.location.longitude, site.location.latitude))
                    for site, gmv in zip(self.sitecol, gmf))
                gmfset.append(
                    GroundMotionField(
                        imt, sa_period, sa_damping, rupture_tag, nodes))
        yield GmfSet(gmfset)


@export.add('gmf_xml')
def export_gmf_xml(key, export_dir, sitecol, rupture_tags, gmfs):
    dest = os.path.join(export_dir, key.replace('_xml', '.xml'))
    writer = hazard_writers.EventBasedGMFXMLWriter(
        dest, sm_lt_path='', gsim_lt_path='')
<<<<<<< HEAD
    with fmt('%12.8E'):
=======
    with floatformat('%12.8E'):
>>>>>>> 49c3e3fe
        writer.serialize(GmfCollection(sitecol, rupture_tags, gmfs))
    return {key: dest}


@export.add('gmf_csv')
def export_gmf_csv(key, export_dir, sitecol, rupture_tags, gmfs):
    dest = os.path.join(export_dir, key.replace('_csv', '.csv'))
<<<<<<< HEAD
    with fmt('%12.8E'), open(dest, 'w') as f:
=======
    with floatformat('%12.8E'), open(dest, 'w') as f:
>>>>>>> 49c3e3fe
        for imt, gmf in gmfs.iteritems():
            for site, gmvs in zip(sitecol, gmf):
                row = [imt, site.location.longitude,
                       site.location.latitude] + list(gmvs)
                f.write(' '.join(map(scientificformat, row)) + '\n')
    return {key: dest}

######################## export hazard curves ##############################

HazardCurve = collections.namedtuple('HazardCurve', 'location poes')


@export.add('hazard_curves_csv')
def export_hazard_curves_csv(key, export_dir, sitecol, curves_by_imt):
    """
    Export the curves of the given realization into XML.

    :param key: output_type and export_type
    :param export_dir: the directory where to export
    :param sitecol: site collection
    :param rlz: realization instance
    :param curves_by_imt: dictionary with the curves keyed by IMT
    """
    dest = os.path.join(export_dir, key.replace('_csv', '.csv'))
<<<<<<< HEAD
    with fmt('%12.8E'), open(dest, 'w') as f:
        for imt, curves in sorted(curves_by_imt):
            for site, curve in zip(sitecol, curves_by_imt[imt]):
=======
    with floatformat('%12.8E'), open(dest, 'w') as f:
        for imt, curves in curves_by_imt.iteritems():
            for site, curve in zip(sitecol, curves):
>>>>>>> 49c3e3fe
                row = [imt, site.location.longitude,
                       site.location.latitude] + list(curve)
                f.write(' '.join(map(scientificformat, row)) + '\n')
    return {key: dest}


@export.add('hazard_curves_xml')
def export_hazard_curves_xml(key, export_dir, sitecol, rlz, curves_by_imt,
                             imtls, investigation_time):
    """
    Export the curves of the given realization into XML.

    :param key: output_type and export_type
    :param export_dir: the directory where to export
    :param sitecol: site collection
    :param rlz: realization instance
    :param curves_by_imt: dictionary with the curves keyed by IMT
    :param imtls: dictionary with the intensity measure types and levels
    :param investigation_time: investigation time in years
    """
    smlt_path = '_'.join(rlz.sm_lt_path)
    gsimlt_path = '_'.join(rlz.gsim_lt_path)
    mdata = []
    hcurves = []
    for imt_str, imls in sorted(imtls.iteritems()):
        hcurves.append(
            [HazardCurve(site.location, poes)
             for site, poes in zip(sitecol, curves_by_imt[imt_str])])
        imt = from_string(imt_str)
        mdata.append({
            'quantile_value': None,
            'statistics': None,
            'smlt_path': smlt_path,
            'gsimlt_path': gsimlt_path,
            'investigation_time': investigation_time,
            'imt': imt[0],
            'sa_period': imt[1],
            'sa_damping': imt[2],
            'imls': imls,
        })
    dest = 'hazard_curve_multi-smltp_%s-gsimltp_%s.xml' % (
        smlt_path, gsimlt_path)
    writer = hazard_writers.MultiHazardCurveXMLWriter(dest, mdata)
    with fmt('%12.8E'):
        writer.serialize(hcurves)
    return {key: dest}<|MERGE_RESOLUTION|>--- conflicted
+++ resolved
@@ -20,11 +20,7 @@
 import collections
 
 from openquake.commonlib.export import export
-<<<<<<< HEAD
-from openquake.commonlib.writers import scientificformat, fmt
-=======
 from openquake.commonlib.writers import scientificformat, floatformat
->>>>>>> 49c3e3fe
 from openquake.commonlib import hazard_writers
 from openquake.hazardlib.imt import from_string
 
@@ -142,11 +138,7 @@
     dest = os.path.join(export_dir, key.replace('_xml', '.xml'))
     writer = hazard_writers.EventBasedGMFXMLWriter(
         dest, sm_lt_path='', gsim_lt_path='')
-<<<<<<< HEAD
-    with fmt('%12.8E'):
-=======
     with floatformat('%12.8E'):
->>>>>>> 49c3e3fe
         writer.serialize(GmfCollection(sitecol, rupture_tags, gmfs))
     return {key: dest}
 
@@ -154,11 +146,7 @@
 @export.add('gmf_csv')
 def export_gmf_csv(key, export_dir, sitecol, rupture_tags, gmfs):
     dest = os.path.join(export_dir, key.replace('_csv', '.csv'))
-<<<<<<< HEAD
-    with fmt('%12.8E'), open(dest, 'w') as f:
-=======
     with floatformat('%12.8E'), open(dest, 'w') as f:
->>>>>>> 49c3e3fe
         for imt, gmf in gmfs.iteritems():
             for site, gmvs in zip(sitecol, gmf):
                 row = [imt, site.location.longitude,
@@ -183,15 +171,9 @@
     :param curves_by_imt: dictionary with the curves keyed by IMT
     """
     dest = os.path.join(export_dir, key.replace('_csv', '.csv'))
-<<<<<<< HEAD
-    with fmt('%12.8E'), open(dest, 'w') as f:
+    with floatformat('%12.8E'), open(dest, 'w') as f:
         for imt, curves in sorted(curves_by_imt):
             for site, curve in zip(sitecol, curves_by_imt[imt]):
-=======
-    with floatformat('%12.8E'), open(dest, 'w') as f:
-        for imt, curves in curves_by_imt.iteritems():
-            for site, curve in zip(sitecol, curves):
->>>>>>> 49c3e3fe
                 row = [imt, site.location.longitude,
                        site.location.latitude] + list(curve)
                 f.write(' '.join(map(scientificformat, row)) + '\n')
@@ -235,6 +217,6 @@
     dest = 'hazard_curve_multi-smltp_%s-gsimltp_%s.xml' % (
         smlt_path, gsimlt_path)
     writer = hazard_writers.MultiHazardCurveXMLWriter(dest, mdata)
-    with fmt('%12.8E'):
+    with floatformat('%12.8E'):
         writer.serialize(hcurves)
     return {key: dest}