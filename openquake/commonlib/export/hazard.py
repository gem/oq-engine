# -*- coding: utf-8 -*-
# vim: tabstop=4 shiftwidth=4 softtabstop=4
#
# Copyright (C) 2014-2016 GEM Foundation
#
# OpenQuake is free software: you can redistribute it and/or modify it
# under the terms of the GNU Affero General Public License as published
# by the Free Software Foundation, either version 3 of the License, or
# (at your option) any later version.
#
# OpenQuake is distributed in the hope that it will be useful,
# but WITHOUT ANY WARRANTY; without even the implied warranty of
# MERCHANTABILITY or FITNESS FOR A PARTICULAR PURPOSE.  See the
# GNU Affero General Public License for more details.
#
# You should have received a copy of the GNU Affero General Public License
# along with OpenQuake. If not, see <http://www.gnu.org/licenses/>.

import re
import pickle
import logging
import operator
import collections

import numpy

from openquake.baselib.general import groupby, humansize
from openquake.hazardlib.imt import from_string
from openquake.hazardlib.calc import disagg, gmf
from openquake.commonlib.export import export
from openquake.commonlib.writers import (
    scientificformat, floatformat, write_csv)
from openquake.commonlib import writers, hazard_writers, util, readinput
from openquake.calculators import calc, base, event_based

F32 = numpy.float32

GMF_MAX_SIZE = 10 * 1024 * 1024  # 10 MB
GMF_WARNING = '''\
There are a lot of ground motion fields; the export will be slow.
Consider canceling the operation and accessing directly %s.'''


def get_gmfa_by_eid(gmfa):
    """
    Returns a dictionary sid -> array of composite ground motion values,
    ordered by sid by construction.
    """
    return groupby(gmfa, operator.itemgetter('eid'), lambda records:
                   numpy.array(list(records)))


class SES(object):
    """
    Stochastic Event Set: A container for 1 or more ruptures associated with a
    specific investigation time span.
    """
    # the ordinal must be > 0: the reason is that it appears in the
    # exported XML file and the schema constraints the number to be
    # nonzero
    def __init__(self, ruptures, investigation_time, ordinal=1):
        self.ruptures = sorted(ruptures, key=operator.attrgetter('etag'))
        self.investigation_time = investigation_time
        self.ordinal = ordinal

    def __iter__(self):
        return iter(self.ruptures)


class SESCollection(object):
    """
    Stochastic Event Set Collection
    """
    def __init__(self, idx_ses_dict, investigation_time=None):
        self.idx_ses_dict = idx_ses_dict
        self.investigation_time = investigation_time

    def __iter__(self):
        for idx, sesruptures in sorted(self.idx_ses_dict.items()):
            yield SES(sesruptures, self.investigation_time, idx)


@export.add(('sescollection', 'xml'), ('sescollection', 'csv'))
def export_ses_xml(ekey, dstore):
    """
    :param ekey: export key, i.e. a pair (datastore key, fmt)
    :param dstore: datastore object
    """
    fmt = ekey[-1]
    oq = dstore['oqparam']
    mesh = dstore['sitemesh'].value
    ruptures = []
    for serial in dstore['sescollection']:
        sr = dstore['sescollection/' + serial]
        ruptures.extend(sr.export(mesh))
    ses_coll = SESCollection(
        groupby(ruptures, operator.attrgetter('ses_idx')),
        oq.investigation_time)
    dest = dstore.export_path('ses.' + fmt)
    globals()['_export_ses_' + fmt](dest, ses_coll)
    return [dest]


def _export_ses_xml(dest, ses_coll):
    writer = hazard_writers.SESXMLWriter(dest)
    writer.serialize(ses_coll)


def _export_ses_csv(dest, ses_coll):
    rows = []
    for ses in ses_coll:
        for rup in ses:
            rows.append([rup.etag])
    write_csv(dest, sorted(rows, key=operator.itemgetter(0)))


# #################### export Ground Motion fields ########################## #

class GmfSet(object):
    """
    Small wrapper around the list of Gmf objects associated to the given SES.
    """
    def __init__(self, gmfset, investigation_time, ses_idx):
        self.gmfset = gmfset
        self.investigation_time = investigation_time
        self.stochastic_event_set_id = ses_idx

    def __iter__(self):
        return iter(self.gmfset)

    def __bool__(self):
        return bool(self.gmfset)

    def __str__(self):
        return (
            'GMFsPerSES(investigation_time=%f, '
            'stochastic_event_set_id=%s,\n%s)' % (
                self.investigation_time,
                self.stochastic_event_set_id, '\n'.join(
                    sorted(str(g) for g in self.gmfset))))


class GroundMotionField(object):
    """
    The Ground Motion Field generated by the given rupture
    """
    def __init__(self, imt, sa_period, sa_damping, rupture_id, gmf_nodes):
        self.imt = imt
        self.sa_period = sa_period
        self.sa_damping = sa_damping
        self.rupture_id = rupture_id
        self.gmf_nodes = gmf_nodes

    def __iter__(self):
        return iter(self.gmf_nodes)

    def __getitem__(self, key):
        return self.gmf_nodes[key]

    def __str__(self):
        # string representation of a _GroundMotionField object showing the
        # content of the nodes (lon, lat an gmv). This is useful for debugging
        # and testing.
        mdata = ('imt=%(imt)s sa_period=%(sa_period)s '
                 'sa_damping=%(sa_damping)s rupture_id=%(rupture_id)s' %
                 vars(self))
        nodes = sorted(map(str, self.gmf_nodes))
        return 'GMF(%s\n%s)' % (mdata, '\n'.join(nodes))


class GroundMotionFieldNode(object):
    # the signature is not (gmv, x, y) because the XML writer expects
    # a location object
    def __init__(self, gmv, loc):
        self.gmv = gmv
        self.location = loc

    def __lt__(self, other):
        """
        A reproducible ordering by lon and lat; used in
        :function:`openquake.commonlib.hazard_writers.gen_gmfs`
        """
        return (self.location.x, self.location.y) < (
            other.location.x, other.location.y)

    def __str__(self):
        """Return lon, lat and gmv of the node in a compact string form"""
        return '<X=%9.5f, Y=%9.5f, GMV=%9.7f>' % (
            self.location.x, self.location.y, self.gmv)


class GmfCollection(object):
    """
    Object converting the parameters

    :param sitecol: SiteCollection
    :param ruptures: ruptures
    :param investigation_time: investigation time

    into an object with the right form for the EventBasedGMFXMLWriter.
    Iterating over a GmfCollection yields GmfSet objects.
    """
    def __init__(self, sitecol, ruptures, investigation_time):
        self.sitecol = sitecol
        self.ruptures = ruptures
        self.imts = ruptures[0].gmf.dtype.names
        self.investigation_time = investigation_time

    def __iter__(self):
        completemesh = self.sitecol.complete.mesh
        gmfset = collections.defaultdict(list)
        for imt_str in self.imts:
            imt, sa_period, sa_damping = from_string(imt_str)
            for rupture in self.ruptures:
                mesh = completemesh[rupture.indices]
                gmf = rupture.gmf[imt_str]
                assert len(mesh) == len(gmf), (len(mesh), len(gmf))
                nodes = (GroundMotionFieldNode(gmv, loc)
                         for gmv, loc in zip(gmf, mesh))
                gmfset[rupture.ses_idx].append(
                    GroundMotionField(
                        imt, sa_period, sa_damping, rupture.etag, nodes))
        for ses_idx in sorted(gmfset):
            yield GmfSet(gmfset[ses_idx], self.investigation_time, ses_idx)

# ####################### export hazard curves ############################ #

HazardCurve = collections.namedtuple('HazardCurve', 'location poes')


def export_hazard_curves_csv(key, dest, sitecol, curves_by_imt,
                             imtls, investigation_time=None):
    """
    Export the curves of the given realization into XML.

    :param key: output_type and export_type
    :param dest: name of the exported file
    :param sitecol: site collection
    :param curves_by_imt: dictionary with the curves keyed by IMT
    :param dict imtls: intensity measure types and levels
    :param investigation_time: investigation time
    """
    nsites = len(sitecol)
    # build a matrix of strings with size nsites * (num_imts + 1)
    # the + 1 is needed since the 0-th column contains lon lat
    rows = numpy.empty((nsites, len(imtls) + 1), dtype=object)
    for sid, lon, lat in zip(range(nsites), sitecol.lons, sitecol.lats):
        rows[sid, 0] = '%.5f %.5f' % (lon, lat)
    for i, imt in enumerate(curves_by_imt.dtype.names, 1):
        for sid, curve in zip(range(nsites), curves_by_imt[imt]):
            rows[sid, i] = scientificformat(curve, fmt='%11.7E')
    write_csv(dest, rows, header=('lon lat',) + curves_by_imt.dtype.names)
    return {dest: dest}


def hazard_curve_name(dstore, ekey, kind, rlzs_assoc, sampling):
    """
    :param calc_id: the calculation ID
    :param ekey: the export key
    :param kind: the kind of key
    :param rlzs_assoc: a RlzsAssoc instance
    :param sampling: if sampling is enabled or not
    """
    key, fmt = ekey
    prefix = {'hcurves': 'hazard_curve', 'hmaps': 'hazard_map',
              'uhs': 'hazard_uhs'}[key]
    if kind.startswith('rlz-'):
        rlz_no, suffix = re.match('rlz-(\d+)(.*)', kind).groups()
        rlz = rlzs_assoc.realizations[int(rlz_no)]
        fname = build_name(dstore, rlz, prefix + suffix, fmt, sampling)
    elif kind.startswith('mean'):
        fname = dstore.export_path('%s-%s.%s' % (prefix, kind, ekey[1]))
    elif kind.startswith('quantile-'):
        # strip the 7 characters 'hazard_'
        fname = dstore.export_path(
            'quantile_%s-%s.%s' % (prefix[7:], kind[9:], fmt))
    else:
        raise ValueError('Unknown kind of hazard curve: %s' % kind)
    return fname


def build_name(dstore, rlz, prefix, fmt, sampling):
    """
    Build a file name from a realization, by using prefix and extension.

    :param dstore: a DataStore instance
    :param rlz: a realization object
    :param prefix: the prefix to use
    :param fmt: the extension
    :param bool sampling: if sampling is enabled or not

    :returns: relative pathname including the extension
    """
    if hasattr(rlz, 'sm_lt_path'):  # full realization
        smlt_path = '_'.join(rlz.sm_lt_path)
        suffix = '-ltr_%d' % rlz.ordinal if sampling else ''
        fname = '%s-smltp_%s-gsimltp_%s%s.%s' % (
            prefix, smlt_path, rlz.gsim_rlz.uid, suffix, fmt)
    else:  # GSIM logic tree realization used in scenario calculators
        fname = '%s_%s.%s' % (prefix, rlz.uid, fmt)
    return dstore.export_path(fname)


@export.add(('hcurves', 'csv'), ('hmaps', 'csv'), ('uhs', 'csv'))
def export_hcurves_csv(ekey, dstore):
    """
    Exports the hazard curves into several .csv files

    :param ekey: export key, i.e. a pair (datastore key, fmt)
    :param dstore: datastore object
    """
    oq = dstore['oqparam']
    rlzs_assoc = dstore['rlzs_assoc']
    sitecol = dstore['sitecol']
    sitemesh = dstore['sitemesh']
    key, fmt = ekey
    fnames = []
    for kind, hcurves in dstore['hmaps' if key == 'uhs' else key].items():
        fname = hazard_curve_name(
            dstore, ekey, kind, rlzs_assoc, oq.number_of_logic_tree_samples)
        if key == 'uhs':
            uhs_curves = calc.make_uhs(hcurves, oq.imtls, oq.poes)
            write_csv(fname, util.compose_arrays(sitemesh, uhs_curves))
        elif key == 'hmaps':
            write_csv(fname, util.compose_arrays(sitemesh, hcurves))
        else:
            export_hazard_curves_csv(ekey, fname, sitecol, hcurves, oq.imtls)
        fnames.append(fname)
    return sorted(fnames)

UHS = collections.namedtuple('UHS', 'imls location')


def get_metadata(realizations, kind):
    """
    :param list realizations:
        realization objects
    :param str kind:
        kind of data, i.e. a key in the datastore
    :returns:
        a dictionary with smlt_path, gsimlt_path, statistics, quantile_value
    """
    metadata = {}
    if kind.startswith('rlz-'):
        rlz = realizations[int(kind[4:])]
        metadata['smlt_path'] = '_'.join(rlz.sm_lt_path)
        metadata['gsimlt_path'] = rlz.gsim_rlz.uid
    elif kind.startswith('quantile-'):
        metadata['statistics'] = 'quantile'
        metadata['quantile_value'] = float(kind[9:])
    elif kind == 'mean':
        metadata['statistics'] = 'mean'
    return metadata


@export.add(('uhs', 'xml'))
def export_uhs_xml(ekey, dstore):
    oq = dstore['oqparam']
    rlzs_assoc = dstore['rlzs_assoc']
    sitemesh = dstore['sitemesh'].value
    key, fmt = ekey
    fnames = []
    periods = [imt for imt in oq.imtls if imt.startswith('SA') or imt == 'PGA']
    for kind, hmaps in dstore['hmaps'].items():
        metadata = get_metadata(rlzs_assoc.realizations, kind)
        _, periods = calc.get_imts_periods(oq.imtls)
        uhs = calc.make_uhs(hmaps, oq.imtls, oq.poes)
        for poe in oq.poes:
            poe_str = 'poe~%s' % poe
            fname = hazard_curve_name(
                dstore, ekey, kind + '-%s' % poe, rlzs_assoc,
                oq.number_of_logic_tree_samples)
            writer = hazard_writers.UHSXMLWriter(
                fname, periods=periods, poe=poe,
                investigation_time=oq.investigation_time, **metadata)
            data = []
            for site, curve in zip(sitemesh, uhs[poe_str]):
                data.append(UHS(curve, Location(site)))
            writer.serialize(data)
            fnames.append(fname)
    return sorted(fnames)


# emulate a Django point
class Location(object):
    def __init__(self, xy):
        self.x, self.y = xy
        self.wkt = 'POINT(%s %s)' % tuple(xy)

HazardCurve = collections.namedtuple('HazardCurve', 'location poes')
HazardMap = collections.namedtuple('HazardMap', 'lon lat iml')


@export.add(('hcurves', 'xml'), ('hcurves', 'geojson'))
def export_hcurves_xml_json(ekey, dstore):
    export_type = ekey[1]
    len_ext = len(export_type) + 1
    oq = dstore['oqparam']
    sitemesh = dstore['sitemesh'].value
    rlzs_assoc = dstore['rlzs_assoc']
    hcurves = dstore[ekey[0]]
    fnames = []
    writercls = (hazard_writers.HazardCurveGeoJSONWriter
                 if export_type == 'geojson' else
                 hazard_writers.HazardCurveXMLWriter)
    for kind in hcurves:
        if kind.startswith('rlz-'):
            rlz = rlzs_assoc.realizations[int(kind[4:])]
            smlt_path = '_'.join(rlz.sm_lt_path)
            gsimlt_path = rlz.gsim_rlz.uid
        else:
            smlt_path = ''
            gsimlt_path = ''
        curves = hcurves[kind]
        name = hazard_curve_name(
            dstore, ekey, kind, rlzs_assoc,
            oq.number_of_logic_tree_samples)
        for imt in oq.imtls:
            imtype, sa_period, sa_damping = from_string(imt)
            fname = name[:-len_ext] + '-' + imt + '.' + export_type
            data = [HazardCurve(Location(site), poes[imt])
                    for site, poes in zip(sitemesh, curves)]
            writer = writercls(fname,
                               investigation_time=oq.investigation_time,
                               imls=oq.imtls[imt], imt=imtype,
                               sa_period=sa_period, sa_damping=sa_damping,
                               smlt_path=smlt_path, gsimlt_path=gsimlt_path)
            writer.serialize(data)
            fnames.append(fname)
    return sorted(fnames)


@export.add(('hmaps', 'xml'), ('hmaps', 'geojson'))
def export_hmaps_xml_json(ekey, dstore):
    export_type = ekey[1]
    oq = dstore['oqparam']
    sitemesh = dstore['sitemesh'].value
    rlzs_assoc = dstore['rlzs_assoc']
    hmaps = dstore[ekey[0]]
    fnames = []
    writercls = (hazard_writers.HazardMapGeoJSONWriter
                 if export_type == 'geojson' else
                 hazard_writers.HazardMapXMLWriter)
    for kind in hmaps:
        if kind.startswith('rlz-'):
            rlz = rlzs_assoc.realizations[int(kind[4:])]
            smlt_path = '_'.join(rlz.sm_lt_path)
            gsimlt_path = rlz.gsim_rlz.uid
        else:
            smlt_path = ''
            gsimlt_path = ''
        maps = hmaps[kind]
        for imt in oq.imtls:
            for poe in oq.poes:
                suffix = '-%s-%s' % (poe, imt)
                fname = hazard_curve_name(
                    dstore, ekey, kind + suffix, rlzs_assoc,
                    oq.number_of_logic_tree_samples)
                data = [HazardMap(site[0], site[1], hmap['%s~%s' % (imt, poe)])
                        for site, hmap in zip(sitemesh, maps)]
                writer = writercls(
                    fname, investigation_time=oq.investigation_time,
                    imt=imt, poe=poe,
                    smlt_path=smlt_path, gsimlt_path=gsimlt_path)
                writer.serialize(data)
                fnames.append(fname)
    return sorted(fnames)


@export.add(('gmf_data', 'xml'), ('gmf_data', 'txt'))
def export_gmf(ekey, dstore):
    """
    :param ekey: export key, i.e. a pair (datastore key, fmt)
    :param dstore: datastore object
    """
    sitecol = dstore['sitecol']
    rlzs_assoc = dstore['rlzs_assoc']
    oq = dstore['oqparam']
    investigation_time = (None if oq.calculation_mode == 'scenario'
                          else oq.investigation_time)
    samples = oq.number_of_logic_tree_samples
    fmt = ekey[-1]
    etags = dstore['etags'].value
    gmf_data = dstore['gmf_data']
    nbytes = gmf_data.attrs['nbytes']
    logging.info('Internal size of the GMFs: %s', humansize(nbytes))
    if nbytes > GMF_MAX_SIZE:
        logging.warn(GMF_WARNING, dstore.hdf5path)
    fnames = []
    for rlz in rlzs_assoc.realizations:
        gmfa = gmf_data['%04d' % rlz.ordinal].value
        ruptures = []
        for eid, gmfa in get_gmfa_by_eid(gmfa).items():
            rup = util.Rupture(etags[eid], gmfa['sid'])
            rup.gmf = gmfa['gmv']
            ruptures.append(rup)
        ruptures.sort(key=operator.attrgetter('etag'))
        fname = build_name(dstore, rlz, 'gmf', fmt, samples)
        fnames.append(fname)
        globals()['export_gmf_%s' % fmt](
            ('gmf', fmt), fname, sitecol, ruptures, rlz, investigation_time)
    return fnames


@export.add(('gmfs:', 'csv'))
def export_gmf_spec(ekey, dstore, spec):
    """
    :param ekey: export key, i.e. a pair (datastore key, fmt)
    :param dstore: datastore object
    :param spec: a string specifying what to export exactly
    """
    oq = dstore['oqparam']
    eids = numpy.array([int(rid) for rid in spec.split(',')])
    sitemesh = dstore['sitemesh']
    writer = writers.CsvWriter(fmt='%.5f')
    etags = dstore['etags']
    if 'scenario' in oq.calculation_mode:
        _, gmfs_by_trt_gsim = base.get_gmfs(dstore)
        gsims = sorted(gsim for trt, gsim in gmfs_by_trt_gsim)
        imts = gmfs_by_trt_gsim[0, gsims[0]].dtype.names
        gmf_dt = numpy.dtype([(gsim, F32) for gsim in gsims])
        for eid in eids:
            etag = etags[eid]
            for imt in imts:
                gmfa = numpy.zeros(len(sitemesh), gmf_dt)
                for gsim in gsims:
                    gmfa[gsim] = gmfs_by_trt_gsim[0, gsim][imt][:, eid]
                dest = dstore.export_path('gmf-%s-%s.csv' % (etag, imt))
                data = util.compose_arrays(sitemesh, gmfa)
                writer.save(data, dest)
    else:  # event based
        for eid in eids:
            etag = etags[eid]
            for gmfa, imt in _get_gmfs(dstore, etag):
                dest = dstore.export_path('gmf-%s-%s.csv' % (etag, imt))
                data = util.compose_arrays(sitemesh, gmfa)
                writer.save(data, dest)
    return writer.getsaved()


def export_gmf_xml(key, dest, sitecol, ruptures, rlz, investigation_time):
    """
    :param key: output_type and export_type
    :param dest: name of the exported file
    :param sitecol: the full site collection
    :param ruptures: an ordered list of ruptures
    :param rlz: a realization object
    :param investigation_time: investigation time (None for scenario)
    """
    if hasattr(rlz, 'gsim_rlz'):  # event based
        smltpath = '_'.join(rlz.sm_lt_path)
        gsimpath = rlz.gsim_rlz.uid
    else:  # scenario
        smltpath = ''
        gsimpath = rlz.uid
    writer = hazard_writers.EventBasedGMFXMLWriter(
        dest, sm_lt_path=smltpath, gsim_lt_path=gsimpath)
    writer.serialize(
        GmfCollection(sitecol, ruptures, investigation_time))
    return {key: [dest]}


def export_gmf_txt(key, dest, sitecol, ruptures, rlz, investigation_time):
    """
    :param key: output_type and export_type
    :param dest: name of the exported file
    :param sitecol: the full site collection
    :param ruptures: an ordered list of ruptures
    :param rlz: a realization object
    :param investigation_time: investigation time (None for scenario)
    """
    imts = ruptures[0].gmf.dtype.names
    # the csv file has the form
    # etag,indices,gmvs_imt_1,...,gmvs_imt_N
    rows = []
    for rupture in ruptures:
        indices = rupture.indices
        row = [rupture.etag, ' '.join(map(str, indices))] + \
              [rupture.gmf[imt] for imt in imts]
        rows.append(row)
    write_csv(dest, rows)
    return {key: [dest]}


def get_rup_idx(ebrup, etag):
    # extract the rupture and the index of the given etag from a collection
    for etag_idx, tag in enumerate(ebrup.etags):
        if tag == etag:
            return etag_idx
    raise ValueError('event tag %s not found in the rupture collection')


def _get_gmfs(dstore, etag):
    oq = dstore['oqparam']
    rlzs_assoc = dstore['rlzs_assoc']
    sitecol = dstore['sitecol'].complete
    N = len(sitecol.complete)
    serial = util.get_serial(etag)
    ebrup = dstore['sescollection/' + serial]
    rup_idx = get_rup_idx(ebrup, etag)
    correl_model = readinput.get_correl_model(oq)
    gsims = rlzs_assoc.gsims_by_trt_id[ebrup.trt_id]
    rlzs = [rlz for gsim in map(str, gsims)
            for rlz in rlzs_assoc[ebrup.trt_id, gsim]]
    gmf_dt = numpy.dtype([('%03d' % rlz.ordinal, F32) for rlz in rlzs])
<<<<<<< HEAD
    gmfa_by_rlz = event_based.make_gmfs(
        [rup], sitecol, gmf.gmv_dt(oq.imtls), rlzs_assoc,
        oq.truncation_level, correl_model).values()
    for imt in oq.imtls:
        gmfa = numpy.zeros(N, gmf_dt)
        for rlz in rlzs:
            data = gmfa_by_rlz[rlz.ordinal]['gmv'][imt][idx]
            gmfa['%03d' % rlz.ordinal][rup.indices] = data
=======
    [gst] = event_based.make_gmfs(
        [ebrup], sitecol, oq.imtls, gsims, oq.truncation_level, correl_model
    ).values()
    for imt in oq.imtls:
        gmfa = numpy.zeros(N, gmf_dt)
        for gsim in map(str, gsims):
            data = gst.gmfa[gsim][imt][rup_idx]
            for rlz in rlzs_assoc[ebrup.trt_id, gsim]:
                gmfa['%03d' % rlz.ordinal][ebrup.indices] = data
>>>>>>> ab735e9d
        yield gmfa, imt


@export.add(('gmf_data', 'csv'))
def export_gmf_scenario(ekey, dstore):
    oq = dstore['oqparam']
    if 'scenario' in oq.calculation_mode:
        fields = ['%03d' % i for i in range(len(dstore['etags']))]
        dt = numpy.dtype([(f, F32) for f in fields])
        etags, gmfs_by_trt_gsim = base.get_gmfs(dstore)
        sitemesh = dstore['sitemesh']
        writer = writers.CsvWriter(fmt='%.5f')
        for (trt, gsim), gmfs_ in gmfs_by_trt_gsim.items():
            for imt in gmfs_.dtype.names:
                gmfs = numpy.zeros(len(gmfs_), dt)
                for i in range(len(gmfs)):
                    gmfs[i] = tuple(gmfs_[imt][i])
                dest = dstore.export_path('gmf-%s-%s.csv' % (gsim, imt))
                data = util.compose_arrays(sitemesh, gmfs)
                writer.save(data, dest)
    else:  # event based
        logging.warn('Not exporting the full GMFs for event_based, but you can'
                     ' specify the rupture ordinals with gmfs:R1,...,Rn')
        return []
    return writer.getsaved()


# not used right now
def export_hazard_curves_xml(key, dest, sitecol, curves_by_imt,
                             imtls, investigation_time):
    """
    Export the curves of the given realization into XML.

    :param key: output_type and export_type
    :param dest: name of the exported file
    :param sitecol: site collection
    :param curves_by_imt: dictionary with the curves keyed by IMT
    :param imtls: dictionary with the intensity measure types and levels
    :param investigation_time: investigation time in years
    """
    mdata = []
    hcurves = []
    for imt_str, imls in sorted(imtls.items()):
        hcurves.append(
            [HazardCurve(site.location, poes)
             for site, poes in zip(sitecol, curves_by_imt[imt_str])])
        imt = from_string(imt_str)
        mdata.append({
            'quantile_value': None,
            'statistics': None,
            'smlt_path': '',
            'gsimlt_path': '',
            'investigation_time': investigation_time,
            'imt': imt[0],
            'sa_period': imt[1],
            'sa_damping': imt[2],
            'imls': imls,
        })
    writer = hazard_writers.MultiHazardCurveXMLWriter(dest, mdata)
    with floatformat('%12.8E'):
        writer.serialize(hcurves)
    return {dest: dest}


DisaggMatrix = collections.namedtuple(
    'DisaggMatrix', 'poe iml dim_labels matrix')


@export.add(('disagg', 'xml'))
def export_disagg_xml(ekey, dstore):
    oq = dstore['oqparam']
    rlzs = dstore['rlzs_assoc'].realizations
    group = dstore['disagg']
    fnames = []
    writercls = hazard_writers.DisaggXMLWriter
    for key in group:
        matrix = pickle.loads(group[key].value)
        attrs = group[key].attrs
        rlz = rlzs[attrs['rlzi']]
        poe = attrs['poe']
        iml = attrs['iml']
        imt, sa_period, sa_damping = from_string(attrs['imt'])
        fname = dstore.export_path(key + '.xml')
        lon, lat = attrs['location']
        # TODO: add poe=poe below
        writer = writercls(
            fname, investigation_time=oq.investigation_time,
            imt=imt, smlt_path='_'.join(rlz.sm_lt_path),
            gsimlt_path=rlz.gsim_rlz.uid, lon=lon, lat=lat,
            sa_period=sa_period, sa_damping=sa_damping,
            mag_bin_edges=attrs['mag_bin_edges'],
            dist_bin_edges=attrs['dist_bin_edges'],
            lon_bin_edges=attrs['lon_bin_edges'],
            lat_bin_edges=attrs['lat_bin_edges'],
            eps_bin_edges=attrs['eps_bin_edges'],
            tectonic_region_types=attrs['trts'],
        )
        data = [DisaggMatrix(poe, iml, dim_labels, matrix[i])
                for i, dim_labels in enumerate(disagg.pmf_map)]
        writer.serialize(data)
        fnames.append(fname)
    return sorted(fnames)<|MERGE_RESOLUTION|>--- conflicted
+++ resolved
@@ -596,33 +596,21 @@
     sitecol = dstore['sitecol'].complete
     N = len(sitecol.complete)
     serial = util.get_serial(etag)
-    ebrup = dstore['sescollection/' + serial]
-    rup_idx = get_rup_idx(ebrup, etag)
+    rup = dstore['sescollection/' + serial]
+    rup_idx = get_rup_idx(rup, etag)
     correl_model = readinput.get_correl_model(oq)
-    gsims = rlzs_assoc.gsims_by_trt_id[ebrup.trt_id]
+    gsims = rlzs_assoc.gsims_by_trt_id[rup.trt_id]
     rlzs = [rlz for gsim in map(str, gsims)
-            for rlz in rlzs_assoc[ebrup.trt_id, gsim]]
+            for rlz in rlzs_assoc[rup.trt_id, gsim]]
     gmf_dt = numpy.dtype([('%03d' % rlz.ordinal, F32) for rlz in rlzs])
-<<<<<<< HEAD
     gmfa_by_rlz = event_based.make_gmfs(
         [rup], sitecol, gmf.gmv_dt(oq.imtls), rlzs_assoc,
         oq.truncation_level, correl_model).values()
     for imt in oq.imtls:
         gmfa = numpy.zeros(N, gmf_dt)
         for rlz in rlzs:
-            data = gmfa_by_rlz[rlz.ordinal]['gmv'][imt][idx]
+            data = gmfa_by_rlz[rlz.ordinal]['gmv'][imt][rup_idx]
             gmfa['%03d' % rlz.ordinal][rup.indices] = data
-=======
-    [gst] = event_based.make_gmfs(
-        [ebrup], sitecol, oq.imtls, gsims, oq.truncation_level, correl_model
-    ).values()
-    for imt in oq.imtls:
-        gmfa = numpy.zeros(N, gmf_dt)
-        for gsim in map(str, gsims):
-            data = gst.gmfa[gsim][imt][rup_idx]
-            for rlz in rlzs_assoc[ebrup.trt_id, gsim]:
-                gmfa['%03d' % rlz.ordinal][ebrup.indices] = data
->>>>>>> ab735e9d
         yield gmfa, imt
 
 
