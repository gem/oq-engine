--- conflicted
+++ resolved
@@ -46,54 +46,6 @@
     ('branch_path', 'S200'), ('gsims', 'S100'), ('weight', F32)])
 
 
-<<<<<<< HEAD
-def split_source(src, min_mag):
-    """
-    :param src: a source
-    :param min_mag: if passed, discard ruptures below the minimum
-    :returns: a pair (split sources, split time)
-    """
-    t0 = time.time()
-    if min_mag and src.get_min_max_mag()[0] < min_mag:
-        splits = []
-        for s in src:
-            if min_mag and s.get_min_max_mag()[0] < min_mag:
-                # discard some ruptures
-                s.min_mag = min_mag
-                s.num_ruptures = s.count_ruptures()
-                if s.num_ruptures:
-                    splits.append(s)
-            else:
-                splits.append(s)
-    else:
-        splits = list(src)
-    has_serial = hasattr(src, 'serial')
-    has_samples = hasattr(src, 'samples')
-    if len(splits) > 1:
-        start = 0
-        for i, split in enumerate(splits):
-            split.source_id = '%s:%s' % (src.source_id, i)
-            split.src_group_id = src.src_group_id
-            split.ngsims = src.ngsims
-            split.ndists = src.ndists
-            if has_serial:
-                nr = split.num_ruptures
-                split.serial = src.serial[start:start + nr]
-                start += nr
-            if has_samples:
-                split.samples = src.samples
-    elif splits:  # single source
-        splits[0].ngsims = src.ngsims
-        splits[0].ndists = src.ndists
-        if has_serial:
-            splits[0].serial = src.serial
-        if has_samples:
-            splits[0].samples = src.samples
-    return splits, time.time() - t0
-
-
-=======
->>>>>>> 8f3d590f
 def gsim_names(rlz):
     """
     Names of the underlying GSIMs separated by spaces
@@ -722,44 +674,31 @@
         """
         logging.info('Splitting the sources')
         sample_factor = os.environ.get('OQ_SAMPLE_SOURCES')
-<<<<<<< HEAD
         n = 0
         for sm in self.source_models:
             for src_group in sm.src_groups:
                 self.add_infos(src_group)
-                if getattr(src_group, 'src_interdep', None) == 'mutex':
-                    # mutex sources cannot be split, just set the mutex_weight
-                    for src, sw in zip(src_group, src_group.srcs_weights):
-                        src.mutex_weight = sw
+                if src_group.src_interdep == 'mutex':
+                    for src in src_group:
                         yield src
                         n += 1
                 else:
-=======
-        for sm in self.source_models:
-            for src_group in sm.src_groups:
-                self.add_infos(src_group)
-                if src_group.src_interdep != 'mutex':
->>>>>>> 8f3d590f
                     # split regular sources
-                    srcs = []
+                    srcs, stime = split_sources(src_group, min_mag)
                     for src in src_group:
-                        splits, stime = split_source(src, min_mag)
-                        self.infos[src.source_id].split_time = stime
-                        for split in splits:
-                            srcs.append(split)
-                            yield split
-                            n += 1
+                        s = src.source_id
+                        self.infos[s].split_time = stime[s]
+                    for split in srcs:
+                        yield split
+                        n += 1
                     if sample_factor:
                         # debugging tip to reduce the size of a calculation
                         # OQ_SAMPLE_SOURCES=.01 oq engine --run job.ini
                         # will run a computation 100 times smaller
                         srcs = random_filter(srcs, float(sample_factor))
                     src_group.sources = srcs
-<<<<<<< HEAD
         if n == 0:
             raise RuntimeError('All sources were filtered away!')
-=======
->>>>>>> 8f3d590f
 
     def grp_by_src(self):
         """
