--- conflicted
+++ resolved
@@ -1201,11 +1201,7 @@
     def _get_source_model(self, source_model_file):
         return open(os.path.join(self.basepath, source_model_file), 'rb')
 
-<<<<<<< HEAD
-    def collect_source_model_data(self, branchID, source_model):
-=======
     def collect_source_model_data(self, branch_id, source_model):
->>>>>>> a570d16b
         """
         Parse source model file and collect information about source ids,
         source types and tectonic region types available in it. That
@@ -1220,11 +1216,7 @@
                 source_id = src_node['id']
                 source_type = striptag(src_node.tag)[n:]
                 self.tectonic_region_types.add(trt)
-<<<<<<< HEAD
-                self.source_ids[branchID].append(source_id)
-=======
                 self.source_ids[branch_id].append(source_id)
->>>>>>> a570d16b
                 self.source_types.add(source_type)
 
     def apply_uncertainties(self, branch_ids, source_group):
