# -*- coding: utf-8 -*-
"""
This module defines functions used to compute loss ratio and loss curves
using the probabilistic event based approach.
"""

import json
import math

from numpy import zeros, array, linspace # pylint: disable=E1101, E0611
from numpy import histogram, where, mean # pylint: disable=E1101, E0611

from openquake import kvs, shapes
from openquake.parser import vulnerability
from openquake.logs import LOG
from openquake.risk.common import collect, loop

DEFAULT_NUMBER_OF_SAMPLES = 25


def _compute_loss_ratios(vuln_function, ground_motion_field_set,
        epsilon_provider, asset):
    """Compute the set of loss ratios using the set of
    ground motion fields passed."""

    if vuln_function.is_empty:
        return array([])

    all_covs_are_zero = (vuln_function.covs <= 0.0).all()

    if all_covs_are_zero:
        return _mean_based(vuln_function, ground_motion_field_set)
    else:
        return _sampled_based(vuln_function, ground_motion_field_set,
                epsilon_provider, asset)


def _sampled_based(vuln_function, ground_motion_field_set,
        epsilon_provider, asset):
    """Compute the set of loss ratios when all CVs (Coefficent of Variation)
    defined in the vulnerability function are greater than zero."""

    loss_ratios = []

    for ground_motion_field in ground_motion_field_set["IMLs"]:
        mean_ratio = vuln_function.ordinate_for(ground_motion_field)

        if mean_ratio <= 0.0:
            loss_ratios.append(0.0)
        else:
            variance = (mean_ratio * vuln_function.cov_for(
                    ground_motion_field)) ** 2.0

            epsilon = epsilon_provider.epsilon(asset)
            sigma = math.sqrt(math.log((variance / mean_ratio ** 2.0) + 1.0))

            mu = math.log(mean_ratio ** 2.0 / math.sqrt(
                    variance + mean_ratio ** 2.0))

            loss_ratios.append(math.exp(mu + (epsilon * sigma)))

    return array(loss_ratios)


def _mean_based(vuln_function, ground_motion_field_set):
    """Compute the set of loss ratios when the vulnerability function
    has at least one CV (Coefficent of Variation) set to zero."""

    loss_ratios = []
    imls = vuln_function.imls

    # seems like with numpy you can only specify a single fill value
    # if the x_new is outside the range. Here we need two different values,
    # depending if the x_new is below or upon the defined values
    for ground_motion_field in ground_motion_field_set["IMLs"]:
        if ground_motion_field < imls[0]:
            loss_ratios.append(0.0)
        elif ground_motion_field > imls[-1]:
            loss_ratios.append(imls[-1])
        else:
            loss_ratios.append(vuln_function.ordinate_for(
                    ground_motion_field))

    return array(loss_ratios)


def _compute_loss_ratios_range(loss_ratios,
        number_of_samples=DEFAULT_NUMBER_OF_SAMPLES):
    """Compute the range of loss ratios used to build the loss ratio curve."""
    return linspace(loss_ratios.min(), loss_ratios.max(), number_of_samples)


def _compute_cumulative_histogram(loss_ratios, loss_ratios_range):
    "Compute the cumulative histogram."

    # ruptures (earthquake) occured but probably due to distance,
    # magnitude and soil conditions, no ground motion was felt at that location
    if (loss_ratios <= 0.0).all():
        return zeros(loss_ratios_range.size - 1)

    invalid_ratios = lambda ratios: where(array(ratios) <= 0.0)[0].size

    hist = histogram(loss_ratios, bins=loss_ratios_range)
    hist = hist[0][::-1].cumsum()[::-1]

    # ratios with value 0.0 must be deleted on the first bin
    hist[0] = hist[0] - invalid_ratios(loss_ratios)
    return hist


def _compute_rates_of_exceedance(cum_histogram, tses):
    """Compute the rates of exceedance for the given cumulative histogram
    using the given tses (tses is time span * number of realizations)."""

    if tses <= 0:
        raise ValueError("TSES is not supposed to be less than zero!")

    return (array(cum_histogram).astype(float) / tses)


def _compute_probs_of_exceedance(rates_of_exceedance, time_span):
    """Compute the probabilities of exceedance using the given rates of
    exceedance and the given time span."""

    poe = lambda rate: 1 - math.exp((rate * -1) * time_span)
    return array([poe(rate) for rate in rates_of_exceedance])


def compute_loss_ratio_curve(vuln_function, ground_motion_field_set,
        epsilon_provider, asset, number_of_samples=DEFAULT_NUMBER_OF_SAMPLES):
    """Compute a loss ratio curve using the probabilistic event based approach.

    A loss ratio curve is a function that has loss ratios as X values
    and PoEs (Probabilities of Exceendance) as Y values.
    """

    # with no gmfs (no earthquakes), an empty curve is enough
    if not ground_motion_field_set["IMLs"]:
        return shapes.EMPTY_CURVE

    loss_ratios = _compute_loss_ratios(vuln_function,
            ground_motion_field_set, epsilon_provider, asset)

    loss_ratios_range = _compute_loss_ratios_range(
            loss_ratios, number_of_samples)

    probs_of_exceedance = _compute_probs_of_exceedance(
            _compute_rates_of_exceedance(_compute_cumulative_histogram(
            loss_ratios, loss_ratios_range), ground_motion_field_set["TSES"]),
            ground_motion_field_set["TimeSpan"])

    return _generate_curve(loss_ratios_range, probs_of_exceedance)


def _generate_curve(losses, probs_of_exceedance):
    """Generate a loss ratio (or loss) curve, given a set of losses
    and corresponding PoEs (Probabilities of Exceedance).

    This function is intended to be used internally.
    """

    mean_losses = collect(loop(losses, lambda x, y: mean([x, y])))
    return shapes.Curve(zip(mean_losses, probs_of_exceedance))


def _assets_keys_for_gmfs(job_id, gmfs_key):
    """Return the asset related to the GMFs given."""

    row = lambda key: key.split(kvs.KVS_KEY_SEPARATOR)[3]
    column = lambda key: key.split(kvs.KVS_KEY_SEPARATOR)[2]

    key = kvs.tokens.asset_key(
            job_id, row(gmfs_key), column(gmfs_key))

    return kvs.get_client().lrange(key, 0, -1)


class AggregateLossCurve(object):
    """Aggregate a set of losses and produce the resulting loss curve."""

    @staticmethod
    def from_kvs(job_id):
        """Return an aggregate curve using the GMFs and assets
        stored in the underlying kvs system."""

        vuln_model = vulnerability.load_vuln_model_from_kvs(job_id)
        aggregate_curve = AggregateLossCurve(vuln_model)

        gmfs_keys = kvs.get_keys("%s*%s*" % (
                job_id, kvs.tokens.GMF_KEY_TOKEN))

        LOG.debug("Found %s stored GMFs..." % len(gmfs_keys))
        asset_counter = 0

        for gmfs_key in gmfs_keys:
            assets = _assets_keys_for_gmfs(job_id, gmfs_key)

            for asset in assets:
                asset_counter += 1
                gmfs = kvs.get_value_json_decoded(gmfs_key)

                aggregate_curve.append(gmfs,
                        json.JSONDecoder().decode(asset))

        LOG.debug("Found %s stored assets..." % asset_counter)
        return aggregate_curve

    def __init__(self, vuln_model):
        self._tses = self._time_span = self._gmfs_length = None

        self.distribution = []
        self.vuln_model = vuln_model

    def append(self, gmfs, asset):
        """Add the losses distribution identified by the given GMFs
        and asset to the set used to compute the aggregate curve."""

        if self.empty:
            self._initialize_parameters(gmfs)

        assert gmfs["TimeSpan"] == self._time_span
        assert gmfs["TSES"] == self._tses
        assert len(gmfs["IMLs"]) == self._gmfs_length

<<<<<<< HEAD
        loss_ratios = _compute_loss_ratios(self.vuln_model[
                asset["VulnerabilityFunction"]], gmfs, None, None)
=======
        if asset["vulnerabilityFunctionReference"] in self.vuln_model:
            loss_ratios = _compute_loss_ratios(self.vuln_model[
                    asset["vulnerabilityFunctionReference"]], gmfs)
>>>>>>> a85e0a50

            self.distribution.append(loss_ratios * asset["assetValue"])
        else:
            LOG.debug("Unknown vulnerability function %s, asset %s will " \
                    "not be included in the aggregate computation"
                    % (asset["vulnerabilityFunctionReference"],
                    asset["assetID"]))

    def _initialize_parameters(self, gmfs):
        """Initialize the GMFs parameters."""
        self._tses = gmfs["TSES"]
        self._time_span = gmfs["TimeSpan"]
        self._gmfs_length = len(gmfs["IMLs"])

    @property
    def empty(self):
        """Return true is this aggregate curve has no losses
        associated, false otherwise."""
        return len(self.distribution) == 0

    @property
    def losses(self):
        """Return the losses used to compute the aggregate curve."""
        if self.empty:
            return array([])
        else: # if needed because numpy returns a scalar if the list is empty
            return array(self.distribution).sum(axis=0)

    def compute(self, number_of_samples=DEFAULT_NUMBER_OF_SAMPLES):
        """Compute the aggregate loss curve."""

        if self.empty:
            return shapes.EMPTY_CURVE

        losses = self.losses
        loss_range = _compute_loss_ratios_range(losses, number_of_samples)

        probs_of_exceedance = _compute_probs_of_exceedance(
                _compute_rates_of_exceedance(_compute_cumulative_histogram(
                losses, loss_range), self._tses), self._time_span)

        return _generate_curve(loss_range, probs_of_exceedance)<|MERGE_RESOLUTION|>--- conflicted
+++ resolved
@@ -76,7 +76,7 @@
         if ground_motion_field < imls[0]:
             loss_ratios.append(0.0)
         elif ground_motion_field > imls[-1]:
-            loss_ratios.append(imls[-1])
+            loss_ratios.append(vuln_function.means[-1])
         else:
             loss_ratios.append(vuln_function.ordinate_for(
                     ground_motion_field))
@@ -179,12 +179,12 @@
     """Aggregate a set of losses and produce the resulting loss curve."""
 
     @staticmethod
-    def from_kvs(job_id):
+    def from_kvs(job_id, epsilon_provider):
         """Return an aggregate curve using the GMFs and assets
         stored in the underlying kvs system."""
 
         vuln_model = vulnerability.load_vuln_model_from_kvs(job_id)
-        aggregate_curve = AggregateLossCurve(vuln_model)
+        aggregate_curve = AggregateLossCurve(vuln_model, epsilon_provider)
 
         gmfs_keys = kvs.get_keys("%s*%s*" % (
                 job_id, kvs.tokens.GMF_KEY_TOKEN))
@@ -205,11 +205,12 @@
         LOG.debug("Found %s stored assets..." % asset_counter)
         return aggregate_curve
 
-    def __init__(self, vuln_model):
+    def __init__(self, vuln_model, epsilon_provider):
         self._tses = self._time_span = self._gmfs_length = None
 
         self.distribution = []
         self.vuln_model = vuln_model
+        self.epsilon_provider = epsilon_provider
 
     def append(self, gmfs, asset):
         """Add the losses distribution identified by the given GMFs
@@ -222,14 +223,10 @@
         assert gmfs["TSES"] == self._tses
         assert len(gmfs["IMLs"]) == self._gmfs_length
 
-<<<<<<< HEAD
-        loss_ratios = _compute_loss_ratios(self.vuln_model[
-                asset["VulnerabilityFunction"]], gmfs, None, None)
-=======
         if asset["vulnerabilityFunctionReference"] in self.vuln_model:
             loss_ratios = _compute_loss_ratios(self.vuln_model[
-                    asset["vulnerabilityFunctionReference"]], gmfs)
->>>>>>> a85e0a50
+                    asset["vulnerabilityFunctionReference"]], gmfs,
+                    self.epsilon_provider, asset)
 
             self.distribution.append(loss_ratios * asset["assetValue"])
         else:
