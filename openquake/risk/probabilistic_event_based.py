# -*- coding: utf-8 -*-
"""
This module defines functions used to compute loss ratio and loss curves
using the probabilistic event based approach.
"""

import json
import math

from numpy import zeros, array, linspace # pylint: disable=E1101, E0611
from numpy import histogram, where, mean # pylint: disable=E1101, E0611

from openquake import kvs, shapes
from openquake.parser import vulnerability
from openquake.logs import LOG
from openquake.risk.common import collect, loop

DEFAULT_NUMBER_OF_SAMPLES = 25


def _compute_loss_ratios(vuln_function, ground_motion_field_set):
    """Compute loss ratios using the ground motion field set passed."""

    if vuln_function.is_empty:
        return array([])

    imls = vuln_function.imls
    loss_ratios = []

    # seems like with numpy you can only specify a single fill value
    # if the x_new is outside the range. Here we need two different values,
    # depending if the x_new is below or upon the defined values
    for ground_motion_field in ground_motion_field_set["IMLs"]:
        if ground_motion_field < imls[0]:
            loss_ratios.append(0.0)
        elif ground_motion_field > imls[-1]:
            loss_ratios.append(imls[-1])
        else:
            loss_ratios.append(vuln_function.ordinate_for(
                    ground_motion_field))

    return array(loss_ratios)


def _compute_loss_ratios_range(loss_ratios,
        number_of_samples=DEFAULT_NUMBER_OF_SAMPLES):
    """Compute the range of loss ratios used to build the loss ratio curve."""
    return linspace(loss_ratios.min(), loss_ratios.max(), number_of_samples)


def _compute_cumulative_histogram(loss_ratios, loss_ratios_range):
    "Compute the cumulative histogram."

    # ruptures (earthquake) occured but probably due to distance,
    # magnitude and soil conditions, no ground motion was felt at that location
    if (loss_ratios <= 0.0).all():
        return zeros(loss_ratios_range.size - 1)

    invalid_ratios = lambda ratios: where(array(ratios) <= 0.0)[0].size

    hist = histogram(loss_ratios, bins=loss_ratios_range)
    hist = hist[0][::-1].cumsum()[::-1]

    # ratios with value 0.0 must be deleted on the first bin
    hist[0] = hist[0] - invalid_ratios(loss_ratios)
    return hist


def _compute_rates_of_exceedance(cum_histogram, tses):
    """Compute the rates of exceedance for the given cumulative histogram
    using the given tses (tses is time span * number of realizations)."""

    if tses <= 0:
        raise ValueError("TSES is not supposed to be less than zero!")

    return (array(cum_histogram).astype(float) / tses)


def _compute_probs_of_exceedance(rates_of_exceedance, time_span):
    """Compute the probabilities of exceedance using the given rates of
    exceedance and the given time span."""

    poe = lambda rate: 1 - math.exp((rate * -1) * time_span)
    return array([poe(rate) for rate in rates_of_exceedance])


def compute_loss_ratio_curve(vuln_function, ground_motion_field_set,
        number_of_samples=DEFAULT_NUMBER_OF_SAMPLES):
    """Compute a loss ratio curve using the probabilistic event based approach.

    A loss ratio curve is a function that has loss ratios as X values
    and PoEs (Probabilities of Exceendance) as Y values.
    """

    # with no gmfs (no earthquakes), an empty curve is enough
    if not ground_motion_field_set["IMLs"]:
        return shapes.EMPTY_CURVE

    loss_ratios = _compute_loss_ratios(
            vuln_function, ground_motion_field_set)

    loss_ratios_range = _compute_loss_ratios_range(
            loss_ratios, number_of_samples)

    probs_of_exceedance = _compute_probs_of_exceedance(
            _compute_rates_of_exceedance(_compute_cumulative_histogram(
            loss_ratios, loss_ratios_range), ground_motion_field_set["TSES"]),
            ground_motion_field_set["TimeSpan"])

    return _generate_curve(loss_ratios_range, probs_of_exceedance)


def _generate_curve(losses, probs_of_exceedance):
    """Generate a loss ratio (or loss) curve, given a set of losses
    and corresponding PoEs (Probabilities of Exceedance).

    This function is intended to be used internally.
    """

    mean_losses = collect(loop(losses, lambda x, y: mean([x, y])))
    return shapes.Curve(zip(mean_losses, probs_of_exceedance))


def _assets_keys_for_gmfs(job_id, gmfs_key):
    """Return the asset related to the GMFs given."""

    row = lambda key: key.split(kvs.MEMCACHE_KEY_SEPARATOR)[3]
    column = lambda key: key.split(kvs.MEMCACHE_KEY_SEPARATOR)[2]

    key = kvs.tokens.asset_key(
            job_id, row(gmfs_key), column(gmfs_key))

<<<<<<< HEAD
    return kvs.get_client().lrange(key, 0, -1)
=======
    return kvs.get_value_json_decoded(key)
>>>>>>> f38cad05


class AggregateLossCurve(object):
    """Aggregate a set of losses and produce the resulting loss curve."""

    @staticmethod
    def from_kvs(job_id):
        """Return an aggregate curve using the GMFs and assets
        stored in the underlying kvs system."""

        vuln_model = vulnerability.load_vuln_model_from_kvs(job_id)
        aggregate_curve = AggregateLossCurve(vuln_model)
<<<<<<< HEAD
        
        gmfs_keys = kvs.get_keys("%s*%s*" % (
                job_id, kvs.tokens.GMF_KEY_TOKEN))

=======

        client = kvs.get_client(binary=False)
        gmfs_keys = client.keys("%s*%s*" % (job_id, kvs.tokens.GMF_KEY_TOKEN))
>>>>>>> f38cad05
        LOG.debug("Found %s stored GMFs..." % len(gmfs_keys))
        asset_counter = 0

        for gmfs_key in gmfs_keys:
            assets = _assets_keys_for_gmfs(job_id, gmfs_key)

            for asset in assets:
                asset_counter += 1
                gmfs = kvs.get_value_json_decoded(gmfs_key)

                aggregate_curve.append(gmfs,
                        json.JSONDecoder().decode(asset))

        LOG.debug("Found %s stored assets..." % asset_counter)

<<<<<<< HEAD
=======
        for gmfs_key in gmfs_keys: # O(2*n)
            asset = _asset_for_gmfs(job_id, gmfs_key)
            gmfs = kvs.get_value_json_decoded(gmfs_key)
            aggregate_curve.append(gmfs, asset)

>>>>>>> f38cad05
        return aggregate_curve

    def __init__(self, vuln_model):
        self._tses = self._time_span = self._gmfs_length = None

        self.distribution = []
        self.vuln_model = vuln_model

    def append(self, gmfs, asset):
        """Add the losses distribution identified by the given GMFs
        and asset to the set used to compute the aggregate curve."""

        if self.empty:
            self._initialize_parameters(gmfs)
        
        assert gmfs["TimeSpan"] == self._time_span
        assert gmfs["TSES"] == self._tses
        assert len(gmfs["IMLs"]) == self._gmfs_length

        loss_ratios = _compute_loss_ratios(self.vuln_model[
                asset["vulnerabilityFunctionReference"]], gmfs)

        self.distribution.append(loss_ratios * asset["assetValue"])

    def _initialize_parameters(self, gmfs):
        """Initialize the GMFs parameters."""
        self._tses = gmfs["TSES"]
        self._time_span = gmfs["TimeSpan"]
        self._gmfs_length = len(gmfs["IMLs"])

    @property
    def empty(self):
        """Return true is this aggregate curve has no losses
        associated, false otherwise."""
        return len(self.distribution) == 0

    @property
    def losses(self):
        """Return the losses used to compute the aggregate curve."""
        if self.empty:
            return array([])
        else: # if needed because numpy returns a scalar if the list is empty
            return array(self.distribution).sum(axis=0)

    def compute(self, number_of_samples=DEFAULT_NUMBER_OF_SAMPLES):
        """Compute the aggregate loss curve."""

        if self.empty:
            return shapes.EMPTY_CURVE

        losses = self.losses
        loss_range = _compute_loss_ratios_range(losses, number_of_samples)

        probs_of_exceedance = _compute_probs_of_exceedance(
                _compute_rates_of_exceedance(_compute_cumulative_histogram(
                losses, loss_range), self._tses), self._time_span)

        return _generate_curve(loss_range, probs_of_exceedance)<|MERGE_RESOLUTION|>--- conflicted
+++ resolved
@@ -130,11 +130,7 @@
     key = kvs.tokens.asset_key(
             job_id, row(gmfs_key), column(gmfs_key))
 
-<<<<<<< HEAD
     return kvs.get_client().lrange(key, 0, -1)
-=======
-    return kvs.get_value_json_decoded(key)
->>>>>>> f38cad05
 
 
 class AggregateLossCurve(object):
@@ -147,16 +143,10 @@
 
         vuln_model = vulnerability.load_vuln_model_from_kvs(job_id)
         aggregate_curve = AggregateLossCurve(vuln_model)
-<<<<<<< HEAD
-        
+
         gmfs_keys = kvs.get_keys("%s*%s*" % (
                 job_id, kvs.tokens.GMF_KEY_TOKEN))
 
-=======
-
-        client = kvs.get_client(binary=False)
-        gmfs_keys = client.keys("%s*%s*" % (job_id, kvs.tokens.GMF_KEY_TOKEN))
->>>>>>> f38cad05
         LOG.debug("Found %s stored GMFs..." % len(gmfs_keys))
         asset_counter = 0
 
@@ -171,15 +161,6 @@
                         json.JSONDecoder().decode(asset))
 
         LOG.debug("Found %s stored assets..." % asset_counter)
-
-<<<<<<< HEAD
-=======
-        for gmfs_key in gmfs_keys: # O(2*n)
-            asset = _asset_for_gmfs(job_id, gmfs_key)
-            gmfs = kvs.get_value_json_decoded(gmfs_key)
-            aggregate_curve.append(gmfs, asset)
-
->>>>>>> f38cad05
         return aggregate_curve
 
     def __init__(self, vuln_model):
