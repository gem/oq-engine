# -*- coding: utf-8 -*-
"""
This module defines functions used to compute loss ratio and loss curves
using the probabilistic event based approach.
"""

import json
import math

from numpy import zeros, array, linspace # pylint: disable=E1101, E0611
from numpy import histogram, where, mean # pylint: disable=E1101, E0611

from openquake import kvs, shapes
from openquake.parser import vulnerability
from openquake.logs import LOG
from openquake.risk.common import collect, loop

DEFAULT_NUMBER_OF_SAMPLES = 25


def _compute_loss_ratios(vuln_function, ground_motion_field_set,
        epsilon_provider, asset):
    """Compute the set of loss ratios using the set of
    ground motion fields passed.

    :param vuln_function: the vulnerability function used to
        compute the loss ratios.
    :type vuln_function: shapes.VulnerabilityFunction
    :param ground_motion_field_set: the set of ground motion
        fields used to compute the loss ratios.
    :type ground_motion_field_set: dict with the following
        keys:
        IMLs - tuple of ground motion fields (float)
        TimeSpan - time span parameter (float)
        TSES - Time representative of the Stochastic Event Set (float)
    :param epsilon_provider: service used to get the epsilon when
        using the sampled based algorithm.
    :type epsilon_provider: callable that defines an epsilon(asset)
        method
    :param asset: the asset used to compute the loss ratios.
    :type asset: dict as provided by openquake.parser.ExposurePortfolioFile
    """

    if vuln_function.is_empty:
        return array([])

    all_covs_are_zero = (vuln_function.covs <= 0.0).all()

    if all_covs_are_zero:
        return _mean_based(vuln_function, ground_motion_field_set)
    else:
        return _sampled_based(vuln_function, ground_motion_field_set,
                epsilon_provider, asset)


def _sampled_based(vuln_function, ground_motion_field_set,
        epsilon_provider, asset):
    """Compute the set of loss ratios when at least one CV
    (Coefficent of Variation) defined in the vulnerability function
    is greater than zero."""

    loss_ratios = []

    for ground_motion_field in ground_motion_field_set["IMLs"]:
        mean_ratio = vuln_function.ordinate_for(ground_motion_field)

        if mean_ratio <= 0.0:
            loss_ratios.append(0.0)
        else:
            variance = (mean_ratio * vuln_function.cov_for(
                    ground_motion_field)) ** 2.0

            epsilon = epsilon_provider.epsilon(asset)
            sigma = math.sqrt(math.log((variance / mean_ratio ** 2.0) + 1.0))

            mu = math.log(mean_ratio ** 2.0 / math.sqrt(
                    variance + mean_ratio ** 2.0))

            loss_ratios.append(math.exp(mu + (epsilon * sigma)))

    return array(loss_ratios)


def _mean_based(vuln_function, ground_motion_field_set):
    """Compute the set of loss ratios when the vulnerability function
    has all the CVs (Coefficent of Variation) set to zero."""

    loss_ratios = []
    imls = vuln_function.imls

    # seems like with numpy you can only specify a single fill value
    # if the x_new is outside the range. Here we need two different values,
    # depending if the x_new is below or upon the defined values
    for ground_motion_field in ground_motion_field_set["IMLs"]:
        if ground_motion_field < imls[0]:
            loss_ratios.append(0.0)
        elif ground_motion_field > imls[-1]:
            loss_ratios.append(vuln_function.means[-1])
        else:
            loss_ratios.append(vuln_function.ordinate_for(
                    ground_motion_field))

    return array(loss_ratios)


def _compute_loss_ratios_range(loss_ratios,
        number_of_samples=None):
    """Compute the range of loss ratios used to build the loss ratio curve."""

    if number_of_samples is None:
        number_of_samples = DEFAULT_NUMBER_OF_SAMPLES

    return linspace(loss_ratios.min(), loss_ratios.max(), number_of_samples)


def _compute_cumulative_histogram(loss_ratios, loss_ratios_range):
    "Compute the cumulative histogram."

    # ruptures (earthquake) occured but probably due to distance,
    # magnitude and soil conditions, no ground motion was felt at that location
    if (loss_ratios <= 0.0).all():
        return zeros(loss_ratios_range.size - 1)

    invalid_ratios = lambda ratios: where(array(ratios) <= 0.0)[0].size

    hist = histogram(loss_ratios, bins=loss_ratios_range)
    hist = hist[0][::-1].cumsum()[::-1]

    # ratios with value 0.0 must be deleted on the first bin
    hist[0] = hist[0] - invalid_ratios(loss_ratios)
    return hist


def _compute_rates_of_exceedance(cum_histogram, tses):
    """Compute the rates of exceedance for the given cumulative histogram
    using the given tses (tses is time span * number of realizations)."""

    if tses <= 0:
        raise ValueError("TSES is not supposed to be less than zero!")

    return (array(cum_histogram).astype(float) / tses)


def _compute_probs_of_exceedance(rates_of_exceedance, time_span):
    """Compute the probabilities of exceedance using the given rates of
    exceedance and the given time span."""

    poe = lambda rate: 1 - math.exp((rate * -1) * time_span)
    return array([poe(rate) for rate in rates_of_exceedance])


def compute_loss_ratio_curve(vuln_function, ground_motion_field_set,
<<<<<<< HEAD
        epsilon_provider, asset, number_of_samples=DEFAULT_NUMBER_OF_SAMPLES):
=======
        number_of_samples=None):
>>>>>>> b9635916
    """Compute a loss ratio curve using the probabilistic event based approach.

    A loss ratio curve is a function that has loss ratios as X values
    and PoEs (Probabilities of Exceendance) as Y values.

    :param vuln_function: the vulnerability function used to
        compute the loss ratios.
    :type vuln_function: shapes.VulnerabilityFunction
    :param ground_motion_field_set: the set of ground motion
        fields used to compute the loss ratios.
    :type ground_motion_field_set: dict with the following
        keys:
        IMLs - tuple of ground motion fields (float)
        TimeSpan - time span parameter (float)
        TSES - Time representative of the Stochastic Event Set (float)
    :param epsilon_provider: service used to get the epsilon when
        using the sampled based algorithm.
    :type epsilon_provider: callable that defines an epsilon(asset)
        method
    :param asset: the asset used to compute the loss ratios.
    :type asset: dict as provided by openquake.parser.ExposurePortfolioFile
    :param number_of_samples: the number of samples used when computing
        the range of loss ratios used to build the curve.
    :type number_of_samples: integer
    """

    # with no gmfs (no earthquakes), an empty curve is enough
    if not ground_motion_field_set["IMLs"]:
        return shapes.EMPTY_CURVE

    loss_ratios = _compute_loss_ratios(vuln_function,
            ground_motion_field_set, epsilon_provider, asset)

    loss_ratios_range = _compute_loss_ratios_range(
            loss_ratios, number_of_samples)

    probs_of_exceedance = _compute_probs_of_exceedance(
            _compute_rates_of_exceedance(_compute_cumulative_histogram(
            loss_ratios, loss_ratios_range), ground_motion_field_set["TSES"]),
            ground_motion_field_set["TimeSpan"])

    return _generate_curve(loss_ratios_range, probs_of_exceedance)


def _generate_curve(losses, probs_of_exceedance):
    """Generate a loss ratio (or loss) curve, given a set of losses
    and corresponding PoEs (Probabilities of Exceedance).

    This function is intended to be used internally.
    """

    mean_losses = collect(loop(losses, lambda x, y: mean([x, y])))
    return shapes.Curve(zip(mean_losses, probs_of_exceedance))


def _assets_keys_for_gmfs(job_id, gmfs_key):
    """Return the asset related to the GMFs given."""

    row = lambda key: key.split(kvs.KVS_KEY_SEPARATOR)[3]
    column = lambda key: key.split(kvs.KVS_KEY_SEPARATOR)[2]

    key = kvs.tokens.asset_key(
            job_id, row(gmfs_key), column(gmfs_key))

    return kvs.get_client().lrange(key, 0, -1)


class AggregateLossCurve(object):
    """Aggregate a set of losses and produce the resulting loss curve."""

    @staticmethod
    def from_kvs(job_id, epsilon_provider):
        """Return an aggregate curve using the GMFs and assets
        stored in the underlying kvs system."""

        vuln_model = vulnerability.load_vuln_model_from_kvs(job_id)
        aggregate_curve = AggregateLossCurve(vuln_model, epsilon_provider)

        gmfs_keys = kvs.get_keys("%s*%s*" % (
                job_id, kvs.tokens.GMF_KEY_TOKEN))

        LOG.debug("Found %s stored GMFs..." % len(gmfs_keys))
        asset_counter = 0

        for gmfs_key in gmfs_keys:
            assets = _assets_keys_for_gmfs(job_id, gmfs_key)

            for asset in assets:
                asset_counter += 1
                gmfs = kvs.get_value_json_decoded(gmfs_key)

                aggregate_curve.append(gmfs,
                        json.JSONDecoder().decode(asset))

        LOG.debug("Found %s stored assets..." % asset_counter)
        return aggregate_curve

    def __init__(self, vuln_model, epsilon_provider):
        self._tses = self._time_span = self._gmfs_length = None

        self.distribution = []
        self.vuln_model = vuln_model
        self.epsilon_provider = epsilon_provider

    def append(self, gmfs, asset):
        """Add the losses distribution identified by the given GMFs
        and asset to the set used to compute the aggregate curve."""

        if self.empty:
            self._initialize_parameters(gmfs)

        assert gmfs["TimeSpan"] == self._time_span
        assert gmfs["TSES"] == self._tses
        assert len(gmfs["IMLs"]) == self._gmfs_length

        if asset["vulnerabilityFunctionReference"] in self.vuln_model:
            loss_ratios = _compute_loss_ratios(self.vuln_model[
                    asset["vulnerabilityFunctionReference"]], gmfs,
                    self.epsilon_provider, asset)

            self.distribution.append(loss_ratios * asset["assetValue"])
        else:
            LOG.debug("Unknown vulnerability function %s, asset %s will " \
                    "not be included in the aggregate computation"
                    % (asset["vulnerabilityFunctionReference"],
                    asset["assetID"]))

    def _initialize_parameters(self, gmfs):
        """Initialize the GMFs parameters."""
        self._tses = gmfs["TSES"]
        self._time_span = gmfs["TimeSpan"]
        self._gmfs_length = len(gmfs["IMLs"])

    @property
    def empty(self):
        """Return true is this aggregate curve has no losses
        associated, false otherwise."""
        return len(self.distribution) == 0

    @property
    def losses(self):
        """Return the losses used to compute the aggregate curve."""
        if self.empty:
            return array([])
        else: # if needed because numpy returns a scalar if the list is empty
            return array(self.distribution).sum(axis=0)

    def compute(self, number_of_samples=None):
        """Compute the aggregate loss curve."""

        if self.empty:
            return shapes.EMPTY_CURVE

        losses = self.losses
        loss_range = _compute_loss_ratios_range(losses, number_of_samples)

        probs_of_exceedance = _compute_probs_of_exceedance(
                _compute_rates_of_exceedance(_compute_cumulative_histogram(
                losses, loss_range), self._tses), self._time_span)

        return _generate_curve(loss_range, probs_of_exceedance)<|MERGE_RESOLUTION|>--- conflicted
+++ resolved
@@ -150,11 +150,7 @@
 
 
 def compute_loss_ratio_curve(vuln_function, ground_motion_field_set,
-<<<<<<< HEAD
-        epsilon_provider, asset, number_of_samples=DEFAULT_NUMBER_OF_SAMPLES):
-=======
-        number_of_samples=None):
->>>>>>> b9635916
+        epsilon_provider, asset, number_of_samples=None):
     """Compute a loss ratio curve using the probabilistic event based approach.
 
     A loss ratio curve is a function that has loss ratios as X values
