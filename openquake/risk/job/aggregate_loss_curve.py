# -*- coding: utf-8 -*-

# Copyright (c) 2010-2011, GEM Foundation.
#
# OpenQuake is free software: you can redistribute it and/or modify
# it under the terms of the GNU Lesser General Public License version 3
# only, as published by the Free Software Foundation.
#
# OpenQuake is distributed in the hope that it will be useful,
# but WITHOUT ANY WARRANTY; without even the implied warranty of
# MERCHANTABILITY or FITNESS FOR A PARTICULAR PURPOSE.  See the
# GNU Lesser General Public License version 3 for more details
# (a copy is included in the LICENSE file that accompanied this code).
#
# You should have received a copy of the GNU Lesser General Public License
# version 3 along with OpenQuake.  If not, see
# <http://www.gnu.org/licenses/lgpl-3.0.txt> for a copy of the LGPLv3 License.

"""
Module to compute and plot an aggregate loss curve.
"""

import os

from openquake.logs import LOG
from openquake.output import curve
from openquake.risk.job import general
from openquake.risk import probabilistic_event_based as prob


def _filename(job_id):
    """Return the name of the generated file."""
    return "%s-aggregate-loss-curve.svg" % job_id


def _for_plotting(loss_curve, time_span):
    """Translate a loss curve into a dictionary compatible to
    the interface defined in CurvePlot.write."""
    data = {}

    data["AggregateLossCurve"] = {}
    data["AggregateLossCurve"]["abscissa"] = tuple(loss_curve.abscissae)
    data["AggregateLossCurve"]["ordinate"] = tuple(loss_curve.ordinates)
    data["AggregateLossCurve"]["abscissa_property"] = "Economic Losses"
    data["AggregateLossCurve"]["ordinate_property"] = \
            "PoE in %s years" % (str(time_span))

    data["AggregateLossCurve"]["curve_title"] = "Aggregate Loss Curve"

    return data


# TODO (ac): Update doc!
def compute_aggregate_curve(job, aggregate_curve):
    """Compute and plot an aggreate loss curve.

    This function expects to find in kvs a set of pre computed
    GMFs and assets.

    This function is triggered only if the AGGREGATE_LOSS_CURVE
    parameter is specified in the configuration file.

    :param job: the job the engine is currently processing.
    :type job: openquake.risk.job.probabilistic.ProbabilisticEventMixin
    """
    if not job.has("AGGREGATE_LOSS_CURVE"):
        LOG.debug("AGGREGATE_LOSS_CURVE parameter not specified, " \
                "skipping aggregate loss curve computation...")

        return

<<<<<<< HEAD
=======
    epsilon_provider = general.EpsilonProvider(job.params)
    aggregate_loss_curve = \
        prob.AggregateLossCurve.from_kvs(job.job_id, epsilon_provider)

>>>>>>> 7987f078
    path = os.path.join(job.params["BASE_PATH"],
            job.params["OUTPUT_DIR"], _filename(job.job_id))

    plotter = curve.CurvePlot(path)
    plotter.write(_for_plotting(aggregate_curve,
            job.params["INVESTIGATION_TIME"]), autoscale_y=False)

    plotter.close()
    LOG.debug("Aggregate loss curve stored at %s" % path)<|MERGE_RESOLUTION|>--- conflicted
+++ resolved
@@ -69,13 +69,6 @@
 
         return
 
-<<<<<<< HEAD
-=======
-    epsilon_provider = general.EpsilonProvider(job.params)
-    aggregate_loss_curve = \
-        prob.AggregateLossCurve.from_kvs(job.job_id, epsilon_provider)
-
->>>>>>> 7987f078
     path = os.path.join(job.params["BASE_PATH"],
             job.params["OUTPUT_DIR"], _filename(job.job_id))
 
