<<<<<<< HEAD
# Copyright (c) 2010-2011, GEM Foundation.
#
# OpenQuake is free software: you can redistribute it and/or modify
# it under the terms of the GNU Lesser General Public License version 3
# only, as published by the Free Software Foundation.
#
# OpenQuake is distributed in the hope that it will be useful,
# but WITHOUT ANY WARRANTY; without even the implied warranty of
# MERCHANTABILITY or FITNESS FOR A PARTICULAR PURPOSE.  See the
# GNU Lesser General Public License version 3 for more details
# (a copy is included in the LICENSE file that accompanied this code).
#
# You should have received a copy of the GNU Lesser General Public License
# version 3 along with OpenQuake.  If not, see
# <http://www.gnu.org/licenses/lgpl-3.0.txt> for a copy of the LGPLv3 License.



#pylint: disable-all
=======
# pylint: disable=W0232
>>>>>>> 401b51bb
""" Mixin for Classical PSHA Risk Calculation """

import json
from openquake import job
from celery.exceptions import TimeoutError

from openquake.parser import vulnerability
from openquake.shapes import Curve
from openquake.risk import job as risk_job
from openquake.risk import classical_psha_based as cpsha_based
from openquake import kvs
from openquake import logs
from openquake.risk.job import preload, output, RiskJobMixin
from math import exp
LOGGER = logs.LOG


class ClassicalPSHABasedMixin:
    """Mixin for Classical PSHA Based Risk Job"""

    @preload
    @output
    def execute(self):
        """ execute -- general mixin entry point """

        tasks = []
        results = []
        for block_id in self.blocks_keys:
            LOGGER.debug("starting task block, block_id = %s of %s"
                        % (block_id, len(self.blocks_keys)))
            tasks.append(risk_job.compute_risk.delay(self.id, block_id))

        # task compute_risk has return value 'True' (writes its results to
        # kvs).
        for task in tasks:
            try:
                # TODO(chris): Figure out where to put that timeout.
                task.wait(timeout=None)
            except TimeoutError:
                # TODO(jmc): Cancel and respawn this task
                return []
        return results

    def compute_risk(self, block_id, **kwargs):  # pylint: disable=W0613
        """This task computes risk for a block of sites. It requires to have
        pre-initialized in kvs:
         1) list of sites
         2) exposure portfolio (=assets)
         3) vulnerability

        """

        block = job.Block.from_kvs(block_id)

        #pylint: disable=W0201
        self.vuln_curves = \
                vulnerability.load_vuln_model_from_kvs(self.job_id)

        for point in block.grid(self.region):
            curve_token = kvs.tokens.mean_hazard_curve_key(self.job_id,
                                point.site)

            decoded_curve = kvs.get_value_json_decoded(curve_token)

            hazard_curve = Curve([(exp(float(el['x'])), el['y'])
                            for el in decoded_curve['curve']])

            asset_key = kvs.tokens.asset_key(self.id, point.row, point.column)
            asset_list = kvs.get_client().lrange(asset_key, 0, -1)
            for asset in [json.JSONDecoder().decode(x) for x in asset_list]:
                LOGGER.debug("processing asset %s" % (asset))
                self.compute_loss_ratio_curve(
                    point, asset, hazard_curve)
        return True

    def compute_loss_ratio_curve(self, point, asset, hazard_curve):
        """ Computes the loss ratio curve and stores in kvs
            the curve itself """

        # we get the vulnerability function related to the asset
        vuln_function = self.vuln_curves.get(
            asset["vulnerabilityFunctionReference"], None)

        if not vuln_function:
            LOGGER.error(
                "Unknown vulnerability function %s for asset %s"
                % (asset["vulnerabilityFunctionReference"],
                asset["assetID"]))

            return None

        loss_ratio_curve = cpsha_based.compute_loss_ratio_curve(
            vuln_function, hazard_curve)

        loss_key = kvs.tokens.loss_ratio_key(
            self.job_id, point.row, point.column, asset['assetID'])

        kvs.set(loss_key, loss_ratio_curve.to_json())

        return loss_ratio_curve

RiskJobMixin.register("Classical PSHA", ClassicalPSHABasedMixin)<|MERGE_RESOLUTION|>--- conflicted
+++ resolved
@@ -1,4 +1,3 @@
-<<<<<<< HEAD
 # Copyright (c) 2010-2011, GEM Foundation.
 #
 # OpenQuake is free software: you can redistribute it and/or modify
@@ -16,11 +15,8 @@
 # <http://www.gnu.org/licenses/lgpl-3.0.txt> for a copy of the LGPLv3 License.
 
 
+# pylint: disable=W0232
 
-#pylint: disable-all
-=======
-# pylint: disable=W0232
->>>>>>> 401b51bb
 """ Mixin for Classical PSHA Risk Calculation """
 
 import json
