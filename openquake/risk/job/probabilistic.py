# -*- coding: utf-8 -*-
# vim: tabstop=4 shiftwidth=4 softtabstop=4

"""
Probabilistic Event Mixin: defines the behaviour of a Job. Calls the
compute_risk task
"""

import json

from celery.exceptions import TimeoutError
from scipy.stats import norm

from openquake import job
from openquake import kvs
from openquake import logs
from openquake import shapes

from openquake.risk import common
from openquake.risk import probabilistic_event_based
from openquake.risk import job as risk_job
from openquake.parser import exposure
from openquake.parser import vulnerability
from openquake.risk.job import output, RiskJobMixin
from openquake.risk.job import aggregate_loss_curve

LOGGER = logs.LOG

DEFAULT_CONDITIONAL_LOSS_POE = 0.01


def preload(fn):
    """ Preload decorator """

    def preloader(self, *args, **kwargs):
        """A decorator for preload steps that must run on the Jobber"""

        self.store_exposure_assets()
        self.store_vulnerability_model()

        return fn(self, *args, **kwargs)
    return preloader


class ProbabilisticEventMixin:
    # TODO (al-maisan) Consider refactoring our job system to make use of
    # dependency injection techniques as opposed to monkey patching python's
    # internal class structures. See also:
    #       https://github.com/gem/openquake/issues/56
    # pylint: disable=W0232,W0201
    """Mixin for Probalistic Event Risk Job"""

    @preload
    @output
    def execute(self):
        """ Execute a ProbabilisticLossRatio Job """

        results = []
        tasks = []
        for block_id in self.blocks_keys:
            LOGGER.debug("starting task block, block_id = %s of %s"
                        % (block_id, len(self.blocks_keys)))
            # pylint: disable-msg=E1101
            tasks.append(risk_job.compute_risk.delay(self.id, block_id))

        # task compute_risk has return value 'True' (writes its results to
        # kvs)
        for task in tasks:
            try:
                # TODO(chris): Figure out where to put that timeout.
                task.wait(timeout=None)
            except TimeoutError:
                # TODO(jmc): Cancel and respawn this task
                return []

        # the aggregation must be computed after the slicing
        # of the gmfs has been completed
        aggregate_loss_curve.compute_aggregate_curve(self)

        return results  # TODO(jmc): Move output from being a decorator

    def slice_gmfs(self, block_id):
        """Load and collate GMF values for all sites in this block. """
        # TODO(JMC): Confirm this works regardless of the method of haz calc.
        histories = int(self['NUMBER_OF_SEISMICITY_HISTORIES'])
        realizations = int(self['NUMBER_OF_LOGIC_TREE_SAMPLES'])
        num_ses = histories * realizations

        block = job.Block.from_kvs(block_id)
        sites_list = block.sites
        gmfs = {}
        for site in sites_list:
            risk_point = self.region.grid.point_at(site)
            key = "%s!%s" % (risk_point.row, risk_point.column)
            gmfs[key] = []

        for i in range(0, histories):
            for j in range(0, realizations):
                key = kvs.generate_product_key(
                        self.id, kvs.tokens.STOCHASTIC_SET_TOKEN, "%s!%s" %
                            (i, j))
                fieldset = shapes.FieldSet.from_json(kvs.get(key),
                    self.region.grid)

                for field in fieldset:
                    for key in gmfs.keys():
                        (row, col) = key.split("!")
                        gmfs[key].append(field.get(int(row), int(col)))

        for key, gmf_slice in gmfs.items():
            (row, col) = key.split("!")
            key_gmf = kvs.tokens.gmfs_key(self.id, col, row)
            LOGGER.debug("GMF_SLICE for %s X %s : \n\t%s" % (
                    col, row, gmf_slice))
            timespan = float(self['INVESTIGATION_TIME'])
            gmf = {"IMLs": gmf_slice, "TSES": num_ses * timespan,
                    "TimeSpan": timespan}
            kvs.set_value_json_encoded(key_gmf, gmf)

    def store_exposure_assets(self):
        """ Load exposure assets and write to memcache """

        exposure_parser = exposure.ExposurePortfolioFile("%s/%s" %
            (self.base_path, self.params[job.EXPOSURE]))

        for site, asset in exposure_parser.filter(self.region):
            # TODO(JMC): This is kludgey
            asset['lat'] = site.latitude
            asset['lon'] = site.longitude
            gridpoint = self.region.grid.point_at(site)
            asset_key = kvs.tokens.asset_key(self.id, gridpoint.row,
                gridpoint.column)
            kvs.get_client().rpush(asset_key, json.JSONEncoder().encode(asset))

    def store_vulnerability_model(self):
        """ load vulnerability and write to memcache """
        vulnerability.load_vulnerability_model(self.id,
            "%s/%s" % (self.base_path, self.params["VULNERABILITY"]))

    def compute_risk(self, block_id, **kwargs): #pylint: disable=W0613
        """This task computes risk for a block of sites. It requires to have
        pre-initialized in kvs:
         1) list of sites
         2) gmfs
         3) exposure portfolio (=assets)
         4) vulnerability

        TODO(fab): make conditional_loss_poe (set of probabilities of
        exceedance for which the loss computation is done)
        a list of floats, and read it from the job configuration.
        """

        conditional_loss_poes = [float(x) for x in self.params.get(
                    'CONDITIONAL_LOSS_POE', "0.01").split()]
        self.slice_gmfs(block_id)

        #pylint: disable=W0201
        self.vuln_curves = \
                vulnerability.load_vuln_model_from_kvs(self.job_id)

        # TODO(jmc): DONT assumes that hazard and risk grid are the same
        block = job.Block.from_kvs(block_id)

        for point in block.grid(self.region):
            key = kvs.generate_product_key(self.job_id,
                kvs.tokens.GMF_KEY_TOKEN, point.column, point.row)
            gmf_slice = kvs.get_value_json_decoded(key)

            asset_key = kvs.tokens.asset_key(self.id, point.row, point.column)
            asset_list = kvs.get_client().lrange(asset_key, 0, -1)
            for asset in [json.JSONDecoder().decode(x) for x in asset_list]:
                LOGGER.debug("processing asset %s" % (asset))
                loss_ratio_curve = self.compute_loss_ratio_curve(
                        point.column, point.row, asset, gmf_slice)
                if loss_ratio_curve is not None:

                    # compute loss curve
                    loss_curve = self.compute_loss_curve(
                            point.column, point.row,
                            loss_ratio_curve, asset)

                    for loss_poe in conditional_loss_poes:
                        self.compute_conditional_loss(point.column, point.row,
                                loss_curve, asset, loss_poe)
        return True

    def compute_conditional_loss(self, col, row, loss_curve, asset, loss_poe):
        """ Compute the conditional loss for a loss curve and probability of
        exceedance """

        loss_conditional = common.compute_conditional_loss(
                loss_curve, loss_poe)

        key = kvs.tokens.loss_key(
                self.id, row, col, asset["assetID"], loss_poe)

        LOGGER.debug("RESULT: conditional loss is %s, write to key %s" % (
            loss_conditional, key))
        kvs.set(key, loss_conditional)

    def compute_loss_ratio_curve(self, col, row, asset, gmf_slice):
        """Compute the loss ratio curve for a single site."""

        # fail if the asset has an unknown vulnerability code
        vuln_function = self.vuln_curves.get(
                asset["vulnerabilityFunctionReference"], None)

        if not vuln_function:
            LOGGER.error(
                "Unknown vulnerability function %s for asset %s"
                % (asset["vulnerabilityFunctionReference"], asset["assetID"]))

            return None

        loss_ratio_curve = probabilistic_event_based.compute_loss_ratio_curve(
<<<<<<< HEAD
                vuln_function, gmf_slice, self, asset)
=======
                vuln_function, gmf_slice, self._get_number_of_samples())

>>>>>>> b9635916
        # NOTE(JMC): Early exit if the loss ratio is all zeros
        if not False in (loss_ratio_curve.ordinates == 0.0):
            return None

        key = kvs.tokens.loss_ratio_key(self.id, row, col, asset["assetID"])
        kvs.set(key, loss_ratio_curve.to_json())

        LOGGER.warn("RESULT: loss ratio curve is %s, write to key %s" % (
                loss_ratio_curve, key))

        return loss_ratio_curve

    def _get_number_of_samples(self):
        """Return the number of samples used to compute the loss ratio
        curve specified by the PROB_NUM_OF_SAMPLES parameter.

        Return None if the parameter is not specified, or empty or
        the value can't be casted to int.
        """

        number_of_samples = None
        raw_value = getattr(self, "PROB_NUM_OF_SAMPLES", None)

        if raw_value:
            try:
                number_of_samples = int(raw_value)
            except ValueError:
                LOGGER.error("PROB_NUM_OF_SAMPLES %s can't be converted "
                             "to int, using default value..." % raw_value)

        return number_of_samples

    def compute_loss_curve(self, column, row, loss_ratio_curve, asset):
        """Compute the loss curve for a single site."""
        if asset is None:
            return None

        loss_curve = loss_ratio_curve.rescale_abscissae(asset["assetValue"])
        key = kvs.tokens.loss_curve_key(self.id, row, column, asset["assetID"])

        LOGGER.warn("RESULT: loss curve is %s, write to key %s" % (
                loss_curve, key))
        kvs.set(key, loss_curve.to_json())
        return loss_curve

    def epsilon(self, asset):
        """Sample from the standard normal distribution for the given asset.

        For uncorrelated risk calculation jobs we sample the standard normal
        distribution for each asset.
        In the opposite case ("perfectly correlated" assets) we sample for each
        building typology i.e. two assets with the same typology will "share"
        the same standard normal distribution sample.

        Two assets are considered to be of the same building typology if their
        structure category is the same. The asset's `structureCategory` is
        only needed for correlated jobs and unlikely to be available for
        uncorrelated ones.
        """
        correlation = getattr(self, "ASSET_CORRELATION", None)
        if not correlation:
            # Sample per asset
            return norm.rvs(loc=0, scale=1)
        elif correlation != "perfect":
            raise ValueError('Invalid "ASSET_CORRELATION": %s' % correlation)
        else:
            # Sample per building typology
            samples = getattr(self, "samples", None)
            if samples is None:
                # These are two references for the same dictionary.
                samples = self.samples = dict()

            category = asset.get("structureCategory")
            if category is None:
                raise ValueError(
                    "Asset %s has no structure category" % asset["assetID"])

            if category not in samples:
                samples[category] = norm.rvs(loc=0, scale=1)
            return samples[category]


RiskJobMixin.register("Probabilistic Event", ProbabilisticEventMixin)<|MERGE_RESOLUTION|>--- conflicted
+++ resolved
@@ -213,12 +213,9 @@
             return None
 
         loss_ratio_curve = probabilistic_event_based.compute_loss_ratio_curve(
-<<<<<<< HEAD
-                vuln_function, gmf_slice, self, asset)
-=======
-                vuln_function, gmf_slice, self._get_number_of_samples())
-
->>>>>>> b9635916
+                vuln_function, gmf_slice, self, asset,
+                self._get_number_of_samples())
+
         # NOTE(JMC): Early exit if the loss ratio is all zeros
         if not False in (loss_ratio_curve.ordinates == 0.0):
             return None
