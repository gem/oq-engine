--- conflicted
+++ resolved
@@ -279,13 +279,7 @@
 
     def test_jobs_from_inis(self):
         dic = jobs_from_inis([self.job_ini])
-<<<<<<< HEAD
-        # TODO: job_ini is already computed,
-        # so I should not get [0] below :-(
-        self.assertEqual(dic['success'], [0])
-=======
         self.assertEqual(len(dic['success']), 1)
->>>>>>> c8ce9002
         self.assertEqual(dic['error'], '')
 
         dic = jobs_from_inis(['/non/existing/job.ini'])
