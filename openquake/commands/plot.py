# -*- coding: utf-8 -*-
# vim: tabstop=4 shiftwidth=4 softtabstop=4
#
# Copyright (C) 2015-2025 GEM Foundation
#
# OpenQuake is free software: you can redistribute it and/or modify it
# under the terms of the GNU Affero General Public License as published
# by the Free Software Foundation, either version 3 of the License, or
# (at your option) any later version.
#
# OpenQuake is distributed in the hope that it will be useful,
# but WITHOUT ANY WARRANTY; without even the implied warranty of
# MERCHANTABILITY or FITNESS FOR A PARTICULAR PURPOSE.  See the
# GNU Affero General Public License for more details.
#
# You should have received a copy of the GNU Affero General Public License
# along with OpenQuake. If not, see <http://www.gnu.org/licenses/>.

import sys
import ast
import time
import gzip
import json
import logging
from urllib.parse import parse_qs
import shapely
import numpy
import pandas
from scipy.stats import linregress
from shapely.geometry import Polygon, LineString
from openquake.commonlib import readinput
from openquake.hazardlib.geo.utils import PolygonPlotter
from openquake.hazardlib.contexts import Effect, get_effect_by_mag
from openquake.hazardlib.source.rupture import build_planar_rupture_from_dict
from openquake.hazardlib.calc.filters import getdefault, IntegrationDistance
from openquake.calculators.getters import get_ebrupture, get_rupture_from_dstore
from openquake.calculators.extract import (
    Extractor, WebExtractor, clusterize)
from openquake.calculators.postproc.plots import (
<<<<<<< HEAD
    plot_avg_gmf, import_plt, add_borders, plot_rupture, plot_rupture_webmercator,
    plot_rupture_3d)
=======
    plot_avg_gmf, import_plt, add_borders, plot_rupture, plot_rupture_3d, adjust_limits,
    auto_limits)
>>>>>>> 67011ab5
from openquake.calculators.postproc.aelo_plots import (
    plot_mean_hcurves_rtgm, plot_disagg_by_src, plot_governing_mce, plot_sites)


def getparams(what):
    """
    >>> getparams('rupture?mag=6&lon=10&lat=45&dep=10')
    {'mag': 6, 'lon': 10, 'lat': 45, 'dep': 10}
    """
    assert '?' in what, what
    dic = {}
    for namevalue in what.split('?')[1].split('&'):
        name, value = namevalue.split('=')
        try:
            dic[name] = ast.literal_eval(value)
        except ValueError:
            dic[name] = value
    return dic


def make_figure_magdist(extractors, what):
    """
    $ oq plot "magdist?"
    """
    plt = import_plt()
    _fig, ax = plt.subplots()
    [ex] = extractors
    grp = ex.dstore['source_mags']
    ax.set_xlabel('magnitude')
    ax.set_ylabel('distance')
    ax.set_xlim(4, 10)
    ax.set_ylim(0, 600)
    for trt in grp:
        magdist = ex.oqparam.maximum_distance(trt)
        mags = numpy.float64(grp[trt][:])
        dsts = magdist(mags)
        ax.plot(mags, dsts, '-', label=trt)
        ax.grid(True)
        ax.legend()
    return plt


def make_figure_hcurves(extractors, what):
    """
    $ oq plot "hcurves?kind=mean&imt=PGA&site_id=0"
    """
    plt = import_plt()
    fig = plt.figure()
    got = {}  # (calc_id, kind) -> curves
    for i, ex in enumerate(extractors):
        hcurves = ex.get(what)
        for kind in hcurves.kind:
            arr = getattr(hcurves, kind)
            got[ex.calc_id, kind] = arr
    oq = ex.oqparam
    n_imts = len(hcurves.imt)
    [site] = hcurves.site_id
    for j, imt in enumerate(hcurves.imt):
        imls = oq.imtls[imt]
        ax = fig.add_subplot(n_imts, 1, j + 1)
        ax.set_xlabel('%s, site %s, inv_time=%dy' %
                      (imt, site, oq.investigation_time))
        ax.set_ylabel('PoE')
        ax.set_xlabel(f'{imt} (g units)')
        for ck, arr in got.items():
            if (arr == 0).all():
                logging.warning('There is a zero curve %s_%s', *ck)
            ax.loglog(imls, arr.flat, '-', label='%s_%s' % ck)
        for poe in oq.poes:
            ax.loglog(imls, [poe]*len(imls), label=f'{poe=}')
        ax.grid(True)
        ax.legend()
    return plt


def make_figure_uhs_cluster(extractors, what):
    """
    $ oq plot "uhs_cluster?k=12"
    """
    plt = import_plt()
    import matplotlib.cm as cm
    kstr = what.split('?')[1]
    k = int(kstr.split('=')[1])
    _fig, ax = plt.subplots()
    [ex] = extractors
    trts = ex.get('full_lt').trts
    hmaps = ex.get('hmaps?kind=rlzs')
    rlzs = ex.get('realizations').array
    labels = []
    for p, poe in enumerate(ex.oqparam.poes):
        for imt in ex.oqparam.imtls:
            labels.append('%s' % imt)
    xs = numpy.arange(len(labels))
    ax.set_xticks(xs)
    ax.set_xticklabels(labels)
    ax.set_ylabel('IML')
    obs = [getattr(hmaps, 'rlz-%03d' % rlz)[0] for rlz in range(len(rlzs))]
    arrK = clusterize(numpy.array(obs), rlzs, k)
    # arrK of size K <= k, label of size R
    colors = cm.rainbow(numpy.linspace(0, 1, len(arrK)))  # shape (K, 4)
    paths = [p.decode('utf-8') for p in arrK['branch_paths']]  # length K
    for trt in trts:
        print(trt)
    for c, curve in enumerate(arrK['centroid']):
        rlzs = arrK[c]['rlzs']
        lbl = '%s:%s' % (c + 1, paths[c])
        print(lbl, '(%d rlzs)' % len(rlzs))
        for rlz in rlzs:
            ys = getattr(hmaps, 'rlz-%03d' % rlz)[0].T.flatten()
            ax.plot(xs, ys, '-', color=colors[c])
        ax.plot(xs, curve, '--', color=colors[c], label=lbl)
    ax.grid(True)
    ax.legend()
    return plt


def make_figure_avg_gmf(extractors, what):
    """
    $ oq plot "avg_gmf?imt=PGA"
    """
    [ex] = extractors
    imt = what.split('=')[1]
    plt = plot_avg_gmf(ex, imt)
    return plt


def make_figure_compare_avg_gmf(extractors, what):
    """
    $ oq plot "compare_avg_gmf?imt=PGA"
    """
    assert len(extractors) == 2
    plt = import_plt()
    fig = plt.figure()
    imt = what.split('=')[1]
    ax = fig.add_subplot(1, 1, 1)
    ax.grid(True)
    ax.set_xlabel('Lon')
    ax.set_ylabel('Lat')
    ax.set_title('Delta GMF for %s' % imt)
    ex1, ex2 = extractors
    avg_gmf = ex1.get(what)
    avg_gmf2 = ex2.get(what)
    gmf = avg_gmf[imt] - avg_gmf2[imt]
    coll = ax.scatter(avg_gmf['lons'], avg_gmf['lats'], c=gmf, cmap='jet')
    plt.colorbar(coll)
    return plt


def make_figure_vs30(extractors, what):
    """
    $ oq plot "vs30?"
    """
    plt = import_plt()
    fig = plt.figure()
    [ex] = extractors
    sitecol = ex.get('sitecol')
    ax = fig.add_subplot(111)
    ax.grid(True)
    ax.set_xlabel('vs30 for calculation %d' % ex.calc_id)
    vs30 = sitecol['vs30']
    vs30[numpy.isnan(vs30)] = 0
    ax.scatter(sitecol['lon'], sitecol['lat'], c=vs30, cmap='jet')
    return plt


def make_figure_hmaps(extractors, what):
    """
    $ oq plot "hmaps?kind=mean&imt=PGA"
    """
    plt = import_plt()
    fig = plt.figure()
    ncalcs = len(extractors)
    if ncalcs > 2:
        raise RuntimeError('Could not plot more than two calculations at once')
    elif ncalcs == 2:  # plot the differences
        ex1, ex2 = extractors
        oq1 = ex1.oqparam
        oq2 = ex2.oqparam
        n_poes = len(oq1.poes)
        assert n_poes == len(oq2.poes)
        itime = oq1.investigation_time
        assert oq2.investigation_time == itime
        sitecol = ex1.get('sitecol')
        array2 = ex2.get('sitecol').array
        for name in ('lon', 'lat'):
            numpy.testing.assert_equal(array2[name], sitecol.array[name])
        hmaps1 = ex1.get(what)
        hmaps2 = ex2.get(what)
        [imt] = hmaps1.imt
        assert [imt] == hmaps2.imt
        [kind] = hmaps1.kind
        assert hmaps1.kind == [kind]
        for j, poe in enumerate(oq1.poes):
            diff = hmaps1[kind][:, 0, j] - hmaps2[kind][:, 0, j]
            maxdiff = numpy.abs(diff).max()
            ax = fig.add_subplot(1, n_poes, j + 1)
            ax.grid(True)
            ax.set_xlabel('IMT=%s, kind=%s, poe=%s\ncalcs %d-%d, '
                          'inv_time=%dy\nmaxdiff=%s' %
                          (imt, kind, poe, ex1.calc_id, ex2.calc_id,
                           itime, maxdiff))
            coll = ax.scatter(sitecol['lon'], sitecol['lat'],
                              c=diff, cmap='jet')
            plt.colorbar(coll)
    elif ncalcs == 1:  # plot the hmap
        [ex] = extractors
        oq = ex.oqparam
        n_poes = len(oq.poes)
        sitecol = ex.get('sitecol')
        hmaps = ex.get(what)
        [imt] = hmaps.imt
        [kind] = hmaps.kind
        for j, poe in enumerate(oq.poes):
            ax = fig.add_subplot(1, n_poes, j + 1)
            ax.grid(True)
            ax.set_xlabel('hmap for IMT=%s, kind=%s, poe=%s\ncalculation %d, '
                          'inv_time=%dy' %
                          (imt, kind, poe, ex.calc_id, oq.investigation_time))
            coll = ax.scatter(sitecol['lon'], sitecol['lat'],
                              c=hmaps[kind][:, 0, j], cmap='jet')
            plt.colorbar(coll)
    return plt


def make_figure_uhs(extractors, what):
    """
    $ oq plot "uhs?kind=mean&site_id=0"
    """
    plt = import_plt()
    fig = plt.figure()
    got = {}  # (calc_id, kind) -> curves
    spec = {}  # calc_id -> spectra
    for i, ex in enumerate(extractors):
        oq = ex.oqparam
        uhs = ex.get(what)
        for kind in uhs.kind:
            got[ex.calc_id, kind] = uhs[kind][0]  # 1 site
        if 'median_spectra' in ex.dstore:
            for j, poe in enumerate(oq.poes):
                arr = ex.get(f'median_spectra?site_id=0&poe_id={j}').array
                spec[ex.calc_id, j] = numpy.exp(arr[:, 0].sum(axis=0))
    n_poes = len(oq.poes)
    periods = [imt.period for imt in oq.imt_periods()]
    imts = [imt.string for imt in oq.imt_periods()]
    [site] = uhs.site_id
    for j, poe in enumerate(oq.poes):
        ax = fig.add_subplot(n_poes, 1, j + 1)
        ax.set_xlabel('UHS on site %s, poe=%s, inv_time=%dy' %
                      (site, poe, oq.investigation_time))
        ax.set_ylabel('g')
        for ck, arr in got.items():
            curve = list(arr['%.6f' % poe][imts])
            ax.plot(periods, curve, '-', label='%s_%s_spectrum' % ck)
            ax.plot(periods, curve, '.')
        for (calc_id, poe_id), spectrum in spec.items():
            ax.plot(periods, spectrum, '-', label=f'{calc_id}_median_spectrum')
        ax.grid(True)
        ax.legend()
    return plt


def middle(x):
    # [1, 2, 3] => [1.5, 2.5]
    return (x[:-1] + x[1:]) / 2.


def stacked_bar(ax, x, ys, width):
    cumsum = ys.cumsum(axis=0)
    for i, y in enumerate(ys):
        if i > 0:
            ax.bar(x, y, width, bottom=cumsum[i-1])
        else:
            ax.bar(x, y, width)


# plot a single rlz or the mean
def make_figure_disagg(extractors, what):
    """
    $ oq plot "disagg?kind=Mag&imt=PGA&poe_id=0&spec=rlzs"
    """
    plt = import_plt()
    from matplotlib import cm
    fig = plt.figure()
    oq = extractors[0].oqparam
    disagg = extractors[0].get(what)
    kind = [k.lower() for k in disagg.kind[0].split('_')]  # ex. ('mag','dist')
    [sid] = disagg.site_id
    [imt] = disagg.imt
    [poe_id] = disagg.poe_id
    y = disagg.array[..., 0, 0]  # shape (..., M, P)
    ndims = len(kind)  # number of dimensions of the array
    assert ndims == len(y.shape), (ndims, len(y.shape))
    print(y)
    x = getattr(disagg, kind[0])
    ncalcs = len(extractors)
    width = (x[1] - x[0]) * 0.5
    if ncalcs == 1:
        x -= width
    if ndims == 1:  # simple bar chart
        ax = fig.add_subplot(1, 1, 1)
        ax.set_xlabel('Disagg%s on site %s, imt=%s, poe_id=%d, inv_time=%dy' %
                      (disagg.kind, sid, imt, poe_id, oq.investigation_time))
        ax.set_xlabel(kind[0])
        ax.set_xticks(x)
        ax.bar(x, y, width)
        for ex in extractors[1:]:
            ax.bar(x + width, ex.get(what).array, width)
        return plt
    if ncalcs > 1:
        raise NotImplementedError('Comparison for %s' % disagg.kind)
    if ndims == 3:
        Zs = range(y.shape[-1])
        zbin = getattr(disagg, kind[2])
    else:
        Zs = [None]
    axes = []
    for z in Zs:
        arr = y[:, :, z]
        ax = fig.add_subplot(len(Zs), 1, z or 0 + 1)
        axes.append(ax)
        ax.set_ylabel(kind[1])
        if ndims == 2:  # 2D
            ax.set_xlabel(kind[0])
        else:  # 3D
            ax.set_xlabel('%s [%s=%s]' % (kind[0], kind[2], zbin[z]))
        vbins = getattr(disagg, kind[1])  # vertical bins
        cmap = cm.get_cmap('jet', 100)
        extent = (x[0] - width, x[-1] + width,
                  vbins[0], vbins[-1])
        im = ax.imshow(arr, cmap=cmap, extent=extent,
                       aspect='auto', vmin=y.min(), vmax=y.max())
        # stacked bar chart
        # stacked_bar(ax, x, y.T, width)
        # ys = ['%.1f' % y for y in getattr(disagg, kind[1])]
        # ax.legend(ys)
    fig.tight_layout()
    fig.colorbar(im, ax=axes)
    return plt


def make_figure_event_based_mfd(extractors, what):
    """
    $ oq plot "event_based_mfd?" -1 -2
    """
    plt = import_plt()
    fig = plt.figure()
    ax = fig.add_subplot(1, 1, 1)
    ax.set_xlabel("magnitude")
    ax.set_ylabel("annual frequency")
    ax.set_yscale('log')
    magdics = []
    for ex in extractors:
        aw = ex.get(what)
        magdics.append(dict(zip(numpy.round(aw.mag, 1), aw.freq)))
    min_mag = min(min(magdic) for magdic in magdics)
    max_mag = max(max(magdic) for magdic in magdics)
    mags = numpy.round(numpy.arange(min_mag, max_mag + .1, .1), 1)
    for ex, magdic in zip(extractors, magdics):
        edges = [min_mag - .05] + list(mags + .05)
        freqs = [magdic.get(mag, 0) for mag in mags]
        ax.stairs(freqs, edges, label='calc_%d' % ex.calc_id)
    ax.set_xticks(mags[::2])
    ax.legend()
    return plt


def make_figure_task_info(extractors, what):
    """
    $ oq plot "task_info?kind=classical"
    """
    plt = import_plt()
    [ex] = extractors
    dic = ex.get(what).to_dict()
    del dic['extra']
    [(_task_name, task_info)] = dic.items()
    x = task_info['duration']
    if plt.__name__ == 'plotext':
        mean, std, med = x.mean(), x.std(ddof=1), numpy.median(x)
        plt.hist(x, bins=50)
        plt.title("mean=%d+-%d seconds, median=%d" % (mean, std, med))
        return plt
    fig = plt.figure()
    ax = fig.add_subplot(2, 1, 1)
    mean, std = x.mean(), x.std(ddof=1)
    ax.hist(x, bins=50, rwidth=0.9)
    ax.set_title("mean=%d+-%d seconds" % (mean, std))
    ax.set_ylabel("tasks=%d" % len(x))

    ax = fig.add_subplot(2, 1, 2)
    arr = numpy.sort(task_info, order='duration')
    x, y = arr['duration'], arr['weight']
    reg = linregress(x, y)
    ax.plot(x, reg.intercept + reg.slope * x)
    ax.plot(x, y)
    ax.set_ylabel("weight")
    ax.set_xlabel("duration")
    return plt


def make_figure_source_data(extractors, what):
    """
    $ oq plot "source_data?taskno=XX"
    """
    plt = import_plt()
    _fig, ax = plt.subplots()
    [ex] = extractors
    aw = ex.get(what)
    x, y = aw.ctimes, aw.weight
    reg = linregress(x, y)
    ax.plot(x, reg.intercept + reg.slope * x)
    ax.plot(x, y)
    ax.set_xlabel("duration")
    ax.set_ylabel("weight")
    return plt


def make_figure_memory(extractors, what):
    """
    $ oq plot "memory?"
    """
    # NB: matplotlib is imported inside since it is a costly import
    plt = import_plt()

    [ex] = extractors
    task_info = ex.get('task_info').to_dict()
    del task_info['extra']
    _fig, ax = plt.subplots()
    ax.grid(True)
    ax.set_xlabel('tasks')
    ax.set_ylabel('GB')
    start = 0
    for task_name in task_info:
        mem = task_info[task_name]['mem_gb']
        ax.plot(range(start, start + len(mem)), mem, label=task_name)
        start += len(mem)
    ax.legend()
    return plt


def make_figure_gridded_sources(extractors, what):
    """
    $ oq plot "gridded_sources?task_no=0"
    """
    # NB: matplotlib is imported inside since it is a costly import
    plt = import_plt()
    [ex] = extractors
    dic = json.loads(ex.get(what).json)  # id -> lonlats
    _fig, ax = plt.subplots()
    ax.grid(True)
    sitecol = ex.get('sitecol')
    tot = 0
    for lonlats in dic.values():
        if len(lonlats) == 2:  # not collapsed
            tot += 1
        else:  # collapsed
            tot += len(lonlats) / 2 - 1
        ax.plot([lonlats[0]], [lonlats[1]], '*')
        lons = lonlats[2::2]
        lats = lonlats[3::2]
        ax.scatter(lons, lats)
    ax.plot(sitecol['lon'], sitecol['lat'], '.')
    ax.set_title('Reduced %d->%d sources' % (tot, len(dic)))
    # TODO: fix plot around the IDL
    return plt


def make_figure_rupture_info(extractors, what):
    """
    $ oq plot "rupture_info?min_mag=6"
    """
    # NB: matplotlib is imported inside since it is a costly import
    plt = import_plt()
    [ex] = extractors
    info = ex.get(what)
    _fig, ax = plt.subplots()
    ax.grid(True)
    n = 0
    tot = 0
    pp = PolygonPlotter(ax)
    geoms = gzip.decompress(info['boundaries']).decode('utf8').split('\n')
    for rec, wkt in zip(info, geoms):
        poly = shapely.wkt.loads(wkt)
        if poly.is_valid:
            pp.add(poly)
            n += 1
        else:
            print('Invalid %s' % wkt)
        tot += 1
    pp.set_lim()
    ax.set_title('%d/%d valid ruptures' % (n, tot))
    if tot == 1:
        # print the full geometry
        print(ex.get('rupture/%d' % rec['rupid']).toml())
    return plt


def make_figure_ebruptures(extractors, what):
    """
    $ oq plot "ebruptures?min_mag=6"
    """
    # NB: matplotlib is imported inside since it is a costly import
    plt = import_plt()
    [ex] = extractors
    hypo = ex.get(what)['hypo']
    _fig, ax = plt.subplots()
    add_borders(ax, readinput.read_mosaic_df, buffer=0.)
    ax.grid(True)
    ax.scatter(hypo[:, 0], hypo[:, 1])
    ax.set_title('%d ruptures' % len(hypo))
    return plt


def make_figure_effect(extractors, what):
    """
    $ oq plot "effect?"
    """
    # NB: matplotlib is imported inside since it is a costly import
    plt = import_plt()
    from matplotlib import cm
    [ex] = extractors
    effect = ex.get(what)
    trts = ex.get('full_lt').trts
    mag_ticks = effect.mags[::-5]
    fig = plt.figure()
    cmap = cm.get_cmap('jet', 100)
    axes = []
    vmin = numpy.log10(effect.array.min())
    vmax = numpy.log10(effect.array.max())
    for trti, trt in enumerate(trts):
        ax = fig.add_subplot(len(trts), 1, trti + 1)
        axes.append(ax)
        ax.set_xticks(mag_ticks)
        ax.set_xlabel('Mag')
        dist_ticks = effect.dist_bins[trt][::10]
        ax.set_yticks(dist_ticks)
        ax.set_ylabel(trt)
        extent = mag_ticks[0], mag_ticks[-1], dist_ticks[0], dist_ticks[-1]
        im = ax.imshow(numpy.log10(effect[:, :, trti]), cmap=cmap,
                       extent=extent, aspect='auto', vmin=vmin, vmax=vmax)
    fig.colorbar(im, ax=axes)
    return plt


def make_figure_rups_by_mag_dist(extractors, what):
    """
    $ oq plot "rups_by_mag_dist?"
    """
    # NB: matplotlib is imported inside since it is a costly import
    plt = import_plt()
    from matplotlib import cm
    [ex] = extractors
    counts = ex.get(what)
    counts.array = numpy.log10(counts.array + 1)
    trts = ex.get('full_lt').trts
    mag_ticks = counts.mags[::-5]
    fig = plt.figure()
    cmap = cm.get_cmap('jet', 100)
    axes = []
    vmax = counts.array.max()
    for trti, trt in enumerate(trts):
        ax = fig.add_subplot(len(trts), 1, trti + 1)
        axes.append(ax)
        ax.set_xticks(mag_ticks)
        ax.set_xlabel('Mag')
        dist_ticks = counts.dist_bins[trt][::10]
        ax.set_yticks(dist_ticks)
        ax.set_ylabel(trt)
        extent = mag_ticks[0], mag_ticks[-1], dist_ticks[0], dist_ticks[-1]
        im = ax.imshow(counts[:, :, trti], cmap=cmap,
                       extent=extent, aspect='auto', vmin=0, vmax=vmax)
    fig.colorbar(im, ax=axes)
    return plt


def make_figure_dist_by_mag(extractors, what):
    """
    $ oq plot "dist_by_mag?"
    """
    # NB: matplotlib is imported inside since it is a costly import
    plt = import_plt()
    [ex] = extractors
    effect = ex.get('effect')
    mags = ['%.2f' % mag for mag in effect.mags]
    _fig, ax = plt.subplots()
    trti = 0
    for trt, dists in effect.dist_bins.items():
        dic = dict(zip(mags, effect[:, :, trti]))
        if ex.oqparam.pointsource_distance:
            pdist = getdefault(ex.oqparam.pointsource_distance, trt)
        else:
            pdist = None
        eff = Effect(dic, dists, pdist)
        dist_by_mag = eff.dist_by_mag()
        ax.plot(effect.mags, list(dist_by_mag.values()), label=trt,
                color='red')
        if pdist:
            dist_by_mag = eff.dist_by_mag(eff.collapse_value)
            ax.plot(effect.mags, list(dist_by_mag.values()), label=trt,
                    color='green')
        ax.set_xlabel('Mag')
        ax.set_ylabel('Dist')
        ax.set_title('Integration Distance at intensity=%s' % eff.zero_value)
        trti += 1
    ax.legend()
    return plt


def make_figure_effect_by_mag(extractors, what):
    """
    $ oq plot "effect_by_mag?"
    """
    # NB: matplotlib is imported inside since it is a costly import
    plt = import_plt()
    [ex] = extractors
    gsims_by_trt = ex.get('gsims_by_trt', asdict=True)
    mags = ex.get('source_mags').array
    try:
        effect = ex.get('effect')
    except KeyError:
        onesite = ex.get('sitecol').one()
        maximum_distance = IntegrationDistance(ex.oqparam.maximum_distance)
        imtls = ex.oqparam.imtls
        ebm = get_effect_by_mag(
            mags, onesite, gsims_by_trt, maximum_distance, imtls)
        effect = numpy.array(list(ebm.values()))
    _fig, ax = plt.subplots()
    trti = 0
    for trt in gsims_by_trt:
        ax.plot(mags, effect[:, -1, trti], label=trt)
        ax.set_xlabel('Mag')
        ax.set_ylabel('Intensity')
        ax.set_title('Effect at maximum distance')
        trti += 1
    ax.legend()
    return plt


def make_figure_agg_curves(extractors, what):
    """
    $ oq plot "agg_curves?kind=mean&loss_type=structural" -1
    """
    plt = import_plt()
    fig = plt.figure()
    got = {}  # (calc_id, kind) -> curves
    for i, ex in enumerate(extractors):
        aw = ex.get(what + '&absolute=1')
        if isinstance(aw.json, numpy.ndarray):  # from webui
            js = bytes(aw.json).decode('utf8')
        else:
            js = aw.json
        vars(aw).update(json.loads(js))
        agg_curve = aw.array.squeeze()
        got[ex.calc_id, aw.kind[0]] = agg_curve
    oq = ex.oqparam
    periods = aw.return_period
    ax = fig.add_subplot(1, 1, 1)
    ax.set_xlabel('risk_inv_time=%dy' % oq.risk_investigation_time)
    ax.set_ylabel('loss')
    for ck, arr in got.items():
        ax.loglog(periods, agg_curve, '-', label='%s_%s' % ck)
        ax.loglog(periods, agg_curve, '.')
    ax.grid(True)
    ax.legend()
    return plt


def make_figure_csq_curves(extractors, what):
    """
    $ oq plot "csq_curves?agg_id=0&loss_type=structural&consequence=losses" -1
    """
    plt = import_plt()
    fig = plt.figure()
    got = {}  # (calc_id, limit_state) -> curve
    for i, ex in enumerate(extractors):
        aw = ex.get(what)
        P, _C = aw.shape
        if P < 2:
            raise RuntimeError('Not enough return periods: %d' % P)
        for c, csq in enumerate(aw.consequences):
            if csq in what:
                got[ex.calc_id, csq] = aw[:, c]
    oq = ex.oqparam
    periods = aw.return_period
    ax = fig.add_subplot(1, 1, 1)
    ax.set_xlabel('risk_inv_time=%dy' % oq.risk_investigation_time)
    ax.set_ylabel(csq)
    for ck, arr in got.items():
        ax.loglog(periods, arr, '-', label=ck[0])
        ax.loglog(periods, arr, '.')
    ax.grid(True)
    ax.legend()
    return plt


def make_figure_tot_curves(extractors, what):
    """
    $ oq plot "tot_curves?loss_type=structural&kind=rlz-000&absolute=1"
    """
    return make_figure_agg_curves(extractors, what)


def make_figure_mean_hcurves_rtgm(extractors, what):
    """
    $ oq plot "mean_hcurves_rtgm?"
    """
    [ex] = extractors
    dstore = ex.dstore
    plt = plot_mean_hcurves_rtgm(dstore)
    return plt


def make_figure_governing_mce(extractors, what):
    """
    $ oq plot "governing_mce?"
    """
    [ex] = extractors
    dstore = ex.dstore
    plt = plot_governing_mce(dstore)
    return plt


def make_figure_disagg_by_src(extractors, what):
    """
    $ oq plot "disagg_by_src?"
    """
    [ex] = extractors
    dstore = ex.dstore
    plt = plot_disagg_by_src(dstore)
    return plt


def make_figure_gmf_scenario(extractors, what):
    """
    $ oq plot "gmf_scenario?imt=PGA&kind=rlz-0"
    """
    # NB: matplotlib is imported inside since it is a costly import
    plt = import_plt()
    [ex] = extractors
    arr = ex.get(what).array
    E, N = arr.shape
    sids = range(N)
    for eid in range(E):
        plt.plot(sids,
                 arr[eid],
                 marker='',
                 linestyle='-',
                 label=eid,
                 linewidth=0.5)

    # max_gmv / min_gmv ratio per site
    min_values = arr.min(axis=0)
    max_values = arr.max(axis=0)

    # NB: maximum rates are interesting, but only if the max_gmv
    # is large enough (>.1)
    ok = (min_values > 0) & (max_values > .1)
    if ok.any():
        rates = max_values[ok] / min_values[ok]
        idx = rates.argmax()
        info = f'max_rate={rates.max():.1f} at site ID={idx} over {E} GMFs'
    else:
        info = ''
    plt.xlabel('Site ID')
    plt.ylabel('Ground motion value')
    if info:
        plt.title(info)
    plt.grid(True)
    return plt


def plot_geom(geom, ax, color, label):
    if geom.geom_type == 'Polygon':
        x, y = geom.exterior.xy
        ax.plot(x, y, color=color, label=label)
    elif geom.geom_type == 'MultiPolygon':
        for polygon in geom:
            x, y = polygon.exterior.xy
            ax.plot(x, y, color=color, label=label)
    elif geom.geom_type == 'LineString':
        x, y = geom.xy
        ax.plot(x, y, color=color, label=label)
    else:
        raise NotImplementedError(
            f'Unable to plot geometry type {geom.geom_type}')


def get_boundary_2d(smsh):
    """ Returns a polygon """
    coo = []
    lons = smsh.mesh.lons
    lats = smsh.mesh.lats
    # Upper boundary + trace
    idx = numpy.where(numpy.isfinite(lons[0, :]))[0]
    tmp = [(lons[0, i], lats[0, i]) for i in idx]
    trace = LineString(tmp)
    coo.extend(tmp)
    # Right boundary
    idx = numpy.where(numpy.isfinite(lons[:, -1]))[0]
    tmp = [(lons[i, -1], lats[i, -1]) for i in idx]
    coo.extend(tmp)
    # Lower boundary
    idx = numpy.where(numpy.isfinite(lons[-1, :]))[0]
    tmp = [(lons[-1, i], lats[-1, i]) for i in numpy.flip(idx)]
    coo.extend(tmp)
    # Left boundary
    idx = idx = numpy.where(numpy.isfinite(lons[:, 0]))[0]
    tmp = [(lons[i, 0], lats[i, 0]) for i in numpy.flip(idx)]
    coo.extend(tmp)
    return trace, Polygon(coo)


def filter_sources(csm, src_ids, codes, excluded_codes):
    if src_ids:
        if codes:
            srcs = [src for src in csm.get_sources()
                    if src.source_id in src_ids and src.code in codes
                    and src.code not in excluded_codes]
        else:
            srcs = [src for src in csm.get_sources()
                    if src.source_id in src_ids
                    and src.code not in excluded_codes]
    else:
        if codes:
            srcs = [src for src in csm.get_sources()
                    if src.code in codes and src.code not in excluded_codes]
        else:
            srcs = [src for src in csm.get_sources()
                    if src.code not in excluded_codes]
    if not src_ids:
        print('The following sources will be plotted:')
        print([(src.source_id, src.code) for src in srcs])
    return srcs


def plot_multi_fault_sources(mfs, src_ids, ax):
    print('Plotting multi-fault sources...')
    t0 = time.time()
    src = mfs[0]
    sections = src.get_sections()
    if src_ids:
        secs = set()
        for src in mfs:
            if src.source_id in src_ids:
                for rup in src.iter_ruptures():
                    secs.update(
                        sections[surf.idx] for surf in rup.surface.surfaces)
    else:
        secs = sections
        print([mf.source_id for mf in mfs])
    print(f'Found {len(secs)} sections')
    for sec in secs:
        trace, poly = get_boundary_2d(sec)
        plot_geom(poly, ax, 'blue', 'Multi-fault sections')
        plot_geom(trace, ax, 'red', 'Multi-fault traces')
    print(f'...took {time.time() - t0} seconds')


def plot_polygon_sources(srcs, ax, kind):
    print(f'Plotting {kind} sources...')
    if kind == 'Non-parametric':
        color = 'orange'
    elif kind == 'Multi-point':
        color = 'purple'
    elif kind == 'Characteristic fault':
        color = 'olive'
    elif kind == 'Simple fault':
        color = 'magenta'
    elif kind == 'Complex fault':
        color = 'pink'
    elif kind == 'Area':
        color = 'yellow'
    elif kind == 'Kite fault':
        color = 'navy'
    else:
        color = 'teal'
    t0 = time.time()
    for src in srcs:
        poly = src.polygon
        min_x_, min_y_, max_x_, max_y_ = poly.get_bbox()
        ax.fill(poly.lons, poly.lats, alpha=0.3, color=color, label=kind)
    print(f'...took {time.time() - t0} seconds')


def plot_point_sources(srcs, ax):
    print('Plotting point sources...')
    t0 = time.time()
    for point in srcs:
        min_x_, min_y_, max_x_, max_y_ = point.get_bounding_box(0)
        if point.code == b'p':  # CollapsedPointSource
            color = 'brown'
            label = 'Collapsed point'
            lon = point.lon
            lat = point.lat
        elif point.code == b'P':  # PointSource
            color = 'cyan'
            label = 'Point'
            lon = point.location.longitude
            lat = point.location.latitude
        else:
            raise NotImplementedError(f'Unexpected code {point.code}')
        ax.plot(lon, lat, 'o', alpha=0.7, color=color,
                markersize=2, label=label)
    print(f'...took {time.time() - t0} seconds')


def plot_sources(srcs, ax):
    PLOTTABLE_CODES = (
        b'N', b'M', b'X', b'S', b'C', b'P', b'p', b'P', b'F', b'A', b'K')
    ax.set_aspect('equal')
    ax.grid(True)
    print(f'Plotting {len(srcs)} sources...')
    any_sources_were_plotted = False
    # NonParametricSource
    np_sources = [src for src in srcs if src.code == b'N']
    if np_sources:
        plot_polygon_sources(np_sources, ax, 'Non-parametric')
        any_sources_were_plotted = True
    # MultiPointSource
    mp_sources = [src for src in srcs if src.code == b'M']
    if mp_sources:
        # NOTE: perhaps plotting the polygon gives not enough detail?
        plot_polygon_sources(mp_sources, ax, 'Multi-point')
        any_sources_were_plotted = True
    # CharacteristicFaultSource
    ch_sources = [src for src in srcs if src.code == b'X']
    if ch_sources:
        plot_polygon_sources(ch_sources, ax, 'Characteristic fault')
        any_sources_were_plotted = True
    # SimpleFaultSource
    s_sources = [src for src in srcs if src.code == b'S']
    if s_sources:
        plot_polygon_sources(s_sources, ax, 'Simple fault')
        any_sources_were_plotted = True
    # ComplexFaultSource
    comp_sources = [src for src in srcs if src.code == b'C']
    if comp_sources:
        plot_polygon_sources(comp_sources, ax, 'Complex fault')
        any_sources_were_plotted = True
    # AreaSource
    a_sources = [src for src in srcs if src.code == b'A']
    if a_sources:
        plot_polygon_sources(a_sources, ax, 'Area')
        any_sources_were_plotted = True
    # KiteFaultSource
    k_sources = [src for src in srcs if src.code == b'K']
    if k_sources:
        plot_polygon_sources(k_sources, ax, 'Kite fault')
        any_sources_were_plotted = True
    # PointSource or CollapsedPointSource
    p_sources = [src for src in srcs if src.code in (b'p', b'P')]
    if p_sources:
        plot_point_sources(p_sources, ax)
        any_sources_were_plotted = True
    # MultiFaultSource
    mf_sources = [src for src in srcs if src.code == b'F']
    if mf_sources:
        src_ids = [src.source_id for src in srcs]
        plot_multi_fault_sources(mf_sources, src_ids, ax)
        any_sources_were_plotted = True
    unplottable = [(src.source_id, src.code)
                   for src in srcs if src.code not in PLOTTABLE_CODES]
    if unplottable:
        print(f'Plotting the following sources is not'
              f'implemented yet: {unplottable}')
    assert any_sources_were_plotted, 'No sources were plotted'


def make_figure_sources(extractors, what):
    """
    $ oq plot "sources?source_id=xxx"
    $ oq plot "sources?code=N&code=F"
    $ oq plot "sources?exclude=A"
    """
    # NB: matplotlib is imported inside since it is a costly import
    plt = import_plt()
    [ex] = extractors
    dstore = ex.dstore
    kwargs = what.split('?')[1]
    if kwargs and 'exclude' in kwargs:
        excluded_codes = [code.encode('utf8')
                          for code in parse_qs(kwargs)['exclude']]
    else:
        excluded_codes = []
    if kwargs and 'source_id' in kwargs:
        src_ids = list(parse_qs(kwargs)['source_id'])
    else:
        src_ids = []
    if kwargs and 'code' in kwargs:
        codes = [code.encode('utf8') for code in parse_qs(kwargs)['code']
                 if code.encode('utf8') not in excluded_codes]
    else:
        codes = []
    print('Reading sources...')
    csm = dstore['_csm']
    srcs = filter_sources(csm, src_ids, codes, excluded_codes)
    assert srcs, ('All sources were filtered out')
    _fig, ax = plt.subplots()
    plot_sources(srcs, ax)
    print('Plotting mosaic borders...')
    xlim, ylim = auto_limits(ax)
    add_borders(ax, readinput.read_mosaic_df, buffer=0.)
    adjust_limits(ax, xlim, ylim, padding=8)
    ax.set_title('Sources')
    handles, labels = ax.get_legend_handles_labels()
    by_label = dict(zip(labels, handles))
    ax.legend(by_label.values(), by_label.keys())
    return plt


def make_figure_rupture(extractors, what):
    """
    There are two ways of using this command:

    $ oq plot "rupture?"

    extracts the rupture from an already performed scenario calculation;

    $ oq plot "rupture?mag=6&lon=10&lat=45&dep=10&rake=45&msr=WC1994"

    builds a new planar rupture.
    """
    params = getparams(what)
    if params:
        rup = build_planar_rupture_from_dict(params)
    else:
        [ex] = extractors
        dstore = ex.dstore
        rup = get_ebrupture(dstore, rup_id=0).rupture
    return plot_rupture(rup, with_borders=False)


def make_figure_rupture_webmercator(extractors, what):
    """
    $ oq plot "rupture_webmercator?"
    """
    [ex] = extractors
    dstore = ex.dstore
    rup = get_rupture_from_dstore(dstore, rup_id=0)
    return plot_rupture_webmercator(rup)


def make_figure_rupture_3d(extractors, what):
    """
    $ oq plot "rupture_3d?"
    """
    [ex] = extractors
    dstore = ex.dstore
    ebr = get_ebrupture(dstore, rup_id=0)
    return plot_rupture_3d(ebr.rupture)


def make_figure_sites(extractors, what):
    """
    $ oq plot "sites?"
    """
    [ex] = extractors
    dstore = ex.dstore
    plt = plot_sites(dstore)
    return plt


def plot_wkt(wkt_string):
    """
    Plot a WKT string describing a polygon
    """
    from shapely import wkt
    plt = import_plt()
    poly = wkt.loads(wkt_string)
    if hasattr(poly, 'exterior'):
        coo = numpy.array(poly.exterior.coords)
    else:  # POINT or LINESTRING
        coo = numpy.array(poly.coords)
    _fig, ax = plt.subplots()
    ax.plot(coo[:, 0], coo[:, 1], 'o')
    add_borders(ax, readinput.read_mosaic_df, buffer=0.)
    return plt


def plot_csv(fname):
    """
    Plot a CSV with columns (title, time1, time2, ...)
    """
    df = pandas.read_csv(fname)
    title, *cols = df.columns
    plt = import_plt()

    vals = [df[col].to_numpy() for col in cols]

    x = numpy.arange(len(df))  # the label locations
    width = 0.3  # the width of the bars

    fig, ax = plt.subplots()
    delta = -width
    for col, val in zip(cols, vals):
        rect = ax.bar(x + delta, val, width, label=col)
        ax.bar_label(rect)
        delta += width

    ax.set_title(title)
    ax.set_xticks(x, df[title])
    ax.legend()

    fig.tight_layout()
    plt.show()


def main(what,
         calc_id: int = -1,
         others: int = [],
         webapi=False,
         local=False):
    """
    Generic plotter for local and remote calculations.
    """
    if what.endswith('.csv'):
        plot_csv(what)
        return
    if what.startswith(('POINT', 'POLYGON', 'LINESTRING')):
        plt = plot_wkt(what)
        plt.show()
        return
    if what == 'examples':
        help_msg = ['Examples of possible plots:']
        for k, v in globals().items():
            if k.startswith('make_figure_'):
                help_msg.append(v.__doc__)
        print(''.join(help_msg), file=sys.stderr)
        return
    if '?' not in what:
        raise SystemExit('Missing ? in %r' % what)
    prefix, rest = what.split('?', 1)
    if prefix in 'hcurves hmaps' and 'imt=' not in rest:
        raise SystemExit('Missing imt= in %r' % what)
    elif prefix == 'uhs' and 'imt=' in rest:
        raise SystemExit('Invalid IMT in %r' % what)
    elif prefix in 'hcurves uhs disagg' and 'site_id=' not in rest:
        what += '&site_id=0'
    if prefix == 'disagg' and 'poe_id=' not in rest:
        what += '&poe_id=0'
    if local:
        xs = [WebExtractor(calc_id, 'http://localhost:8800', '')]
        for other_id in others:
            xs.append(WebExtractor(other_id), 'http://localhost:8800', '')
    elif webapi:
        xs = [WebExtractor(calc_id)]
        for other_id in others:
            xs.append(WebExtractor(other_id))
    else:
        xs = [Extractor(calc_id)]
        for other_id in others:
            xs.append(Extractor(other_id))
    make_figure = globals()['make_figure_' + prefix]
    plt = make_figure(xs, what)
    plt.show()


main.what = 'what to extract (try examples)'
main.calc_id = 'computation ID'
main.others = dict(help='IDs of other computations', nargs='*')
main.webapi = 'if given, pass through the WebAPI'
main.local = 'if passed, use the local WebAPI'<|MERGE_RESOLUTION|>--- conflicted
+++ resolved
@@ -33,17 +33,12 @@
 from openquake.hazardlib.contexts import Effect, get_effect_by_mag
 from openquake.hazardlib.source.rupture import build_planar_rupture_from_dict
 from openquake.hazardlib.calc.filters import getdefault, IntegrationDistance
-from openquake.calculators.getters import get_ebrupture, get_rupture_from_dstore
+from openquake.calculators.getters import get_ebrupture
 from openquake.calculators.extract import (
     Extractor, WebExtractor, clusterize)
 from openquake.calculators.postproc.plots import (
-<<<<<<< HEAD
     plot_avg_gmf, import_plt, add_borders, plot_rupture, plot_rupture_webmercator,
-    plot_rupture_3d)
-=======
-    plot_avg_gmf, import_plt, add_borders, plot_rupture, plot_rupture_3d, adjust_limits,
-    auto_limits)
->>>>>>> 67011ab5
+    plot_rupture_3d, adjust_limits, auto_limits)
 from openquake.calculators.postproc.aelo_plots import (
     plot_mean_hcurves_rtgm, plot_disagg_by_src, plot_governing_mce, plot_sites)
 
@@ -1081,7 +1076,7 @@
     """
     [ex] = extractors
     dstore = ex.dstore
-    rup = get_rupture_from_dstore(dstore, rup_id=0)
+    rup = get_ebrupture(dstore, rup_id=0)
     return plot_rupture_webmercator(rup)
 
 
