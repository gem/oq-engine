--- conflicted
+++ resolved
@@ -138,11 +138,7 @@
         msg = logs.dbcmd('what_if_I_upgrade', 'read_scripts')
         if msg.startswith('Your database is already updated'):
             pass
-<<<<<<< HEAD
-        elif yes or confirm(f'{msg}\nProceed with the upgrade? (y/n) '):
-=======
         else:
->>>>>>> 04c9c757
             logs.dbcmd('upgrade_db')
         if not run:
             sys.exit(0)
