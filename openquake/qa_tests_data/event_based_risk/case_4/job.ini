--- conflicted
+++ resolved
@@ -41,10 +41,7 @@
 
 [output]
 hazard_curves_from_gmfs = true
-<<<<<<< HEAD
-=======
 individual_curves = false
->>>>>>> 073e916c
 mean_hazard_curves = true
 std_hazard_curves = false
 uniform_hazard_spectra = false
