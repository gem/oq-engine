--- conflicted
+++ resolved
@@ -358,7 +358,6 @@
         # stdout goes to /dev/null to silence any output from the GC
         subprocess.Popen(gc_cmd, env=os.environ, stdout=open('/dev/null', 'w'))
 
-<<<<<<< HEAD
     def _partition(self):
         """Split the set of sites to compute in blocks and store
         the in the underlying kvs system.
@@ -390,8 +389,6 @@
             self.blocks_keys.append(block.id)
             block.to_kvs()
 
-=======
->>>>>>> a0bdac25
     def __getitem__(self, name):
         return self.params[name]
 
@@ -457,7 +454,6 @@
         coords = zip(verts[1::2], verts[::2])
         region = shapes.Region.from_coordinates(coords)
         region.cell_size = float(self.params['REGION_GRID_SPACING'])
-<<<<<<< HEAD
         return [site for site in region]
 
 
@@ -573,7 +569,4 @@
         if not site in sites:
             sites.append(site)
 
-    return sites
-=======
-        return [site for site in region]
->>>>>>> a0bdac25
+    return sites