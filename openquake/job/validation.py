--- conflicted
+++ resolved
@@ -419,11 +419,8 @@
             'region_constraint',
             'lrem_steps_per_interval',
             'conditional_loss_poes',
-<<<<<<< HEAD
-=======
             'mean_loss_curves',
             'quantile_loss_curves',
->>>>>>> fcc2a980
         )
 
 
@@ -469,15 +466,12 @@
             'insured_losses',
             'master_seed',
             'asset_correlation',
-<<<<<<< HEAD
-        )
-=======
             'mean_loss_curves',
             'quantile_loss_curves',
         )
 
 
-class ScenarioDamageRiskCalculationForm(BaseOQModelForm):
+class ScenarioDamageForm(BaseOQModelForm):
     calc_mode = 'scenario_damage'
 
     class Meta:
@@ -485,16 +479,6 @@
             'description',
             'region_constraint',
         )
-
-#: Maps calculation_mode to the appropriate validator class
-RISK_VALIDATOR_MAP = {
-    'classical': ClassicalRiskCalculationForm,
-    'classical_bcr': ClassicalRiskCalculationWithBCRForm,
-    'event_based': EventBasedRiskCalculationForm,
-    'event_based_bcr': EventBasedRiskCalculationWithBCRForm,
-    'scenario_damage': ScenarioDamageRiskCalculationForm,
-}
->>>>>>> fcc2a980
 
 
 # Silencing 'Missing docstring' and 'Invalid name' for all of the validation
