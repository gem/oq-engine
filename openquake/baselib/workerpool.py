# -*- coding: utf-8 -*-
# vim: tabstop=4 shiftwidth=4 softtabstop=4
#
# Copyright (C) 2017-2023, GEM Foundation
#
# OpenQuake is free software: you can redistribute it and/or modify it
# under the terms of the GNU Affero General Public License as published
# by the Free Software Foundation, either version 3 of the License, or
# (at your option) any later version.
#
# OpenQuake is distributed in the hope that it will be useful,
# but WITHOUT ANY WARRANTY; without even the implied warranty of
# MERCHANTABILITY or FITNESS FOR A PARTICULAR PURPOSE.  See the
# GNU Affero General Public License for more details.
#
# You should have received a copy of the GNU Affero General Public License
# along with OpenQuake.  If not, see <http://www.gnu.org/licenses/>.
import os
import sys
import time
import signal
import shutil
import socket
import getpass
import tempfile
<<<<<<< HEAD
import threading
=======
import functools
>>>>>>> 2af61802
import subprocess
from datetime import datetime
import psutil
from openquake.baselib import (
    zeromq as z, general, performance, parallel, config, sap, InvalidFile)
try:
    from setproctitle import setproctitle
except ImportError:
    def setproctitle(title):
        "Do nothing"


def init_workers():
    """Used to initialize the process pool"""
    setproctitle('oq-zworker')


def ssh_args(zworkers):
    """
    :yields: triples (hostIP, num_cores, [ssh remote python command])
    """
    remote_python = zworkers.remote_python or sys.executable
    remote_user = zworkers.remote_user or getpass.getuser()
    if zworkers.host_cores.strip():
        for hostcores in zworkers.host_cores.split(','):
            host, cores = hostcores.split()
            if host == '127.0.0.1':  # localhost
                yield host, cores, [sys.executable]
            else:
                yield host, cores, [
                    'ssh', '-f', '-T', remote_user + '@' + host, remote_python]


def _streamer(ctrl_port):
    # streamer for zmq workers running on the master node
    task_input_url = 'tcp://0.0.0.0:%d' % (ctrl_port + 2)
    task_output_url = 'tcp://%s:%s' % (config.dbserver.listen, ctrl_port + 1)
    if (general.socket_ready(('0.0.0.0', ctrl_port + 1)) or
            general.socket_ready(('0.0.0.0', ctrl_port + 2))):
        return  # already started
    sock_in = z.bind(task_input_url, z.zmq.PULL)
    sock_out = z.bind(task_output_url, z.zmq.PUSH)
    try:
        z.zmq.proxy(sock_in, sock_out)
    except (KeyboardInterrupt, z.zmq.ContextTerminated):
        pass  # killed cleanly by SIGINT/SIGTERM


class WorkerMaster(object):
    """
    :param ctrl_port: port on which the worker pools listen
    :param host_cores: names of the remote hosts and number of cores to use
    :param remote_python: path of the Python executable on the remote hosts
    """
    def __init__(self, zworkers=config.zworkers, receiver_ports=None):
        self.zworkers = zworkers
        # NB: receiver_ports is not used but needed for compliance
        self.ctrl_port = int(zworkers.ctrl_port)
        self.host_cores = (
            [hc.split() for hc in zworkers.host_cores.split(',')]
            if zworkers.host_cores else [])
        for host, cores in self.host_cores:
            if int(cores) < -1:
                raise InvalidFile('openquake.cfg: found %s %s' %
                                  (host, cores))
        self.remote_python = zworkers.remote_python or sys.executable
        self.remote_user = zworkers.remote_user or getpass.getuser()
        self.popens = []

    def start(self):
        """
        Start multiple workerpools on remote servers via ssh and/or a single
        workerpool on localhost.
        """
        # start task_in->task_server streamer thread		
        port = int(config.zworkers.ctrl_port)
        threading.Thread(target=_streamer, args=(port,), daemon=True).start()
        print('Task streamer started on ports %d->%d', port+2, port+1)
        starting = []
        for host, cores, args in ssh_args(self.zworkers):
            if general.socket_ready((host, self.ctrl_port)):
                print('%s:%s already running' % (host, self.ctrl_port))
                continue
            ctrl_url = 'tcp://0.0.0.0:%s' % self.ctrl_port
            args += ['-m', 'openquake.baselib.workerpool', ctrl_url,
                     '-n', cores]
            if host != '127.0.0.1':
                print('%s: if it hangs, check the ssh keys' % ' '.join(args))
            self.popens.append(subprocess.Popen(args))
            starting.append(host)
        return 'starting %s' % starting

    def stop(self):
        """
        Send a "stop" command to all worker pools
        """
        stopped = []
        for host, _ in self.host_cores:
            if not general.socket_ready((host, self.ctrl_port)):
                continue
            ctrl_url = 'tcp://%s:%s' % (host, self.ctrl_port)
            with z.Socket(ctrl_url, z.zmq.REQ, 'connect') as sock:
                sock.send('stop')
                stopped.append(host)
        for popen in self.popens:
            popen.terminate()
            # since we are not consuming any output from the spawned process
            # we must call wait() after terminate() to have Popen()
            # fully deallocate the process file descriptors, otherwise
            # zombies will arise
            popen.wait()
        self.popens = []
        return 'stopped %s' % stopped

    def kill(self):
        """
        Send a "killall" command to all worker pools to cleanup everything
        in case of hard out of memory situations
        """
        killed = []
        for host, cores, args in ssh_args(self.zworkers):
            args = args[:-1] + ['killall', '-r', 'oq-zworker|multiprocessing']
            print(' '.join(args))
            subprocess.run(args)
            killed.append(host)
        return 'killed %s' % killed

    def status(self):
        """
        :returns: a list [(host, running, total), ...]
        """
        executing = []
        for host, _cores in self.host_cores:
            if not general.socket_ready((host, self.ctrl_port)):
                continue
            ctrl_url = 'tcp://%s:%s' % (host, self.ctrl_port)
            with z.Socket(ctrl_url, z.zmq.REQ, 'connect') as sock:
                running = len(sock.send('get_executing').split())
                total = sock.send('get_num_workers')
                executing.append((host, running, total))
        return executing

    def wait(self, seconds=120):
        """
        Wait until all workers are active
        """
        num_hosts = len(self.zworkers.host_cores.split(','))
        for _ in range(seconds):
            time.sleep(1)
            status = self.status()
            if len(status) == num_hosts and all(
                    total for host, running, total in status):
                break
        else:
            raise TimeoutError(status)
        return status

    def restart(self):
        """
        Stop and start again
        """
        for host, _ in self.host_cores:
            if not general.socket_ready((host, self.ctrl_port)):
                continue
            ctrl_url = 'tcp://%s:%s' % (host, self.ctrl_port)
            with z.Socket(ctrl_url, z.zmq.REQ, 'connect') as sock:
                sock.send('restart')
        return 'restarted'

    def debug(self):
        """
        Start the workers, run a debug job, print some info and stop
        """
        self.start()
        try:
            mon = performance.Monitor('zmq-debug')
            mon.inject = True
            mon.config = config  # forget this and it will hang silently
            rec_host = config.dbserver.receiver_host or '127.0.0.1'
            receiver = 'tcp://%s:%s' % (
                rec_host, config.dbserver.receiver_ports)
            ntasks = len(self.host_cores) * 2
            task_no = 0
            with z.Socket(receiver, z.zmq.PULL, 'bind') as pull:
                mon.backurl = 'tcp://%s:%s' % (rec_host, pull.port)
                for host, _ in self.host_cores:
                    url = 'tcp://%s:%d' % (host, self.ctrl_port)
                    print('Sending to', url)
                    with z.Socket(url, z.zmq.REQ, 'connect') as sock:
                        for i in range(2):
                            msg = 'executing task #%d' % task_no
                            sock.send((debug_task, (msg,), task_no, mon))
                            task_no += 1
                results = list(get_results(pull, ntasks))
                print(f'{results=}')
        finally:
            self.stop()
        return 'debugged'


def get_results(socket, n):
    for res in socket:
        if n == 0:
            return
        elif res.msg != 'TASK_ENDED':
            yield res.get()
            n -= 1


def debug_task(msg, mon):
    """
    Trivial task useful for debugging
    """
    print(socket.gethostname(), msg)
    # while True: pass
    return mon.task_no


def call(func, args, taskno, mon, executing):
    fname = os.path.join(executing, '%s-%s' % (mon.calc_id, taskno))
    # NB: very hackish way of keeping track of the running tasks,
    # used in get_executing, could litter the file system
    open(fname, 'w').close()
    parallel.safely_call(func, args, taskno, mon)
    os.remove(fname)


<<<<<<< HEAD
def worker(sock, executing):
    """
    :param sock: a zeromq.Socket of kind PULL
    :param executing: a path inside /tmp/calc_XXX
    """
    setproctitle('oq-zworker')
    with sock:
        for cmd, args, taskno, mon in sock:
            print('got', cmd, args)
            fname = os.path.join(executing, '%s-%s' % (mon.calc_id, taskno))
            # NB: very hackish way of keeping track of the running tasks,
            # used in get_executing, could litter the file system
            open(fname, 'w').close()
            parallel.safely_call(cmd, args, taskno, mon)
            os.remove(fname)
=======
def errback(job_id, task_no, exc):
    from openquake.commonlib.logs import dbcmd
    dbcmd('log', job_id, datetime.utcnow(), 'ERROR',
          '%s/%s' % (job_id, task_no), str(exc))
    raise exc
    e = exc.__class__('in job %d, task %d' % (job_id, task_no))
    raise e.with_traceback(exc.__traceback__)
>>>>>>> 2af61802


class WorkerPool(object):
    """
    A pool of workers accepting various commands.

    :param ctrl_url: zmq address of the control socket
    :param num_workers: the number of workers (or -1)
    """
    def __init__(self, ctrl_url, num_workers=-1):
        self.ctrl_url = ctrl_url
        self.task_server_url = 'tcp://%s:%s' % (		
            config.dbserver.host, int(config.zworkers.ctrl_port) + 1)
        if num_workers == -1:
            try:
                self.num_workers = len(psutil.Process().cpu_affinity())
            except AttributeError:  # missing cpu_affinity on macOS
                self.num_workers = psutil.cpu_count()
        else:
            self.num_workers = num_workers
        self.executing = tempfile.mkdtemp()
        self.pid = os.getpid()

    def start(self):
        """
        Start worker processes and a control loop
        """
        title = 'oq-zworkerpool %s' % self.ctrl_url[6:]  # strip tcp://
        print('Starting ' + title, file=sys.stderr)
        setproctitle(title)
        self.workers = []
        for _ in range(self.num_workers):
            sock = z.Socket(self.task_server_url, z.zmq.PULL, 'connect')
            sock.proc = general.mp.Process(
                target=worker, args=(sock, self.executing))
            sock.proc.start()
            self.workers.append(sock)
        print('Started subprocesses in the pool')
        # start control loop accepting the commands stop and kill
<<<<<<< HEAD
        with z.Socket(self.ctrl_url, z.zmq.REP, 'bind') as ctrlsock:
            for cmd in ctrlsock:
                if cmd == 'stop':
                    ctrlsock.send(self.stop())
                    break
                elif cmd == 'getpid':
                    ctrlsock.send(self.proc.pid)
                elif cmd == 'get_num_workers':
                    ctrlsock.send(self.num_workers)
                elif cmd == 'get_executing':
                    ctrlsock.send(' '.join(sorted(os.listdir(self.executing))))
        shutil.rmtree(self.executing)
=======
        try:
            with z.Socket(self.ctrl_url, z.zmq.REP, 'bind') as ctrlsock:
                for cmd in ctrlsock:
                    if cmd == 'stop':
                        ctrlsock.send(self.stop())
                        break
                    elif cmd == 'restart':
                        self.stop()
                        self.pool = general.mp.Pool(self.num_workers)
                        ctrlsock.send('restarted')
                    elif cmd == 'getpid':
                        ctrlsock.send(self.proc.pid)
                    elif cmd == 'get_num_workers':
                        ctrlsock.send(self.num_workers)
                    elif cmd == 'get_executing':
                        executing = sorted(os.listdir(self.executing))
                        ctrlsock.send(' '.join(executing))
                    elif isinstance(cmd, tuple):
                        func, args, taskno, mon = cmd
                        eback = functools.partial(errback, mon.calc_id, taskno)
                        self.pool.apply_async(call, cmd + (self.executing,),
                                              error_callback=eback)
                        ctrlsock.send('submitted')
                    else:
                        ctrlsock.send('unknown command')
        finally:
            shutil.rmtree(self.executing)
>>>>>>> 2af61802

    def stop(self):
        """
        Terminate the pool
        """
        for sock in self.workers:
            os.kill(sock.proc.pid, signal.SIGTERM)
        for sock in self.workers:
            sock.proc.join()
        return 'WorkerPool %s stopped' % self.ctrl_url


def workerpool(worker_url='tcp://0.0.0.0:1909', *, num_workers: int = -1):
    """
    Start a workerpool on the given URL with the given number of workers.
    """
    # NB: unexpected errors will appear in the DbServer log
    wpool = WorkerPool(worker_url, num_workers)
    try:
        wpool.start()
    finally:
        wpool.stop()


workerpool.worker_url = dict(
    help='ZMQ address (tcp:///w.x.y.z:port) of the worker')
workerpool.num_workers = dict(help='number of cores to use')

if __name__ == '__main__':
    sap.run(workerpool)<|MERGE_RESOLUTION|>--- conflicted
+++ resolved
@@ -23,13 +23,8 @@
 import socket
 import getpass
 import tempfile
-<<<<<<< HEAD
 import threading
-=======
-import functools
->>>>>>> 2af61802
 import subprocess
-from datetime import datetime
 import psutil
 from openquake.baselib import (
     zeromq as z, general, performance, parallel, config, sap, InvalidFile)
@@ -170,7 +165,7 @@
                 executing.append((host, running, total))
         return executing
 
-    def wait(self, seconds=120):
+    def wait(self, seconds=30):
         """
         Wait until all workers are active
         """
@@ -255,7 +250,6 @@
     os.remove(fname)
 
 
-<<<<<<< HEAD
 def worker(sock, executing):
     """
     :param sock: a zeromq.Socket of kind PULL
@@ -271,15 +265,6 @@
             open(fname, 'w').close()
             parallel.safely_call(cmd, args, taskno, mon)
             os.remove(fname)
-=======
-def errback(job_id, task_no, exc):
-    from openquake.commonlib.logs import dbcmd
-    dbcmd('log', job_id, datetime.utcnow(), 'ERROR',
-          '%s/%s' % (job_id, task_no), str(exc))
-    raise exc
-    e = exc.__class__('in job %d, task %d' % (job_id, task_no))
-    raise e.with_traceback(exc.__traceback__)
->>>>>>> 2af61802
 
 
 class WorkerPool(object):
@@ -319,7 +304,6 @@
             self.workers.append(sock)
         print('Started subprocesses in the pool')
         # start control loop accepting the commands stop and kill
-<<<<<<< HEAD
         with z.Socket(self.ctrl_url, z.zmq.REP, 'bind') as ctrlsock:
             for cmd in ctrlsock:
                 if cmd == 'stop':
@@ -332,35 +316,6 @@
                 elif cmd == 'get_executing':
                     ctrlsock.send(' '.join(sorted(os.listdir(self.executing))))
         shutil.rmtree(self.executing)
-=======
-        try:
-            with z.Socket(self.ctrl_url, z.zmq.REP, 'bind') as ctrlsock:
-                for cmd in ctrlsock:
-                    if cmd == 'stop':
-                        ctrlsock.send(self.stop())
-                        break
-                    elif cmd == 'restart':
-                        self.stop()
-                        self.pool = general.mp.Pool(self.num_workers)
-                        ctrlsock.send('restarted')
-                    elif cmd == 'getpid':
-                        ctrlsock.send(self.proc.pid)
-                    elif cmd == 'get_num_workers':
-                        ctrlsock.send(self.num_workers)
-                    elif cmd == 'get_executing':
-                        executing = sorted(os.listdir(self.executing))
-                        ctrlsock.send(' '.join(executing))
-                    elif isinstance(cmd, tuple):
-                        func, args, taskno, mon = cmd
-                        eback = functools.partial(errback, mon.calc_id, taskno)
-                        self.pool.apply_async(call, cmd + (self.executing,),
-                                              error_callback=eback)
-                        ctrlsock.send('submitted')
-                    else:
-                        ctrlsock.send('unknown command')
-        finally:
-            shutil.rmtree(self.executing)
->>>>>>> 2af61802
 
     def stop(self):
         """
