--- conflicted
+++ resolved
@@ -26,18 +26,6 @@
 __version__ = '2.7.0'
 __version__ += git_suffix(__file__)
 
-<<<<<<< HEAD
-venv = 'VIRTUAL_ENV' in os.environ or hasattr(sys, 'real_prefix')
-if venv:
-    PATHS = ['~/openquake.cfg']
-else:  # installation from packages, search also in /etc
-    PATHS = ['~/openquake.cfg', '/etc/openquake/engine/openquake.cfg']
-cfg = os.environ.get('OQ_CONFIG_FILE')
-if cfg:  # has the precedence
-    PATHS.insert(0, cfg)
-
-=======
->>>>>>> 8c18c749
 
 class DotDict(collections.OrderedDict):
     """
@@ -48,6 +36,7 @@
             return self[key]
         except KeyError:
             raise AttributeError(key)
+
 
 config = DotDict()  # global configuration
 if 'VIRTUAL_ENV' in os.environ or hasattr(sys, 'real_prefix'):
@@ -68,17 +57,11 @@
        - OQ_CONFIG_FILE
 
     In the absence of this environment variable the following paths will be
-<<<<<<< HEAD
-    used in order:
-       - ~/openquake.cfg
-       - /etc/openquake/engine/openquake.cfg (only when running outside a venv)
-=======
     used:
        - $VIRTUAL_ENV/openquake.cfg when in a virtualenv
-       - /etc/openquake/openquake.cfg outside of a virtualenv
+       - /etc/openquake/engine/openquake.cfg outside of a virtualenv
 
     If those files are missing, the fallback is the source code:
->>>>>>> 8c18c749
        - openquake/engine/openquake.cfg
 
     Please note: settings in the site configuration file are overridden
