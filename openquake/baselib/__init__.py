--- conflicted
+++ resolved
@@ -126,10 +126,5 @@
     install_user = pwd.getpwuid(os.stat(__file__).st_uid).pw_name
     config.multi_user = install_user in ('root', 'openquake')
 
-<<<<<<< HEAD
-# the version is managed by packager.sh with a sed
-__version__ = '3.17.1'
-=======
 # the version is managed by the universal installer
-__version__ = '3.20.0'
->>>>>>> 75e96a90
+__version__ = '3.20.0'