sudo: false

language: python

python:
 - "3.5"

cache:
  pip: true
  directories:
  - wheels  

jobs:
  include:
  - stage: tests
    env: HAZARDLIB
    script:
        - if echo "$TRAVIS_COMMIT_MESSAGE" | grep -vq '\[skip hazardlib\]' || test "$BRANCH" == "master"; then
          nosetests --with-doctest -xvs -a'!slow' openquake.baselib openquake.hazardlib;
          fi
  - stage: tests
    env: ENGINE
    before_script:
        - mkdir ~/oqdata
    script:
        - nosetests --with-doctest -xvs -a'!slow' openquake.engine
        - nosetests --with-doctest -xvs -a'!slow' openquake.server
        - nosetests --with-doctest -xvs -a'!slow' openquake.calculators
        - nosetests --with-doctest -xvs -a'!slow' openquake.risklib
        - nosetests --with-doctest -xvs -a'!slow' openquake.commonlib
        - nosetests --with-doctest -xvs -a'!slow' openquake.commands
        - bin/oq webui migrate
        - cat /tmp/webui*
    after_success:
        - pip install sphinx==1.3.6 && cd doc/sphinx && make html
  - stage: tests
    env: DEMOS
    script:
        # Upload oqdata.zip to http://artifacts.openquake.org/travis/ only if
        # the commit message includes a [demos] tag at the end or branch is master
        - if echo "$TRAVIS_COMMIT_MESSAGE" | grep -q '\[demos\]' || test "$BRANCH" == "master"; then
            OQ_DISTRIBUTE=zmq time bin/run-demos.sh $TRAVIS_BUILD_DIR/demos &&
            bin/check_demos &&
            oq dump /tmp/oqdata.zip &&
            oq restore /tmp/oqdata.zip /tmp/oqdata &&
            helpers/zipdemos.sh $(pwd)/demos &&
            openssl aes-256-cbc -K $encrypted_806ab0daf95c_key -iv $encrypted_806ab0daf95c_iv -in .deploy_rsa.enc -out .deploy_rsa -d &&
            chmod 600 .deploy_rsa &&
            eval $(ssh-agent -s) && ssh-add .deploy_rsa &&
            scp -o StrictHostKeyChecking=no -o UserKnownHostsFile=/dev/null /tmp/oqdata.zip travis@ci.openquake.org:/var/www/artifacts.openquake.org/travis/oqdata-${BRANCH}.zip &&
<<<<<<< HEAD
            oq workers stop &&
            bin/oq reset --yes;
=======
            bin/oq reset --yes &&
            bin/oq dbserver status | grep -q 'dbserver not-running';
>>>>>>> 8b52f127
          fi

before_install:
  - if [ "$TRAVIS_PULL_REQUEST_BRANCH" != "" ]; then BRANCH=$TRAVIS_PULL_REQUEST_BRANCH; else BRANCH=$TRAVIS_BRANCH; fi

install:
  # pip do not cache data when requirements includes full http URLs, so we need to download
  # the wheels first, put the folder in cache and then install the wheels from there.
  # A second run of 'pip download' will download only the missing wheels. 
  - pip -q download -r requirements-py35-linux64.txt -d wheels
  - pip -q install wheels/*
  - pip -q install -e .

before_script:
  - python -c'import platform; print(platform.platform()); import multiprocessing; print("#CPUs=%d" % multiprocessing.cpu_count())'
<|MERGE_RESOLUTION|>--- conflicted
+++ resolved
@@ -48,13 +48,9 @@
             chmod 600 .deploy_rsa &&
             eval $(ssh-agent -s) && ssh-add .deploy_rsa &&
             scp -o StrictHostKeyChecking=no -o UserKnownHostsFile=/dev/null /tmp/oqdata.zip travis@ci.openquake.org:/var/www/artifacts.openquake.org/travis/oqdata-${BRANCH}.zip &&
-<<<<<<< HEAD
             oq workers stop &&
-            bin/oq reset --yes;
-=======
             bin/oq reset --yes &&
-            bin/oq dbserver status | grep -q 'dbserver not-running';
->>>>>>> 8b52f127
+            bin/oq dbserver status | grep -q 'dbserver not-running'
           fi
 
 before_install:
