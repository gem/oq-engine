# Copyright (c) 2010-2011, GEM Foundation.
#
# OpenQuake is free software: you can redistribute it and/or modify
# it under the terms of the GNU Lesser General Public License version 3
# only, as published by the Free Software Foundation.
#
# OpenQuake is distributed in the hope that it will be useful,
# but WITHOUT ANY WARRANTY; without even the implied warranty of
# MERCHANTABILITY or FITNESS FOR A PARTICULAR PURPOSE.  See the
# GNU Lesser General Public License version 3 for more details
# (a copy is included in the LICENSE file that accompanied this code).
#
# You should have received a copy of the GNU Lesser General Public License
# version 3 along with OpenQuake.  If not, see
# <http://www.gnu.org/licenses/lgpl-3.0.txt> for a copy of the LGPLv3 License.



# vim: tabstop=4 shiftwidth=4 softtabstop=4

import os
import unittest
import tempfile

from tests.utils import helpers
from openquake import shapes

from openquake import flags
FLAGS = flags.FLAGS


INSIDE = [(50, 50),
          (11, 11),
          (99, 99)]


OUTSIDE = [(50, 9),
           (9, 50),
           (9, 9),
           (101, 50),
           (50, 101),
           (101, 101)]

class SiteTestCase(unittest.TestCase):

    def test_sites_can_be_keys(self):
        """ Site objects can be dictionary keys,
        So must hash reliably."""
        lat = 10.5
        lon = -49.5
        first_site = shapes.Site(lon, lat)
        second_site = shapes.Site(lon, lat)
        sites = {}
        sites[first_site] = "one"
        sites[second_site] = "two"
        # BOTH will now be "two"! This is correct

        self.assertEqual(first_site, second_site)
        self.assertEqual(sites[first_site], "two")
        self.assertEqual(sites[second_site], "two")

    def test_sites_have_geo_accessors(self):
        lat = 10.5
        lon = -49.5
        first_site = shapes.Site(lon, lat)
        self.assertEqual(first_site.latitude, lat)
        self.assertEqual(first_site.longitude, lon)

    def test_site_precision_matters(self):
        FLAGS.distance_precision = 11
        lat = 10.5
        lon = -49.5
        first_site = shapes.Site(lon, lat)
        lat += 0.0000001
        lon += 0.0000001
        second_site = shapes.Site(lon, lat)
        self.assertEqual(first_site, second_site)
        FLAGS.distance_precision = 12
        self.assertNotEqual(first_site, second_site)


class RegionTestCase(unittest.TestCase):
    def _check_match(self, constraint):
        for point in INSIDE:
            self.assert_(constraint.match(point),
                         'did not match inside: %s' % str(point))

        for point in OUTSIDE:
            self.assert_(not constraint.match(point),
                         'matched outside: %s' % str(point))

<<<<<<< HEAD
=======
    def test_from_file(self):
        fd, path = tempfile.mkstemp(suffix='.wkt')
        with open(path, 'w') as wkt_file:
            wkt_file.write(POLYGON_WKT)

        try:
            constraint = shapes.RegionConstraint.from_file(path)
            self._check_match(constraint)
        finally:
            os.unlink(path)

>>>>>>> 687e0a00
    def test_from_coordinates(self):
        constraint = shapes.RegionConstraint.from_coordinates(
                [(10.0, 100.0), (100.0, 100.0), (100.0, 10.0), (10.0, 10.0)])
        self._check_match(constraint)

    def test_from_simple(self):
        constraint = shapes.RegionConstraint.from_simple(
            (10.0, 10.0), (100.0, 100.0))
        self._check_match(constraint)

    def test_bounding_box(self):
        switzerland = shapes.Region.from_coordinates(
            [(10.0, 100.0), (100.0, 100.0), (100.0, 10.0), (10.0, 10.0)])

class GridTestCase(unittest.TestCase):

    def test_grid_iterates_all_points(self):
        constraint = shapes.RegionConstraint.from_simple(
            (10.0, 10.0), (100.0, 100.0))
        constraint.cell_size = 10.0
        grid = constraint.grid
        for point in grid:
            print "Point at %s and %s" % (point.row, point.column)
            # TODO(JMC): assert the sequence is correct

class ShapesTestCase(unittest.TestCase):

    def test_equals_when_have_the_same_values(self):
        curve1 = shapes.Curve([(0.1, 1.0), (0.2, 2.0)])
        curve2 = shapes.Curve([(0.1, 1.0), (0.2, 2.0)])
        curve3 = shapes.Curve([(0.1, 1.0), (0.2, 5.0)])
        curve4 = shapes.Curve([(0.1, (1.0, 0.3)), (0.2, (2.0, 0.3))])
        curve5 = shapes.Curve([(0.1, (1.0, 0.3)), (0.2, (2.0, 0.3))])
        curve6 = shapes.Curve([(0.1, (1.0, 0.5)), (0.2, (2.0, 0.3))])

        self.assertEquals(curve1, curve2)
        self.assertNotEquals(curve1, curve3)
        self.assertNotEquals(curve1, curve4)
        self.assertNotEquals(curve3, curve4)
        self.assertEquals(curve4, curve5)
        self.assertNotEquals(curve5, curve6)

    def test_can_construct_a_curve_from_dict(self):
        curve1 = shapes.Curve([(0.1, 1.0), (0.2, 2.0)])
        curve2 = shapes.Curve.from_dict({"0.1": 1.0, "0.2": 2.0})
        curve3 = shapes.Curve([(0.1, (1.0, 0.3)), (0.2, (2.0, 0.3))])
        curve4 = shapes.Curve.from_dict({"0.1": (1.0, 0.3), "0.2": (2.0, 0.3)})

        # keys are already floats
        curve5 = shapes.Curve.from_dict({0.1: (1.0, 0.3), 0.2: (2.0, 0.3)})

        self.assertEquals(curve1, curve2)
        self.assertEquals(curve3, curve4)
        self.assertEquals(curve3, curve5)

    def test_can_serialize_in_json(self):
        curve1 = shapes.Curve([(0.1, 1.0), (0.2, 2.0)])
        curve2 = shapes.Curve([(0.1, (1.0, 0.3)), (0.2, (2.0, 0.3))])
        self.assertEquals(curve1, shapes.Curve.from_json(curve1.to_json()))
        self.assertEquals(curve2, shapes.Curve.from_json(curve2.to_json()))

    def test_can_construct_with_unordered_values(self):
        curve = shapes.Curve([(0.5, 1.0), (0.4, 2.0), (0.3, 2.0)])

        self.assertEqual(1.0, curve.ordinate_for(0.5))
        self.assertEqual(2.0, curve.ordinate_for(0.4))
        self.assertEqual(2.0, curve.ordinate_for(0.3))


class FieldTestCase(unittest.TestCase):

    def setUp(self):
        self.gmf_string = open(helpers.get_data_path("gmfs.json")).readline()
        region = shapes.Region.from_coordinates(
                 [(-118.30, 34.12), (-118.18, 34.12),
                 (-118.18,  34.00), (-118.30,  34.00)] )
        region.cell_size = 0.02
        self.grid = region.grid

    def test_can_serialize_field(self):
        field_set = shapes.FieldSet.from_json(self.gmf_string, grid=self.grid)
        for field in field_set:
            print field.field
            self.assertTrue(field)
            print field.get(5,5)<|MERGE_RESOLUTION|>--- conflicted
+++ resolved
@@ -89,8 +89,6 @@
             self.assert_(not constraint.match(point),
                          'matched outside: %s' % str(point))
 
-<<<<<<< HEAD
-=======
     def test_from_file(self):
         fd, path = tempfile.mkstemp(suffix='.wkt')
         with open(path, 'w') as wkt_file:
@@ -102,7 +100,6 @@
         finally:
             os.unlink(path)
 
->>>>>>> 687e0a00
     def test_from_coordinates(self):
         constraint = shapes.RegionConstraint.from_coordinates(
                 [(10.0, 100.0), (100.0, 100.0), (100.0, 10.0), (10.0, 10.0)])
