# Copyright (c) 2010-2012, GEM Foundation.
#
# OpenQuake is free software: you can redistribute it and/or modify it
# under the terms of the GNU Affero General Public License as published
# by the Free Software Foundation, either version 3 of the License, or
# (at your option) any later version.
#
# OpenQuake is distributed in the hope that it will be useful,
# but WITHOUT ANY WARRANTY; without even the implied warranty of
# MERCHANTABILITY or FITNESS FOR A PARTICULAR PURPOSE.  See the
# GNU General Public License for more details.
#
# You should have received a copy of the GNU Affero General Public License
# along with OpenQuake.  If not, see <http://www.gnu.org/licenses/>.

import unittest
import mock

from tests.utils import helpers
from openquake.calculators.risk import general as risk
from openquake.db import models
from openquake.utils import stats


class BaseRiskCalculatorTestCase(unittest.TestCase):
    """
    An abstract class that just setup a risk job
    """
    def setUp(self):
        self.job, _ = helpers.get_risk_job(
            'classical_psha_based_risk/job.ini',
            'simple_fault_demo_hazard/job.ini')

    @property
    def hazard_calculation(self):
        "A shortcut to a the corresponding hazard calculation"
        return self.job.risk_calculation.get_hazard_calculation()

    @property
    def hazard_outputs(self):
        return self.hazard_calculation.oqjob_set.latest(
            'last_update').output_set.filter(output_type='hazard_curve')


class FakeRiskCalculator(risk.BaseRiskCalculator):
    """
    Fake Risk Calculator. Used to test the base class
    """

    celery_task = mock.Mock()

    def hazard_output(self, output):
        return 0, None

    @property
    def hazard_getter(self):
        return "hazard_getter"

    @property
    def calculation_parameters(self):
        return []


class RiskCalculatorTestCase(BaseRiskCalculatorTestCase):
    """
    Integration test for the base class supporting the risk
    calculators.
    """

    def setUp(self):
        super(RiskCalculatorTestCase, self).setUp()
        self.calculator = FakeRiskCalculator(self.job)

    def test_store_exposure(self):
        """
        Test that exposure data and models are properly stored and
        associated with the calculator
        """
        self.calculator._store_exposure()

        actual_model_queryset = models.ExposureModel.objects.filter(
            input__input2rcalc__risk_calculation=self.job.risk_calculation,
            input__input_type="exposure")

        self.assertEqual(1, actual_model_queryset.count())

        model = actual_model_queryset.all()[0]

        actual_asset_queryset = models.ExposureData.objects.filter(
            exposure_model=model)

        self.assertEqual(3, actual_asset_queryset.count())

<<<<<<< HEAD
        asset_refs = set(a.asset_ref for a in actual_asset_queryset.all())
=======
        asset_refs = [a.asset_ref
                      for a
                      in actual_asset_queryset.all().order_by('asset_ref')]
>>>>>>> dfd6b1ad

        self.assertEqual(set(["a1", "a2", "a3"]), asset_refs)

    def test_set_risk_models(self):
        """
        Test that Vulnerability model and functions are properly
        stored and associated with the calculator
        """

        self.calculator.set_risk_models()

        self.assertEqual(1, len(self.calculator.vulnerability_functions))

    def test_create_outputs(self):
        """
        Test that the proper output containers are created
        """

        for hazard_output in self.hazard_outputs:
            [loss_curve_id, loss_map_ids] = self.calculator.create_outputs(
                hazard_output)

            self.assertTrue(
                models.LossCurve.objects.filter(pk=loss_curve_id).exists())

            self.assertEqual(
                sorted(self.job.risk_calculation.conditional_loss_poes),
                sorted(loss_map_ids.keys()))

            for _, map_id in loss_map_ids.items():
                self.assertTrue(models.LossMap.objects.filter(
                    pk=map_id).exists())

    def test_pre_execute(self):
        # Most of the pre-execute functionality is implement in other methods.
        # For this test, just make sure each method gets called.
        path = ('openquake.calculators.risk.general.BaseRiskCalculator')
        patches = (
            helpers.patch(
                '%s.%s' % (path, '_store_exposure')),
            helpers.patch(
                '%s.%s' % (path, 'set_risk_models')),
            helpers.patch(
                '%s.%s' % (path, '_initialize_progress')))

        mocks = [p.start() for p in patches]

        mocks[0].return_value = mock.Mock()
        mocks[0].return_value.taxonomies_in.return_value = {'RC': 10}

        self.calculator.pre_execute()

        for i, m in enumerate(mocks):
            self.assertEqual(1, m.call_count,
                             "mock %d has not been called" % (i + 1))
            m.stop()
            patches[i].stop()

    def test_initialize_progress(self):
        """
        Tests that the progress counter has been initialized properly
        """

        self.calculator.pre_execute()

        total = 2  # expected
        self.calculator._initialize_progress(total)

        self.assertEqual(total, stats.pk_get(
            self.calculator.job.id, "nrisk_total"))
        self.assertEqual(2, total)
        self.assertEqual({'VF': 2}, self.calculator.taxonomies)
        done = stats.pk_get(self.calculator.job.id, "nrisk_done")
        self.assertEqual(0, done)<|MERGE_RESOLUTION|>--- conflicted
+++ resolved
@@ -91,15 +91,11 @@
 
         self.assertEqual(3, actual_asset_queryset.count())
 
-<<<<<<< HEAD
-        asset_refs = set(a.asset_ref for a in actual_asset_queryset.all())
-=======
         asset_refs = [a.asset_ref
                       for a
                       in actual_asset_queryset.all().order_by('asset_ref')]
->>>>>>> dfd6b1ad
 
-        self.assertEqual(set(["a1", "a2", "a3"]), asset_refs)
+        self.assertEqual(["a1", "a2", "a3"], asset_refs)
 
     def test_set_risk_models(self):
         """
