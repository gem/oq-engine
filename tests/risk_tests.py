--- conflicted
+++ resolved
@@ -68,7 +68,6 @@
 
 class ProbabilisticEventBasedTestCase(unittest.TestCase):
 
-<<<<<<< HEAD
     class EpsilonProvider(object):
 
         def __init__(self, asset, epsilons):
@@ -79,8 +78,6 @@
             assert self.asset is asset
             return self.epsilons.pop(0)
 
-=======
->>>>>>> a85e0a50
     def setUp(self):
         self.vuln_function_1 = shapes.VulnerabilityFunction([
                 (0.01, (0.001, 0.00)),
@@ -264,8 +261,8 @@
     def test_with_valid_covs_we_sample_the_loss_ratios(self):
         """With valid covs we need to sample loss ratios.
         
-        If the vulnerability function has some cov > 0.0 we need
-        to use a different algorithm to compute the loss ratios.
+        If the vulnerability function has some cov greater than 0.0 we need
+        to use a different algorithm (sampled based) to compute the loss ratios.
         """
 
         vuln_function = shapes.VulnerabilityFunction([
@@ -289,8 +286,8 @@
                 expected_asset), atol=0.0001))
 
     def test_when_the_mean_is_zero_the_loss_ratio_is_zero(self):
-        """When an interpolated mean loss ratio is zero, the resulting
-        loss ratio is also zero.
+        """In sampled based, when an interpolated mean loss ratio is zero,
+        the resulting loss ratio is also zero.
 
         This is how the interpolation is done:
         mean_ratio = vuln_function.ordinate_for(ground_motion_field)
@@ -314,19 +311,38 @@
                 expected_asset, epsilons), expected_asset)[0])
 
     def test_loss_ratios_boundaries(self):
-        # loss ratio is zero if the gmf iml is below the minimum iml
-        # defined by the function min iml in this case is 0.01
+        """Loss ratios generation given a GMFs and a vulnerability function.
+        
+        The vulnerability function used in this test has all covs equal
+        to zero, so the mean based algorithm is used. This test checks
+        the boundary conditions.
+
+        The resulting loss ratio is zero if the GMF is below the minimum IML
+        defined the vulnerability function.
+        
+        The resulting loss ratio is equal to the maximum loss ratio
+        defined by the function if the GMF is greater than the maximum
+        IML defined.
+        """
+        # min IML in this case is 0.01
         self.assertTrue(numpy.allclose(numpy.array([0.0, 0.0, 0.0]),
                 prob._compute_loss_ratios(self.vuln_function_1,
                 {"IMLs": (0.0001, 0.0002, 0.0003)}, None, None)))
 
-        # loss ratio is equal to the maximum iml defined by the
-        # function is greater than that max iml in this case is 0.52
-        self.assertTrue(numpy.allclose(numpy.array([0.52, 0.52]),
+        # max IML in this case is 0.52
+        self.assertTrue(numpy.allclose(numpy.array([0.700, 0.700]),
                 prob._compute_loss_ratios(self.vuln_function_1,
-                {"IMLs": (0.525, 0.53)}, None, None)))
+                {"IMLs": (0.525, 0.530)}, None, None)))
 
     def test_loss_ratios_computation_using_gmfs(self):
+        """Loss ratios generation given a GMFs and a vulnerability function.
+        
+        The vulnerability function used in this test has all covs equal
+        to zero, so the mean based algorithm is used. It basically
+        takes each IML defined in the GMFs and interpolates them using
+        the given vulnerability function.
+        """
+
         # manually computed values by Vitor Silva
         expected_loss_ratios = numpy.array([0.0605584000000000,
                 0.273100266666667, 0.0958560000000000, 0.0184384000000000,
@@ -416,11 +432,7 @@
 
     def test_builds_the_cumulative_histogram(self):
         loss_ratios = prob._compute_loss_ratios(
-<<<<<<< HEAD
                 self.vuln_function_1, self.gmfs, None, None)
-=======
-                self.vuln_function_1, self.gmfs)
->>>>>>> a85e0a50
 
         loss_ratios_range = prob._compute_loss_ratios_range(loss_ratios)
 
@@ -519,11 +531,7 @@
 
         self.assertEqual(shapes.EMPTY_CURVE, curve)
 
-<<<<<<< HEAD
-    def test_with_no_ground_motion_the_curve_is_single_point(self):
-=======
     def test_with_no_ground_motion_the_curve_is_a_single_point(self):
->>>>>>> a85e0a50
         gmfs = {"IMLs": (0.0, 0.0, 0.0, 0.0, 0.0, 0.0, 0.0, 0.0, 0.0, 0.0),
                 "TSES": 900, "TimeSpan": 50}
 
@@ -543,12 +551,14 @@
 
     def test_an_empty_distribution_produces_an_empty_aggregate_curve(self):
         self.assertEqual(shapes.EMPTY_CURVE,
-                prob.AggregateLossCurve({}).compute())
+                prob.AggregateLossCurve({}, None).compute())
 
     def test_computes_the_aggregate_loss_curve(self):
         vuln_functions = {"ID": self.vuln_function_2}
 
-        aggregate_curve = prob.AggregateLossCurve(vuln_functions)
+        # no epsilon_provided is needed because the vulnerability
+        # function has all the covs equal to zero
+        aggregate_curve = prob.AggregateLossCurve(vuln_functions, None)
         aggregate_curve.append(self.gmfs_1, self.asset_1)
         aggregate_curve.append(self.gmfs_2, self.asset_2)
         aggregate_curve.append(self.gmfs_3, self.asset_3)
@@ -571,12 +581,12 @@
         self.assertEqual(expected_curve, aggregate_curve.compute(6))
 
     def test_no_distribution_without_gmfs(self):
-        aggregate_curve = prob.AggregateLossCurve({})
+        aggregate_curve = prob.AggregateLossCurve({}, None)
         self.assertEqual(0, aggregate_curve.losses.size)
 
     def test_with_no_vuln_function_no_distribution_is_added(self):
         aggregate_curve = prob.AggregateLossCurve(
-                {"ID": shapes.EMPTY_VULN_FUNCTION})
+                {"ID": shapes.EMPTY_VULN_FUNCTION}, None)
 
         asset = {"vulnerabilityFunctionReference": "WRONG_ID",
                 "assetValue": 1.0, "assetID": "ASSET_ID"}
@@ -586,7 +596,7 @@
 
     def test_tses_parameter_must_be_congruent(self):
         aggregate_curve = prob.AggregateLossCurve(
-                {"ID": shapes.EMPTY_VULN_FUNCTION})
+                {"ID": shapes.EMPTY_VULN_FUNCTION}, None)
 
         asset = {"vulnerabilityFunctionReference": "ID", "assetValue": 1.0}
 
@@ -598,7 +608,7 @@
 
     def test_time_span_parameter_must_be_congruent(self):
         aggregate_curve = prob.AggregateLossCurve(
-                {"ID": shapes.EMPTY_VULN_FUNCTION})
+                {"ID": shapes.EMPTY_VULN_FUNCTION}, None)
 
         asset = {"vulnerabilityFunctionReference": "ID", "assetValue": 1.0}
 
@@ -610,7 +620,7 @@
 
     def test_gmfs_length_must_be_congruent(self):
         aggregate_curve = prob.AggregateLossCurve(
-                {"ID": shapes.EMPTY_VULN_FUNCTION})
+                {"ID": shapes.EMPTY_VULN_FUNCTION}, None)
 
         asset = {"vulnerabilityFunctionReference": "ID", "assetValue": 1.0}
 
@@ -623,14 +633,14 @@
 
     def test_creating_the_aggregate_curve_from_kvs_loads_the_vuln_model(self):
         # we have just self.vuln_function_2 stored in kvs
-        aggregate_curve = prob.AggregateLossCurve.from_kvs(self.job_id)
+        aggregate_curve = prob.AggregateLossCurve.from_kvs(self.job_id, None)
 
         self.assertEqual(self.vuln_function_2,
                 aggregate_curve.vuln_model["ID"])
 
     def test_creating_the_aggregate_curve_from_kvs_gets_all_the_gmfs(self):
         # we have 6 gmfs stored in kvs
-        aggregate_curve = prob.AggregateLossCurve.from_kvs(self.job_id)
+        aggregate_curve = prob.AggregateLossCurve.from_kvs(self.job_id, None)
         self.assertEqual(6, len(aggregate_curve.distribution))
 
     def test_creating_the_aggregate_curve_from_kvs_gets_all_the_sites(self):
@@ -639,7 +649,7 @@
                 (239.56063147, 0.52763345), (306.23850182, 0.22119922)])
 
         # result is correct, so we are getting the correct assets
-        aggregate_curve = prob.AggregateLossCurve.from_kvs(self.job_id)
+        aggregate_curve = prob.AggregateLossCurve.from_kvs(self.job_id, None)
         self.assertEqual(expected_curve, aggregate_curve.compute(6))
 
     def test_curve_to_plot_interface_translation(self):
@@ -662,7 +672,7 @@
         self.assertEqual(expected_data, aggregate._for_plotting(curve, 50.0))
 
     def test_plots_the_aggregate_curve(self):
-        aggregate.compute_aggregate_curve(self.job_id)
+        aggregate.compute_aggregate_curve(self.job)
         self._assert_plot_is_produced()
 
     def test_plots_the_aggregate_curve_only_if_specified(self):
@@ -672,7 +682,7 @@
         self.job = job.Job(self.params, self.job_id, base_path=".")
         self.job.to_kvs()
 
-        aggregate.compute_aggregate_curve(self.job_id)
+        aggregate.compute_aggregate_curve(self.job)
         self._assert_plot_is_not_produced()
 
     def _assert_plot_is_not_produced(self):
@@ -687,25 +697,6 @@
 
 
 class ClassicalPSHABasedTestCase(unittest.TestCase):
-
-    def setUp(self):
-        self.empty_vuln_code = "EMPTY"
-        self.vuln_curve_code_test = "TEST"
-
-        self.job_id = kvs.generate_random_id()
-
-        vuln_curve_test = shapes.Curve([(5.0, (0.25, 0.5)),
-                (6.0, (0.4, 0.4)), (7.0, (0.6, 0.3))])
-
-        # delete all the server side cached data
-        kvs.flush()
-
-        self.vulnerability_curves = {
-                self.vuln_curve_code_test: vuln_curve_test.to_json(),
-                self.empty_vuln_code: shapes.EMPTY_CURVE.to_json()}
-
-        kvs.set_value_json_encoded(kvs.tokens.vuln_key(
-                self.job_id), self.vulnerability_curves)
 
     def tearDown(self):
         psha.STEPS_PER_INTERVAL = 5
@@ -784,13 +775,10 @@
 
     def test_bin_width_from_imls(self):
         vuln_function = shapes.VulnerabilityFunction(
-<<<<<<< HEAD
-                        [(0.1,0.05), (0.2,0.08),(0.4,0.2),(0.6,0.4)])
-
-=======
                         [(0.1, 0.05), (0.2, 0.08), (0.4, 0.2), (0.6, 0.4)])
->>>>>>> a85e0a50
+
         expected_steps = [0.05, 0.15, 0.3, 0.5, 0.7]
+
         self.assertTrue(numpy.allclose(expected_steps,
                 psha._compute_imls(vuln_function)))
 
@@ -802,6 +790,7 @@
               (0.17, 0.89), (0.26, 0.82),
               (0.36, 0.70), (0.55, 0.40),
               (0.70, 0.01)])
+
         vuln_function = shapes.VulnerabilityFunction([(0.1, (0.05, 0.5)),
               (0.2, (0.08, 0.3)), (0.4, (0.2, 0.2)), (0.6, (0.4, 0.1))])
 
@@ -936,71 +925,4 @@
 
 # TODO (ac): Check the difference between 0.023305 and 0.023673
         self.assertAlmostEqual(0.023305,
-<<<<<<< HEAD
-                common.compute_mean_loss(loss_ratio_curve), 3)
-
-
-class AggregateLossCurveMixinTestCase(unittest.TestCase):
-    
-    def setUp(self):
-        self.job_id = 1234
-        
-        self.params = {}
-        self.params["OUTPUT_DIR"] = test.OUTPUT_DIR
-        self.params["AGGREGATE_LOSS_CURVE"] = 1
-
-        self.engine = job.Job(self.params,  self.job_id, ".")
-
-        # deleting old file
-        self._delete_test_file()
-    
-    def tearDown(self):
-        self._delete_test_file()
-
-    def _delete_test_file(self):
-        try:
-            os.remove(os.path.join(test.OUTPUT_DIR, 
-                    aggregate.filename(self.job_id)))
-        except OSError:
-            pass
-    
-    def _execute_mixin(self):
-        with job.Mixin(self.engine, aggregate.AggregateLossCurveMixin):
-            self.engine.execute()
-    
-    def test_curve_to_plot_interface_translation(self):
-        curve = shapes.Curve([(0.1, 1.0), (0.2, 2.0)])
-        
-        expected_data = {}
-        expected_data["AggregateLossCurve"] = {}
-        expected_data["AggregateLossCurve"]["abscissa"] = (0.1, 0.2)
-        expected_data["AggregateLossCurve"]["ordinate"] = (1.0, 2.0)
-        expected_data["AggregateLossCurve"]["abscissa_property"] = "Loss"
-        expected_data["AggregateLossCurve"]["ordinate_property"] = "PoE"
-        expected_data["AggregateLossCurve"] \
-                ["curve_title"] = "Aggregate Loss Curve"
-
-        self.assertEqual(expected_data, aggregate.for_plotting(curve))
-
-    def test_plots_the_aggregate_curve(self):
-        self._execute_mixin()
-        self._assert_plot_is_produced()
-
-    def test_plots_the_aggregate_curve_only_if_specified(self):
-        del(self.params["AGGREGATE_LOSS_CURVE"])
-
-        self._execute_mixin()
-        self._assert_plot_is_not_produced()
-
-    def _assert_plot_is_not_produced(self):
-        self.assertFalse(os.path.exists(
-                os.path.join(test.OUTPUT_DIR,
-                aggregate.filename(self.job_id))))
-
-    def _assert_plot_is_produced(self):
-        self.assertTrue(os.path.exists(
-                os.path.join(test.OUTPUT_DIR,
-                aggregate.filename(self.job_id))))
-=======
-                common.compute_mean_loss(loss_ratio_curve), 3)
->>>>>>> a85e0a50
+                common.compute_mean_loss(loss_ratio_curve), 3)