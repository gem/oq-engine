--- conflicted
+++ resolved
@@ -53,7 +53,6 @@
     See also :py:meth:`DoCurvesTestCase.do_curves`.
     """
     key = "%s/%s" % (job_id, realization + 1)
-<<<<<<< HEAD
     return helpers.TestStore.lookup(key)
 
 
@@ -87,7 +86,4 @@
 @task
 def reflect_data_to_be_processed(data):
     """Merely returns the data received."""
-    return data
-=======
-    return helpers.TestStore.lookup(key)
->>>>>>> 5a2193d0
+    return data