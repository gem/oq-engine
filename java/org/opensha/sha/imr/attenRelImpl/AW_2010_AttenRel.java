--- conflicted
+++ resolved
@@ -14,7 +14,6 @@
 import org.opensha.commons.param.event.ParameterChangeWarningListener;
 
 import org.opensha.sha.earthquake.EqkRupture;
-import org.opensha.sha.earthquake.griddedForecast.HypoMagFreqDistAtLoc;
 import org.opensha.sha.faultSurface.EvenlyGriddedSurfaceAPI;
 import org.opensha.sha.imr.AttenuationRelationship;
 import org.opensha.sha.imr.ScalarIntensityMeasureRelationshipAPI;
@@ -57,15 +56,9 @@
  * <p>
  * </p>
  * 
-<<<<<<< HEAD
  * @authors Aurea Moemke, Damiano Monelli
  * @created 22 September 2010
  * @version 1.0
-=======
- * @authors	Aurea Moemke, Damiano Monelli
- * @created 	22 September 2010, Additional AW_2010 implementation
- * @version 	1.0
->>>>>>> d8ce0a6b
  */
 
 public class AW_2010_AttenRel extends AttenuationRelationship implements
