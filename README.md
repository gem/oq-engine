--- conflicted
+++ resolved
@@ -8,7 +8,6 @@
 <!-- GEM BEGIN: apply the following patch with the proper values for the next release
 -[![Build Status](https://travis-ci.org/gem/oq-engine.svg?branch=master)](https://travis-ci.org/gem/oq-engine)
  
-
 -### Current stable
 +## OpenQuake Engine version 2.6 (Gutenberg)
  
@@ -35,11 +34,7 @@
 
 ### Latest release - for users needing the latest features
 
-<<<<<<< HEAD
-Latest stable version is the **OpenQuake Engine 3.17**.
-=======
 Latest stable version is the **OpenQuake Engine 3.19**.* [What's new](https://docs.openquake.org/oq-engine/master/manual/release-notes/whats-new-3.19.html)
->>>>>>> 75e96a90
 
 <!-- GEM END -->
 
