--- conflicted
+++ resolved
@@ -51,7 +51,7 @@
     def validator(self, *args):
         """Validate this job before running the decorated function."""
         try:
-#            assert self.has(EXPOSURE) or self.has(INPUT_REGION)
+            assert self.has(EXPOSURE) or self.has(INPUT_REGION)
             return fn(self, *args)
         except AssertionError:
             return False
@@ -110,12 +110,8 @@
     @validate
     def launch(self):
         results = []
-<<<<<<< HEAD
         for (key, mixin) in Mixin.ordered_mixins():
             print mixin
-=======
-        for (key, mixin) in Mixin.mixins.items():
->>>>>>> fe3e2559
             with Mixin(self, mixin, key=key):
                 # The mixin defines a preload decorator to handle the needed
                 # data for the tasks and decorates _execute(). the mixin's
