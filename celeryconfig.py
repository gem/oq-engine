# -*- coding: utf-8 -*-
# vim: tabstop=4 shiftwidth=4 softtabstop=4

# Copyright (c) 2010-2014, GEM Foundation.
#
# OpenQuake is free software: you can redistribute it and/or modify it
# under the terms of the GNU Affero General Public License as published
# by the Free Software Foundation, either version 3 of the License, or
# (at your option) any later version.
#
# OpenQuake is distributed in the hope that it will be useful,
# but WITHOUT ANY WARRANTY; without even the implied warranty of
# MERCHANTABILITY or FITNESS FOR A PARTICULAR PURPOSE.  See the
# GNU General Public License for more details.
#
# You should have received a copy of the GNU Affero General Public License
# along with OpenQuake.  If not, see <http://www.gnu.org/licenses/>.


"""
Config for all installed OpenQuake binaries and modules.
Should be installed by setup.py into /etc/openquake
eventually.
"""

import os
import sys

# just in the case that are you using oq-engine from sources
# with the rest of oq libraries installed into the system (or a
# virtual environment) you must set this environment variable
if os.environ.get("OQ_ENGINE_USE_SRCDIR"):
    sys.modules['openquake'].__dict__["__path__"].insert(
        0, os.path.join(os.path.dirname(__file__), "openquake"))

import celery
from openquake.engine.utils import config, get_core_modules
from openquake import engine

config.abort_if_no_config_available()

sys.path.insert(0, os.path.dirname(__file__))

amqp = config.get_section("amqp")

<<<<<<< HEAD
BROKER_URL = 'amqp://%(user)s:%(password)s@%(host)s:%(port)s/%(vhost)s' % amqp
=======
if celery.__version__ < '3.0.0':  # old version in Ubuntu 12.04
    BROKER_HOST = amqp.get("host")
    BROKER_PORT = int(amqp.get("port"))
    BROKER_USER = amqp.get("user")
    BROKER_PASSWORD = amqp.get("password")
    BROKER_VHOST = amqp.get("vhost")
else:
    BROKER_URL = 'amqp://%(user)s:%(password)s@%(host)s:%(port)s/%(vhost)s' % \
                 amqp
>>>>>>> c738fb8e

# BROKER_POOL_LIMIT enables a connections pool so Celery can reuse
# a single connection to RabbitMQ. Value 10 is the default from
# Celery 2.5 where this feature is enabled by default.
# Actually disabled because it's not stable in production.
# See https://bugs.launchpad.net/oq-engine/+bug/1250402
BROKER_POOL_LIMIT = None

CELERY_RESULT_BACKEND = "amqp"

# CELERY_ACKS_LATE and CELERYD_PREFETCH_MULTIPLIER settings help evenly
# distribute tasks across the cluster. This configuration is intended
# make worker processes reserve only a single task at any given time.
# (The default settings for prefetching define that each worker process will
# reserve 4 tasks at once. For long running calculations with lots of long,
# heavy tasks, this greedy prefetching is not recommended and can result in
# performance issues with respect to cluster utilization.)
# CELERY_MAX_CACHED_RESULTS disable the cache on the results: this means
# that map_reduce will not leak memory by keeping the intermediate results
CELERY_ACKS_LATE = True
CELERYD_PREFETCH_MULTIPLIER = 1
CELERY_MAX_CACHED_RESULTS = 1

CELERY_ACCEPT_CONTENT = ['pickle', 'json']

CELERY_IMPORTS = get_core_modules(engine) + [
    "openquake.engine.calculators.hazard.general",
    "openquake.engine.tests.utils.tasks"]

os.environ["DJANGO_SETTINGS_MODULE"] = "openquake.engine.settings"<|MERGE_RESOLUTION|>--- conflicted
+++ resolved
@@ -43,9 +43,6 @@
 
 amqp = config.get_section("amqp")
 
-<<<<<<< HEAD
-BROKER_URL = 'amqp://%(user)s:%(password)s@%(host)s:%(port)s/%(vhost)s' % amqp
-=======
 if celery.__version__ < '3.0.0':  # old version in Ubuntu 12.04
     BROKER_HOST = amqp.get("host")
     BROKER_PORT = int(amqp.get("port"))
@@ -55,7 +52,6 @@
 else:
     BROKER_URL = 'amqp://%(user)s:%(password)s@%(host)s:%(port)s/%(vhost)s' % \
                  amqp
->>>>>>> c738fb8e
 
 # BROKER_POOL_LIMIT enables a connections pool so Celery can reuse
 # a single connection to RabbitMQ. Value 10 is the default from
